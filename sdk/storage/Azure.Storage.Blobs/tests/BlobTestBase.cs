--- conflicted
+++ resolved
@@ -370,14 +370,8 @@
                     return "2019-02-02";
                 case BlobClientOptions.ServiceVersion.V2019_07_07:
                     return "2019-07-07";
-<<<<<<< HEAD
-                // TODO update this to 2019-12-12 when 73 goes to stage.
-                case BlobClientOptions.ServiceVersion.V2019_12_12:
-                    return "2019-10-10";
-=======
                 case BlobClientOptions.ServiceVersion.V2019_12_12:
                     return "2019-12-12";
->>>>>>> 32e373e2
                 default:
                     throw new ArgumentException("Invalid service version");
             }
