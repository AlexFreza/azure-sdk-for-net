--- conflicted
+++ resolved
@@ -11,10 +11,7 @@
 using Azure.Storage.Blobs;
 using Azure.Storage.Blobs.Models;
 using Azure.Storage.Blobs.Specialized;
-<<<<<<< HEAD
 using Azure.Storage.Common.Tests.Shared;
-=======
->>>>>>> 2ade6ced
 using Azure.Storage.Sas;
 
 namespace Azure.Storage.Test.Shared
@@ -151,19 +148,14 @@
                     GetOAuthCredential(config),
                     GetOptions()));
 
-<<<<<<< HEAD
         public Security.KeyVault.Keys.KeyClient GetKeyClient_TargetKeyClient()
             => GetKeyClient(TestConfigurations.DefaultTargetKeyVault);
 
         public TokenCredential GetTokenCredential_TargetKeyClient()
             => GetKeyClientTokenCredential(TestConfigurations.DefaultTargetKeyVault);
 
-        public BlobServiceClient GetServiceClient_SharedKey()
-            => GetServiceClientFromSharedKeyConfig(TestConfigDefault);
-=======
         public BlobServiceClient GetServiceClient_SharedKey(BlobClientOptions options = default)
             => GetServiceClientFromSharedKeyConfig(TestConfigDefault, options);
->>>>>>> 2ade6ced
 
         public BlobServiceClient GetServiceClient_SecondaryAccount_ReadEnabledOnRetry(int numberOfReadFailuresToSimulate, out TestExceptionPolicy testExceptionPolicy, bool simulate404 = false, List<RequestMethod> enabledRequestMethods = null)
             => GetSecondaryReadServiceClient(TestConfigSecondary, numberOfReadFailuresToSimulate, out testExceptionPolicy, simulate404, enabledRequestMethods);
