--- conflicted
+++ resolved
@@ -28,11 +28,7 @@
           "Microsoft-HTTPAPI/2.0"
         ],
         "x-ms-client-request-id": "198cfb3c-24e4-6446-cb84-330c6b3caca0",
-<<<<<<< HEAD
-        "x-ms-request-id": "27a99cd5-e01e-000e-7331-f3bb8b000000",
-=======
         "x-ms-request-id": "4b62e74f-301e-007f-5748-09823b000000",
->>>>>>> 8d420312
         "x-ms-version": "2019-12-12"
       },
       "ResponseBody": []
@@ -145,11 +141,7 @@
           "Microsoft-HTTPAPI/2.0"
         ],
         "x-ms-client-request-id": "ff2eb0a6-e3fb-3d26-e819-c45700152c5f",
-<<<<<<< HEAD
-        "x-ms-request-id": "27a99ce0-e01e-000e-7b31-f3bb8b000000",
-=======
         "x-ms-request-id": "4b62e76a-301e-007f-6e48-09823b000000",
->>>>>>> 8d420312
         "x-ms-version": "2019-12-12"
       },
       "ResponseBody": []
