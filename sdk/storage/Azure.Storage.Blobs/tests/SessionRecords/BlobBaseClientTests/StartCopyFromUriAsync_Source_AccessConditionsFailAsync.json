--- conflicted
+++ resolved
@@ -28,11 +28,7 @@
           "Microsoft-HTTPAPI/2.0"
         ],
         "x-ms-client-request-id": "02e72125-5b67-5ab8-8fde-fa62785b36ac",
-<<<<<<< HEAD
-        "x-ms-request-id": "42809e99-601e-003f-3131-f35a98000000",
-=======
         "x-ms-request-id": "b428cf82-d01e-003a-6d48-0957d8000000",
->>>>>>> 8d420312
         "x-ms-version": "2019-12-12"
       },
       "ResponseBody": []
@@ -88,11 +84,7 @@
         "x-ms-copy-source": "https://seanmcccanary.blob.core.windows.net/test-container-ab3ddfda-42c5-b1d7-e4d8-9a9e7fe3843d/test-blob-01aebfb5-d03d-8460-c9d3-a7a218363cf9",
         "x-ms-date": "Thu, 02 Apr 2020 23:46:07 GMT",
         "x-ms-return-client-request-id": "true",
-<<<<<<< HEAD
-        "x-ms-source-if-modified-since": "Fri, 06 Mar 2020 21:06:11 GMT",
-=======
         "x-ms-source-if-modified-since": "Fri, 03 Apr 2020 23:46:07 GMT",
->>>>>>> 8d420312
         "x-ms-version": "2019-12-12"
       },
       "RequestBody": null,
@@ -107,11 +99,7 @@
         ],
         "x-ms-client-request-id": "6e6a699f-41d3-5c2c-625c-4d14b69a6d11",
         "x-ms-error-code": "SourceConditionNotMet",
-<<<<<<< HEAD
-        "x-ms-request-id": "42809e9d-601e-003f-3331-f35a98000000",
-=======
         "x-ms-request-id": "b428cf8b-d01e-003a-7448-0957d8000000",
->>>>>>> 8d420312
         "x-ms-version": "2019-12-12"
       },
       "ResponseBody": [
@@ -145,11 +133,7 @@
           "Microsoft-HTTPAPI/2.0"
         ],
         "x-ms-client-request-id": "2742323e-ba6c-0f45-b0f0-434de0ed7b17",
-<<<<<<< HEAD
-        "x-ms-request-id": "42809e9e-601e-003f-3431-f35a98000000",
-=======
         "x-ms-request-id": "b428cf90-d01e-003a-7948-0957d8000000",
->>>>>>> 8d420312
         "x-ms-version": "2019-12-12"
       },
       "ResponseBody": []
@@ -182,11 +166,7 @@
           "Microsoft-HTTPAPI/2.0"
         ],
         "x-ms-client-request-id": "93a1d8a6-d9c8-85d8-4bf1-c25ec594be72",
-<<<<<<< HEAD
-        "x-ms-request-id": "69f85d6a-701e-0033-4d31-f3cd90000000",
-=======
         "x-ms-request-id": "3adf3c06-501e-0034-2a48-097e68000000",
->>>>>>> 8d420312
         "x-ms-version": "2019-12-12"
       },
       "ResponseBody": []
@@ -242,11 +222,7 @@
         "x-ms-copy-source": "https://seanmcccanary.blob.core.windows.net/test-container-c0ee004d-b8f0-50e7-640e-f5b0503dc8ac/test-blob-5b8a9628-f717-07bf-5bb9-15ce668643ac",
         "x-ms-date": "Thu, 02 Apr 2020 23:46:08 GMT",
         "x-ms-return-client-request-id": "true",
-<<<<<<< HEAD
-        "x-ms-source-if-unmodified-since": "Wed, 04 Mar 2020 21:06:11 GMT",
-=======
         "x-ms-source-if-unmodified-since": "Wed, 01 Apr 2020 23:46:07 GMT",
->>>>>>> 8d420312
         "x-ms-version": "2019-12-12"
       },
       "RequestBody": null,
@@ -261,11 +237,7 @@
         ],
         "x-ms-client-request-id": "a5c98636-3f64-be42-a4eb-0aab0e8b1b00",
         "x-ms-error-code": "SourceConditionNotMet",
-<<<<<<< HEAD
-        "x-ms-request-id": "69f85d6e-701e-0033-4f31-f3cd90000000",
-=======
         "x-ms-request-id": "3adf3c0c-501e-0034-2e48-097e68000000",
->>>>>>> 8d420312
         "x-ms-version": "2019-12-12"
       },
       "ResponseBody": [
@@ -299,11 +271,7 @@
           "Microsoft-HTTPAPI/2.0"
         ],
         "x-ms-client-request-id": "31196872-fdad-1cb2-41b6-b49a3da93b70",
-<<<<<<< HEAD
-        "x-ms-request-id": "69f85d71-701e-0033-5131-f3cd90000000",
-=======
         "x-ms-request-id": "3adf3c16-501e-0034-3548-097e68000000",
->>>>>>> 8d420312
         "x-ms-version": "2019-12-12"
       },
       "ResponseBody": []
@@ -336,11 +304,7 @@
           "Microsoft-HTTPAPI/2.0"
         ],
         "x-ms-client-request-id": "59d65004-60c6-c34c-1f78-e94e558e9dce",
-<<<<<<< HEAD
-        "x-ms-request-id": "ee9299ca-101e-0047-0d31-f3f960000000",
-=======
         "x-ms-request-id": "bca9703c-501e-001b-4e48-0973a3000000",
->>>>>>> 8d420312
         "x-ms-version": "2019-12-12"
       },
       "ResponseBody": []
@@ -411,11 +375,7 @@
         ],
         "x-ms-client-request-id": "88f4ca33-fa05-f228-5a3d-65bfb1586621",
         "x-ms-error-code": "SourceConditionNotMet",
-<<<<<<< HEAD
-        "x-ms-request-id": "ee9299d0-101e-0047-1131-f3f960000000",
-=======
         "x-ms-request-id": "bca9704b-501e-001b-5848-0973a3000000",
->>>>>>> 8d420312
         "x-ms-version": "2019-12-12"
       },
       "ResponseBody": [
@@ -449,11 +409,7 @@
           "Microsoft-HTTPAPI/2.0"
         ],
         "x-ms-client-request-id": "9e5dd87e-287e-de6a-34ba-20bc76ab1527",
-<<<<<<< HEAD
-        "x-ms-request-id": "ee9299d2-101e-0047-1331-f3f960000000",
-=======
         "x-ms-request-id": "bca9704f-501e-001b-5c48-0973a3000000",
->>>>>>> 8d420312
         "x-ms-version": "2019-12-12"
       },
       "ResponseBody": []
@@ -486,11 +442,7 @@
           "Microsoft-HTTPAPI/2.0"
         ],
         "x-ms-client-request-id": "863b3557-fc4c-086c-68bf-4a28d9d24091",
-<<<<<<< HEAD
-        "x-ms-request-id": "f7baca79-001e-0029-3431-f3ac4f000000",
-=======
         "x-ms-request-id": "6fd125c3-d01e-002a-3848-0992b0000000",
->>>>>>> 8d420312
         "x-ms-version": "2019-12-12"
       },
       "ResponseBody": []
@@ -588,11 +540,7 @@
         "x-ms-copy-source": "https://seanmcccanary.blob.core.windows.net/test-container-ea53174a-7508-9e6f-5455-4f989da254ba/test-blob-86666565-3b6a-822c-7371-d60a6955289a",
         "x-ms-date": "Thu, 02 Apr 2020 23:46:09 GMT",
         "x-ms-return-client-request-id": "true",
-<<<<<<< HEAD
-        "x-ms-source-if-none-match": "\u00220x8D7C1490981C5F9\u0022",
-=======
         "x-ms-source-if-none-match": "\u00220x8D7D76004729FE2\u0022",
->>>>>>> 8d420312
         "x-ms-version": "2019-12-12"
       },
       "RequestBody": null,
@@ -607,11 +555,7 @@
         ],
         "x-ms-client-request-id": "3532ff84-fa38-5f29-fab9-e55e3b7e2147",
         "x-ms-error-code": "SourceConditionNotMet",
-<<<<<<< HEAD
-        "x-ms-request-id": "f7baca9c-001e-0029-5431-f3ac4f000000",
-=======
         "x-ms-request-id": "6fd125d5-d01e-002a-4648-0992b0000000",
->>>>>>> 8d420312
         "x-ms-version": "2019-12-12"
       },
       "ResponseBody": [
@@ -645,11 +589,7 @@
           "Microsoft-HTTPAPI/2.0"
         ],
         "x-ms-client-request-id": "7c4809b7-9330-7967-d9f9-21957572564a",
-<<<<<<< HEAD
-        "x-ms-request-id": "f7bacaa7-001e-0029-5f31-f3ac4f000000",
-=======
         "x-ms-request-id": "6fd125db-d01e-002a-4b48-0992b0000000",
->>>>>>> 8d420312
         "x-ms-version": "2019-12-12"
       },
       "ResponseBody": []
