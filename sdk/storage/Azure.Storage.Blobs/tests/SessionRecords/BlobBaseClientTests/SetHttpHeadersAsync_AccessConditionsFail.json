--- conflicted
+++ resolved
@@ -28,11 +28,7 @@
           "Microsoft-HTTPAPI/2.0"
         ],
         "x-ms-client-request-id": "20c4e123-0b55-173f-a6f9-3ecd798ea114",
-<<<<<<< HEAD
-        "x-ms-request-id": "3594d400-201e-0001-3e30-f3cde7000000",
-=======
         "x-ms-request-id": "59b21545-001e-0039-3648-09b6bc000000",
->>>>>>> 8d420312
         "x-ms-version": "2019-12-12"
       },
       "ResponseBody": []
@@ -102,11 +98,7 @@
         ],
         "x-ms-client-request-id": "69df9922-efa1-e3d9-e0f7-90f51702b80f",
         "x-ms-error-code": "ConditionNotMet",
-<<<<<<< HEAD
-        "x-ms-request-id": "3594d40c-201e-0001-4830-f3cde7000000",
-=======
         "x-ms-request-id": "59b21551-001e-0039-3e48-09b6bc000000",
->>>>>>> 8d420312
         "x-ms-version": "2019-12-12"
       },
       "ResponseBody": [
@@ -140,11 +132,7 @@
           "Microsoft-HTTPAPI/2.0"
         ],
         "x-ms-client-request-id": "82a9b7fe-94aa-cb10-bb61-10b2f645723e",
-<<<<<<< HEAD
-        "x-ms-request-id": "3594d413-201e-0001-4d30-f3cde7000000",
-=======
         "x-ms-request-id": "59b2155c-001e-0039-4848-09b6bc000000",
->>>>>>> 8d420312
         "x-ms-version": "2019-12-12"
       },
       "ResponseBody": []
@@ -177,11 +165,7 @@
           "Microsoft-HTTPAPI/2.0"
         ],
         "x-ms-client-request-id": "cfd0a6bc-e4a4-3000-2242-5997779cc02b",
-<<<<<<< HEAD
-        "x-ms-request-id": "96259759-f01e-002d-1730-f32148000000",
-=======
         "x-ms-request-id": "c7ff7559-d01e-0067-3348-095d5c000000",
->>>>>>> 8d420312
         "x-ms-version": "2019-12-12"
       },
       "ResponseBody": []
@@ -251,11 +235,7 @@
         ],
         "x-ms-client-request-id": "c1578e4c-70a2-a172-cafd-4f3af8de3c71",
         "x-ms-error-code": "ConditionNotMet",
-<<<<<<< HEAD
-        "x-ms-request-id": "9625975e-f01e-002d-1a30-f32148000000",
-=======
         "x-ms-request-id": "c7ff757a-d01e-0067-5248-095d5c000000",
->>>>>>> 8d420312
         "x-ms-version": "2019-12-12"
       },
       "ResponseBody": [
@@ -289,11 +269,7 @@
           "Microsoft-HTTPAPI/2.0"
         ],
         "x-ms-client-request-id": "8d664050-fcb7-7690-b32e-e2a1b3aa421d",
-<<<<<<< HEAD
-        "x-ms-request-id": "9625975f-f01e-002d-1b30-f32148000000",
-=======
         "x-ms-request-id": "c7ff759b-d01e-0067-7348-095d5c000000",
->>>>>>> 8d420312
         "x-ms-version": "2019-12-12"
       },
       "ResponseBody": []
@@ -326,11 +302,7 @@
           "Microsoft-HTTPAPI/2.0"
         ],
         "x-ms-client-request-id": "319845e9-e683-b50a-5fa0-38f30a18691f",
-<<<<<<< HEAD
-        "x-ms-request-id": "589b0b01-e01e-0021-1f30-f3b640000000",
-=======
         "x-ms-request-id": "e9ae2173-801e-0045-6a48-099843000000",
->>>>>>> 8d420312
         "x-ms-version": "2019-12-12"
       },
       "ResponseBody": []
@@ -400,11 +372,7 @@
         ],
         "x-ms-client-request-id": "32608827-45bb-2e69-f2bd-811f23677c9c",
         "x-ms-error-code": "ConditionNotMet",
-<<<<<<< HEAD
-        "x-ms-request-id": "589b0b09-e01e-0021-2530-f3b640000000",
-=======
         "x-ms-request-id": "e9ae2182-801e-0045-7748-099843000000",
->>>>>>> 8d420312
         "x-ms-version": "2019-12-12"
       },
       "ResponseBody": [
@@ -438,11 +406,7 @@
           "Microsoft-HTTPAPI/2.0"
         ],
         "x-ms-client-request-id": "3b6b9476-5753-9c14-23db-32686303c39e",
-<<<<<<< HEAD
-        "x-ms-request-id": "589b0b0c-e01e-0021-2830-f3b640000000",
-=======
         "x-ms-request-id": "e9ae2187-801e-0045-7c48-099843000000",
->>>>>>> 8d420312
         "x-ms-version": "2019-12-12"
       },
       "ResponseBody": []
@@ -475,11 +439,7 @@
           "Microsoft-HTTPAPI/2.0"
         ],
         "x-ms-client-request-id": "c8f90573-203c-b162-b2be-786cf48efb64",
-<<<<<<< HEAD
-        "x-ms-request-id": "f7b9ee6b-001e-0029-4a30-f3ac4f000000",
-=======
         "x-ms-request-id": "52de0fcc-201e-0073-3f48-091533000000",
->>>>>>> 8d420312
         "x-ms-version": "2019-12-12"
       },
       "ResponseBody": []
@@ -591,11 +551,7 @@
         ],
         "x-ms-client-request-id": "844b7808-a944-02a2-544f-140edc90bff1",
         "x-ms-error-code": "ConditionNotMet",
-<<<<<<< HEAD
-        "x-ms-request-id": "f7b9ee89-001e-0029-6630-f3ac4f000000",
-=======
         "x-ms-request-id": "52de0feb-201e-0073-5b48-091533000000",
->>>>>>> 8d420312
         "x-ms-version": "2019-12-12"
       },
       "ResponseBody": [
@@ -629,11 +585,7 @@
           "Microsoft-HTTPAPI/2.0"
         ],
         "x-ms-client-request-id": "d96c9343-4136-90e8-4733-26fa78b09e21",
-<<<<<<< HEAD
-        "x-ms-request-id": "f7b9eea4-001e-0029-8030-f3ac4f000000",
-=======
         "x-ms-request-id": "52de0ff1-201e-0073-6148-091533000000",
->>>>>>> 8d420312
         "x-ms-version": "2019-12-12"
       },
       "ResponseBody": []
@@ -666,11 +618,7 @@
           "Microsoft-HTTPAPI/2.0"
         ],
         "x-ms-client-request-id": "609ff5f7-8697-50a8-b563-6bc51739fe77",
-<<<<<<< HEAD
-        "x-ms-request-id": "19820383-201e-0011-0730-f3088f000000",
-=======
         "x-ms-request-id": "ae13a680-001e-0016-5448-09bb77000000",
->>>>>>> 8d420312
         "x-ms-version": "2019-12-12"
       },
       "ResponseBody": []
@@ -740,11 +688,7 @@
         ],
         "x-ms-client-request-id": "03c7e3bf-7b82-58d1-5a66-83c9bd6c9064",
         "x-ms-error-code": "LeaseNotPresentWithBlobOperation",
-<<<<<<< HEAD
-        "x-ms-request-id": "19820392-201e-0011-1330-f3088f000000",
-=======
         "x-ms-request-id": "ae13a6a8-001e-0016-7848-09bb77000000",
->>>>>>> 8d420312
         "x-ms-version": "2019-12-12"
       },
       "ResponseBody": [
@@ -778,11 +722,7 @@
           "Microsoft-HTTPAPI/2.0"
         ],
         "x-ms-client-request-id": "ab7f5674-f6eb-5aa9-e791-b4fc7f375b09",
-<<<<<<< HEAD
-        "x-ms-request-id": "19820398-201e-0011-1930-f3088f000000",
-=======
         "x-ms-request-id": "ae13a6c4-001e-0016-1348-09bb77000000",
->>>>>>> 8d420312
         "x-ms-version": "2019-12-12"
       },
       "ResponseBody": []
