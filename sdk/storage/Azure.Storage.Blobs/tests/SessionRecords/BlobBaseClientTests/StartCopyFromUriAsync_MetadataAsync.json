--- conflicted
+++ resolved
@@ -28,11 +28,7 @@
           "Microsoft-HTTPAPI/2.0"
         ],
         "x-ms-client-request-id": "4a836811-74b7-79ed-5636-131dd4e25b4e",
-<<<<<<< HEAD
-        "x-ms-request-id": "c74d8a7f-a01e-000f-1331-f3e457000000",
-=======
         "x-ms-request-id": "d3bec8bd-f01e-0012-0948-093670000000",
->>>>>>> 8d420312
         "x-ms-version": "2019-12-12"
       },
       "ResponseBody": []
@@ -108,11 +104,7 @@
         "x-ms-client-request-id": "d89a6107-51cf-b972-4249-8f09d7c99648",
         "x-ms-copy-id": "872e0673-95c6-44f5-8d88-6e2f8fbdc694",
         "x-ms-copy-status": "success",
-<<<<<<< HEAD
-        "x-ms-request-id": "c74d8a87-a01e-000f-1931-f3e457000000",
-=======
         "x-ms-request-id": "d3bec8c6-f01e-0012-0e48-093670000000",
->>>>>>> 8d420312
         "x-ms-version": "2019-12-12"
       },
       "ResponseBody": []
@@ -193,11 +185,7 @@
           "Microsoft-HTTPAPI/2.0"
         ],
         "x-ms-client-request-id": "931eda95-ca3d-b36e-85e0-8c920a5c31ba",
-<<<<<<< HEAD
-        "x-ms-request-id": "c74d8a8a-a01e-000f-1c31-f3e457000000",
-=======
         "x-ms-request-id": "d3bec8d8-f01e-0012-1d48-093670000000",
->>>>>>> 8d420312
         "x-ms-version": "2019-12-12"
       },
       "ResponseBody": []
