--- conflicted
+++ resolved
@@ -1,22 +1,6 @@
 {
   "Entries": [
     {
-<<<<<<< HEAD
-      "RequestUri": "https://seanstagetest.blob.core.windows.net/test-container-a1e8fbc4-748e-cba3-5f6a-1f37cdb556df?restype=container",
-      "RequestMethod": "PUT",
-      "RequestHeaders": {
-        "Authorization": "Sanitized",
-        "traceparent": "00-30368703d855444a89c97e36931dc84b-5e68ef87e4cfdc40-00",
-        "User-Agent": [
-          "azsdk-net-Storage.Blobs/12.4.0-dev.20200305.1",
-          "(.NET Core 4.6.28325.01; Microsoft Windows 10.0.18363 )"
-        ],
-        "x-ms-blob-public-access": "container",
-        "x-ms-client-request-id": "835a314a-cc33-dc8e-9a95-bc7d53cf145c",
-        "x-ms-date": "Thu, 05 Mar 2020 21:04:11 GMT",
-        "x-ms-return-client-request-id": "true",
-        "x-ms-version": "2019-10-10"
-=======
       "RequestUri": "https://seanmcccanary.blob.core.windows.net/test-container-a1e8fbc4-748e-cba3-5f6a-1f37cdb556df?restype=container",
       "RequestMethod": "PUT",
       "RequestHeaders": {
@@ -31,58 +15,30 @@
         "x-ms-date": "Thu, 02 Apr 2020 23:44:13 GMT",
         "x-ms-return-client-request-id": "true",
         "x-ms-version": "2019-12-12"
->>>>>>> 32e373e2
       },
       "RequestBody": null,
       "StatusCode": 201,
       "ResponseHeaders": {
         "Content-Length": "0",
-<<<<<<< HEAD
-        "Date": "Thu, 05 Mar 2020 21:04:11 GMT",
-        "ETag": "\u00220x8D7C148C1238A3D\u0022",
-        "Last-Modified": "Thu, 05 Mar 2020 21:04:11 GMT",
-=======
         "Date": "Thu, 02 Apr 2020 23:44:12 GMT",
         "ETag": "\u00220x8D7D75FBF43CB9D\u0022",
         "Last-Modified": "Thu, 02 Apr 2020 23:44:12 GMT",
->>>>>>> 32e373e2
         "Server": [
           "Windows-Azure-Blob/1.0",
           "Microsoft-HTTPAPI/2.0"
         ],
         "x-ms-client-request-id": "835a314a-cc33-dc8e-9a95-bc7d53cf145c",
-<<<<<<< HEAD
-        "x-ms-request-id": "d5216734-301e-0022-2031-f35724000000",
-        "x-ms-version": "2019-10-10"
-=======
         "x-ms-request-id": "9644ee47-601e-0086-3348-098119000000",
         "x-ms-version": "2019-12-12"
->>>>>>> 32e373e2
       },
       "ResponseBody": []
     },
     {
-<<<<<<< HEAD
-      "RequestUri": "https://seanstagetest.blob.core.windows.net/test-container-a1e8fbc4-748e-cba3-5f6a-1f37cdb556df/test-blob-8a9d7f32-8972-2615-d6e1-fceee525a384",
-=======
       "RequestUri": "https://seanmcccanary.blob.core.windows.net/test-container-a1e8fbc4-748e-cba3-5f6a-1f37cdb556df/test-blob-8a9d7f32-8972-2615-d6e1-fceee525a384",
->>>>>>> 32e373e2
       "RequestMethod": "PUT",
       "RequestHeaders": {
         "Authorization": "Sanitized",
         "Content-Length": "1024",
-<<<<<<< HEAD
-        "traceparent": "00-9762ac42bb34a6498d1f943c75c815e6-1f9beeee7052404e-00",
-        "User-Agent": [
-          "azsdk-net-Storage.Blobs/12.4.0-dev.20200305.1",
-          "(.NET Core 4.6.28325.01; Microsoft Windows 10.0.18363 )"
-        ],
-        "x-ms-blob-type": "BlockBlob",
-        "x-ms-client-request-id": "850e68ff-75c9-b1e3-25d6-98087ea5a53c",
-        "x-ms-date": "Thu, 05 Mar 2020 21:04:11 GMT",
-        "x-ms-return-client-request-id": "true",
-        "x-ms-version": "2019-10-10"
-=======
         "traceparent": "00-f58c4194de0fd44f8a8fa4bf256fe9c1-f9a03ca12d08e541-00",
         "User-Agent": [
           "azsdk-net-Storage.Blobs/12.5.0-dev.20200402.1",
@@ -93,54 +49,28 @@
         "x-ms-date": "Thu, 02 Apr 2020 23:44:13 GMT",
         "x-ms-return-client-request-id": "true",
         "x-ms-version": "2019-12-12"
->>>>>>> 32e373e2
       },
       "RequestBody": "9KDsm1rTqzzgAvG54aaz1ooyS6c96wzAGzOsUs\u002Bf9nTxOImy4ngBXtRgqXCYXEUvLiZjstr8RgiTLH8nJllsQQx9x6gdAPMSMezT3EGcKL/ufSOpO0OZ9PGAH7X52jd682hkG5ScEi0yUYHuKWrH9wPAOKk1wwXI49K3nOE9GFe0WOnYNw0qUWr1dunCqsuHuSiyOaGORDBjnDfB5HVM9DkqOtCA7r/2leY\u002BQEwbBTkHMOK4i9\u002B1JhO4dZvWaG30qYKwmHD7Bstpu6O6TwTjR5b\u002BurSTk2hZdBO8yHkjICx5SZfKa23ICyoXT9A8\u002BtYP1S0F2K25YRUZViNcPj5SRpp2QQVtGdsoNa6JfESYHXk9rfJLHUh\u002BwOiBsRRKa83sxAk1xbnRobxR3aL/L\u002BTQgDmpH5BLBihS94Ac62fG3srhnbc6Y1e/aws2\u002BT\u002Bmf5ADsDDboEs8ob7g4s45tLVUi//XHpItlh3h6bSEFA3prHfvGTo36z1/pPz5WYCJhrdW4m5AzmH\u002B1hoS\u002BraWt4yw9zZWSZt7HJ/BWHmVMzydV2P9LjKeqN4W8EIgJfGH6OxvSGJJMz0b28XOfnboaaLedKJTmYlaEU5YQFhYWveuOm\u002BMJeraUyQl4VNt0CpoLoefQrBOM05jFTYT8fPkw4DNIEMGW0O4AyB\u002BLbg17EEk8BLQuRhHXwchKRC0x2IwQB7Tn6/mYdJE5z6P0AWWLij07gHhFAlnhcA85DEzAzy\u002BTe2aYU2RPo4/jNHZuI4Bi/rnv9lgTiwUaxnvqX2gEeMC0IIY/MzbYq9zooc4jc0xO1k2S0RjXf7AhfYzopURnnrt1\u002BcM6Y8uC1wp7ayk291MvW4jacWfn3ODV3bWp8AZYgQMSrblJVHKCD/oOW9SG6kY5\u002BUn7TS1Tjh0iJEYWGScD4uomJAnZpgcWWGGt2UDMTvMvb/b8nTPV/x9cZ3AsbDbSynkqYMY8YFNCpTSL5bScVZVTJukwBwX2ECUqfT7XKexqms7H4e4s8s\u002Bjujg/ShlqwBGamUUNosMzNBDhEiNUa7sIYQrllLOnZjPZjI0N9sXLv70tPJCnHPgL1K2dC6DsTw689ukOhSud8zMRdBY2JX1K1ZKmJ27qoQQS2f/FyhpTLX2\u002BkP/c/PpRT0ldVajiFa8wUnYOBiffklWk\u002B\u002Bsrl\u002BkY/kaYd1S9bdiYFNfljQtbcMQQ1bfkROdV3z6qeAEPZfdgRJdiCZ5asyRddjEP\u002BcUKSYsm2oJxNHmfQpgV0zXXiO7gRUi0OScl9mJTRs62BeV5X\u002B52KIs1LxAdwsbGRKAuhe1Cb3S8lhCjwSRf3e1q6Xyy3LMHYWBjqxY4VnZgH7HCZMEhc9awvMnd0iemw==",
       "StatusCode": 201,
       "ResponseHeaders": {
         "Content-Length": "0",
         "Content-MD5": "sH2dzYQdpHcdldWavAmlhg==",
-<<<<<<< HEAD
-        "Date": "Thu, 05 Mar 2020 21:04:11 GMT",
-        "ETag": "\u00220x8D7C148C131E6AE\u0022",
-        "Last-Modified": "Thu, 05 Mar 2020 21:04:11 GMT",
-=======
         "Date": "Thu, 02 Apr 2020 23:44:12 GMT",
         "ETag": "\u00220x8D7D75FBF4EBC59\u0022",
         "Last-Modified": "Thu, 02 Apr 2020 23:44:12 GMT",
->>>>>>> 32e373e2
         "Server": [
           "Windows-Azure-Blob/1.0",
           "Microsoft-HTTPAPI/2.0"
         ],
         "x-ms-client-request-id": "850e68ff-75c9-b1e3-25d6-98087ea5a53c",
         "x-ms-content-crc64": "DuIsS3\u002BmIIo=",
-<<<<<<< HEAD
-        "x-ms-request-id": "d5216737-301e-0022-2131-f35724000000",
-        "x-ms-request-server-encrypted": "true",
-        "x-ms-version": "2019-10-10"
-=======
         "x-ms-request-id": "9644ee52-601e-0086-3c48-098119000000",
         "x-ms-request-server-encrypted": "true",
         "x-ms-version": "2019-12-12"
->>>>>>> 32e373e2
       },
       "ResponseBody": []
     },
     {
-<<<<<<< HEAD
-      "RequestUri": "https://seanstagetest.blob.core.windows.net/test-container-a1e8fbc4-748e-cba3-5f6a-1f37cdb556df/test-blob-8a9d7f32-8972-2615-d6e1-fceee525a384?comp=lease",
-      "RequestMethod": "PUT",
-      "RequestHeaders": {
-        "Authorization": "Sanitized",
-        "traceparent": "00-7f112265bb3bad47bfa054f025a43347-27040dfc61ebe340-00",
-        "User-Agent": [
-          "azsdk-net-Storage.Blobs/12.4.0-dev.20200305.1",
-          "(.NET Core 4.6.28325.01; Microsoft Windows 10.0.18363 )"
-        ],
-        "x-ms-client-request-id": "865154f6-65b9-72b9-f4b7-55a220eb3dd4",
-        "x-ms-date": "Thu, 05 Mar 2020 21:04:12 GMT",
-=======
       "RequestUri": "https://seanmcccanary.blob.core.windows.net/test-container-a1e8fbc4-748e-cba3-5f6a-1f37cdb556df/test-blob-8a9d7f32-8972-2615-d6e1-fceee525a384?comp=lease",
       "RequestMethod": "PUT",
       "RequestHeaders": {
@@ -152,64 +82,31 @@
         ],
         "x-ms-client-request-id": "865154f6-65b9-72b9-f4b7-55a220eb3dd4",
         "x-ms-date": "Thu, 02 Apr 2020 23:44:13 GMT",
->>>>>>> 32e373e2
         "x-ms-lease-action": "acquire",
         "x-ms-lease-duration": "15",
         "x-ms-proposed-lease-id": "1357f3e3-8d57-5773-3027-55f773515449",
         "x-ms-return-client-request-id": "true",
-<<<<<<< HEAD
-        "x-ms-version": "2019-10-10"
-=======
         "x-ms-version": "2019-12-12"
->>>>>>> 32e373e2
       },
       "RequestBody": null,
       "StatusCode": 201,
       "ResponseHeaders": {
         "Content-Length": "0",
-<<<<<<< HEAD
-        "Date": "Thu, 05 Mar 2020 21:04:11 GMT",
-        "ETag": "\u00220x8D7C148C131E6AE\u0022",
-        "Last-Modified": "Thu, 05 Mar 2020 21:04:11 GMT",
-=======
         "Date": "Thu, 02 Apr 2020 23:44:12 GMT",
         "ETag": "\u00220x8D7D75FBF4EBC59\u0022",
         "Last-Modified": "Thu, 02 Apr 2020 23:44:12 GMT",
->>>>>>> 32e373e2
         "Server": [
           "Windows-Azure-Blob/1.0",
           "Microsoft-HTTPAPI/2.0"
         ],
         "x-ms-client-request-id": "865154f6-65b9-72b9-f4b7-55a220eb3dd4",
         "x-ms-lease-id": "1357f3e3-8d57-5773-3027-55f773515449",
-<<<<<<< HEAD
-        "x-ms-request-id": "d5216739-301e-0022-2331-f35724000000",
-        "x-ms-version": "2019-10-10"
-=======
         "x-ms-request-id": "9644ee5a-601e-0086-4448-098119000000",
         "x-ms-version": "2019-12-12"
->>>>>>> 32e373e2
       },
       "ResponseBody": []
     },
     {
-<<<<<<< HEAD
-      "RequestUri": "https://seanstagetest.blob.core.windows.net/test-container-a1e8fbc4-748e-cba3-5f6a-1f37cdb556df/test-blob-8a9d7f32-8972-2615-d6e1-fceee525a384?comp=lease",
-      "RequestMethod": "PUT",
-      "RequestHeaders": {
-        "Authorization": "Sanitized",
-        "traceparent": "00-909dea6d32124d42ad0bcba7f4352835-728852b075001c47-00",
-        "User-Agent": [
-          "azsdk-net-Storage.Blobs/12.4.0-dev.20200305.1",
-          "(.NET Core 4.6.28325.01; Microsoft Windows 10.0.18363 )"
-        ],
-        "x-ms-client-request-id": "1f004605-cd00-e48f-2ab4-1a83c22fbf75",
-        "x-ms-date": "Thu, 05 Mar 2020 21:04:12 GMT",
-        "x-ms-lease-action": "break",
-        "x-ms-lease-break-period": "5",
-        "x-ms-return-client-request-id": "true",
-        "x-ms-version": "2019-10-10"
-=======
       "RequestUri": "https://seanmcccanary.blob.core.windows.net/test-container-a1e8fbc4-748e-cba3-5f6a-1f37cdb556df/test-blob-8a9d7f32-8972-2615-d6e1-fceee525a384?comp=lease",
       "RequestMethod": "PUT",
       "RequestHeaders": {
@@ -225,53 +122,26 @@
         "x-ms-lease-break-period": "5",
         "x-ms-return-client-request-id": "true",
         "x-ms-version": "2019-12-12"
->>>>>>> 32e373e2
       },
       "RequestBody": null,
       "StatusCode": 202,
       "ResponseHeaders": {
         "Content-Length": "0",
-<<<<<<< HEAD
-        "Date": "Thu, 05 Mar 2020 21:04:12 GMT",
-        "ETag": "\u00220x8D7C148C131E6AE\u0022",
-        "Last-Modified": "Thu, 05 Mar 2020 21:04:11 GMT",
-=======
         "Date": "Thu, 02 Apr 2020 23:44:12 GMT",
         "ETag": "\u00220x8D7D75FBF4EBC59\u0022",
         "Last-Modified": "Thu, 02 Apr 2020 23:44:12 GMT",
->>>>>>> 32e373e2
         "Server": [
           "Windows-Azure-Blob/1.0",
           "Microsoft-HTTPAPI/2.0"
         ],
         "x-ms-client-request-id": "1f004605-cd00-e48f-2ab4-1a83c22fbf75",
         "x-ms-lease-time": "5",
-<<<<<<< HEAD
-        "x-ms-request-id": "d521673a-301e-0022-2431-f35724000000",
-        "x-ms-version": "2019-10-10"
-=======
         "x-ms-request-id": "9644ee60-601e-0086-4a48-098119000000",
         "x-ms-version": "2019-12-12"
->>>>>>> 32e373e2
       },
       "ResponseBody": []
     },
     {
-<<<<<<< HEAD
-      "RequestUri": "https://seanstagetest.blob.core.windows.net/test-container-a1e8fbc4-748e-cba3-5f6a-1f37cdb556df?restype=container",
-      "RequestMethod": "DELETE",
-      "RequestHeaders": {
-        "Authorization": "Sanitized",
-        "traceparent": "00-2d6d595d42bd994d90206b289125215f-983a9fb7549e4b44-00",
-        "User-Agent": [
-          "azsdk-net-Storage.Blobs/12.4.0-dev.20200305.1",
-          "(.NET Core 4.6.28325.01; Microsoft Windows 10.0.18363 )"
-        ],
-        "x-ms-client-request-id": "d99d69f0-1eeb-b3d4-bfdb-70c97c7f07f2",
-        "x-ms-date": "Thu, 05 Mar 2020 21:04:12 GMT",
-        "x-ms-return-client-request-id": "true",
-        "x-ms-version": "2019-10-10"
-=======
       "RequestUri": "https://seanmcccanary.blob.core.windows.net/test-container-a1e8fbc4-748e-cba3-5f6a-1f37cdb556df?restype=container",
       "RequestMethod": "DELETE",
       "RequestHeaders": {
@@ -285,39 +155,25 @@
         "x-ms-date": "Thu, 02 Apr 2020 23:44:13 GMT",
         "x-ms-return-client-request-id": "true",
         "x-ms-version": "2019-12-12"
->>>>>>> 32e373e2
       },
       "RequestBody": null,
       "StatusCode": 202,
       "ResponseHeaders": {
         "Content-Length": "0",
-<<<<<<< HEAD
-        "Date": "Thu, 05 Mar 2020 21:04:12 GMT",
-=======
         "Date": "Thu, 02 Apr 2020 23:44:13 GMT",
->>>>>>> 32e373e2
         "Server": [
           "Windows-Azure-Blob/1.0",
           "Microsoft-HTTPAPI/2.0"
         ],
         "x-ms-client-request-id": "d99d69f0-1eeb-b3d4-bfdb-70c97c7f07f2",
-<<<<<<< HEAD
-        "x-ms-request-id": "d521673b-301e-0022-2531-f35724000000",
-        "x-ms-version": "2019-10-10"
-=======
         "x-ms-request-id": "9644ee6b-601e-0086-5548-098119000000",
         "x-ms-version": "2019-12-12"
->>>>>>> 32e373e2
       },
       "ResponseBody": []
     }
   ],
   "Variables": {
     "RandomSeed": "217443439",
-<<<<<<< HEAD
-    "Storage_TestConfigDefault": "ProductionTenant\nseanstagetest\nU2FuaXRpemVk\nhttps://seanstagetest.blob.core.windows.net\nhttp://seanstagetest.file.core.windows.net\nhttp://seanstagetest.queue.core.windows.net\nhttp://seanstagetest.table.core.windows.net\n\n\n\n\nhttp://seanstagetest-secondary.blob.core.windows.net\nhttp://seanstagetest-secondary.file.core.windows.net\nhttp://seanstagetest-secondary.queue.core.windows.net\nhttp://seanstagetest-secondary.table.core.windows.net\n\nSanitized\n\n\nCloud\nBlobEndpoint=https://seanstagetest.blob.core.windows.net/;QueueEndpoint=http://seanstagetest.queue.core.windows.net/;FileEndpoint=http://seanstagetest.file.core.windows.net/;BlobSecondaryEndpoint=http://seanstagetest-secondary.blob.core.windows.net/;QueueSecondaryEndpoint=http://seanstagetest-secondary.queue.core.windows.net/;FileSecondaryEndpoint=http://seanstagetest-secondary.file.core.windows.net/;AccountName=seanstagetest;AccountKey=Sanitized\nseanscope1"
-=======
     "Storage_TestConfigDefault": "ProductionTenant\nseanmcccanary\nU2FuaXRpemVk\nhttps://seanmcccanary.blob.core.windows.net\nhttps://seanmcccanary.file.core.windows.net\nhttps://seanmcccanary.queue.core.windows.net\nhttps://seanmcccanary.table.core.windows.net\n\n\n\n\nhttps://seanmcccanary-secondary.blob.core.windows.net\nhttps://seanmcccanary-secondary.file.core.windows.net\nhttps://seanmcccanary-secondary.queue.core.windows.net\nhttps://seanmcccanary-secondary.table.core.windows.net\n\nSanitized\n\n\nCloud\nBlobEndpoint=https://seanmcccanary.blob.core.windows.net/;QueueEndpoint=https://seanmcccanary.queue.core.windows.net/;FileEndpoint=https://seanmcccanary.file.core.windows.net/;BlobSecondaryEndpoint=https://seanmcccanary-secondary.blob.core.windows.net/;QueueSecondaryEndpoint=https://seanmcccanary-secondary.queue.core.windows.net/;FileSecondaryEndpoint=https://seanmcccanary-secondary.file.core.windows.net/;AccountName=seanmcccanary;AccountKey=Sanitized\nseanscope1"
->>>>>>> 32e373e2
   }
 }