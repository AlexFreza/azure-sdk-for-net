--- conflicted
+++ resolved
@@ -1,22 +1,6 @@
 {
   "Entries": [
     {
-<<<<<<< HEAD
-      "RequestUri": "https://seanstagetest.blob.core.windows.net/test-container-1f53d0ae-2a40-5566-a004-ad57619c0700?restype=container",
-      "RequestMethod": "PUT",
-      "RequestHeaders": {
-        "Authorization": "Sanitized",
-        "traceparent": "00-240d19ed269693419d4b0e117ec4c366-05496d3a6031ad4b-00",
-        "User-Agent": [
-          "azsdk-net-Storage.Blobs/12.4.0-dev.20200305.1",
-          "(.NET Core 4.6.28325.01; Microsoft Windows 10.0.18363 )"
-        ],
-        "x-ms-blob-public-access": "container",
-        "x-ms-client-request-id": "7e0a912b-0f6c-ab9b-af7a-f672f98d9515",
-        "x-ms-date": "Thu, 05 Mar 2020 20:56:48 GMT",
-        "x-ms-return-client-request-id": "true",
-        "x-ms-version": "2019-10-10"
-=======
       "RequestUri": "https://seanmcccanary.blob.core.windows.net/test-container-1f53d0ae-2a40-5566-a004-ad57619c0700?restype=container",
       "RequestMethod": "PUT",
       "RequestHeaders": {
@@ -31,58 +15,30 @@
         "x-ms-date": "Thu, 02 Apr 2020 23:43:08 GMT",
         "x-ms-return-client-request-id": "true",
         "x-ms-version": "2019-12-12"
->>>>>>> 32e373e2
-      },
-      "RequestBody": null,
-      "StatusCode": 201,
-      "ResponseHeaders": {
-        "Content-Length": "0",
-<<<<<<< HEAD
-        "Date": "Thu, 05 Mar 2020 20:56:47 GMT",
-        "ETag": "\u00220x8D7C147B91079E1\u0022",
-        "Last-Modified": "Thu, 05 Mar 2020 20:56:48 GMT",
-=======
+      },
+      "RequestBody": null,
+      "StatusCode": 201,
+      "ResponseHeaders": {
+        "Content-Length": "0",
         "Date": "Thu, 02 Apr 2020 23:43:07 GMT",
         "ETag": "\u00220x8D7D75F98B299FD\u0022",
         "Last-Modified": "Thu, 02 Apr 2020 23:43:07 GMT",
->>>>>>> 32e373e2
         "Server": [
           "Windows-Azure-Blob/1.0",
           "Microsoft-HTTPAPI/2.0"
         ],
         "x-ms-client-request-id": "7e0a912b-0f6c-ab9b-af7a-f672f98d9515",
-<<<<<<< HEAD
-        "x-ms-request-id": "fcb1dfe8-001e-0039-6730-f36927000000",
-        "x-ms-version": "2019-10-10"
-=======
         "x-ms-request-id": "94213c99-701e-001c-1748-091fc0000000",
         "x-ms-version": "2019-12-12"
->>>>>>> 32e373e2
-      },
-      "ResponseBody": []
-    },
-    {
-<<<<<<< HEAD
-      "RequestUri": "https://seanstagetest.blob.core.windows.net/test-container-1f53d0ae-2a40-5566-a004-ad57619c0700/test-blob-7fe05d9f-23a0-e850-b6ba-aa7e88db8ecb",
-=======
+      },
+      "ResponseBody": []
+    },
+    {
       "RequestUri": "https://seanmcccanary.blob.core.windows.net/test-container-1f53d0ae-2a40-5566-a004-ad57619c0700/test-blob-7fe05d9f-23a0-e850-b6ba-aa7e88db8ecb",
->>>>>>> 32e373e2
       "RequestMethod": "PUT",
       "RequestHeaders": {
         "Authorization": "Sanitized",
         "Content-Length": "1024",
-<<<<<<< HEAD
-        "traceparent": "00-784d2fa0dfecba41ba3077aa150c8db9-619ad3aa44bdbf48-00",
-        "User-Agent": [
-          "azsdk-net-Storage.Blobs/12.4.0-dev.20200305.1",
-          "(.NET Core 4.6.28325.01; Microsoft Windows 10.0.18363 )"
-        ],
-        "x-ms-blob-type": "BlockBlob",
-        "x-ms-client-request-id": "aefd7bf0-a53f-7315-b93d-e1a5585e3157",
-        "x-ms-date": "Thu, 05 Mar 2020 20:56:48 GMT",
-        "x-ms-return-client-request-id": "true",
-        "x-ms-version": "2019-10-10"
-=======
         "traceparent": "00-68392bca7a91c044a0660acc4a0bc6be-eaad4374ec1fdb4c-00",
         "User-Agent": [
           "azsdk-net-Storage.Blobs/12.5.0-dev.20200402.1",
@@ -93,55 +49,28 @@
         "x-ms-date": "Thu, 02 Apr 2020 23:43:08 GMT",
         "x-ms-return-client-request-id": "true",
         "x-ms-version": "2019-12-12"
->>>>>>> 32e373e2
       },
       "RequestBody": "HrEsz5KIlCOrco70z6af5iyM62n1ZVsHQSHHsWUdI9PsK1NIYMaDFsm81C2VWxkQGsNR\u002B/Al1blVJY1wwOK\u002Bjk67CKNSVoZmCdSfOJEtceUHt5ehyyjix1aa8js4Elbn/kbf2lN2vcM96/EchZ0nKLOoaAlLHMIm2EFNuGRKLvd\u002BuDpLTpeSkfrTY983xkG4csqHj6lMnOGDuAISKAVf8rz5ncxi3NkcFtcPd7jj7hL/lEWZw55OMRxYx5WUf2j1c3AiPih1VpbxannRPSQooMrwE5S/xi8eqmyvChRDiJZuGgRHwLDpiT6vqFglfPT4LyfLpGzUNaxBBJO8xUuBreLiYyMf4eAZBolWEB7W\u002BC14t9rteOMqmeRXBrsdLMTyLfp2QxnQ2E5HsZ7ifiWOagtlRA1xlDX/t8k/yNok\u002B9rEY\u002BMjYLUUp96LpsZFRxu/yZyvuOi2gJjFd4tQkRB0IrXEHhpBagpWUJ0u5e5uunCtf/4\u002BdUPyDeJKXukpxBbOF4MQgCkAfV6RWWdLiJuqVr0bohERNa1y0RA39wshLIyGYM5qXTlGrQGgrBzcp4VHnwcsDiIEveHWnq8YyIZTcCzbxCfMQPmD1PUPcYmRlSqK8FgE9R1qgqPsk7\u002BKLuR7TDvvAeJeel4OqDos9EtYRQiEjtgtTnsOcEGE4K05\u002BaYRlCRNoZRILHX59UzjPY1XlE62Bp8LTv7A4JCg2Zqx1K6UG2AnCqN0PGFjM1kuKzO0LExeg/MGBUYmjcAEp1LbSCCeTyEtMImrQsk\u002BqBqkkbVc7KxOUlG7jRYaAH3ib5QOh\u002Bo4kNwShvzCs0ApyF0rgfsLp7qljfbO48ELEi8LyNI1LyAvbAHZSmWwi54RkcW47n\u002BC18jaaPr0aq0aB3PMtupt9Jk8/BX5MV1U9QFXvVH8UiSwifEKWsYlOgFUv0Lx49S0o5wse/JpiKVqhXP5naxbHrRPGy35Y5nSF8ETpXIaYhEsoxm0z9YxRwFLoNVSLJ1V\u002BKCNosenu0ADWWQxVeIzTyJhzPqTpk7eHtQrrcPEgOojvqzRjcBJhOjZsXZx//EeGFCy8F\u002BjwVJSr4PzfA19Ptl5Dpc1YcJhGEcRufTYbB7jDJRyEo\u002BKf/xaf909VgjaXHOd\u002BPFa6LeOUNgYkQddeUJkD295CixK7o6a2\u002BHkJME/N12BOnQtiCTd48G2cu30/AWa2EaZYVFGUgliwA3VqisW2Fqq3D7ONoZLnCdqk3uhpd/bSUx7pdYLOuhqy8gWBzmVn5mTSiDGzKG/TsQq276NwBou\u002BWDfmzODnqFWY2q9NJXt1fThDVq\u002BFX2qu1cR4V4p3Quu6A3YtQNmEKx/b2g2ARkvPAbKq7PAbw==",
       "StatusCode": 201,
       "ResponseHeaders": {
         "Content-Length": "0",
         "Content-MD5": "n7izuzrMuDVFtd8KcMsaYQ==",
-<<<<<<< HEAD
-        "Date": "Thu, 05 Mar 2020 20:56:47 GMT",
-        "ETag": "\u00220x8D7C147B91DB342\u0022",
-        "Last-Modified": "Thu, 05 Mar 2020 20:56:48 GMT",
-=======
         "Date": "Thu, 02 Apr 2020 23:43:07 GMT",
         "ETag": "\u00220x8D7D75F98BD456D\u0022",
         "Last-Modified": "Thu, 02 Apr 2020 23:43:08 GMT",
->>>>>>> 32e373e2
         "Server": [
           "Windows-Azure-Blob/1.0",
           "Microsoft-HTTPAPI/2.0"
         ],
         "x-ms-client-request-id": "aefd7bf0-a53f-7315-b93d-e1a5585e3157",
         "x-ms-content-crc64": "nTTvNhxCeo8=",
-<<<<<<< HEAD
-        "x-ms-request-id": "fcb1dfee-001e-0039-6b30-f36927000000",
-        "x-ms-request-server-encrypted": "true",
-        "x-ms-version": "2019-10-10"
-=======
         "x-ms-request-id": "94213c9c-701e-001c-1848-091fc0000000",
         "x-ms-request-server-encrypted": "true",
         "x-ms-version": "2019-12-12"
->>>>>>> 32e373e2
-      },
-      "ResponseBody": []
-    },
-    {
-<<<<<<< HEAD
-      "RequestUri": "https://seanstagetest.blob.core.windows.net/test-container-1f53d0ae-2a40-5566-a004-ad57619c0700/test-blob-7fe05d9f-23a0-e850-b6ba-aa7e88db8ecb?comp=metadata",
-      "RequestMethod": "PUT",
-      "RequestHeaders": {
-        "Authorization": "Sanitized",
-        "If-Modified-Since": "Fri, 06 Mar 2020 20:56:48 GMT",
-        "traceparent": "00-62b46fd3fdfee2478de6f64a5c7df1a8-efb4c517aa89ab44-00",
-        "User-Agent": [
-          "azsdk-net-Storage.Blobs/12.4.0-dev.20200305.1",
-          "(.NET Core 4.6.28325.01; Microsoft Windows 10.0.18363 )"
-        ],
-        "x-ms-client-request-id": "30dae627-11b5-3f30-cec1-269d9017eacf",
-        "x-ms-date": "Thu, 05 Mar 2020 20:56:49 GMT",
-=======
+      },
+      "ResponseBody": []
+    },
+    {
       "RequestUri": "https://seanmcccanary.blob.core.windows.net/test-container-1f53d0ae-2a40-5566-a004-ad57619c0700/test-blob-7fe05d9f-23a0-e850-b6ba-aa7e88db8ecb?comp=metadata",
       "RequestMethod": "PUT",
       "RequestHeaders": {
@@ -154,59 +83,25 @@
         ],
         "x-ms-client-request-id": "30dae627-11b5-3f30-cec1-269d9017eacf",
         "x-ms-date": "Thu, 02 Apr 2020 23:43:08 GMT",
->>>>>>> 32e373e2
         "x-ms-meta-Capital": "letter",
         "x-ms-meta-foo": "bar",
         "x-ms-meta-meta": "data",
         "x-ms-meta-UPPER": "case",
         "x-ms-return-client-request-id": "true",
-<<<<<<< HEAD
-        "x-ms-version": "2019-10-10"
-=======
-        "x-ms-version": "2019-12-12"
->>>>>>> 32e373e2
+        "x-ms-version": "2019-12-12"
       },
       "RequestBody": null,
       "StatusCode": 412,
       "ResponseHeaders": {
         "Content-Length": "252",
         "Content-Type": "application/xml",
-<<<<<<< HEAD
-        "Date": "Thu, 05 Mar 2020 20:56:48 GMT",
-=======
         "Date": "Thu, 02 Apr 2020 23:43:07 GMT",
->>>>>>> 32e373e2
         "Server": [
           "Windows-Azure-Blob/1.0",
           "Microsoft-HTTPAPI/2.0"
         ],
         "x-ms-client-request-id": "30dae627-11b5-3f30-cec1-269d9017eacf",
         "x-ms-error-code": "ConditionNotMet",
-<<<<<<< HEAD
-        "x-ms-request-id": "fcb1dff3-001e-0039-7030-f36927000000",
-        "x-ms-version": "2019-10-10"
-      },
-      "ResponseBody": [
-        "\uFEFF\u003C?xml version=\u00221.0\u0022 encoding=\u0022utf-8\u0022?\u003E\u003CError\u003E\u003CCode\u003EConditionNotMet\u003C/Code\u003E\u003CMessage\u003EThe condition specified using HTTP conditional header(s) is not met.\n",
-        "RequestId:fcb1dff3-001e-0039-7030-f36927000000\n",
-        "Time:2020-03-05T20:56:48.9788066Z\u003C/Message\u003E\u003C/Error\u003E"
-      ]
-    },
-    {
-      "RequestUri": "https://seanstagetest.blob.core.windows.net/test-container-1f53d0ae-2a40-5566-a004-ad57619c0700?restype=container",
-      "RequestMethod": "DELETE",
-      "RequestHeaders": {
-        "Authorization": "Sanitized",
-        "traceparent": "00-4e0d1d33f08fa64e8817dfb6053eb452-210f8c9299fa9840-00",
-        "User-Agent": [
-          "azsdk-net-Storage.Blobs/12.4.0-dev.20200305.1",
-          "(.NET Core 4.6.28325.01; Microsoft Windows 10.0.18363 )"
-        ],
-        "x-ms-client-request-id": "717d396f-0084-dca1-49e8-27bffced0dd7",
-        "x-ms-date": "Thu, 05 Mar 2020 20:56:49 GMT",
-        "x-ms-return-client-request-id": "true",
-        "x-ms-version": "2019-10-10"
-=======
         "x-ms-request-id": "94213c9e-701e-001c-1a48-091fc0000000",
         "x-ms-version": "2019-12-12"
       },
@@ -230,49 +125,23 @@
         "x-ms-date": "Thu, 02 Apr 2020 23:43:09 GMT",
         "x-ms-return-client-request-id": "true",
         "x-ms-version": "2019-12-12"
->>>>>>> 32e373e2
       },
       "RequestBody": null,
       "StatusCode": 202,
       "ResponseHeaders": {
         "Content-Length": "0",
-<<<<<<< HEAD
-        "Date": "Thu, 05 Mar 2020 20:56:48 GMT",
-=======
         "Date": "Thu, 02 Apr 2020 23:43:07 GMT",
->>>>>>> 32e373e2
         "Server": [
           "Windows-Azure-Blob/1.0",
           "Microsoft-HTTPAPI/2.0"
         ],
         "x-ms-client-request-id": "717d396f-0084-dca1-49e8-27bffced0dd7",
-<<<<<<< HEAD
-        "x-ms-request-id": "fcb1dff8-001e-0039-7530-f36927000000",
-        "x-ms-version": "2019-10-10"
-=======
         "x-ms-request-id": "94213ca6-701e-001c-1e48-091fc0000000",
         "x-ms-version": "2019-12-12"
->>>>>>> 32e373e2
-      },
-      "ResponseBody": []
-    },
-    {
-<<<<<<< HEAD
-      "RequestUri": "https://seanstagetest.blob.core.windows.net/test-container-ce8b7352-fccf-0748-480d-4056522cdc9a?restype=container",
-      "RequestMethod": "PUT",
-      "RequestHeaders": {
-        "Authorization": "Sanitized",
-        "traceparent": "00-5e230a68092bd840afaa997bafd28a35-144bb21ebad53a4b-00",
-        "User-Agent": [
-          "azsdk-net-Storage.Blobs/12.4.0-dev.20200305.1",
-          "(.NET Core 4.6.28325.01; Microsoft Windows 10.0.18363 )"
-        ],
-        "x-ms-blob-public-access": "container",
-        "x-ms-client-request-id": "efb0e751-cea8-72f7-f075-2976bf4b8a1c",
-        "x-ms-date": "Thu, 05 Mar 2020 20:56:49 GMT",
-        "x-ms-return-client-request-id": "true",
-        "x-ms-version": "2019-10-10"
-=======
+      },
+      "ResponseBody": []
+    },
+    {
       "RequestUri": "https://seanmcccanary.blob.core.windows.net/test-container-ce8b7352-fccf-0748-480d-4056522cdc9a?restype=container",
       "RequestMethod": "PUT",
       "RequestHeaders": {
@@ -287,58 +156,30 @@
         "x-ms-date": "Thu, 02 Apr 2020 23:43:09 GMT",
         "x-ms-return-client-request-id": "true",
         "x-ms-version": "2019-12-12"
->>>>>>> 32e373e2
-      },
-      "RequestBody": null,
-      "StatusCode": 201,
-      "ResponseHeaders": {
-        "Content-Length": "0",
-<<<<<<< HEAD
-        "Date": "Thu, 05 Mar 2020 20:56:48 GMT",
-        "ETag": "\u00220x8D7C147B9677953\u0022",
-        "Last-Modified": "Thu, 05 Mar 2020 20:56:49 GMT",
-=======
+      },
+      "RequestBody": null,
+      "StatusCode": 201,
+      "ResponseHeaders": {
+        "Content-Length": "0",
         "Date": "Thu, 02 Apr 2020 23:43:08 GMT",
         "ETag": "\u00220x8D7D75F99081806\u0022",
         "Last-Modified": "Thu, 02 Apr 2020 23:43:08 GMT",
->>>>>>> 32e373e2
         "Server": [
           "Windows-Azure-Blob/1.0",
           "Microsoft-HTTPAPI/2.0"
         ],
         "x-ms-client-request-id": "efb0e751-cea8-72f7-f075-2976bf4b8a1c",
-<<<<<<< HEAD
-        "x-ms-request-id": "c74d4b61-a01e-000f-6d30-f3e457000000",
-        "x-ms-version": "2019-10-10"
-=======
         "x-ms-request-id": "122d1800-601e-0072-0e48-094aef000000",
         "x-ms-version": "2019-12-12"
->>>>>>> 32e373e2
-      },
-      "ResponseBody": []
-    },
-    {
-<<<<<<< HEAD
-      "RequestUri": "https://seanstagetest.blob.core.windows.net/test-container-ce8b7352-fccf-0748-480d-4056522cdc9a/test-blob-9d9b8c0c-b7bf-d93d-2836-688a73d20f69",
-=======
+      },
+      "ResponseBody": []
+    },
+    {
       "RequestUri": "https://seanmcccanary.blob.core.windows.net/test-container-ce8b7352-fccf-0748-480d-4056522cdc9a/test-blob-9d9b8c0c-b7bf-d93d-2836-688a73d20f69",
->>>>>>> 32e373e2
       "RequestMethod": "PUT",
       "RequestHeaders": {
         "Authorization": "Sanitized",
         "Content-Length": "1024",
-<<<<<<< HEAD
-        "traceparent": "00-43e35845cb065a4e9005c206b56d0742-0f9f9ef4f3871a4b-00",
-        "User-Agent": [
-          "azsdk-net-Storage.Blobs/12.4.0-dev.20200305.1",
-          "(.NET Core 4.6.28325.01; Microsoft Windows 10.0.18363 )"
-        ],
-        "x-ms-blob-type": "BlockBlob",
-        "x-ms-client-request-id": "45933a13-08de-80d6-6743-5d0d964e00c1",
-        "x-ms-date": "Thu, 05 Mar 2020 20:56:49 GMT",
-        "x-ms-return-client-request-id": "true",
-        "x-ms-version": "2019-10-10"
-=======
         "traceparent": "00-2a28de3ef7f6cb4b9eaf855ded55dbfb-c90d6dd853dc574f-00",
         "User-Agent": [
           "azsdk-net-Storage.Blobs/12.5.0-dev.20200402.1",
@@ -349,55 +190,28 @@
         "x-ms-date": "Thu, 02 Apr 2020 23:43:09 GMT",
         "x-ms-return-client-request-id": "true",
         "x-ms-version": "2019-12-12"
->>>>>>> 32e373e2
       },
       "RequestBody": "PT4Eanvs8lZnu2UkT9SVGrpsamtDMkOaqtfHcWVt/x5mvziARiCgH5pFNgNRGYpToE3PBmejJgv7ab\u002BkJYHw\u002BrtGvY\u002BbFNOazEvR/fs/SZFNc9AXnfi2w5kthd1g\u002B/kZVDxHClv6t4x6NToc0SgPuyAuV7Gw2VzDkPn1bo/2OdBRuKm/\u002BD81UrxEnWe\u002BmvJxHcm8MqRIaHvfhHphBUn8g/tpyhh/UMPh\u002BAT1azv0BPUHhFHFOgcrCU8t33PE1E1yRxpsVM/Z8cwG2zmgU/w/63\u002BEWoD4N0n0PsHIUXFQHCS2giQhiLAmLZOEv17Ni7VT7vT0P3rMehDRdxUNEZ9btb4V6dDYHWLPXiztc3fqJrMLdWN8W9yq6ggTUBCaGBzzKAmfuKHletCRJOFN3waY5lFiAZs831nia//HxM1RNEYP\u002BUtuSm4RJvuS6jf7XAoCemq/NxaBt0mvvU2iHrUDQPCaPuW6KpvjUNugqfQi5g70xUpjkvwvjkIBvo0gbwhFj6pGYB4lR1DO3Oc74A5UjNY\u002BrVhroK3za6\u002BiuGwOwuHTWhlJ3Ibwz335lLUV8600rTG24sKv2u/9UvVugo7jvxoGaIX0C7BQTt3bcQv33ncCbgs6V98eI4AqTImQgk3uFdSbD4snQKGBZpPk1GjjBXR\u002BaxODqWg650QFyr4mv8yQ7Fs2XM/r2y5puPFLOk8YRkcUEhY5a2xsYCdGInXjWqbHVOcMrKilkpDlGfB27qz17IN3Eqy2VoDvyvunpbi4hl5KhOZnC5meb4CFVFJ79XF6UDXybEj5Ef1nHeKt/e3XLZKSK2rGjuHp2KIsMAItc9SJLFSDxRoVUXLo/\u002B638HKTrie/6MoHtMJTCJOmzOH7OakOI9CYU2d4fNr43Y7zMucwmYLbbYsKgniSL7yGb4SR7cZEqMyh\u002Blq/R2vvD9YzYNardjNeIMseBKFYBiSq8g1WZvDIrokajp4oGyYfGnOhXs/m2vlQMs36JqQrSfQ1FVVemajma7FMkOeUNgSl/ukutqdUwxcUBTMizojl70Wp8gXRwIDKu/MdmUkRu/zIVCe6/JJN4VI\u002BSpR0w5wpZ6Gi60T/1D1pZPqzNynNAkk3WXlgKvOyXBGzk3brVfdX8zKob9C4yYDpUZiYmqkocEdLPWoiyT2u748yTEHHfQ4DXEP3JJN4f5D5dthaGsJniyIuoBeNNCr0\u002Bn9BhX0/ItSJlT1lMEu0077aKVJkU9XNy8AemNz2dScZAioTNvkSulQE0YWEAlrWes1ZswvYj6eqdLq8IIr3kh8VTC4hoZzEx27\u002BYIFPSMlmSB4PncIcQXKCaMI/VpnJDT5mbrUstNgxlOuc2S8lWyzwVths5w==",
       "StatusCode": 201,
       "ResponseHeaders": {
         "Content-Length": "0",
         "Content-MD5": "3YUp1vfmY3DNt9Zi5WMglg==",
-<<<<<<< HEAD
-        "Date": "Thu, 05 Mar 2020 20:56:48 GMT",
-        "ETag": "\u00220x8D7C147B9743A68\u0022",
-        "Last-Modified": "Thu, 05 Mar 2020 20:56:49 GMT",
-=======
         "Date": "Thu, 02 Apr 2020 23:43:08 GMT",
         "ETag": "\u00220x8D7D75F9914C412\u0022",
         "Last-Modified": "Thu, 02 Apr 2020 23:43:08 GMT",
->>>>>>> 32e373e2
         "Server": [
           "Windows-Azure-Blob/1.0",
           "Microsoft-HTTPAPI/2.0"
         ],
         "x-ms-client-request-id": "45933a13-08de-80d6-6743-5d0d964e00c1",
         "x-ms-content-crc64": "1JXLpWdrtTs=",
-<<<<<<< HEAD
-        "x-ms-request-id": "c74d4b6f-a01e-000f-7730-f3e457000000",
-        "x-ms-request-server-encrypted": "true",
-        "x-ms-version": "2019-10-10"
-=======
         "x-ms-request-id": "122d1805-601e-0072-1048-094aef000000",
         "x-ms-request-server-encrypted": "true",
         "x-ms-version": "2019-12-12"
->>>>>>> 32e373e2
-      },
-      "ResponseBody": []
-    },
-    {
-<<<<<<< HEAD
-      "RequestUri": "https://seanstagetest.blob.core.windows.net/test-container-ce8b7352-fccf-0748-480d-4056522cdc9a/test-blob-9d9b8c0c-b7bf-d93d-2836-688a73d20f69?comp=metadata",
-      "RequestMethod": "PUT",
-      "RequestHeaders": {
-        "Authorization": "Sanitized",
-        "If-Unmodified-Since": "Wed, 04 Mar 2020 20:56:48 GMT",
-        "traceparent": "00-b86c15f07ab7be449a811a4aa02cca2d-654e0d9be3532e40-00",
-        "User-Agent": [
-          "azsdk-net-Storage.Blobs/12.4.0-dev.20200305.1",
-          "(.NET Core 4.6.28325.01; Microsoft Windows 10.0.18363 )"
-        ],
-        "x-ms-client-request-id": "1bdd5271-2644-ec08-8578-a278412b4435",
-        "x-ms-date": "Thu, 05 Mar 2020 20:56:49 GMT",
-=======
+      },
+      "ResponseBody": []
+    },
+    {
       "RequestUri": "https://seanmcccanary.blob.core.windows.net/test-container-ce8b7352-fccf-0748-480d-4056522cdc9a/test-blob-9d9b8c0c-b7bf-d93d-2836-688a73d20f69?comp=metadata",
       "RequestMethod": "PUT",
       "RequestHeaders": {
@@ -410,59 +224,25 @@
         ],
         "x-ms-client-request-id": "1bdd5271-2644-ec08-8578-a278412b4435",
         "x-ms-date": "Thu, 02 Apr 2020 23:43:09 GMT",
->>>>>>> 32e373e2
         "x-ms-meta-Capital": "letter",
         "x-ms-meta-foo": "bar",
         "x-ms-meta-meta": "data",
         "x-ms-meta-UPPER": "case",
         "x-ms-return-client-request-id": "true",
-<<<<<<< HEAD
-        "x-ms-version": "2019-10-10"
-=======
-        "x-ms-version": "2019-12-12"
->>>>>>> 32e373e2
+        "x-ms-version": "2019-12-12"
       },
       "RequestBody": null,
       "StatusCode": 412,
       "ResponseHeaders": {
         "Content-Length": "252",
         "Content-Type": "application/xml",
-<<<<<<< HEAD
-        "Date": "Thu, 05 Mar 2020 20:56:48 GMT",
-=======
-        "Date": "Thu, 02 Apr 2020 23:43:08 GMT",
->>>>>>> 32e373e2
+        "Date": "Thu, 02 Apr 2020 23:43:08 GMT",
         "Server": [
           "Windows-Azure-Blob/1.0",
           "Microsoft-HTTPAPI/2.0"
         ],
         "x-ms-client-request-id": "1bdd5271-2644-ec08-8578-a278412b4435",
         "x-ms-error-code": "ConditionNotMet",
-<<<<<<< HEAD
-        "x-ms-request-id": "c74d4b74-a01e-000f-7c30-f3e457000000",
-        "x-ms-version": "2019-10-10"
-      },
-      "ResponseBody": [
-        "\uFEFF\u003C?xml version=\u00221.0\u0022 encoding=\u0022utf-8\u0022?\u003E\u003CError\u003E\u003CCode\u003EConditionNotMet\u003C/Code\u003E\u003CMessage\u003EThe condition specified using HTTP conditional header(s) is not met.\n",
-        "RequestId:c74d4b74-a01e-000f-7c30-f3e457000000\n",
-        "Time:2020-03-05T20:56:49.6079529Z\u003C/Message\u003E\u003C/Error\u003E"
-      ]
-    },
-    {
-      "RequestUri": "https://seanstagetest.blob.core.windows.net/test-container-ce8b7352-fccf-0748-480d-4056522cdc9a?restype=container",
-      "RequestMethod": "DELETE",
-      "RequestHeaders": {
-        "Authorization": "Sanitized",
-        "traceparent": "00-499d84420b843042ad0af2ffd74ce03f-bc6920cb92677f4a-00",
-        "User-Agent": [
-          "azsdk-net-Storage.Blobs/12.4.0-dev.20200305.1",
-          "(.NET Core 4.6.28325.01; Microsoft Windows 10.0.18363 )"
-        ],
-        "x-ms-client-request-id": "439b7a66-e471-377c-1c5d-84fd08f8d374",
-        "x-ms-date": "Thu, 05 Mar 2020 20:56:49 GMT",
-        "x-ms-return-client-request-id": "true",
-        "x-ms-version": "2019-10-10"
-=======
         "x-ms-request-id": "122d1809-601e-0072-1448-094aef000000",
         "x-ms-version": "2019-12-12"
       },
@@ -486,49 +266,23 @@
         "x-ms-date": "Thu, 02 Apr 2020 23:43:09 GMT",
         "x-ms-return-client-request-id": "true",
         "x-ms-version": "2019-12-12"
->>>>>>> 32e373e2
       },
       "RequestBody": null,
       "StatusCode": 202,
       "ResponseHeaders": {
         "Content-Length": "0",
-<<<<<<< HEAD
-        "Date": "Thu, 05 Mar 2020 20:56:48 GMT",
-=======
-        "Date": "Thu, 02 Apr 2020 23:43:08 GMT",
->>>>>>> 32e373e2
+        "Date": "Thu, 02 Apr 2020 23:43:08 GMT",
         "Server": [
           "Windows-Azure-Blob/1.0",
           "Microsoft-HTTPAPI/2.0"
         ],
         "x-ms-client-request-id": "439b7a66-e471-377c-1c5d-84fd08f8d374",
-<<<<<<< HEAD
-        "x-ms-request-id": "c74d4b7e-a01e-000f-0330-f3e457000000",
-        "x-ms-version": "2019-10-10"
-=======
         "x-ms-request-id": "122d181b-601e-0072-2548-094aef000000",
         "x-ms-version": "2019-12-12"
->>>>>>> 32e373e2
-      },
-      "ResponseBody": []
-    },
-    {
-<<<<<<< HEAD
-      "RequestUri": "https://seanstagetest.blob.core.windows.net/test-container-b309da12-afcf-92e9-ee75-52c68181f429?restype=container",
-      "RequestMethod": "PUT",
-      "RequestHeaders": {
-        "Authorization": "Sanitized",
-        "traceparent": "00-f373a8a90065224bb4aa83450513a73e-cabb062b2f5f7744-00",
-        "User-Agent": [
-          "azsdk-net-Storage.Blobs/12.4.0-dev.20200305.1",
-          "(.NET Core 4.6.28325.01; Microsoft Windows 10.0.18363 )"
-        ],
-        "x-ms-blob-public-access": "container",
-        "x-ms-client-request-id": "1d7431a9-0552-b6f2-9109-54fb92b5b59b",
-        "x-ms-date": "Thu, 05 Mar 2020 20:56:49 GMT",
-        "x-ms-return-client-request-id": "true",
-        "x-ms-version": "2019-10-10"
-=======
+      },
+      "ResponseBody": []
+    },
+    {
       "RequestUri": "https://seanmcccanary.blob.core.windows.net/test-container-b309da12-afcf-92e9-ee75-52c68181f429?restype=container",
       "RequestMethod": "PUT",
       "RequestHeaders": {
@@ -543,181 +297,93 @@
         "x-ms-date": "Thu, 02 Apr 2020 23:43:09 GMT",
         "x-ms-return-client-request-id": "true",
         "x-ms-version": "2019-12-12"
->>>>>>> 32e373e2
-      },
-      "RequestBody": null,
-      "StatusCode": 201,
-      "ResponseHeaders": {
-        "Content-Length": "0",
-<<<<<<< HEAD
-        "Date": "Thu, 05 Mar 2020 20:56:49 GMT",
-        "ETag": "\u00220x8D7C147B9C9AA48\u0022",
-        "Last-Modified": "Thu, 05 Mar 2020 20:56:50 GMT",
-=======
+      },
+      "RequestBody": null,
+      "StatusCode": 201,
+      "ResponseHeaders": {
+        "Content-Length": "0",
         "Date": "Thu, 02 Apr 2020 23:43:08 GMT",
         "ETag": "\u00220x8D7D75F995E546A\u0022",
         "Last-Modified": "Thu, 02 Apr 2020 23:43:09 GMT",
->>>>>>> 32e373e2
         "Server": [
           "Windows-Azure-Blob/1.0",
           "Microsoft-HTTPAPI/2.0"
         ],
         "x-ms-client-request-id": "1d7431a9-0552-b6f2-9109-54fb92b5b59b",
-<<<<<<< HEAD
-        "x-ms-request-id": "8de7fa3e-a01e-0042-1f30-f32bbb000000",
-        "x-ms-version": "2019-10-10"
-=======
         "x-ms-request-id": "c091ce87-101e-0078-6848-09ee58000000",
         "x-ms-version": "2019-12-12"
->>>>>>> 32e373e2
-      },
-      "ResponseBody": []
-    },
-    {
-<<<<<<< HEAD
-      "RequestUri": "https://seanstagetest.blob.core.windows.net/test-container-b309da12-afcf-92e9-ee75-52c68181f429/test-blob-273e5a68-0de6-12e4-157d-1c309f4d3688",
-=======
+      },
+      "ResponseBody": []
+    },
+    {
       "RequestUri": "https://seanmcccanary.blob.core.windows.net/test-container-b309da12-afcf-92e9-ee75-52c68181f429/test-blob-273e5a68-0de6-12e4-157d-1c309f4d3688",
->>>>>>> 32e373e2
       "RequestMethod": "PUT",
       "RequestHeaders": {
         "Authorization": "Sanitized",
         "Content-Length": "1024",
-<<<<<<< HEAD
-        "traceparent": "00-74c0c72bef32204ca6b1a982e145face-9f4d0c1576518649-00",
-        "User-Agent": [
-          "azsdk-net-Storage.Blobs/12.4.0-dev.20200305.1",
-          "(.NET Core 4.6.28325.01; Microsoft Windows 10.0.18363 )"
+        "traceparent": "00-8fedd74808a28a44b3fb41ff56535ac4-e1f417887a0c604c-00",
+        "User-Agent": [
+          "azsdk-net-Storage.Blobs/12.5.0-dev.20200402.1",
+          "(.NET Core 4.6.28325.01; Microsoft Windows 10.0.18362 )"
         ],
         "x-ms-blob-type": "BlockBlob",
         "x-ms-client-request-id": "455cbffd-74af-ae93-3447-455d38fea7a8",
-        "x-ms-date": "Thu, 05 Mar 2020 20:56:50 GMT",
-        "x-ms-return-client-request-id": "true",
-        "x-ms-version": "2019-10-10"
-=======
-        "traceparent": "00-8fedd74808a28a44b3fb41ff56535ac4-e1f417887a0c604c-00",
-        "User-Agent": [
-          "azsdk-net-Storage.Blobs/12.5.0-dev.20200402.1",
-          "(.NET Core 4.6.28325.01; Microsoft Windows 10.0.18362 )"
-        ],
-        "x-ms-blob-type": "BlockBlob",
-        "x-ms-client-request-id": "455cbffd-74af-ae93-3447-455d38fea7a8",
-        "x-ms-date": "Thu, 02 Apr 2020 23:43:10 GMT",
-        "x-ms-return-client-request-id": "true",
-        "x-ms-version": "2019-12-12"
->>>>>>> 32e373e2
+        "x-ms-date": "Thu, 02 Apr 2020 23:43:10 GMT",
+        "x-ms-return-client-request-id": "true",
+        "x-ms-version": "2019-12-12"
       },
       "RequestBody": "FoAdUAzW17nuWzWGq8j54Ol0MwAnN\u002BucTGII1OjBF0PTzOUSmGWPkoOFOYvXXmdNhDxGKho1Yd\u002BVgASqzgLQLEPxst/j50eD5aF9of5gxO37ulCse\u002B0pnWoFfBhh5MOAtQxH5quHaZz0wkR5uL/hNbsWrxOyI7FVxxV03movIgHd/OzxGN5Bc1G0uLiosOWqJEdcSjWwzpFa8R6WEosxxKBDm7vT7xzd1TvB/mv5rRcwyrkj0tfLLS5blya/q2DGgvMXZBQp1zUqf3X57tAlYUQGZkjRDvLIeG6NeFj2HSra\u002B3t44UgCBvKE\u002BFNh0T5dNTXhuEUY9HQBT\u002BymnF/dNGFLH/JVrYD7BF9VTRaeZqYvMEIiFGTlwgcHdpFcXGmTp8TyFrJMCIe15rTlwqdeYuhGdmwcuh/8ZlzrTTbun6f1waZRrFDz4ye7bS6w//9gqRSpFuX9d\u002Byk9a9VYLpQxkYN7wEADLaYUpNEYU3wTGZdi6MiRYnB\u002BEq6rLagnYJsaqbooxD\u002BX51eEcNSuBaetKlJ\u002BNUXLoG9S/e2Rl//97QQ1/amCKlWXysGxDPFbz8zG/gMV6WtVTslK1cYRxk9XhkOQeEf\u002BKwA8pipEGpN99u3gitn8qAOY4G7gdxRPRgSyGYaty5eFCJLDGQNBEXR1zR8YcTt1mt5AN5fZHfPr7WAlkcDM0CsWW4IG\u002BY7AV886amo1NxTJPL6oLZQ/7CrfF2vjG39zaTzzwdW5bqFPf5/InvOJtrYLXJVCZKJXFq\u002BXZ\u002BJi3TxPxsFtAXV/D83dWO40dw03VWD11/7qMQRanOsmIgb\u002B7KKjeNfyXHVAzAyHZMv0Yt9iYBKBrQU9pZW80qSKGS3HHmwLUP51RTjrtMvyIow4pnnLw8I0PX\u002BdZZMCNUnQtvLewEafqNHhLNrZljg5S4MJhCxqvlVrkuDsresrMw\u002BvGv4Y0yJFmT1n6pbnGmdHZBoQOLFdpjidsy1lsvrm9fnLart54Hhgw\u002BsuwpO\u002BhLh5ZUmRGzqeEXSFux/03\u002BYCQTSc26/sDUPhrzSGbqNk3y607A2xVZq/bVkGtGUYq\u002BQE7EGe4akIjVfF72wF1\u002BKRIJwxQDOYkStZ3a5WpZkeiQNQgYJhxj2FbB71q2ZuuVW2tVOJJyvwbBsWBMP6sie\u002Bp2ZotRYgb1qeq9PUouXFKyRY4DAFVWHXoFVnC4E5ivo3NwP/xgQ/VgY5KrtYG4l1URmfodH3uRHEURTA\u002BSOZpOEZnavhxSUgGYnpzGrmv4SMMfqnWikoP73yO7TvPlziX0XaPn4dU4w0v0gIDaznHdGQdIdpMgq4MV3uL8lwcNssx2zlDEEGbp5uctrg4DHQyt3jHsmVuW17IgzgA==",
       "StatusCode": 201,
       "ResponseHeaders": {
         "Content-Length": "0",
         "Content-MD5": "iEmfCxfMSjnv7rSu1yTEew==",
-<<<<<<< HEAD
-        "Date": "Thu, 05 Mar 2020 20:56:49 GMT",
-        "ETag": "\u00220x8D7C147B9D78CCE\u0022",
-        "Last-Modified": "Thu, 05 Mar 2020 20:56:50 GMT",
-=======
         "Date": "Thu, 02 Apr 2020 23:43:08 GMT",
         "ETag": "\u00220x8D7D75F996BCD76\u0022",
         "Last-Modified": "Thu, 02 Apr 2020 23:43:09 GMT",
->>>>>>> 32e373e2
         "Server": [
           "Windows-Azure-Blob/1.0",
           "Microsoft-HTTPAPI/2.0"
         ],
         "x-ms-client-request-id": "455cbffd-74af-ae93-3447-455d38fea7a8",
         "x-ms-content-crc64": "DM6hpCJfA/s=",
-<<<<<<< HEAD
-        "x-ms-request-id": "8de7fa42-a01e-0042-2130-f32bbb000000",
-        "x-ms-request-server-encrypted": "true",
-        "x-ms-version": "2019-10-10"
-=======
         "x-ms-request-id": "c091ce8e-101e-0078-6b48-09ee58000000",
         "x-ms-request-server-encrypted": "true",
         "x-ms-version": "2019-12-12"
->>>>>>> 32e373e2
-      },
-      "ResponseBody": []
-    },
-    {
-<<<<<<< HEAD
-      "RequestUri": "https://seanstagetest.blob.core.windows.net/test-container-b309da12-afcf-92e9-ee75-52c68181f429/test-blob-273e5a68-0de6-12e4-157d-1c309f4d3688?comp=metadata",
-=======
+      },
+      "ResponseBody": []
+    },
+    {
       "RequestUri": "https://seanmcccanary.blob.core.windows.net/test-container-b309da12-afcf-92e9-ee75-52c68181f429/test-blob-273e5a68-0de6-12e4-157d-1c309f4d3688?comp=metadata",
->>>>>>> 32e373e2
       "RequestMethod": "PUT",
       "RequestHeaders": {
         "Authorization": "Sanitized",
         "If-Match": "\u0022garbage\u0022",
-<<<<<<< HEAD
-        "traceparent": "00-07084e0b3c2cd34facf827c008209959-c1268f025f38a945-00",
-        "User-Agent": [
-          "azsdk-net-Storage.Blobs/12.4.0-dev.20200305.1",
-          "(.NET Core 4.6.28325.01; Microsoft Windows 10.0.18363 )"
+        "traceparent": "00-5cfe60ad26ff51418e58b3e8230f66c6-1c7d3190e3586944-00",
+        "User-Agent": [
+          "azsdk-net-Storage.Blobs/12.5.0-dev.20200402.1",
+          "(.NET Core 4.6.28325.01; Microsoft Windows 10.0.18362 )"
         ],
         "x-ms-client-request-id": "2db7fab1-ee2c-48d1-fa5b-dcf26e0ee000",
-        "x-ms-date": "Thu, 05 Mar 2020 20:56:50 GMT",
-=======
-        "traceparent": "00-5cfe60ad26ff51418e58b3e8230f66c6-1c7d3190e3586944-00",
-        "User-Agent": [
-          "azsdk-net-Storage.Blobs/12.5.0-dev.20200402.1",
-          "(.NET Core 4.6.28325.01; Microsoft Windows 10.0.18362 )"
-        ],
-        "x-ms-client-request-id": "2db7fab1-ee2c-48d1-fa5b-dcf26e0ee000",
-        "x-ms-date": "Thu, 02 Apr 2020 23:43:10 GMT",
->>>>>>> 32e373e2
+        "x-ms-date": "Thu, 02 Apr 2020 23:43:10 GMT",
         "x-ms-meta-Capital": "letter",
         "x-ms-meta-foo": "bar",
         "x-ms-meta-meta": "data",
         "x-ms-meta-UPPER": "case",
         "x-ms-return-client-request-id": "true",
-<<<<<<< HEAD
-        "x-ms-version": "2019-10-10"
-=======
-        "x-ms-version": "2019-12-12"
->>>>>>> 32e373e2
+        "x-ms-version": "2019-12-12"
       },
       "RequestBody": null,
       "StatusCode": 412,
       "ResponseHeaders": {
         "Content-Length": "252",
         "Content-Type": "application/xml",
-<<<<<<< HEAD
-        "Date": "Thu, 05 Mar 2020 20:56:49 GMT",
-=======
-        "Date": "Thu, 02 Apr 2020 23:43:08 GMT",
->>>>>>> 32e373e2
+        "Date": "Thu, 02 Apr 2020 23:43:08 GMT",
         "Server": [
           "Windows-Azure-Blob/1.0",
           "Microsoft-HTTPAPI/2.0"
         ],
         "x-ms-client-request-id": "2db7fab1-ee2c-48d1-fa5b-dcf26e0ee000",
         "x-ms-error-code": "ConditionNotMet",
-<<<<<<< HEAD
-        "x-ms-request-id": "8de7fa44-a01e-0042-2330-f32bbb000000",
-        "x-ms-version": "2019-10-10"
-      },
-      "ResponseBody": [
-        "\uFEFF\u003C?xml version=\u00221.0\u0022 encoding=\u0022utf-8\u0022?\u003E\u003CError\u003E\u003CCode\u003EConditionNotMet\u003C/Code\u003E\u003CMessage\u003EThe condition specified using HTTP conditional header(s) is not met.\n",
-        "RequestId:8de7fa44-a01e-0042-2330-f32bbb000000\n",
-        "Time:2020-03-05T20:56:50.2275323Z\u003C/Message\u003E\u003C/Error\u003E"
-      ]
-    },
-    {
-      "RequestUri": "https://seanstagetest.blob.core.windows.net/test-container-b309da12-afcf-92e9-ee75-52c68181f429?restype=container",
-      "RequestMethod": "DELETE",
-      "RequestHeaders": {
-        "Authorization": "Sanitized",
-        "traceparent": "00-ebbe9ef10fbc9f43af0cd8a4d4780867-83d9c44b34ce8841-00",
-        "User-Agent": [
-          "azsdk-net-Storage.Blobs/12.4.0-dev.20200305.1",
-          "(.NET Core 4.6.28325.01; Microsoft Windows 10.0.18363 )"
-        ],
-        "x-ms-client-request-id": "3eac36f3-7947-e27c-c8b5-ef53dc3e6005",
-        "x-ms-date": "Thu, 05 Mar 2020 20:56:50 GMT",
-        "x-ms-return-client-request-id": "true",
-        "x-ms-version": "2019-10-10"
-=======
         "x-ms-request-id": "c091ce92-101e-0078-6f48-09ee58000000",
         "x-ms-version": "2019-12-12"
       },
@@ -741,175 +407,93 @@
         "x-ms-date": "Thu, 02 Apr 2020 23:43:10 GMT",
         "x-ms-return-client-request-id": "true",
         "x-ms-version": "2019-12-12"
->>>>>>> 32e373e2
       },
       "RequestBody": null,
       "StatusCode": 202,
       "ResponseHeaders": {
         "Content-Length": "0",
-<<<<<<< HEAD
-        "Date": "Thu, 05 Mar 2020 20:56:49 GMT",
-=======
-        "Date": "Thu, 02 Apr 2020 23:43:08 GMT",
->>>>>>> 32e373e2
+        "Date": "Thu, 02 Apr 2020 23:43:08 GMT",
         "Server": [
           "Windows-Azure-Blob/1.0",
           "Microsoft-HTTPAPI/2.0"
         ],
         "x-ms-client-request-id": "3eac36f3-7947-e27c-c8b5-ef53dc3e6005",
-<<<<<<< HEAD
-        "x-ms-request-id": "8de7fa48-a01e-0042-2730-f32bbb000000",
-        "x-ms-version": "2019-10-10"
-=======
         "x-ms-request-id": "c091ce94-101e-0078-7148-09ee58000000",
         "x-ms-version": "2019-12-12"
->>>>>>> 32e373e2
-      },
-      "ResponseBody": []
-    },
-    {
-<<<<<<< HEAD
-      "RequestUri": "https://seanstagetest.blob.core.windows.net/test-container-95c143cf-c6d9-f7f4-be73-9f9ebdd01789?restype=container",
-      "RequestMethod": "PUT",
-      "RequestHeaders": {
-        "Authorization": "Sanitized",
-        "traceparent": "00-fc998dec83460b49886fe586bf992282-c10996dce009b742-00",
-        "User-Agent": [
-          "azsdk-net-Storage.Blobs/12.4.0-dev.20200305.1",
-          "(.NET Core 4.6.28325.01; Microsoft Windows 10.0.18363 )"
+      },
+      "ResponseBody": []
+    },
+    {
+      "RequestUri": "https://seanmcccanary.blob.core.windows.net/test-container-95c143cf-c6d9-f7f4-be73-9f9ebdd01789?restype=container",
+      "RequestMethod": "PUT",
+      "RequestHeaders": {
+        "Authorization": "Sanitized",
+        "traceparent": "00-1a266d7ae2bc504da15aa7da4a315467-7314622c37856e43-00",
+        "User-Agent": [
+          "azsdk-net-Storage.Blobs/12.5.0-dev.20200402.1",
+          "(.NET Core 4.6.28325.01; Microsoft Windows 10.0.18362 )"
         ],
         "x-ms-blob-public-access": "container",
         "x-ms-client-request-id": "ec312b2d-e7af-2d10-41b5-7fd4dade25f7",
-        "x-ms-date": "Thu, 05 Mar 2020 20:56:50 GMT",
-        "x-ms-return-client-request-id": "true",
-        "x-ms-version": "2019-10-10"
-=======
-      "RequestUri": "https://seanmcccanary.blob.core.windows.net/test-container-95c143cf-c6d9-f7f4-be73-9f9ebdd01789?restype=container",
-      "RequestMethod": "PUT",
-      "RequestHeaders": {
-        "Authorization": "Sanitized",
-        "traceparent": "00-1a266d7ae2bc504da15aa7da4a315467-7314622c37856e43-00",
-        "User-Agent": [
-          "azsdk-net-Storage.Blobs/12.5.0-dev.20200402.1",
-          "(.NET Core 4.6.28325.01; Microsoft Windows 10.0.18362 )"
-        ],
-        "x-ms-blob-public-access": "container",
-        "x-ms-client-request-id": "ec312b2d-e7af-2d10-41b5-7fd4dade25f7",
-        "x-ms-date": "Thu, 02 Apr 2020 23:43:10 GMT",
-        "x-ms-return-client-request-id": "true",
-        "x-ms-version": "2019-12-12"
->>>>>>> 32e373e2
-      },
-      "RequestBody": null,
-      "StatusCode": 201,
-      "ResponseHeaders": {
-        "Content-Length": "0",
-<<<<<<< HEAD
-        "Date": "Thu, 05 Mar 2020 20:56:49 GMT",
-        "ETag": "\u00220x8D7C147BA256576\u0022",
-        "Last-Modified": "Thu, 05 Mar 2020 20:56:50 GMT",
-=======
+        "x-ms-date": "Thu, 02 Apr 2020 23:43:10 GMT",
+        "x-ms-return-client-request-id": "true",
+        "x-ms-version": "2019-12-12"
+      },
+      "RequestBody": null,
+      "StatusCode": 201,
+      "ResponseHeaders": {
+        "Content-Length": "0",
         "Date": "Thu, 02 Apr 2020 23:43:08 GMT",
         "ETag": "\u00220x8D7D75F99B52EFD\u0022",
         "Last-Modified": "Thu, 02 Apr 2020 23:43:09 GMT",
->>>>>>> 32e373e2
         "Server": [
           "Windows-Azure-Blob/1.0",
           "Microsoft-HTTPAPI/2.0"
         ],
         "x-ms-client-request-id": "ec312b2d-e7af-2d10-41b5-7fd4dade25f7",
-<<<<<<< HEAD
-        "x-ms-request-id": "0e68be1a-201e-003e-3930-f30544000000",
-        "x-ms-version": "2019-10-10"
-=======
         "x-ms-request-id": "aaf2acbf-501e-0056-7b48-09bc4f000000",
         "x-ms-version": "2019-12-12"
->>>>>>> 32e373e2
-      },
-      "ResponseBody": []
-    },
-    {
-<<<<<<< HEAD
-      "RequestUri": "https://seanstagetest.blob.core.windows.net/test-container-95c143cf-c6d9-f7f4-be73-9f9ebdd01789/test-blob-e974659d-273f-2da3-8ada-754aff902cd5",
-=======
+      },
+      "ResponseBody": []
+    },
+    {
       "RequestUri": "https://seanmcccanary.blob.core.windows.net/test-container-95c143cf-c6d9-f7f4-be73-9f9ebdd01789/test-blob-e974659d-273f-2da3-8ada-754aff902cd5",
->>>>>>> 32e373e2
       "RequestMethod": "PUT",
       "RequestHeaders": {
         "Authorization": "Sanitized",
         "Content-Length": "1024",
-<<<<<<< HEAD
-        "traceparent": "00-c75a1c20c86fcf40bc87701d813cd4a1-d69ad25417c62248-00",
-        "User-Agent": [
-          "azsdk-net-Storage.Blobs/12.4.0-dev.20200305.1",
-          "(.NET Core 4.6.28325.01; Microsoft Windows 10.0.18363 )"
+        "traceparent": "00-9ce6b9f69df5f2449bbb2d33d0c85d31-6d6b56af55d9454d-00",
+        "User-Agent": [
+          "azsdk-net-Storage.Blobs/12.5.0-dev.20200402.1",
+          "(.NET Core 4.6.28325.01; Microsoft Windows 10.0.18362 )"
         ],
         "x-ms-blob-type": "BlockBlob",
         "x-ms-client-request-id": "7865061a-b672-5058-5275-e035cf5cc9ba",
-        "x-ms-date": "Thu, 05 Mar 2020 20:56:50 GMT",
-        "x-ms-return-client-request-id": "true",
-        "x-ms-version": "2019-10-10"
-=======
-        "traceparent": "00-9ce6b9f69df5f2449bbb2d33d0c85d31-6d6b56af55d9454d-00",
-        "User-Agent": [
-          "azsdk-net-Storage.Blobs/12.5.0-dev.20200402.1",
-          "(.NET Core 4.6.28325.01; Microsoft Windows 10.0.18362 )"
-        ],
-        "x-ms-blob-type": "BlockBlob",
-        "x-ms-client-request-id": "7865061a-b672-5058-5275-e035cf5cc9ba",
-        "x-ms-date": "Thu, 02 Apr 2020 23:43:10 GMT",
-        "x-ms-return-client-request-id": "true",
-        "x-ms-version": "2019-12-12"
->>>>>>> 32e373e2
+        "x-ms-date": "Thu, 02 Apr 2020 23:43:10 GMT",
+        "x-ms-return-client-request-id": "true",
+        "x-ms-version": "2019-12-12"
       },
       "RequestBody": "DE9xkp4r2vbj0fasIeQMQWnOxmRzfQ8FhwRh1HLFLbGIqsiKbZJYcop\u002BBm4x9wumzTTgMcnHYo4/awuayQaEHaNEJHccgtTXdlTa9Xeg04/4uwc95fzowEc6SgGHvamE\u002BujL7dKTiktgCbt17WwWnpd7og3/RjimW2Mv4TfST7iqVfuO1ea9ZTG73dtBc9LaI6tpDBubhbOwJJFvY6gUjboCyphxh8mxvjzcQ2hcZOiQVL6LaEKcDs9H3rBUTQGJp08hPqg6aZviuE7ev0JKVL\u002Bo3g7piSV3ZrvIKakYXHA7U5sZOiZAVusiqLDzvU\u002BN/YrxrG/ynx4qqtjscT/yylveo2ymMRmZaIcjx\u002BB1g6hsOywfJ7AASLN975BNU\u002BWsMN5UFRri5sxwV0Tnz9g9tCYvgDUS06Or3Vu4KEGJSxSidpcCIG2OiVRgrs9rGXjbQDppHtOvmVw7qDi/Kr2K5wsvRVhAO5S4oPbhsiTTP8Ti3OgHHy1A8906x3g1z1\u002BW1sfDPNMfmgSmsX3dzuc3Z2lz3E3Vgsje7lF7BnQcgtCXSttdDwPwwkHkYG2wYyX1A18OwvMRwVP\u002B5U2CpJSQii6sRYML2VhlgxoL8SFaLYsshQMVDcDdhYiIXym2bh2tU9Y/Ax6h6SkGqT7YBdAxpLjBVR6Re31tzr/7g3ourhT8Xp1LGipsipvZDmOBBYC3Vrpx9Bj/HNhZ0TRepmau2Pop3Kcz5omOVcqDt2wZ68k/Qy2/vLr8/ULF8kn1DuQ1KzZoWCjZhHAw459Ne2RrP\u002BZrH2M47htALd5kbfRAmUbmTYw2sZOgZr69j9karoHdWbJiie\u002BB/DwbKCpKdBd78EpYZy7YNI5Syrike19BJX5dhhRB3Q9XZFBQG4lpVvGnQZ6OwUdTBSQkEL423IHc2QKr7e0COhI7AQLdiBkE6XTH/TnAsmM2CYHvHc1QIYjOc0KGvWkEpAeMU8BFdX0LHydKb99IGyaedeNsEx1F6t95DhTWfiwLwlgyNF\u002Bj8JMD4/2lBbKohlgc6EeFl5HqRmjhy2dpNKH7P6yGFubH\u002B4RQaC8foOQt0Ye7upXkhivHR\u002B72wiQsmq9cqsYGInBxVO3DNS5hy6aEs/rfrXkMF7iBvs740DhfI86Aw/UdJq4XSWWnIFD8ZnxHcg4qTOw1UJMNhWOheYS0ZBFf4QewZoxMx2QUZPZohFhRsF4qNdbiS3JiD6FKdc/h87w/nIR0lwuB3YSHIeucpQAKT8klii46fJWUTlbqAVKUMnE6KOjT3RhSqFdSWiqHxWqhPyUGvGiNBB/v30m1ltwy8\u002B56YnwYN3Kw0uHX6CFrDYjsScEsjnYIrCTI5P3PnRJ7H2c7DA==",
       "StatusCode": 201,
       "ResponseHeaders": {
         "Content-Length": "0",
         "Content-MD5": "QDVyb5e7f9pvIoroV7C2Mw==",
-<<<<<<< HEAD
-        "Date": "Thu, 05 Mar 2020 20:56:50 GMT",
-        "ETag": "\u00220x8D7C147BA327E14\u0022",
-        "Last-Modified": "Thu, 05 Mar 2020 20:56:50 GMT",
-=======
         "Date": "Thu, 02 Apr 2020 23:43:08 GMT",
         "ETag": "\u00220x8D7D75F99C1C530\u0022",
         "Last-Modified": "Thu, 02 Apr 2020 23:43:09 GMT",
->>>>>>> 32e373e2
         "Server": [
           "Windows-Azure-Blob/1.0",
           "Microsoft-HTTPAPI/2.0"
         ],
         "x-ms-client-request-id": "7865061a-b672-5058-5275-e035cf5cc9ba",
         "x-ms-content-crc64": "RG9QNGEkGfI=",
-<<<<<<< HEAD
-        "x-ms-request-id": "0e68be1e-201e-003e-3b30-f30544000000",
-        "x-ms-request-server-encrypted": "true",
-        "x-ms-version": "2019-10-10"
-=======
         "x-ms-request-id": "aaf2acc9-501e-0056-0248-09bc4f000000",
         "x-ms-request-server-encrypted": "true",
         "x-ms-version": "2019-12-12"
->>>>>>> 32e373e2
-      },
-      "ResponseBody": []
-    },
-    {
-<<<<<<< HEAD
-      "RequestUri": "https://seanstagetest.blob.core.windows.net/test-container-95c143cf-c6d9-f7f4-be73-9f9ebdd01789/test-blob-e974659d-273f-2da3-8ada-754aff902cd5",
-      "RequestMethod": "HEAD",
-      "RequestHeaders": {
-        "Authorization": "Sanitized",
-        "traceparent": "00-68068244ba074d469dfc70681ec6e5f5-555c155035781842-00",
-        "User-Agent": [
-          "azsdk-net-Storage.Blobs/12.4.0-dev.20200305.1",
-          "(.NET Core 4.6.28325.01; Microsoft Windows 10.0.18363 )"
-        ],
-        "x-ms-client-request-id": "1860c5d4-c202-ac9a-9438-b63d74b4b75a",
-        "x-ms-date": "Thu, 05 Mar 2020 20:56:50 GMT",
-        "x-ms-return-client-request-id": "true",
-        "x-ms-version": "2019-10-10"
-=======
+      },
+      "ResponseBody": []
+    },
+    {
       "RequestUri": "https://seanmcccanary.blob.core.windows.net/test-container-95c143cf-c6d9-f7f4-be73-9f9ebdd01789/test-blob-e974659d-273f-2da3-8ada-754aff902cd5",
       "RequestMethod": "HEAD",
       "RequestHeaders": {
@@ -923,7 +507,6 @@
         "x-ms-date": "Thu, 02 Apr 2020 23:43:10 GMT",
         "x-ms-return-client-request-id": "true",
         "x-ms-version": "2019-12-12"
->>>>>>> 32e373e2
       },
       "RequestBody": null,
       "StatusCode": 200,
@@ -932,15 +515,9 @@
         "Content-Length": "1024",
         "Content-MD5": "QDVyb5e7f9pvIoroV7C2Mw==",
         "Content-Type": "application/octet-stream",
-<<<<<<< HEAD
-        "Date": "Thu, 05 Mar 2020 20:56:50 GMT",
-        "ETag": "\u00220x8D7C147BA327E14\u0022",
-        "Last-Modified": "Thu, 05 Mar 2020 20:56:50 GMT",
-=======
         "Date": "Thu, 02 Apr 2020 23:43:08 GMT",
         "ETag": "\u00220x8D7D75F99C1C530\u0022",
         "Last-Modified": "Thu, 02 Apr 2020 23:43:09 GMT",
->>>>>>> 32e373e2
         "Server": [
           "Windows-Azure-Blob/1.0",
           "Microsoft-HTTPAPI/2.0"
@@ -949,39 +526,16 @@
         "x-ms-access-tier-inferred": "true",
         "x-ms-blob-type": "BlockBlob",
         "x-ms-client-request-id": "1860c5d4-c202-ac9a-9438-b63d74b4b75a",
-<<<<<<< HEAD
-        "x-ms-creation-time": "Thu, 05 Mar 2020 20:56:50 GMT",
-        "x-ms-lease-state": "available",
-        "x-ms-lease-status": "unlocked",
-        "x-ms-request-id": "0e68be20-201e-003e-3d30-f30544000000",
-        "x-ms-server-encrypted": "true",
-        "x-ms-version": "2019-10-10"
-=======
         "x-ms-creation-time": "Thu, 02 Apr 2020 23:43:09 GMT",
         "x-ms-lease-state": "available",
         "x-ms-lease-status": "unlocked",
         "x-ms-request-id": "aaf2acd1-501e-0056-0748-09bc4f000000",
         "x-ms-server-encrypted": "true",
         "x-ms-version": "2019-12-12"
->>>>>>> 32e373e2
-      },
-      "ResponseBody": []
-    },
-    {
-<<<<<<< HEAD
-      "RequestUri": "https://seanstagetest.blob.core.windows.net/test-container-95c143cf-c6d9-f7f4-be73-9f9ebdd01789/test-blob-e974659d-273f-2da3-8ada-754aff902cd5?comp=metadata",
-      "RequestMethod": "PUT",
-      "RequestHeaders": {
-        "Authorization": "Sanitized",
-        "If-None-Match": "\u00220x8D7C147BA327E14\u0022",
-        "traceparent": "00-6caaa4ff324ec842b0b16beb76a47db8-5d1bd3a4a871f240-00",
-        "User-Agent": [
-          "azsdk-net-Storage.Blobs/12.4.0-dev.20200305.1",
-          "(.NET Core 4.6.28325.01; Microsoft Windows 10.0.18363 )"
-        ],
-        "x-ms-client-request-id": "0a60d14a-b0fb-6cb8-6777-6a88023cc4d7",
-        "x-ms-date": "Thu, 05 Mar 2020 20:56:50 GMT",
-=======
+      },
+      "ResponseBody": []
+    },
+    {
       "RequestUri": "https://seanmcccanary.blob.core.windows.net/test-container-95c143cf-c6d9-f7f4-be73-9f9ebdd01789/test-blob-e974659d-273f-2da3-8ada-754aff902cd5?comp=metadata",
       "RequestMethod": "PUT",
       "RequestHeaders": {
@@ -994,59 +548,25 @@
         ],
         "x-ms-client-request-id": "0a60d14a-b0fb-6cb8-6777-6a88023cc4d7",
         "x-ms-date": "Thu, 02 Apr 2020 23:43:10 GMT",
->>>>>>> 32e373e2
         "x-ms-meta-Capital": "letter",
         "x-ms-meta-foo": "bar",
         "x-ms-meta-meta": "data",
         "x-ms-meta-UPPER": "case",
         "x-ms-return-client-request-id": "true",
-<<<<<<< HEAD
-        "x-ms-version": "2019-10-10"
-=======
-        "x-ms-version": "2019-12-12"
->>>>>>> 32e373e2
+        "x-ms-version": "2019-12-12"
       },
       "RequestBody": null,
       "StatusCode": 412,
       "ResponseHeaders": {
         "Content-Length": "252",
         "Content-Type": "application/xml",
-<<<<<<< HEAD
-        "Date": "Thu, 05 Mar 2020 20:56:50 GMT",
-=======
         "Date": "Thu, 02 Apr 2020 23:43:09 GMT",
->>>>>>> 32e373e2
         "Server": [
           "Windows-Azure-Blob/1.0",
           "Microsoft-HTTPAPI/2.0"
         ],
         "x-ms-client-request-id": "0a60d14a-b0fb-6cb8-6777-6a88023cc4d7",
         "x-ms-error-code": "ConditionNotMet",
-<<<<<<< HEAD
-        "x-ms-request-id": "0e68be24-201e-003e-4030-f30544000000",
-        "x-ms-version": "2019-10-10"
-      },
-      "ResponseBody": [
-        "\uFEFF\u003C?xml version=\u00221.0\u0022 encoding=\u0022utf-8\u0022?\u003E\u003CError\u003E\u003CCode\u003EConditionNotMet\u003C/Code\u003E\u003CMessage\u003EThe condition specified using HTTP conditional header(s) is not met.\n",
-        "RequestId:0e68be24-201e-003e-4030-f30544000000\n",
-        "Time:2020-03-05T20:56:50.8726367Z\u003C/Message\u003E\u003C/Error\u003E"
-      ]
-    },
-    {
-      "RequestUri": "https://seanstagetest.blob.core.windows.net/test-container-95c143cf-c6d9-f7f4-be73-9f9ebdd01789?restype=container",
-      "RequestMethod": "DELETE",
-      "RequestHeaders": {
-        "Authorization": "Sanitized",
-        "traceparent": "00-cb652b6e9992e64499fb9a3c99b21170-12fe46f9c91fef49-00",
-        "User-Agent": [
-          "azsdk-net-Storage.Blobs/12.4.0-dev.20200305.1",
-          "(.NET Core 4.6.28325.01; Microsoft Windows 10.0.18363 )"
-        ],
-        "x-ms-client-request-id": "a2f2c4b2-ad54-a25e-8be6-69245f035f50",
-        "x-ms-date": "Thu, 05 Mar 2020 20:56:51 GMT",
-        "x-ms-return-client-request-id": "true",
-        "x-ms-version": "2019-10-10"
-=======
         "x-ms-request-id": "aaf2acdb-501e-0056-0d48-09bc4f000000",
         "x-ms-version": "2019-12-12"
       },
@@ -1070,115 +590,61 @@
         "x-ms-date": "Thu, 02 Apr 2020 23:43:10 GMT",
         "x-ms-return-client-request-id": "true",
         "x-ms-version": "2019-12-12"
->>>>>>> 32e373e2
       },
       "RequestBody": null,
       "StatusCode": 202,
       "ResponseHeaders": {
         "Content-Length": "0",
-<<<<<<< HEAD
-        "Date": "Thu, 05 Mar 2020 20:56:50 GMT",
-=======
         "Date": "Thu, 02 Apr 2020 23:43:09 GMT",
->>>>>>> 32e373e2
         "Server": [
           "Windows-Azure-Blob/1.0",
           "Microsoft-HTTPAPI/2.0"
         ],
         "x-ms-client-request-id": "a2f2c4b2-ad54-a25e-8be6-69245f035f50",
-<<<<<<< HEAD
-        "x-ms-request-id": "0e68be28-201e-003e-4330-f30544000000",
-        "x-ms-version": "2019-10-10"
-=======
         "x-ms-request-id": "aaf2ace0-501e-0056-1048-09bc4f000000",
         "x-ms-version": "2019-12-12"
->>>>>>> 32e373e2
-      },
-      "ResponseBody": []
-    },
-    {
-<<<<<<< HEAD
-      "RequestUri": "https://seanstagetest.blob.core.windows.net/test-container-24271467-fe9c-f0e4-5e56-d1fd24e196bd?restype=container",
-      "RequestMethod": "PUT",
-      "RequestHeaders": {
-        "Authorization": "Sanitized",
-        "traceparent": "00-d59caea96c88384c9aff8d8ac67f639f-b9299803f8b4cd4b-00",
-        "User-Agent": [
-          "azsdk-net-Storage.Blobs/12.4.0-dev.20200305.1",
-          "(.NET Core 4.6.28325.01; Microsoft Windows 10.0.18363 )"
+      },
+      "ResponseBody": []
+    },
+    {
+      "RequestUri": "https://seanmcccanary.blob.core.windows.net/test-container-24271467-fe9c-f0e4-5e56-d1fd24e196bd?restype=container",
+      "RequestMethod": "PUT",
+      "RequestHeaders": {
+        "Authorization": "Sanitized",
+        "traceparent": "00-699c74439dab2e42ab507b295c963439-26e911047e010e47-00",
+        "User-Agent": [
+          "azsdk-net-Storage.Blobs/12.5.0-dev.20200402.1",
+          "(.NET Core 4.6.28325.01; Microsoft Windows 10.0.18362 )"
         ],
         "x-ms-blob-public-access": "container",
         "x-ms-client-request-id": "c16e3c9e-c781-b4a6-e001-43fedc607ea9",
-        "x-ms-date": "Thu, 05 Mar 2020 20:56:51 GMT",
-        "x-ms-return-client-request-id": "true",
-        "x-ms-version": "2019-10-10"
-=======
-      "RequestUri": "https://seanmcccanary.blob.core.windows.net/test-container-24271467-fe9c-f0e4-5e56-d1fd24e196bd?restype=container",
-      "RequestMethod": "PUT",
-      "RequestHeaders": {
-        "Authorization": "Sanitized",
-        "traceparent": "00-699c74439dab2e42ab507b295c963439-26e911047e010e47-00",
-        "User-Agent": [
-          "azsdk-net-Storage.Blobs/12.5.0-dev.20200402.1",
-          "(.NET Core 4.6.28325.01; Microsoft Windows 10.0.18362 )"
-        ],
-        "x-ms-blob-public-access": "container",
-        "x-ms-client-request-id": "c16e3c9e-c781-b4a6-e001-43fedc607ea9",
-        "x-ms-date": "Thu, 02 Apr 2020 23:43:10 GMT",
-        "x-ms-return-client-request-id": "true",
-        "x-ms-version": "2019-12-12"
->>>>>>> 32e373e2
-      },
-      "RequestBody": null,
-      "StatusCode": 201,
-      "ResponseHeaders": {
-        "Content-Length": "0",
-<<<<<<< HEAD
-        "Date": "Thu, 05 Mar 2020 20:56:50 GMT",
-        "ETag": "\u00220x8D7C147BA8A4148\u0022",
-        "Last-Modified": "Thu, 05 Mar 2020 20:56:51 GMT",
-=======
+        "x-ms-date": "Thu, 02 Apr 2020 23:43:10 GMT",
+        "x-ms-return-client-request-id": "true",
+        "x-ms-version": "2019-12-12"
+      },
+      "RequestBody": null,
+      "StatusCode": 201,
+      "ResponseHeaders": {
+        "Content-Length": "0",
         "Date": "Thu, 02 Apr 2020 23:43:10 GMT",
         "ETag": "\u00220x8D7D75F9A17CF57\u0022",
         "Last-Modified": "Thu, 02 Apr 2020 23:43:10 GMT",
->>>>>>> 32e373e2
         "Server": [
           "Windows-Azure-Blob/1.0",
           "Microsoft-HTTPAPI/2.0"
         ],
         "x-ms-client-request-id": "c16e3c9e-c781-b4a6-e001-43fedc607ea9",
-<<<<<<< HEAD
-        "x-ms-request-id": "1dfe1936-501e-000b-3b30-f36950000000",
-        "x-ms-version": "2019-10-10"
-=======
         "x-ms-request-id": "0c4ca56a-a01e-0020-4648-093607000000",
         "x-ms-version": "2019-12-12"
->>>>>>> 32e373e2
-      },
-      "ResponseBody": []
-    },
-    {
-<<<<<<< HEAD
-      "RequestUri": "https://seanstagetest.blob.core.windows.net/test-container-24271467-fe9c-f0e4-5e56-d1fd24e196bd/test-blob-3798ab50-212e-4506-910b-e78a02beff0f",
-=======
+      },
+      "ResponseBody": []
+    },
+    {
       "RequestUri": "https://seanmcccanary.blob.core.windows.net/test-container-24271467-fe9c-f0e4-5e56-d1fd24e196bd/test-blob-3798ab50-212e-4506-910b-e78a02beff0f",
->>>>>>> 32e373e2
       "RequestMethod": "PUT",
       "RequestHeaders": {
         "Authorization": "Sanitized",
         "Content-Length": "1024",
-<<<<<<< HEAD
-        "traceparent": "00-9b16b13c2b362a4f95915bd2ccc577b1-e2121d58d621fc4f-00",
-        "User-Agent": [
-          "azsdk-net-Storage.Blobs/12.4.0-dev.20200305.1",
-          "(.NET Core 4.6.28325.01; Microsoft Windows 10.0.18363 )"
-        ],
-        "x-ms-blob-type": "BlockBlob",
-        "x-ms-client-request-id": "33b4adb6-2bb1-c4fa-2ef9-ce8914bfa61e",
-        "x-ms-date": "Thu, 05 Mar 2020 20:56:51 GMT",
-        "x-ms-return-client-request-id": "true",
-        "x-ms-version": "2019-10-10"
-=======
         "traceparent": "00-89a271187c633a4e9831e0c4d909e8f4-e3d0940e22d3124f-00",
         "User-Agent": [
           "azsdk-net-Storage.Blobs/12.5.0-dev.20200402.1",
@@ -1189,54 +655,28 @@
         "x-ms-date": "Thu, 02 Apr 2020 23:43:11 GMT",
         "x-ms-return-client-request-id": "true",
         "x-ms-version": "2019-12-12"
->>>>>>> 32e373e2
       },
       "RequestBody": "qptf53LUPMOAIV1I3oU/3JJS1US2cwZ8NSkwdt8csSEBM1NAAZY2e2/Utg3EvWYMzAv3sOm7WTaU4rJIpMXkZG88Rqox/9r8G1nV4b35uHjCI6rUJAE4Rtocqx/k7tep8FKdh3e82s0x\u002B5WP5Xd5myo5hYAbED9uBP/QFFO7Fy2BK/FqXDABBkndoilsqGBioxD0q2hWjeASL4N368V5deRnDbqGDz75OH83Pm0WAVufbXFDxmzFK50QVyysihqDYy1EBJqm3JPR\u002BnLpH09z/C0o135UNq94ouIcdbcSTa5ktNs/0f3B\u002BJDdccv53AtOnVv/hLKcLi1\u002BzGG3iWfcv63DhGp0MyowZ9/udsTjfsbWztdcEsn8x4WtwQWbCW4pAbEeNVeh2mowzxzSrrhomk2b4LuPgKzjx73lxnEllF1wxHUSxUlvNfRtK0OsKRnNRSe3ACizmoEFOm6ZuxP4Czq/YulDVdUEK6vHIVRpN52jGIFKbZQ1vSr0DYra1XrgdR8J7ccvifBSs9R963gsnAPQ9qOSrp6miaS/TkdKKVYw5qs0X0nWdI6Q\u002BLq/t9Gxx3GGCt/XTseBYmMicDuoB4l9TATM\u002BDy6\u002BoEUAbbk5tLTDYfVxB92WZjksv3lswNT6PAwQWvN5M81zBBdwkwRnXyRT2Kz0kNqB/Nr6EU/1EZ\u002BwRnFs6RnBSm3oPcPGZdM0xWAVGOhnxWtxjp4YfyK9vjJ3wEzS\u002BrYKkk5/DJLW\u002B1bHxQvvn/j3CEDF\u002Bxp76QsLan/RTmWGYgqqCoZZ6PjYmtNHEHnWjd45gLfLzP9bjukDM\u002BISxW0xQaMBBZVyXV\u002BILWAHNJiRNJyh182t\u002BlULDnudFrTWhdWmFc7W1UhIhyNYA9\u002BfVJoQsf8FsO1fQ4dONjcZ1QaqsWeKoN7J\u002Bl8UGVCqVba1a/nhTKT10RToBtIHiJ9RbrIc7VJ4FLO7RrdgMZectS3QmIo9OEhh9OBSoloMgnH/wqqejWgkPRcGZgYtVd\u002B9C5HkNu/VVHZpuziyJXJZroRFoG7s/eeF7Juy9pICdF8A1VaIaItB6m40NNJvshek7LeB57WwkE2qHkoUYl2kJ0aZcRAbkUX4w/XAuIkVVnqDzgnagEzpkAUJHgpBLUfQkA1LlgDHiRtxiOO/r9eElIfPkJRTiab57\u002BEK0rM7t5at8Ci7icB5vATuqPepaeAthImCcVzzvMZmUeYfvPaoddENEf/uyQrHlhRPpSDvUEXA3U3peUY5\u002BnMiVTfaGf9OBnLmXBggfru\u002B\u002BttIZBfltwFgHt\u002BovvyK01dMjLPS7XwVAV7tyPRt4J6Sar6q8VZbfN32ufsfpUd2W0jAk/IHrA1fMyK5N64NMn4BA==",
       "StatusCode": 201,
       "ResponseHeaders": {
         "Content-Length": "0",
         "Content-MD5": "dfxfAbin695T4reABac3cw==",
-<<<<<<< HEAD
-        "Date": "Thu, 05 Mar 2020 20:56:50 GMT",
-        "ETag": "\u00220x8D7C147BA97F63F\u0022",
-        "Last-Modified": "Thu, 05 Mar 2020 20:56:51 GMT",
-=======
         "Date": "Thu, 02 Apr 2020 23:43:10 GMT",
         "ETag": "\u00220x8D7D75F9A24DEAB\u0022",
         "Last-Modified": "Thu, 02 Apr 2020 23:43:10 GMT",
->>>>>>> 32e373e2
         "Server": [
           "Windows-Azure-Blob/1.0",
           "Microsoft-HTTPAPI/2.0"
         ],
         "x-ms-client-request-id": "33b4adb6-2bb1-c4fa-2ef9-ce8914bfa61e",
         "x-ms-content-crc64": "Ky3a61uOnBM=",
-<<<<<<< HEAD
-        "x-ms-request-id": "1dfe193b-501e-000b-3e30-f36950000000",
-        "x-ms-request-server-encrypted": "true",
-        "x-ms-version": "2019-10-10"
-=======
         "x-ms-request-id": "0c4ca572-a01e-0020-4b48-093607000000",
         "x-ms-request-server-encrypted": "true",
         "x-ms-version": "2019-12-12"
->>>>>>> 32e373e2
-      },
-      "ResponseBody": []
-    },
-    {
-<<<<<<< HEAD
-      "RequestUri": "https://seanstagetest.blob.core.windows.net/test-container-24271467-fe9c-f0e4-5e56-d1fd24e196bd/test-blob-3798ab50-212e-4506-910b-e78a02beff0f?comp=metadata",
-      "RequestMethod": "PUT",
-      "RequestHeaders": {
-        "Authorization": "Sanitized",
-        "traceparent": "00-9bc33c9028da3841a9abd810fec1188a-6d3e2f5d1976e94d-00",
-        "User-Agent": [
-          "azsdk-net-Storage.Blobs/12.4.0-dev.20200305.1",
-          "(.NET Core 4.6.28325.01; Microsoft Windows 10.0.18363 )"
-        ],
-        "x-ms-client-request-id": "86020086-c514-2e52-5632-518e363b2a98",
-        "x-ms-date": "Thu, 05 Mar 2020 20:56:51 GMT",
-=======
+      },
+      "ResponseBody": []
+    },
+    {
       "RequestUri": "https://seanmcccanary.blob.core.windows.net/test-container-24271467-fe9c-f0e4-5e56-d1fd24e196bd/test-blob-3798ab50-212e-4506-910b-e78a02beff0f?comp=metadata",
       "RequestMethod": "PUT",
       "RequestHeaders": {
@@ -1248,60 +688,26 @@
         ],
         "x-ms-client-request-id": "86020086-c514-2e52-5632-518e363b2a98",
         "x-ms-date": "Thu, 02 Apr 2020 23:43:11 GMT",
->>>>>>> 32e373e2
         "x-ms-lease-id": "97d015d6-a776-f6e5-b1a6-5d13c6be61c0",
         "x-ms-meta-Capital": "letter",
         "x-ms-meta-foo": "bar",
         "x-ms-meta-meta": "data",
         "x-ms-meta-UPPER": "case",
         "x-ms-return-client-request-id": "true",
-<<<<<<< HEAD
-        "x-ms-version": "2019-10-10"
-=======
-        "x-ms-version": "2019-12-12"
->>>>>>> 32e373e2
+        "x-ms-version": "2019-12-12"
       },
       "RequestBody": null,
       "StatusCode": 412,
       "ResponseHeaders": {
         "Content-Length": "241",
         "Content-Type": "application/xml",
-<<<<<<< HEAD
-        "Date": "Thu, 05 Mar 2020 20:56:50 GMT",
-=======
         "Date": "Thu, 02 Apr 2020 23:43:10 GMT",
->>>>>>> 32e373e2
         "Server": [
           "Windows-Azure-Blob/1.0",
           "Microsoft-HTTPAPI/2.0"
         ],
         "x-ms-client-request-id": "86020086-c514-2e52-5632-518e363b2a98",
         "x-ms-error-code": "LeaseNotPresentWithBlobOperation",
-<<<<<<< HEAD
-        "x-ms-request-id": "1dfe193d-501e-000b-4030-f36950000000",
-        "x-ms-version": "2019-10-10"
-      },
-      "ResponseBody": [
-        "\uFEFF\u003C?xml version=\u00221.0\u0022 encoding=\u0022utf-8\u0022?\u003E\u003CError\u003E\u003CCode\u003ELeaseNotPresentWithBlobOperation\u003C/Code\u003E\u003CMessage\u003EThere is currently no lease on the blob.\n",
-        "RequestId:1dfe193d-501e-000b-4030-f36950000000\n",
-        "Time:2020-03-05T20:56:51.5206187Z\u003C/Message\u003E\u003C/Error\u003E"
-      ]
-    },
-    {
-      "RequestUri": "https://seanstagetest.blob.core.windows.net/test-container-24271467-fe9c-f0e4-5e56-d1fd24e196bd?restype=container",
-      "RequestMethod": "DELETE",
-      "RequestHeaders": {
-        "Authorization": "Sanitized",
-        "traceparent": "00-265765f687ed2b41a20fa9edd4f5b070-cab07eba848ce740-00",
-        "User-Agent": [
-          "azsdk-net-Storage.Blobs/12.4.0-dev.20200305.1",
-          "(.NET Core 4.6.28325.01; Microsoft Windows 10.0.18363 )"
-        ],
-        "x-ms-client-request-id": "1402b302-1fbc-2d09-280e-77ae9b0dc74f",
-        "x-ms-date": "Thu, 05 Mar 2020 20:56:51 GMT",
-        "x-ms-return-client-request-id": "true",
-        "x-ms-version": "2019-10-10"
-=======
         "x-ms-request-id": "0c4ca574-a01e-0020-4d48-093607000000",
         "x-ms-version": "2019-12-12"
       },
@@ -1325,42 +731,26 @@
         "x-ms-date": "Thu, 02 Apr 2020 23:43:11 GMT",
         "x-ms-return-client-request-id": "true",
         "x-ms-version": "2019-12-12"
->>>>>>> 32e373e2
       },
       "RequestBody": null,
       "StatusCode": 202,
       "ResponseHeaders": {
         "Content-Length": "0",
-<<<<<<< HEAD
-        "Date": "Thu, 05 Mar 2020 20:56:50 GMT",
-=======
         "Date": "Thu, 02 Apr 2020 23:43:10 GMT",
->>>>>>> 32e373e2
         "Server": [
           "Windows-Azure-Blob/1.0",
           "Microsoft-HTTPAPI/2.0"
         ],
         "x-ms-client-request-id": "1402b302-1fbc-2d09-280e-77ae9b0dc74f",
-<<<<<<< HEAD
-        "x-ms-request-id": "1dfe1941-501e-000b-4430-f36950000000",
-        "x-ms-version": "2019-10-10"
-=======
         "x-ms-request-id": "0c4ca575-a01e-0020-4e48-093607000000",
         "x-ms-version": "2019-12-12"
->>>>>>> 32e373e2
       },
       "ResponseBody": []
     }
   ],
   "Variables": {
-<<<<<<< HEAD
-    "DateTimeOffsetNow": "2020-03-05T12:56:48.6323394-08:00",
-    "RandomSeed": "2058043271",
-    "Storage_TestConfigDefault": "ProductionTenant\nseanstagetest\nU2FuaXRpemVk\nhttps://seanstagetest.blob.core.windows.net\nhttp://seanstagetest.file.core.windows.net\nhttp://seanstagetest.queue.core.windows.net\nhttp://seanstagetest.table.core.windows.net\n\n\n\n\nhttp://seanstagetest-secondary.blob.core.windows.net\nhttp://seanstagetest-secondary.file.core.windows.net\nhttp://seanstagetest-secondary.queue.core.windows.net\nhttp://seanstagetest-secondary.table.core.windows.net\n\nSanitized\n\n\nCloud\nBlobEndpoint=https://seanstagetest.blob.core.windows.net/;QueueEndpoint=http://seanstagetest.queue.core.windows.net/;FileEndpoint=http://seanstagetest.file.core.windows.net/;BlobSecondaryEndpoint=http://seanstagetest-secondary.blob.core.windows.net/;QueueSecondaryEndpoint=http://seanstagetest-secondary.queue.core.windows.net/;FileSecondaryEndpoint=http://seanstagetest-secondary.file.core.windows.net/;AccountName=seanstagetest;AccountKey=Sanitized\nseanscope1"
-=======
     "DateTimeOffsetNow": "2020-04-02T16:43:08.5688919-07:00",
     "RandomSeed": "2058043271",
     "Storage_TestConfigDefault": "ProductionTenant\nseanmcccanary\nU2FuaXRpemVk\nhttps://seanmcccanary.blob.core.windows.net\nhttps://seanmcccanary.file.core.windows.net\nhttps://seanmcccanary.queue.core.windows.net\nhttps://seanmcccanary.table.core.windows.net\n\n\n\n\nhttps://seanmcccanary-secondary.blob.core.windows.net\nhttps://seanmcccanary-secondary.file.core.windows.net\nhttps://seanmcccanary-secondary.queue.core.windows.net\nhttps://seanmcccanary-secondary.table.core.windows.net\n\nSanitized\n\n\nCloud\nBlobEndpoint=https://seanmcccanary.blob.core.windows.net/;QueueEndpoint=https://seanmcccanary.queue.core.windows.net/;FileEndpoint=https://seanmcccanary.file.core.windows.net/;BlobSecondaryEndpoint=https://seanmcccanary-secondary.blob.core.windows.net/;QueueSecondaryEndpoint=https://seanmcccanary-secondary.queue.core.windows.net/;FileSecondaryEndpoint=https://seanmcccanary-secondary.file.core.windows.net/;AccountName=seanmcccanary;AccountKey=Sanitized\nseanscope1"
->>>>>>> 32e373e2
   }
 }