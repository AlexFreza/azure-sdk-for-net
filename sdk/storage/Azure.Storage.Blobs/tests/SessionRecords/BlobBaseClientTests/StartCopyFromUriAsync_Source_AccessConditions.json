--- conflicted
+++ resolved
@@ -28,11 +28,7 @@
           "Microsoft-HTTPAPI/2.0"
         ],
         "x-ms-client-request-id": "4d769cc2-d700-437a-c645-3d81d7b6e215",
-<<<<<<< HEAD
-        "x-ms-request-id": "728b4f4d-801e-0018-5930-f34d5c000000",
-=======
         "x-ms-request-id": "acaf5670-f01e-0070-3748-09f457000000",
->>>>>>> 8d420312
         "x-ms-version": "2019-12-12"
       },
       "ResponseBody": []
@@ -104,11 +100,7 @@
         "x-ms-client-request-id": "1ee3cb37-65d2-2d98-4055-0be3860f1815",
         "x-ms-copy-id": "957ad5f5-c71c-438a-85b7-46ce4deeaeed",
         "x-ms-copy-status": "success",
-<<<<<<< HEAD
-        "x-ms-request-id": "728b4f51-801e-0018-5b30-f34d5c000000",
-=======
         "x-ms-request-id": "acaf5680-f01e-0070-4448-09f457000000",
->>>>>>> 8d420312
         "x-ms-version": "2019-12-12"
       },
       "ResponseBody": []
@@ -138,11 +130,7 @@
           "Microsoft-HTTPAPI/2.0"
         ],
         "x-ms-client-request-id": "47d10a3d-9c6f-d58d-3cbf-f55cceb79058",
-<<<<<<< HEAD
-        "x-ms-request-id": "728b4f52-801e-0018-5c30-f34d5c000000",
-=======
         "x-ms-request-id": "acaf5688-f01e-0070-4c48-09f457000000",
->>>>>>> 8d420312
         "x-ms-version": "2019-12-12"
       },
       "ResponseBody": []
@@ -175,11 +163,7 @@
           "Microsoft-HTTPAPI/2.0"
         ],
         "x-ms-client-request-id": "af890388-df3f-ec87-2ee8-af9f5fd2cb73",
-<<<<<<< HEAD
-        "x-ms-request-id": "9d513065-c01e-0044-3330-f31804000000",
-=======
         "x-ms-request-id": "6fd0efea-d01e-002a-3d48-0992b0000000",
->>>>>>> 8d420312
         "x-ms-version": "2019-12-12"
       },
       "ResponseBody": []
@@ -235,11 +219,7 @@
         "x-ms-copy-source": "https://seanmcccanary.blob.core.windows.net/test-container-139fa845-51da-e9db-97d0-3cba09c9d462/test-blob-23fa93eb-1311-731a-03f6-236a67aa90bf",
         "x-ms-date": "Thu, 02 Apr 2020 23:43:30 GMT",
         "x-ms-return-client-request-id": "true",
-<<<<<<< HEAD
-        "x-ms-source-if-modified-since": "Wed, 04 Mar 2020 20:57:09 GMT",
-=======
         "x-ms-source-if-modified-since": "Wed, 01 Apr 2020 23:43:29 GMT",
->>>>>>> 8d420312
         "x-ms-version": "2019-12-12"
       },
       "RequestBody": null,
@@ -256,11 +236,7 @@
         "x-ms-client-request-id": "db61d716-3ebb-ecc0-a7b4-a97ba7cc26fe",
         "x-ms-copy-id": "abc8c31d-5ebd-4a92-a46f-13ba0b791b59",
         "x-ms-copy-status": "success",
-<<<<<<< HEAD
-        "x-ms-request-id": "9d51306a-c01e-0044-3730-f31804000000",
-=======
         "x-ms-request-id": "6fd0effb-d01e-002a-4a48-0992b0000000",
->>>>>>> 8d420312
         "x-ms-version": "2019-12-12"
       },
       "ResponseBody": []
@@ -290,11 +266,7 @@
           "Microsoft-HTTPAPI/2.0"
         ],
         "x-ms-client-request-id": "14e7e69e-9ea3-3120-3ba1-aaf665f4519d",
-<<<<<<< HEAD
-        "x-ms-request-id": "9d51306e-c01e-0044-3a30-f31804000000",
-=======
         "x-ms-request-id": "6fd0f003-d01e-002a-5248-0992b0000000",
->>>>>>> 8d420312
         "x-ms-version": "2019-12-12"
       },
       "ResponseBody": []
@@ -327,11 +299,7 @@
           "Microsoft-HTTPAPI/2.0"
         ],
         "x-ms-client-request-id": "a5da738b-f7b4-c6e8-c498-6ee62a420376",
-<<<<<<< HEAD
-        "x-ms-request-id": "417e9a8e-601e-002f-7830-f39ff0000000",
-=======
         "x-ms-request-id": "612a4183-101e-000a-2e48-09e917000000",
->>>>>>> 8d420312
         "x-ms-version": "2019-12-12"
       },
       "ResponseBody": []
@@ -387,11 +355,7 @@
         "x-ms-copy-source": "https://seanmcccanary.blob.core.windows.net/test-container-fa05c521-d8fb-4f21-a6bd-74de2dc481ed/test-blob-9f34bc20-9017-0eb9-6bc4-ebf1fc7a326b",
         "x-ms-date": "Thu, 02 Apr 2020 23:43:31 GMT",
         "x-ms-return-client-request-id": "true",
-<<<<<<< HEAD
-        "x-ms-source-if-unmodified-since": "Fri, 06 Mar 2020 20:57:09 GMT",
-=======
         "x-ms-source-if-unmodified-since": "Fri, 03 Apr 2020 23:43:29 GMT",
->>>>>>> 8d420312
         "x-ms-version": "2019-12-12"
       },
       "RequestBody": null,
@@ -408,11 +372,7 @@
         "x-ms-client-request-id": "249c3499-fd4b-e925-a4c0-3d67645e6cf2",
         "x-ms-copy-id": "e0f889e5-fdab-4f10-91fa-1c548a5b06df",
         "x-ms-copy-status": "success",
-<<<<<<< HEAD
-        "x-ms-request-id": "417e9a96-601e-002f-7c30-f39ff0000000",
-=======
         "x-ms-request-id": "612a418e-101e-000a-3748-09e917000000",
->>>>>>> 8d420312
         "x-ms-version": "2019-12-12"
       },
       "ResponseBody": []
@@ -442,11 +402,7 @@
           "Microsoft-HTTPAPI/2.0"
         ],
         "x-ms-client-request-id": "4a6d618f-5393-9cde-abba-06cc0ac84dd4",
-<<<<<<< HEAD
-        "x-ms-request-id": "417e9a9d-601e-002f-0130-f39ff0000000",
-=======
         "x-ms-request-id": "612a4192-101e-000a-3b48-09e917000000",
->>>>>>> 8d420312
         "x-ms-version": "2019-12-12"
       },
       "ResponseBody": []
@@ -479,11 +435,7 @@
           "Microsoft-HTTPAPI/2.0"
         ],
         "x-ms-client-request-id": "56a6e431-b892-5b51-8edb-1e050312580b",
-<<<<<<< HEAD
-        "x-ms-request-id": "a5275c4a-401e-0007-3030-f3fe58000000",
-=======
         "x-ms-request-id": "ab74cc94-b01e-0013-6848-0969ac000000",
->>>>>>> 8d420312
         "x-ms-version": "2019-12-12"
       },
       "ResponseBody": []
@@ -581,11 +533,7 @@
         "x-ms-copy-source": "https://seanmcccanary.blob.core.windows.net/test-container-3e2b72de-340d-92d2-2b8d-50cb43a020e6/test-blob-2b02209a-4bf1-bce3-13a6-ec196eac91ee",
         "x-ms-date": "Thu, 02 Apr 2020 23:43:32 GMT",
         "x-ms-return-client-request-id": "true",
-<<<<<<< HEAD
-        "x-ms-source-if-match": "\u00220x8D7C147C6521A48\u0022",
-=======
         "x-ms-source-if-match": "\u00220x8D7D75FA66D2EAA\u0022",
->>>>>>> 8d420312
         "x-ms-version": "2019-12-12"
       },
       "RequestBody": null,
@@ -602,11 +550,7 @@
         "x-ms-client-request-id": "6928c14f-3652-6622-72f5-62efad8d8135",
         "x-ms-copy-id": "2d3c36b2-cc77-466a-9737-6b8e420893cf",
         "x-ms-copy-status": "success",
-<<<<<<< HEAD
-        "x-ms-request-id": "a5275c51-401e-0007-3430-f3fe58000000",
-=======
         "x-ms-request-id": "ab74ccaf-b01e-0013-0148-0969ac000000",
->>>>>>> 8d420312
         "x-ms-version": "2019-12-12"
       },
       "ResponseBody": []
@@ -636,11 +580,7 @@
           "Microsoft-HTTPAPI/2.0"
         ],
         "x-ms-client-request-id": "fb6d6bec-982a-7dde-7f1d-98ff1947dd2b",
-<<<<<<< HEAD
-        "x-ms-request-id": "a5275c55-401e-0007-3630-f3fe58000000",
-=======
         "x-ms-request-id": "ab74ccb9-b01e-0013-0b48-0969ac000000",
->>>>>>> 8d420312
         "x-ms-version": "2019-12-12"
       },
       "ResponseBody": []
@@ -673,11 +613,7 @@
           "Microsoft-HTTPAPI/2.0"
         ],
         "x-ms-client-request-id": "b65707c2-6e7d-2772-116a-f4e3da2c7a70",
-<<<<<<< HEAD
-        "x-ms-request-id": "50f479df-701e-0041-7d30-f3cadf000000",
-=======
         "x-ms-request-id": "bfb914fb-a01e-0030-7748-09f36f000000",
->>>>>>> 8d420312
         "x-ms-version": "2019-12-12"
       },
       "ResponseBody": []
@@ -750,11 +686,7 @@
         "x-ms-client-request-id": "4a25194c-8bdc-2f4d-0e51-bd20228bd81f",
         "x-ms-copy-id": "ea7a0a82-a1db-4dca-bb7f-898db2e6a8ba",
         "x-ms-copy-status": "success",
-<<<<<<< HEAD
-        "x-ms-request-id": "50f479e4-701e-0041-7f30-f3cadf000000",
-=======
         "x-ms-request-id": "bfb9150a-a01e-0030-0248-09f36f000000",
->>>>>>> 8d420312
         "x-ms-version": "2019-12-12"
       },
       "ResponseBody": []
@@ -784,11 +716,7 @@
           "Microsoft-HTTPAPI/2.0"
         ],
         "x-ms-client-request-id": "6417f309-5ed1-4744-6cdd-8fb3c9813b9b",
-<<<<<<< HEAD
-        "x-ms-request-id": "50f479e5-701e-0041-8030-f3cadf000000",
-=======
         "x-ms-request-id": "bfb9150e-a01e-0030-0548-09f36f000000",
->>>>>>> 8d420312
         "x-ms-version": "2019-12-12"
       },
       "ResponseBody": []
