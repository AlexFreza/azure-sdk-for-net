{
  "Entries": [
    {
<<<<<<< HEAD
      "RequestUri": "https://seanstagetest.blob.core.windows.net/test-container-362ced03-687b-4dfe-faff-4f5b02bc3e94?restype=container",
      "RequestMethod": "PUT",
      "RequestHeaders": {
        "Authorization": "Sanitized",
        "traceparent": "00-c8fb79044be1464ea65140dea720e779-c94a739986dc314a-00",
        "User-Agent": [
          "azsdk-net-Storage.Blobs/12.4.0-dev.20200305.1",
          "(.NET Core 4.6.28325.01; Microsoft Windows 10.0.18363 )"
        ],
        "x-ms-blob-public-access": "container",
        "x-ms-client-request-id": "c21f0812-de77-3098-63c4-a169d1000162",
        "x-ms-date": "Thu, 05 Mar 2020 20:55:00 GMT",
        "x-ms-return-client-request-id": "true",
        "x-ms-version": "2019-10-10"
=======
      "RequestUri": "https://seanmcccanary.blob.core.windows.net/test-container-362ced03-687b-4dfe-faff-4f5b02bc3e94?restype=container",
      "RequestMethod": "PUT",
      "RequestHeaders": {
        "Authorization": "Sanitized",
        "traceparent": "00-10c3e2af43844146ba6471e8714d3951-e97d3200b484044e-00",
        "User-Agent": [
          "azsdk-net-Storage.Blobs/12.5.0-dev.20200402.1",
          "(.NET Core 4.6.28325.01; Microsoft Windows 10.0.18362 )"
        ],
        "x-ms-blob-public-access": "container",
        "x-ms-client-request-id": "c21f0812-de77-3098-63c4-a169d1000162",
        "x-ms-date": "Thu, 02 Apr 2020 23:41:23 GMT",
        "x-ms-return-client-request-id": "true",
        "x-ms-version": "2019-12-12"
>>>>>>> 32e373e2
      },
      "RequestBody": null,
      "StatusCode": 201,
      "ResponseHeaders": {
        "Content-Length": "0",
<<<<<<< HEAD
        "Date": "Thu, 05 Mar 2020 20:54:59 GMT",
        "ETag": "\u00220x8D7C14778AFCB5E\u0022",
        "Last-Modified": "Thu, 05 Mar 2020 20:55:00 GMT",
=======
        "Date": "Thu, 02 Apr 2020 23:41:22 GMT",
        "ETag": "\u00220x8D7D75F5A37DD70\u0022",
        "Last-Modified": "Thu, 02 Apr 2020 23:41:23 GMT",
>>>>>>> 32e373e2
        "Server": [
          "Windows-Azure-Blob/1.0",
          "Microsoft-HTTPAPI/2.0"
        ],
        "x-ms-client-request-id": "c21f0812-de77-3098-63c4-a169d1000162",
<<<<<<< HEAD
        "x-ms-request-id": "09b46f25-a01e-0030-0730-f32cf4000000",
        "x-ms-version": "2019-10-10"
=======
        "x-ms-request-id": "2c1175e3-701e-0033-1648-09120b000000",
        "x-ms-version": "2019-12-12"
>>>>>>> 32e373e2
      },
      "ResponseBody": []
    },
    {
<<<<<<< HEAD
      "RequestUri": "https://seanstagetest.blob.core.windows.net/test-container-362ced03-687b-4dfe-faff-4f5b02bc3e94/test-blob-8b3ac91c-78a8-faa9-c0fd-bd15c2cedb02",
=======
      "RequestUri": "https://seanmcccanary.blob.core.windows.net/test-container-362ced03-687b-4dfe-faff-4f5b02bc3e94/test-blob-8b3ac91c-78a8-faa9-c0fd-bd15c2cedb02",
>>>>>>> 32e373e2
      "RequestMethod": "PUT",
      "RequestHeaders": {
        "Authorization": "Sanitized",
        "Content-Length": "1024",
<<<<<<< HEAD
        "traceparent": "00-19fc4b3262fd234c87b57dcb2d62c34e-18d19e526512174f-00",
        "User-Agent": [
          "azsdk-net-Storage.Blobs/12.4.0-dev.20200305.1",
          "(.NET Core 4.6.28325.01; Microsoft Windows 10.0.18363 )"
        ],
        "x-ms-blob-type": "BlockBlob",
        "x-ms-client-request-id": "7320220c-d547-ff98-c3ba-b1a062016ca5",
        "x-ms-date": "Thu, 05 Mar 2020 20:55:00 GMT",
        "x-ms-return-client-request-id": "true",
        "x-ms-version": "2019-10-10"
=======
        "traceparent": "00-79acc044b726984b8400b576f4793502-e01458f710843f44-00",
        "User-Agent": [
          "azsdk-net-Storage.Blobs/12.5.0-dev.20200402.1",
          "(.NET Core 4.6.28325.01; Microsoft Windows 10.0.18362 )"
        ],
        "x-ms-blob-type": "BlockBlob",
        "x-ms-client-request-id": "7320220c-d547-ff98-c3ba-b1a062016ca5",
        "x-ms-date": "Thu, 02 Apr 2020 23:41:24 GMT",
        "x-ms-return-client-request-id": "true",
        "x-ms-version": "2019-12-12"
>>>>>>> 32e373e2
      },
      "RequestBody": "CshI\u002Bp17Hcx7V9nSaMJdeGRDE6i\u002Bad6aXiUCeSCCbpTon18ItwbFoaxuEFCf15H\u002Bn0WxfrszRKDqrZt4eaOs\u002BOlF6cljVMBdfXL7UFmN\u002B4eTA9na0e/YtFu/HglrTScIwRdnWu3Im0qFUwFIN/NHXbIU5HXJ0Sf5bDRupDa28i9K845BJaGay2iOVX3tkH1nd8FXV2myPvDwbe24WfYUzmHS/kRlBTcRehgMOnupDNy3Byx1X5vGmLSeULiz4XFxeoYcG5I4AXKKRdxQpQR0R2ERAFLKn2/GDGWQx7R/XpinmsD0jfBKfgW66hm\u002BdfKwKQlWoeAep9oXVg8sqDq9C\u002BZEqQtDf7lxx4JNELRVB5Zz4J2qKLy4iPPl3TfgHdbL/N8yecznbKpQ5dpe0ZYmwU55uMicEuIqjCEYXqGCkKmrghPUIo3KjHPzWkPiWbZcvxzpZ2UOLun9CO2qzg4IzlQwsk\u002BDUZ7ArixUqbieRzJqvJ\u002BEmShEnVMp1xqgH71l6ozusqdn2G1\u002BKLk4uoUxXsG7QBJvgzUs7BT7WXmEII9v7r4rsJWLA\u002BMxBnBvC\u002BPO\u002BHlZ5d\u002Bq9mZXwsaSa3/0\u002BggpycvGBa4rLz0vPX3EvOAxLWH/KzuvxPhY1O3P\u002BJdjPQxoRUIXB/LLLbWierjpkgbmYD4d9M/MeQXTbjHAXDalywBxXHadGSVvNP2GDUk/bkLn6ZhYRUg8m8s9RJnBCtF\u002B/K63dzaPSEYZrr/RRmy7k//v2XKeTYa4NMCrYNWMriksBxGaiPcLWKBRP5eJa1VfgbCZ0TFe364o/0N15OhwjACWpT5aIAsI44HRTQ7uL8hrS94l8tz3zSdicYizlXS44LKW8sYWBGGkke6wjZKgOtB6CpgKS5kkntcW\u002BK\u002BCVU0MGWxcVzwCVEZ9gGHtR0CVwje4OIvbrpUYclTuAAyxITugo3MmQ\u002BKUd7ZSjco4NlaWgTV3yhzCMWrXROTnFFQ6y14lTKPMb35VJMDUiSDK3zz9V37WOlcf3nEITv/9rGNiGMJrEumyyRK3IqZb7ahKDWSo6rzVY5AHBm4ywyB\u002BV3ddcnBeXs1TSo1sHxeww/DJvkGbVcGmjLQxYwx7gAbxOMou/ns3666WVZ8uaEN4V0J9aAXf4wK2tuW7LfrB18mHe\u002BZNgcR1kdOSBAAheCRwuAzJ/RgBEVXIeEiVfL6z1X3Wp\u002B1cK9V\u002BCNcxTN4ClD7BSnXu\u002BNqxhmmRhQl84BUV3i\u002BCS9A3FIw2S/VAz8R2xeMK0zFIxd2jJCCDy6bMASjCHG6uf0htijbot63kcLelGr8lcgzkzBlS3yaws0jmaknNfrJWyEaanEn6YA0wvrNp3rDmpo8b3VBUW6AhvA==",
      "StatusCode": 201,
      "ResponseHeaders": {
        "Content-Length": "0",
        "Content-MD5": "fa6ugGZvNEDcp0L85vdyjQ==",
<<<<<<< HEAD
        "Date": "Thu, 05 Mar 2020 20:55:00 GMT",
        "ETag": "\u00220x8D7C14778BCEC92\u0022",
        "Last-Modified": "Thu, 05 Mar 2020 20:55:00 GMT",
=======
        "Date": "Thu, 02 Apr 2020 23:41:22 GMT",
        "ETag": "\u00220x8D7D75F5A44E6E1\u0022",
        "Last-Modified": "Thu, 02 Apr 2020 23:41:23 GMT",
>>>>>>> 32e373e2
        "Server": [
          "Windows-Azure-Blob/1.0",
          "Microsoft-HTTPAPI/2.0"
        ],
        "x-ms-client-request-id": "7320220c-d547-ff98-c3ba-b1a062016ca5",
        "x-ms-content-crc64": "lqNqRR93lug=",
<<<<<<< HEAD
        "x-ms-request-id": "09b46f2c-a01e-0030-0a30-f32cf4000000",
        "x-ms-request-server-encrypted": "true",
        "x-ms-version": "2019-10-10"
=======
        "x-ms-request-id": "2c1175f8-701e-0033-2748-09120b000000",
        "x-ms-request-server-encrypted": "true",
        "x-ms-version": "2019-12-12"
>>>>>>> 32e373e2
      },
      "ResponseBody": []
    },
    {
<<<<<<< HEAD
      "RequestUri": "https://seanstagetest.blob.core.windows.net/test-container-362ced03-687b-4dfe-faff-4f5b02bc3e94/test-blob-8b3ac91c-78a8-faa9-c0fd-bd15c2cedb02?comp=lease",
      "RequestMethod": "PUT",
      "RequestHeaders": {
        "Authorization": "Sanitized",
        "traceparent": "00-b68eb2b2836a4d4aa3885bb3cd7f00d6-74b2809724958749-00",
        "User-Agent": [
          "azsdk-net-Storage.Blobs/12.4.0-dev.20200305.1",
          "(.NET Core 4.6.28325.01; Microsoft Windows 10.0.18363 )"
        ],
        "x-ms-client-request-id": "f511d3e5-dd50-4c0d-5578-b1e2463a92a7",
        "x-ms-date": "Thu, 05 Mar 2020 20:55:01 GMT",
=======
      "RequestUri": "https://seanmcccanary.blob.core.windows.net/test-container-362ced03-687b-4dfe-faff-4f5b02bc3e94/test-blob-8b3ac91c-78a8-faa9-c0fd-bd15c2cedb02?comp=lease",
      "RequestMethod": "PUT",
      "RequestHeaders": {
        "Authorization": "Sanitized",
        "traceparent": "00-cedc7325176b504fb947b0b76747ff4a-80cbb9737f3d2146-00",
        "User-Agent": [
          "azsdk-net-Storage.Blobs/12.5.0-dev.20200402.1",
          "(.NET Core 4.6.28325.01; Microsoft Windows 10.0.18362 )"
        ],
        "x-ms-client-request-id": "f511d3e5-dd50-4c0d-5578-b1e2463a92a7",
        "x-ms-date": "Thu, 02 Apr 2020 23:41:24 GMT",
>>>>>>> 32e373e2
        "x-ms-lease-action": "acquire",
        "x-ms-lease-duration": "15",
        "x-ms-proposed-lease-id": "0c72df79-bf5e-a7cc-c164-8f5d6d1cba58",
        "x-ms-return-client-request-id": "true",
<<<<<<< HEAD
        "x-ms-version": "2019-10-10"
=======
        "x-ms-version": "2019-12-12"
>>>>>>> 32e373e2
      },
      "RequestBody": null,
      "StatusCode": 201,
      "ResponseHeaders": {
        "Content-Length": "0",
<<<<<<< HEAD
        "Date": "Thu, 05 Mar 2020 20:55:00 GMT",
        "ETag": "\u00220x8D7C14778BCEC92\u0022",
        "Last-Modified": "Thu, 05 Mar 2020 20:55:00 GMT",
=======
        "Date": "Thu, 02 Apr 2020 23:41:22 GMT",
        "ETag": "\u00220x8D7D75F5A44E6E1\u0022",
        "Last-Modified": "Thu, 02 Apr 2020 23:41:23 GMT",
>>>>>>> 32e373e2
        "Server": [
          "Windows-Azure-Blob/1.0",
          "Microsoft-HTTPAPI/2.0"
        ],
        "x-ms-client-request-id": "f511d3e5-dd50-4c0d-5578-b1e2463a92a7",
        "x-ms-lease-id": "0c72df79-bf5e-a7cc-c164-8f5d6d1cba58",
<<<<<<< HEAD
        "x-ms-request-id": "09b46f2d-a01e-0030-0b30-f32cf4000000",
        "x-ms-version": "2019-10-10"
=======
        "x-ms-request-id": "2c117600-701e-0033-2f48-09120b000000",
        "x-ms-version": "2019-12-12"
>>>>>>> 32e373e2
      },
      "ResponseBody": []
    },
    {
<<<<<<< HEAD
      "RequestUri": "https://seanstagetest.blob.core.windows.net/test-container-362ced03-687b-4dfe-faff-4f5b02bc3e94?restype=container",
      "RequestMethod": "DELETE",
      "RequestHeaders": {
        "Authorization": "Sanitized",
        "traceparent": "00-b40ce97975f556489bc77d8519c3ea06-d4d347652b9e9a41-00",
        "User-Agent": [
          "azsdk-net-Storage.Blobs/12.4.0-dev.20200305.1",
          "(.NET Core 4.6.28325.01; Microsoft Windows 10.0.18363 )"
        ],
        "x-ms-client-request-id": "997842c2-c40a-1608-d6fc-e306fc92ba1b",
        "x-ms-date": "Thu, 05 Mar 2020 20:55:01 GMT",
        "x-ms-return-client-request-id": "true",
        "x-ms-version": "2019-10-10"
=======
      "RequestUri": "https://seanmcccanary.blob.core.windows.net/test-container-362ced03-687b-4dfe-faff-4f5b02bc3e94?restype=container",
      "RequestMethod": "DELETE",
      "RequestHeaders": {
        "Authorization": "Sanitized",
        "traceparent": "00-38ea2ca06314a147a2bd3c95be81f8a3-12aa7960a743c347-00",
        "User-Agent": [
          "azsdk-net-Storage.Blobs/12.5.0-dev.20200402.1",
          "(.NET Core 4.6.28325.01; Microsoft Windows 10.0.18362 )"
        ],
        "x-ms-client-request-id": "997842c2-c40a-1608-d6fc-e306fc92ba1b",
        "x-ms-date": "Thu, 02 Apr 2020 23:41:24 GMT",
        "x-ms-return-client-request-id": "true",
        "x-ms-version": "2019-12-12"
>>>>>>> 32e373e2
      },
      "RequestBody": null,
      "StatusCode": 202,
      "ResponseHeaders": {
        "Content-Length": "0",
<<<<<<< HEAD
        "Date": "Thu, 05 Mar 2020 20:55:00 GMT",
=======
        "Date": "Thu, 02 Apr 2020 23:41:22 GMT",
>>>>>>> 32e373e2
        "Server": [
          "Windows-Azure-Blob/1.0",
          "Microsoft-HTTPAPI/2.0"
        ],
        "x-ms-client-request-id": "997842c2-c40a-1608-d6fc-e306fc92ba1b",
<<<<<<< HEAD
        "x-ms-request-id": "09b46f30-a01e-0030-0d30-f32cf4000000",
        "x-ms-version": "2019-10-10"
=======
        "x-ms-request-id": "2c117606-701e-0033-3348-09120b000000",
        "x-ms-version": "2019-12-12"
>>>>>>> 32e373e2
      },
      "ResponseBody": []
    },
    {
<<<<<<< HEAD
      "RequestUri": "https://seanstagetest.blob.core.windows.net/test-container-0ca9e16f-23a5-b293-ad47-8bdf26b21632?restype=container",
      "RequestMethod": "PUT",
      "RequestHeaders": {
        "Authorization": "Sanitized",
        "traceparent": "00-366da08700958f47b07ebeeb07a39277-190bb23908494648-00",
        "User-Agent": [
          "azsdk-net-Storage.Blobs/12.4.0-dev.20200305.1",
          "(.NET Core 4.6.28325.01; Microsoft Windows 10.0.18363 )"
        ],
        "x-ms-blob-public-access": "container",
        "x-ms-client-request-id": "54ec9bb6-357a-9eca-aec5-ebc33928ef24",
        "x-ms-date": "Thu, 05 Mar 2020 20:55:01 GMT",
        "x-ms-return-client-request-id": "true",
        "x-ms-version": "2019-10-10"
=======
      "RequestUri": "https://seanmcccanary.blob.core.windows.net/test-container-0ca9e16f-23a5-b293-ad47-8bdf26b21632?restype=container",
      "RequestMethod": "PUT",
      "RequestHeaders": {
        "Authorization": "Sanitized",
        "traceparent": "00-480909ac861ed94c9425de5f9c4b71e1-8741e069abb28e41-00",
        "User-Agent": [
          "azsdk-net-Storage.Blobs/12.5.0-dev.20200402.1",
          "(.NET Core 4.6.28325.01; Microsoft Windows 10.0.18362 )"
        ],
        "x-ms-blob-public-access": "container",
        "x-ms-client-request-id": "54ec9bb6-357a-9eca-aec5-ebc33928ef24",
        "x-ms-date": "Thu, 02 Apr 2020 23:41:24 GMT",
        "x-ms-return-client-request-id": "true",
        "x-ms-version": "2019-12-12"
>>>>>>> 32e373e2
      },
      "RequestBody": null,
      "StatusCode": 201,
      "ResponseHeaders": {
        "Content-Length": "0",
<<<<<<< HEAD
        "Date": "Thu, 05 Mar 2020 20:55:00 GMT",
        "ETag": "\u00220x8D7C1477903EEAB\u0022",
        "Last-Modified": "Thu, 05 Mar 2020 20:55:01 GMT",
=======
        "Date": "Thu, 02 Apr 2020 23:41:22 GMT",
        "ETag": "\u00220x8D7D75F5A8EAD69\u0022",
        "Last-Modified": "Thu, 02 Apr 2020 23:41:23 GMT",
>>>>>>> 32e373e2
        "Server": [
          "Windows-Azure-Blob/1.0",
          "Microsoft-HTTPAPI/2.0"
        ],
        "x-ms-client-request-id": "54ec9bb6-357a-9eca-aec5-ebc33928ef24",
<<<<<<< HEAD
        "x-ms-request-id": "91648f61-501e-0024-7730-f3649b000000",
        "x-ms-version": "2019-10-10"
=======
        "x-ms-request-id": "122ce374-601e-0072-3b48-094aef000000",
        "x-ms-version": "2019-12-12"
>>>>>>> 32e373e2
      },
      "ResponseBody": []
    },
    {
<<<<<<< HEAD
      "RequestUri": "https://seanstagetest.blob.core.windows.net/test-container-0ca9e16f-23a5-b293-ad47-8bdf26b21632/test-blob-bad0b0e6-b672-7658-446d-bb0f7bd6628e",
=======
      "RequestUri": "https://seanmcccanary.blob.core.windows.net/test-container-0ca9e16f-23a5-b293-ad47-8bdf26b21632/test-blob-bad0b0e6-b672-7658-446d-bb0f7bd6628e",
>>>>>>> 32e373e2
      "RequestMethod": "PUT",
      "RequestHeaders": {
        "Authorization": "Sanitized",
        "Content-Length": "1024",
<<<<<<< HEAD
        "traceparent": "00-db87b50cf543d342a06a6851bc0e9113-ab6655e211a95d48-00",
        "User-Agent": [
          "azsdk-net-Storage.Blobs/12.4.0-dev.20200305.1",
          "(.NET Core 4.6.28325.01; Microsoft Windows 10.0.18363 )"
        ],
        "x-ms-blob-type": "BlockBlob",
        "x-ms-client-request-id": "62839148-b30f-798a-a9ad-0eb935463263",
        "x-ms-date": "Thu, 05 Mar 2020 20:55:01 GMT",
        "x-ms-return-client-request-id": "true",
        "x-ms-version": "2019-10-10"
=======
        "traceparent": "00-bce9fbbbc125c140b5eb383717ab58c8-95f8b784ca74534a-00",
        "User-Agent": [
          "azsdk-net-Storage.Blobs/12.5.0-dev.20200402.1",
          "(.NET Core 4.6.28325.01; Microsoft Windows 10.0.18362 )"
        ],
        "x-ms-blob-type": "BlockBlob",
        "x-ms-client-request-id": "62839148-b30f-798a-a9ad-0eb935463263",
        "x-ms-date": "Thu, 02 Apr 2020 23:41:24 GMT",
        "x-ms-return-client-request-id": "true",
        "x-ms-version": "2019-12-12"
>>>>>>> 32e373e2
      },
      "RequestBody": "ebMoi8XBuAF3gVX9DtkBKKWD1p9OEmT/QnUPDHm7I9hiXEmG/2ReJPjPQ/FhW2dqa5Np9//DP2ZOKEhQsquHvF58mrKQeyhBJbKmf89znucOpKDmUivYnhzjN9YcDnFMR4eS5MG12vBrKNJNHb\u002BX2ophQg4KoWoypPuVrURRJBdAWThI4LklWMmweylZioFcS1xMu8xjQqYcYEDFHy2rGQO6DMOHTvnRO\u002BlEWiZA2Rl6OWHnBWlL3BeRK4B5YDibBGEmnn691P1ie4DiH\u002BiA3IcmSubMxBSabzCs9iN5V9qwqFXEGjqbvGRjhInoaL0vEE74UhVSz0BMiy5NEd7a6SOmMXaSu8JNi42BaD\u002BKsQdyfOXUgAXEXtkUeI4LTauGiZtmQjZGnFWMq8eH0GYBwdon25T4BWgd4dOdfkM0QT3i\u002B9\u002BjI27QLOCQR9Q\u002BPI5zE7a05HIWjYMzSWFjqB4RWGqKpdSHXZ1rVq\u002B0aL6T36VEKmqNgF3LzG1bcNoNbYPCfu9qs5e667UYSI3DYiXFn2m8Hn6zhNcNv9lmLO3DXekr8unOKSsNij61dDfPB2lIldBxUU4FDvoXXfS\u002BU7/IVeukl28893Y9rpQ//g\u002BgPbdvHpYdUQubJuPutsw2Tzd/7R9LK3D6C51ZM6O5xRDrdx89TjQpqgPfCXGLTUGqBl5dwBHwVRJHdBL4wx1o4WDTAz\u002Bs\u002BQECVUIbayL\u002Bbr1cry1EXAX/\u002BiIN9tkhMOfmdycQuEoC/Q1dWmrO1OnvSAZVnBTwI4Ra0wgcnwIn4SVbNfT67bVzWrEf5wKaMCY4Ha7TzJPS9VOjteRC5V4KNnhEc5719VpQ4UJj0DyBv6Ph5IJUUxSRiECgVzfRMXRTFbCJVr2HQyhTgupRbyQXIfVBYAHbteJks\u002BpeVJ4if7DNELuL\u002BGnmWqFaAdEpPxkbiTVBkNFzd1/OJaLSKe6JMQM6hF5piymLWwVggbQROnPRQ8tp4O7fWphbvdLHEzGy0M/N77u7sf0LtTXLE/WqvOovAeUiIFAUWyrFDc5WxEfUrbHkREu3FpHOXSq5E0aisQDomBJLj69/uJOR9aQvtPHt9mVExXifd\u002BtUVMMlW0fjIlzNbiw0iR0BZYu3JSDtnqg5yx3gXuuISCAn9zvsWlxMrtJHYkXEuW1IQ2Ds6FHKZrYa7I8qAsRxRCYMDZHiFQsva3dNpTtjdBKvmBqKnGDOXJCF0W7NIasO1R0fuKvbZi1VvXzafMB6t3d9emqp5qjFPbEBXUSdYknMP88eQ7xm0zLtNN7j9N/PChr2T6dBZO91Wnr62gnpuFszDj3wXHS6FqY4vLLJ4knRMVIpphKiitvgqOlBbPkpA3yDr\u002Bai3g==",
      "StatusCode": 201,
      "ResponseHeaders": {
        "Content-Length": "0",
        "Content-MD5": "BqNDZKJzg8sVYZgkb6\u002BWfA==",
<<<<<<< HEAD
        "Date": "Thu, 05 Mar 2020 20:55:00 GMT",
        "ETag": "\u00220x8D7C14779108896\u0022",
        "Last-Modified": "Thu, 05 Mar 2020 20:55:01 GMT",
=======
        "Date": "Thu, 02 Apr 2020 23:41:22 GMT",
        "ETag": "\u00220x8D7D75F5A9B540A\u0022",
        "Last-Modified": "Thu, 02 Apr 2020 23:41:23 GMT",
>>>>>>> 32e373e2
        "Server": [
          "Windows-Azure-Blob/1.0",
          "Microsoft-HTTPAPI/2.0"
        ],
        "x-ms-client-request-id": "62839148-b30f-798a-a9ad-0eb935463263",
        "x-ms-content-crc64": "MiK2YCCabw8=",
<<<<<<< HEAD
        "x-ms-request-id": "91648f66-501e-0024-7930-f3649b000000",
        "x-ms-request-server-encrypted": "true",
        "x-ms-version": "2019-10-10"
=======
        "x-ms-request-id": "122ce38a-601e-0072-4e48-094aef000000",
        "x-ms-request-server-encrypted": "true",
        "x-ms-version": "2019-12-12"
>>>>>>> 32e373e2
      },
      "ResponseBody": []
    },
    {
<<<<<<< HEAD
      "RequestUri": "https://seanstagetest.blob.core.windows.net/test-container-0ca9e16f-23a5-b293-ad47-8bdf26b21632/test-blob-bad0b0e6-b672-7658-446d-bb0f7bd6628e?comp=lease",
      "RequestMethod": "PUT",
      "RequestHeaders": {
        "Authorization": "Sanitized",
        "If-Modified-Since": "Wed, 04 Mar 2020 20:55:00 GMT",
        "traceparent": "00-a3f462366c3eb847b2a7611989d2d825-aca91b95ed0f8248-00",
        "User-Agent": [
          "azsdk-net-Storage.Blobs/12.4.0-dev.20200305.1",
          "(.NET Core 4.6.28325.01; Microsoft Windows 10.0.18363 )"
        ],
        "x-ms-client-request-id": "55f9cd45-3c12-70a7-ef01-2e6bb6196865",
        "x-ms-date": "Thu, 05 Mar 2020 20:55:01 GMT",
=======
      "RequestUri": "https://seanmcccanary.blob.core.windows.net/test-container-0ca9e16f-23a5-b293-ad47-8bdf26b21632/test-blob-bad0b0e6-b672-7658-446d-bb0f7bd6628e?comp=lease",
      "RequestMethod": "PUT",
      "RequestHeaders": {
        "Authorization": "Sanitized",
        "If-Modified-Since": "Wed, 01 Apr 2020 23:41:23 GMT",
        "traceparent": "00-7453e93a402ce24fa3bf8363afab1e71-bc4f63843870fc4e-00",
        "User-Agent": [
          "azsdk-net-Storage.Blobs/12.5.0-dev.20200402.1",
          "(.NET Core 4.6.28325.01; Microsoft Windows 10.0.18362 )"
        ],
        "x-ms-client-request-id": "55f9cd45-3c12-70a7-ef01-2e6bb6196865",
        "x-ms-date": "Thu, 02 Apr 2020 23:41:24 GMT",
>>>>>>> 32e373e2
        "x-ms-lease-action": "acquire",
        "x-ms-lease-duration": "15",
        "x-ms-proposed-lease-id": "83a4522f-d86a-81a1-33a4-fd7110435072",
        "x-ms-return-client-request-id": "true",
<<<<<<< HEAD
        "x-ms-version": "2019-10-10"
=======
        "x-ms-version": "2019-12-12"
>>>>>>> 32e373e2
      },
      "RequestBody": null,
      "StatusCode": 201,
      "ResponseHeaders": {
        "Content-Length": "0",
<<<<<<< HEAD
        "Date": "Thu, 05 Mar 2020 20:55:00 GMT",
        "ETag": "\u00220x8D7C14779108896\u0022",
        "Last-Modified": "Thu, 05 Mar 2020 20:55:01 GMT",
=======
        "Date": "Thu, 02 Apr 2020 23:41:22 GMT",
        "ETag": "\u00220x8D7D75F5A9B540A\u0022",
        "Last-Modified": "Thu, 02 Apr 2020 23:41:23 GMT",
>>>>>>> 32e373e2
        "Server": [
          "Windows-Azure-Blob/1.0",
          "Microsoft-HTTPAPI/2.0"
        ],
        "x-ms-client-request-id": "55f9cd45-3c12-70a7-ef01-2e6bb6196865",
        "x-ms-lease-id": "83a4522f-d86a-81a1-33a4-fd7110435072",
<<<<<<< HEAD
        "x-ms-request-id": "91648f6c-501e-0024-7c30-f3649b000000",
        "x-ms-version": "2019-10-10"
=======
        "x-ms-request-id": "122ce38f-601e-0072-5348-094aef000000",
        "x-ms-version": "2019-12-12"
>>>>>>> 32e373e2
      },
      "ResponseBody": []
    },
    {
<<<<<<< HEAD
      "RequestUri": "https://seanstagetest.blob.core.windows.net/test-container-0ca9e16f-23a5-b293-ad47-8bdf26b21632?restype=container",
      "RequestMethod": "DELETE",
      "RequestHeaders": {
        "Authorization": "Sanitized",
        "traceparent": "00-868d558a305784408a9f19366ee7b19e-e54fd4cd0492ca4f-00",
        "User-Agent": [
          "azsdk-net-Storage.Blobs/12.4.0-dev.20200305.1",
          "(.NET Core 4.6.28325.01; Microsoft Windows 10.0.18363 )"
        ],
        "x-ms-client-request-id": "422b979c-fa4a-0760-c2ca-2e6111634401",
        "x-ms-date": "Thu, 05 Mar 2020 20:55:01 GMT",
        "x-ms-return-client-request-id": "true",
        "x-ms-version": "2019-10-10"
=======
      "RequestUri": "https://seanmcccanary.blob.core.windows.net/test-container-0ca9e16f-23a5-b293-ad47-8bdf26b21632?restype=container",
      "RequestMethod": "DELETE",
      "RequestHeaders": {
        "Authorization": "Sanitized",
        "traceparent": "00-6ea3d4ca26510c49bad0019b3adfe4a9-cace482783493447-00",
        "User-Agent": [
          "azsdk-net-Storage.Blobs/12.5.0-dev.20200402.1",
          "(.NET Core 4.6.28325.01; Microsoft Windows 10.0.18362 )"
        ],
        "x-ms-client-request-id": "422b979c-fa4a-0760-c2ca-2e6111634401",
        "x-ms-date": "Thu, 02 Apr 2020 23:41:24 GMT",
        "x-ms-return-client-request-id": "true",
        "x-ms-version": "2019-12-12"
>>>>>>> 32e373e2
      },
      "RequestBody": null,
      "StatusCode": 202,
      "ResponseHeaders": {
        "Content-Length": "0",
<<<<<<< HEAD
        "Date": "Thu, 05 Mar 2020 20:55:00 GMT",
=======
        "Date": "Thu, 02 Apr 2020 23:41:23 GMT",
>>>>>>> 32e373e2
        "Server": [
          "Windows-Azure-Blob/1.0",
          "Microsoft-HTTPAPI/2.0"
        ],
        "x-ms-client-request-id": "422b979c-fa4a-0760-c2ca-2e6111634401",
<<<<<<< HEAD
        "x-ms-request-id": "91648f76-501e-0024-0130-f3649b000000",
        "x-ms-version": "2019-10-10"
=======
        "x-ms-request-id": "122ce390-601e-0072-5448-094aef000000",
        "x-ms-version": "2019-12-12"
>>>>>>> 32e373e2
      },
      "ResponseBody": []
    },
    {
<<<<<<< HEAD
      "RequestUri": "https://seanstagetest.blob.core.windows.net/test-container-5df6295a-3b79-3159-cc09-d268d30026a0?restype=container",
      "RequestMethod": "PUT",
      "RequestHeaders": {
        "Authorization": "Sanitized",
        "traceparent": "00-04e87252dd635b47812a175cbabde67f-e21d0d10efbe6346-00",
        "User-Agent": [
          "azsdk-net-Storage.Blobs/12.4.0-dev.20200305.1",
          "(.NET Core 4.6.28325.01; Microsoft Windows 10.0.18363 )"
        ],
        "x-ms-blob-public-access": "container",
        "x-ms-client-request-id": "1f4d6665-2a58-61cb-3df9-764028f733c1",
        "x-ms-date": "Thu, 05 Mar 2020 20:55:01 GMT",
        "x-ms-return-client-request-id": "true",
        "x-ms-version": "2019-10-10"
=======
      "RequestUri": "https://seanmcccanary.blob.core.windows.net/test-container-5df6295a-3b79-3159-cc09-d268d30026a0?restype=container",
      "RequestMethod": "PUT",
      "RequestHeaders": {
        "Authorization": "Sanitized",
        "traceparent": "00-44b2ab269c7ea94d841b9e3921d20d6d-5f095d10db4e2748-00",
        "User-Agent": [
          "azsdk-net-Storage.Blobs/12.5.0-dev.20200402.1",
          "(.NET Core 4.6.28325.01; Microsoft Windows 10.0.18362 )"
        ],
        "x-ms-blob-public-access": "container",
        "x-ms-client-request-id": "1f4d6665-2a58-61cb-3df9-764028f733c1",
        "x-ms-date": "Thu, 02 Apr 2020 23:41:24 GMT",
        "x-ms-return-client-request-id": "true",
        "x-ms-version": "2019-12-12"
>>>>>>> 32e373e2
      },
      "RequestBody": null,
      "StatusCode": 201,
      "ResponseHeaders": {
        "Content-Length": "0",
<<<<<<< HEAD
        "Date": "Thu, 05 Mar 2020 20:55:01 GMT",
        "ETag": "\u00220x8D7C1477959D5F7\u0022",
        "Last-Modified": "Thu, 05 Mar 2020 20:55:01 GMT",
=======
        "Date": "Thu, 02 Apr 2020 23:41:23 GMT",
        "ETag": "\u00220x8D7D75F5AE6F440\u0022",
        "Last-Modified": "Thu, 02 Apr 2020 23:41:24 GMT",
>>>>>>> 32e373e2
        "Server": [
          "Windows-Azure-Blob/1.0",
          "Microsoft-HTTPAPI/2.0"
        ],
        "x-ms-client-request-id": "1f4d6665-2a58-61cb-3df9-764028f733c1",
<<<<<<< HEAD
        "x-ms-request-id": "2d17dca9-901e-0004-1130-f31f3c000000",
        "x-ms-version": "2019-10-10"
=======
        "x-ms-request-id": "59b1f730-001e-0039-7148-09b6bc000000",
        "x-ms-version": "2019-12-12"
>>>>>>> 32e373e2
      },
      "ResponseBody": []
    },
    {
<<<<<<< HEAD
      "RequestUri": "https://seanstagetest.blob.core.windows.net/test-container-5df6295a-3b79-3159-cc09-d268d30026a0/test-blob-27e78da3-2594-3413-0e95-210b31184c2d",
=======
      "RequestUri": "https://seanmcccanary.blob.core.windows.net/test-container-5df6295a-3b79-3159-cc09-d268d30026a0/test-blob-27e78da3-2594-3413-0e95-210b31184c2d",
>>>>>>> 32e373e2
      "RequestMethod": "PUT",
      "RequestHeaders": {
        "Authorization": "Sanitized",
        "Content-Length": "1024",
<<<<<<< HEAD
        "traceparent": "00-9f6687cdecc88c40b62a789dee9f45e4-bec522cc70b4c44e-00",
        "User-Agent": [
          "azsdk-net-Storage.Blobs/12.4.0-dev.20200305.1",
          "(.NET Core 4.6.28325.01; Microsoft Windows 10.0.18363 )"
        ],
        "x-ms-blob-type": "BlockBlob",
        "x-ms-client-request-id": "188302ea-92e6-d4a0-cefe-baf6384d9d99",
        "x-ms-date": "Thu, 05 Mar 2020 20:55:02 GMT",
        "x-ms-return-client-request-id": "true",
        "x-ms-version": "2019-10-10"
=======
        "traceparent": "00-a3f8085e2fe68442adfbd6a7a520fcf8-0fa8cc5c184fc247-00",
        "User-Agent": [
          "azsdk-net-Storage.Blobs/12.5.0-dev.20200402.1",
          "(.NET Core 4.6.28325.01; Microsoft Windows 10.0.18362 )"
        ],
        "x-ms-blob-type": "BlockBlob",
        "x-ms-client-request-id": "188302ea-92e6-d4a0-cefe-baf6384d9d99",
        "x-ms-date": "Thu, 02 Apr 2020 23:41:25 GMT",
        "x-ms-return-client-request-id": "true",
        "x-ms-version": "2019-12-12"
>>>>>>> 32e373e2
      },
      "RequestBody": "K7EDbbIHSE8ebeD0r9o4RDpHnVi3t4w/UhgRwgjALyStSRV388YOnESYCSZEH4UzXN3R6nvzdXMkxBqa9oVHXT27RmbEwFBzOAATH65l\u002BjKT3WYq70WpudOiUi\u002BrdKa\u002BUKvoidkfbpuMXbF64FXFv8nnBxgfHG74EoySIm4gyMRaVM8CfHFZdG7KnpGULtl\u002B3JNmw22NnzQ98HZMjEsta5TsIIuFwkJXjpKqVX7cY\u002BSzE0baugVWzLWbxYz7DOcinDL8pw1N\u002BBpRDjTa40m1YYySmXkFU7GPlVPW6vy2XIGrh7hM37zWZRoriKvQfOlr5WT/aXJtHUmAbBG6dw0dm7KzL1yRaYHQuzRe2soFvxlqagWYtvMPPWpvy3KqHO4MDe35HU2N2nziLq0\u002BD0J\u002Beq33TwwIheS/o/HyIZ0PJZ9GUczdDKLM3Y\u002BJtodF0C4n8FDFsszhBIgIOnlbmrje0ggO\u002BL12oG4KK3J9f89cedPCyzFMSnPSZE1E1dEpcELWquN/N9hxsE/iuodZZIS4q8CmmM\u002BHkYiVPJNvMcuc4LowptTs3UL6URrhao/seADIiykQg9dyThlb6fpEAX6ERdrMKL2wzM1\u002Bq0e1pif4qcOTpqWhi13ivle7kfRHtU\u002BbXSW1H09CGL9ckteQvajyYkA3sVvZ4rl86Wpl9TvZN/X3GUkCQ4lzUI7mRfmFUgGvyC60DwT0wnprODbl3CKEglvimaNf7x62xGDM85zA95ZptiwMJSfxAlfOlgtTjnNrYcKeo7ldUNkP/kujJ8/dq0Gfeyb2d10z8JZMkFkTYjbtYZHaIVPdDGZT/CfcTdqH8OvKtBJNdeplarIiEb9/\u002B5sVtsY\u002BA4ntwW\u002B/ono2V6O7xKBtSa0jn\u002BundLahuvun0wGLx5cTSexi3PKijtNvLxMPZ0wfErHt8Rbbl4/STAd0GM55qpAMqHqzC226gREYN0WjkVOuh8FPndWAOLJdj5DrLnYE9YSCA77RawZEMm8Ew19KLrqzxpANKgy6i3DIVnvcz1ObE0LAII6U3By6CmplfHRTE2DVOGjl98t4yHdOCRWKZ2McabAdiQ4rH\u002Bl0UiChVA/7dEIbBpbrtRx2SFgWRdIGL6IHSRPENYlSqhh\u002BcaSr1nNoU5TTb2HMMbOTpkG1FdkWbSJ9mgv8Nz\u002B5yFx\u002BbEN3y3LlrvI\u002BM8BBOhdfMI9HnJQ/aASBLTtnbBtVGaYETsRvG9rP0Gfn2DpiPGD0nAawcSzHPwQ/9Z43fUHW6BkZPOtS8BS0eMwtV4/JH/Hac9AVpah6PA/ALyY8mFIlEPAhSP90oavx\u002B/hgmud0dtasXApxwEJxnwDcksHud\u002BB5CEafp9fyZdEkI6mvGg==",
      "StatusCode": 201,
      "ResponseHeaders": {
        "Content-Length": "0",
        "Content-MD5": "/h/03/fbN0w9j\u002BopI6Yhow==",
<<<<<<< HEAD
        "Date": "Thu, 05 Mar 2020 20:55:01 GMT",
        "ETag": "\u00220x8D7C14779670C3A\u0022",
        "Last-Modified": "Thu, 05 Mar 2020 20:55:01 GMT",
=======
        "Date": "Thu, 02 Apr 2020 23:41:23 GMT",
        "ETag": "\u00220x8D7D75F5AF459B9\u0022",
        "Last-Modified": "Thu, 02 Apr 2020 23:41:24 GMT",
>>>>>>> 32e373e2
        "Server": [
          "Windows-Azure-Blob/1.0",
          "Microsoft-HTTPAPI/2.0"
        ],
        "x-ms-client-request-id": "188302ea-92e6-d4a0-cefe-baf6384d9d99",
        "x-ms-content-crc64": "6FtwnQmIrgA=",
<<<<<<< HEAD
        "x-ms-request-id": "2d17dcb5-901e-0004-1a30-f31f3c000000",
        "x-ms-request-server-encrypted": "true",
        "x-ms-version": "2019-10-10"
=======
        "x-ms-request-id": "59b1f738-001e-0039-7748-09b6bc000000",
        "x-ms-request-server-encrypted": "true",
        "x-ms-version": "2019-12-12"
>>>>>>> 32e373e2
      },
      "ResponseBody": []
    },
    {
<<<<<<< HEAD
      "RequestUri": "https://seanstagetest.blob.core.windows.net/test-container-5df6295a-3b79-3159-cc09-d268d30026a0/test-blob-27e78da3-2594-3413-0e95-210b31184c2d?comp=lease",
      "RequestMethod": "PUT",
      "RequestHeaders": {
        "Authorization": "Sanitized",
        "If-Unmodified-Since": "Fri, 06 Mar 2020 20:55:00 GMT",
        "traceparent": "00-bb156ca21faead44a542b6785c81b0d6-0cbf5e8edd151b4d-00",
        "User-Agent": [
          "azsdk-net-Storage.Blobs/12.4.0-dev.20200305.1",
          "(.NET Core 4.6.28325.01; Microsoft Windows 10.0.18363 )"
        ],
        "x-ms-client-request-id": "24ed14b2-e4a1-e2c9-649b-73b63eaae1d6",
        "x-ms-date": "Thu, 05 Mar 2020 20:55:02 GMT",
=======
      "RequestUri": "https://seanmcccanary.blob.core.windows.net/test-container-5df6295a-3b79-3159-cc09-d268d30026a0/test-blob-27e78da3-2594-3413-0e95-210b31184c2d?comp=lease",
      "RequestMethod": "PUT",
      "RequestHeaders": {
        "Authorization": "Sanitized",
        "If-Unmodified-Since": "Fri, 03 Apr 2020 23:41:23 GMT",
        "traceparent": "00-0410844671fd9d4c9a2ef168e92d4b14-5156d901adb15949-00",
        "User-Agent": [
          "azsdk-net-Storage.Blobs/12.5.0-dev.20200402.1",
          "(.NET Core 4.6.28325.01; Microsoft Windows 10.0.18362 )"
        ],
        "x-ms-client-request-id": "24ed14b2-e4a1-e2c9-649b-73b63eaae1d6",
        "x-ms-date": "Thu, 02 Apr 2020 23:41:25 GMT",
>>>>>>> 32e373e2
        "x-ms-lease-action": "acquire",
        "x-ms-lease-duration": "15",
        "x-ms-proposed-lease-id": "b35e85c2-0845-e89e-a430-53f6f2f82ef3",
        "x-ms-return-client-request-id": "true",
<<<<<<< HEAD
        "x-ms-version": "2019-10-10"
=======
        "x-ms-version": "2019-12-12"
>>>>>>> 32e373e2
      },
      "RequestBody": null,
      "StatusCode": 201,
      "ResponseHeaders": {
        "Content-Length": "0",
<<<<<<< HEAD
        "Date": "Thu, 05 Mar 2020 20:55:01 GMT",
        "ETag": "\u00220x8D7C14779670C3A\u0022",
        "Last-Modified": "Thu, 05 Mar 2020 20:55:01 GMT",
=======
        "Date": "Thu, 02 Apr 2020 23:41:23 GMT",
        "ETag": "\u00220x8D7D75F5AF459B9\u0022",
        "Last-Modified": "Thu, 02 Apr 2020 23:41:24 GMT",
>>>>>>> 32e373e2
        "Server": [
          "Windows-Azure-Blob/1.0",
          "Microsoft-HTTPAPI/2.0"
        ],
        "x-ms-client-request-id": "24ed14b2-e4a1-e2c9-649b-73b63eaae1d6",
        "x-ms-lease-id": "b35e85c2-0845-e89e-a430-53f6f2f82ef3",
<<<<<<< HEAD
        "x-ms-request-id": "2d17dcbf-901e-0004-2430-f31f3c000000",
        "x-ms-version": "2019-10-10"
=======
        "x-ms-request-id": "59b1f73e-001e-0039-7c48-09b6bc000000",
        "x-ms-version": "2019-12-12"
>>>>>>> 32e373e2
      },
      "ResponseBody": []
    },
    {
<<<<<<< HEAD
      "RequestUri": "https://seanstagetest.blob.core.windows.net/test-container-5df6295a-3b79-3159-cc09-d268d30026a0?restype=container",
      "RequestMethod": "DELETE",
      "RequestHeaders": {
        "Authorization": "Sanitized",
        "traceparent": "00-8d41c549a0d52e4ea22f7f492c4e9a2b-3a7e573d10de2d41-00",
        "User-Agent": [
          "azsdk-net-Storage.Blobs/12.4.0-dev.20200305.1",
          "(.NET Core 4.6.28325.01; Microsoft Windows 10.0.18363 )"
        ],
        "x-ms-client-request-id": "de43ec20-0a0a-e852-f957-bc8a227dd1dd",
        "x-ms-date": "Thu, 05 Mar 2020 20:55:02 GMT",
        "x-ms-return-client-request-id": "true",
        "x-ms-version": "2019-10-10"
=======
      "RequestUri": "https://seanmcccanary.blob.core.windows.net/test-container-5df6295a-3b79-3159-cc09-d268d30026a0?restype=container",
      "RequestMethod": "DELETE",
      "RequestHeaders": {
        "Authorization": "Sanitized",
        "traceparent": "00-28a4853eda721a4b98f61da132508ec4-4b736ceff69d2642-00",
        "User-Agent": [
          "azsdk-net-Storage.Blobs/12.5.0-dev.20200402.1",
          "(.NET Core 4.6.28325.01; Microsoft Windows 10.0.18362 )"
        ],
        "x-ms-client-request-id": "de43ec20-0a0a-e852-f957-bc8a227dd1dd",
        "x-ms-date": "Thu, 02 Apr 2020 23:41:25 GMT",
        "x-ms-return-client-request-id": "true",
        "x-ms-version": "2019-12-12"
>>>>>>> 32e373e2
      },
      "RequestBody": null,
      "StatusCode": 202,
      "ResponseHeaders": {
        "Content-Length": "0",
<<<<<<< HEAD
        "Date": "Thu, 05 Mar 2020 20:55:01 GMT",
=======
        "Date": "Thu, 02 Apr 2020 23:41:23 GMT",
>>>>>>> 32e373e2
        "Server": [
          "Windows-Azure-Blob/1.0",
          "Microsoft-HTTPAPI/2.0"
        ],
        "x-ms-client-request-id": "de43ec20-0a0a-e852-f957-bc8a227dd1dd",
<<<<<<< HEAD
        "x-ms-request-id": "2d17dcc9-901e-0004-2d30-f31f3c000000",
        "x-ms-version": "2019-10-10"
=======
        "x-ms-request-id": "59b1f741-001e-0039-7f48-09b6bc000000",
        "x-ms-version": "2019-12-12"
>>>>>>> 32e373e2
      },
      "ResponseBody": []
    },
    {
<<<<<<< HEAD
      "RequestUri": "https://seanstagetest.blob.core.windows.net/test-container-0d801395-9a1b-3653-a1c1-d252b8fbc316?restype=container",
      "RequestMethod": "PUT",
      "RequestHeaders": {
        "Authorization": "Sanitized",
        "traceparent": "00-61372163ae2244448fb1557be1292387-1e63a2c78d6c5e44-00",
        "User-Agent": [
          "azsdk-net-Storage.Blobs/12.4.0-dev.20200305.1",
          "(.NET Core 4.6.28325.01; Microsoft Windows 10.0.18363 )"
        ],
        "x-ms-blob-public-access": "container",
        "x-ms-client-request-id": "0b384f7c-05cd-8543-990d-3d4837ff2ffd",
        "x-ms-date": "Thu, 05 Mar 2020 20:55:02 GMT",
        "x-ms-return-client-request-id": "true",
        "x-ms-version": "2019-10-10"
=======
      "RequestUri": "https://seanmcccanary.blob.core.windows.net/test-container-0d801395-9a1b-3653-a1c1-d252b8fbc316?restype=container",
      "RequestMethod": "PUT",
      "RequestHeaders": {
        "Authorization": "Sanitized",
        "traceparent": "00-efa902cb4b558348bc139302523f30bd-794281095911a745-00",
        "User-Agent": [
          "azsdk-net-Storage.Blobs/12.5.0-dev.20200402.1",
          "(.NET Core 4.6.28325.01; Microsoft Windows 10.0.18362 )"
        ],
        "x-ms-blob-public-access": "container",
        "x-ms-client-request-id": "0b384f7c-05cd-8543-990d-3d4837ff2ffd",
        "x-ms-date": "Thu, 02 Apr 2020 23:41:25 GMT",
        "x-ms-return-client-request-id": "true",
        "x-ms-version": "2019-12-12"
>>>>>>> 32e373e2
      },
      "RequestBody": null,
      "StatusCode": 201,
      "ResponseHeaders": {
        "Content-Length": "0",
<<<<<<< HEAD
        "Date": "Thu, 05 Mar 2020 20:55:02 GMT",
        "ETag": "\u00220x8D7C14779B41BF4\u0022",
        "Last-Modified": "Thu, 05 Mar 2020 20:55:02 GMT",
=======
        "Date": "Thu, 02 Apr 2020 23:41:24 GMT",
        "ETag": "\u00220x8D7D75F5B40CA9A\u0022",
        "Last-Modified": "Thu, 02 Apr 2020 23:41:24 GMT",
>>>>>>> 32e373e2
        "Server": [
          "Windows-Azure-Blob/1.0",
          "Microsoft-HTTPAPI/2.0"
        ],
        "x-ms-client-request-id": "0b384f7c-05cd-8543-990d-3d4837ff2ffd",
<<<<<<< HEAD
        "x-ms-request-id": "c8d6c21d-701e-000c-2530-f30533000000",
        "x-ms-version": "2019-10-10"
=======
        "x-ms-request-id": "a5f5c59a-d01e-0015-6048-095a13000000",
        "x-ms-version": "2019-12-12"
>>>>>>> 32e373e2
      },
      "ResponseBody": []
    },
    {
<<<<<<< HEAD
      "RequestUri": "https://seanstagetest.blob.core.windows.net/test-container-0d801395-9a1b-3653-a1c1-d252b8fbc316/test-blob-0e01a694-80e7-9276-47b9-98da1d9877b8",
=======
      "RequestUri": "https://seanmcccanary.blob.core.windows.net/test-container-0d801395-9a1b-3653-a1c1-d252b8fbc316/test-blob-0e01a694-80e7-9276-47b9-98da1d9877b8",
>>>>>>> 32e373e2
      "RequestMethod": "PUT",
      "RequestHeaders": {
        "Authorization": "Sanitized",
        "Content-Length": "1024",
<<<<<<< HEAD
        "traceparent": "00-45fca2779c4ae4439bd678e985d24c28-c4c42dd42eb62549-00",
        "User-Agent": [
          "azsdk-net-Storage.Blobs/12.4.0-dev.20200305.1",
          "(.NET Core 4.6.28325.01; Microsoft Windows 10.0.18363 )"
        ],
        "x-ms-blob-type": "BlockBlob",
        "x-ms-client-request-id": "8f8bff87-cece-fe12-db9d-af59425bf17a",
        "x-ms-date": "Thu, 05 Mar 2020 20:55:02 GMT",
        "x-ms-return-client-request-id": "true",
        "x-ms-version": "2019-10-10"
=======
        "traceparent": "00-82851cf7deb2fe40a886b4cd4bcdbc2e-cc72d044d41bf147-00",
        "User-Agent": [
          "azsdk-net-Storage.Blobs/12.5.0-dev.20200402.1",
          "(.NET Core 4.6.28325.01; Microsoft Windows 10.0.18362 )"
        ],
        "x-ms-blob-type": "BlockBlob",
        "x-ms-client-request-id": "8f8bff87-cece-fe12-db9d-af59425bf17a",
        "x-ms-date": "Thu, 02 Apr 2020 23:41:25 GMT",
        "x-ms-return-client-request-id": "true",
        "x-ms-version": "2019-12-12"
>>>>>>> 32e373e2
      },
      "RequestBody": "uf7WaMO4SIPRD7hZxoOOdhF\u002BJxjn\u002Buz82KXDE21paACVhY85KMY6211\u002BPdfIHcvDKiHIn3Fe0L4R2pAd9DUVZ6e3w0H0VU1KREu6aL0UNLrZAOhLoMiPN7TQJ042HecoaNUvEFqKz9XUfVolo2cB/abVQ/RMysfeJ4yMIy7/FCdjkgDn5CNgTzATdyJuaZNMziqnYNnz3J4NUenO/aum1GkzwhFnGhiDdfTDOFOkcL74QFQEWLRNcLVh2ZM6klGEbKK5OqeB5LQRJOrlMKRLaeAq1b1Xony05VFcBUCESOOiPsuw6zUWd1uf8jPJaD8RFnCyD72ULcomBFVVJd50jdsHQvLYmn2rFF1ht7BI630RSu/P0TklDhABiebgwFF9K2VYwSVNOHvyB/pfM3YZ3hjXQ9rvpLuh4TPh1xGXylML5IxL7ypXxBFz3co\u002Bxtua56vOCH12jYaqtt/ybGFqWzynU07pzu7ugH/JfMfwYxtYR/BlyMLWlVYFoDlKZViwCIGNl3OMsBi834j9rRG/uVPEmSRwBJJ60L745C20oxonGHNFYsuoy5bXqOk62OdFReflhsszPwPvE8a0lMzqBzxt1pSdelaHG86OmFypP/jWsp5GzxxP89lvVU8F8zbK7aCszQFSqMqQXmv9paanRdPN3eItpDggHuK7LSQHgieXxKu7/XL2hArTtXGwUU4yyA97NxZUnElnjK4el3qmidtDZeH67Ehg11nXWe7Hb8yUiGUVi0sRQydiU3DD2OyQLSyVbextONvHGl\u002B8fENboBziig8Ukf2PMSK5mJnXnP5sRyvBMQLfJlCKTXHrVcbjB7NU4U3de5wvBjvJs59C731gTzQXmW4aAmO\u002BikOMo9xb1pHmg7uxj8yOkSvGFnOwSF7zigWRy21FOd7qHvFZo2Nebd0NXGvCr8BoiQdCVOzwDULkmRjXygojoUrdxnDbNO7IaKiVo\u002BvzMNtEKUJlAuXx\u002BRCudQpKh6PT6boh5OhPjVQZeuxDWmpW8Wg9kqDHvp5k7M1fLL/kfeEFwrkx0Uzy9ZztTIf5rZ6lWIOiDfQCCysbvPgb8GCUNP0KPpixJR8bS50E2XEXaz4uudQ7QnDsAraNFRVT1gQ7WBeK7m4F9DJkhsFW/jG6BFG57TaMWfKMHjziJBAKx3SYyYBZjX3PKMWh17uulQSF0hDDmunOrv8l/dAyI88iWb5NvjSwYXbU6sRw64I23og4XFH/Ri2KyRqBM5CsnQT2fn39YdfP1HGZ768kXsN97h9H\u002BsZ9IxKQwvQaLy3mJ0zAemwEOX2waYjgZVd9ZmtWBEVwZaM9eFtqbJ7jtKVEsshiZORXeLWhl5A\u002Bnb67ElyIwyvodg==",
      "StatusCode": 201,
      "ResponseHeaders": {
        "Content-Length": "0",
        "Content-MD5": "aaUJsHG41lb4CnmOpPS\u002BRw==",
<<<<<<< HEAD
        "Date": "Thu, 05 Mar 2020 20:55:02 GMT",
        "ETag": "\u00220x8D7C14779C225F6\u0022",
        "Last-Modified": "Thu, 05 Mar 2020 20:55:02 GMT",
=======
        "Date": "Thu, 02 Apr 2020 23:41:24 GMT",
        "ETag": "\u00220x8D7D75F5B4EBF38\u0022",
        "Last-Modified": "Thu, 02 Apr 2020 23:41:24 GMT",
>>>>>>> 32e373e2
        "Server": [
          "Windows-Azure-Blob/1.0",
          "Microsoft-HTTPAPI/2.0"
        ],
        "x-ms-client-request-id": "8f8bff87-cece-fe12-db9d-af59425bf17a",
        "x-ms-content-crc64": "MkwDT9iqqjE=",
<<<<<<< HEAD
        "x-ms-request-id": "c8d6c220-701e-000c-2630-f30533000000",
        "x-ms-request-server-encrypted": "true",
        "x-ms-version": "2019-10-10"
=======
        "x-ms-request-id": "a5f5c5a0-d01e-0015-6448-095a13000000",
        "x-ms-request-server-encrypted": "true",
        "x-ms-version": "2019-12-12"
>>>>>>> 32e373e2
      },
      "ResponseBody": []
    },
    {
<<<<<<< HEAD
      "RequestUri": "https://seanstagetest.blob.core.windows.net/test-container-0d801395-9a1b-3653-a1c1-d252b8fbc316/test-blob-0e01a694-80e7-9276-47b9-98da1d9877b8",
      "RequestMethod": "HEAD",
      "RequestHeaders": {
        "Authorization": "Sanitized",
        "traceparent": "00-13dbb525ebd90c41902f4af1773cca33-21ea5ffedd024344-00",
        "User-Agent": [
          "azsdk-net-Storage.Blobs/12.4.0-dev.20200305.1",
          "(.NET Core 4.6.28325.01; Microsoft Windows 10.0.18363 )"
        ],
        "x-ms-client-request-id": "754068c3-6187-a420-b9ab-a60b0335a3da",
        "x-ms-date": "Thu, 05 Mar 2020 20:55:02 GMT",
        "x-ms-return-client-request-id": "true",
        "x-ms-version": "2019-10-10"
=======
      "RequestUri": "https://seanmcccanary.blob.core.windows.net/test-container-0d801395-9a1b-3653-a1c1-d252b8fbc316/test-blob-0e01a694-80e7-9276-47b9-98da1d9877b8",
      "RequestMethod": "HEAD",
      "RequestHeaders": {
        "Authorization": "Sanitized",
        "traceparent": "00-320671e99ea20a4a80f25989f07a4505-a6a313bca4559745-00",
        "User-Agent": [
          "azsdk-net-Storage.Blobs/12.5.0-dev.20200402.1",
          "(.NET Core 4.6.28325.01; Microsoft Windows 10.0.18362 )"
        ],
        "x-ms-client-request-id": "754068c3-6187-a420-b9ab-a60b0335a3da",
        "x-ms-date": "Thu, 02 Apr 2020 23:41:25 GMT",
        "x-ms-return-client-request-id": "true",
        "x-ms-version": "2019-12-12"
>>>>>>> 32e373e2
      },
      "RequestBody": null,
      "StatusCode": 200,
      "ResponseHeaders": {
        "Accept-Ranges": "bytes",
        "Content-Length": "1024",
        "Content-MD5": "aaUJsHG41lb4CnmOpPS\u002BRw==",
        "Content-Type": "application/octet-stream",
<<<<<<< HEAD
        "Date": "Thu, 05 Mar 2020 20:55:02 GMT",
        "ETag": "\u00220x8D7C14779C225F6\u0022",
        "Last-Modified": "Thu, 05 Mar 2020 20:55:02 GMT",
=======
        "Date": "Thu, 02 Apr 2020 23:41:24 GMT",
        "ETag": "\u00220x8D7D75F5B4EBF38\u0022",
        "Last-Modified": "Thu, 02 Apr 2020 23:41:24 GMT",
>>>>>>> 32e373e2
        "Server": [
          "Windows-Azure-Blob/1.0",
          "Microsoft-HTTPAPI/2.0"
        ],
        "x-ms-access-tier": "Hot",
        "x-ms-access-tier-inferred": "true",
        "x-ms-blob-type": "BlockBlob",
        "x-ms-client-request-id": "754068c3-6187-a420-b9ab-a60b0335a3da",
<<<<<<< HEAD
        "x-ms-creation-time": "Thu, 05 Mar 2020 20:55:02 GMT",
        "x-ms-lease-state": "available",
        "x-ms-lease-status": "unlocked",
        "x-ms-request-id": "c8d6c221-701e-000c-2730-f30533000000",
        "x-ms-server-encrypted": "true",
        "x-ms-version": "2019-10-10"
=======
        "x-ms-creation-time": "Thu, 02 Apr 2020 23:41:24 GMT",
        "x-ms-lease-state": "available",
        "x-ms-lease-status": "unlocked",
        "x-ms-request-id": "a5f5c5a6-d01e-0015-6948-095a13000000",
        "x-ms-server-encrypted": "true",
        "x-ms-version": "2019-12-12"
>>>>>>> 32e373e2
      },
      "ResponseBody": []
    },
    {
<<<<<<< HEAD
      "RequestUri": "https://seanstagetest.blob.core.windows.net/test-container-0d801395-9a1b-3653-a1c1-d252b8fbc316/test-blob-0e01a694-80e7-9276-47b9-98da1d9877b8?comp=lease",
      "RequestMethod": "PUT",
      "RequestHeaders": {
        "Authorization": "Sanitized",
        "If-Match": "\u00220x8D7C14779C225F6\u0022",
        "traceparent": "00-655f423540a80a48abcb7b852d6be43f-2bfd47ac1af6914d-00",
        "User-Agent": [
          "azsdk-net-Storage.Blobs/12.4.0-dev.20200305.1",
          "(.NET Core 4.6.28325.01; Microsoft Windows 10.0.18363 )"
        ],
        "x-ms-client-request-id": "f3195926-96c0-96a5-3a5c-0af4b29bf062",
        "x-ms-date": "Thu, 05 Mar 2020 20:55:02 GMT",
=======
      "RequestUri": "https://seanmcccanary.blob.core.windows.net/test-container-0d801395-9a1b-3653-a1c1-d252b8fbc316/test-blob-0e01a694-80e7-9276-47b9-98da1d9877b8?comp=lease",
      "RequestMethod": "PUT",
      "RequestHeaders": {
        "Authorization": "Sanitized",
        "If-Match": "\u00220x8D7D75F5B4EBF38\u0022",
        "traceparent": "00-fcfbd65a0322c04eb70b1b7ab03f71c5-46976f6ba90a944f-00",
        "User-Agent": [
          "azsdk-net-Storage.Blobs/12.5.0-dev.20200402.1",
          "(.NET Core 4.6.28325.01; Microsoft Windows 10.0.18362 )"
        ],
        "x-ms-client-request-id": "f3195926-96c0-96a5-3a5c-0af4b29bf062",
        "x-ms-date": "Thu, 02 Apr 2020 23:41:26 GMT",
>>>>>>> 32e373e2
        "x-ms-lease-action": "acquire",
        "x-ms-lease-duration": "15",
        "x-ms-proposed-lease-id": "b9063c5b-e2e1-df46-e9c3-cadc5b000b2d",
        "x-ms-return-client-request-id": "true",
<<<<<<< HEAD
        "x-ms-version": "2019-10-10"
=======
        "x-ms-version": "2019-12-12"
>>>>>>> 32e373e2
      },
      "RequestBody": null,
      "StatusCode": 201,
      "ResponseHeaders": {
        "Content-Length": "0",
<<<<<<< HEAD
        "Date": "Thu, 05 Mar 2020 20:55:02 GMT",
        "ETag": "\u00220x8D7C14779C225F6\u0022",
        "Last-Modified": "Thu, 05 Mar 2020 20:55:02 GMT",
=======
        "Date": "Thu, 02 Apr 2020 23:41:24 GMT",
        "ETag": "\u00220x8D7D75F5B4EBF38\u0022",
        "Last-Modified": "Thu, 02 Apr 2020 23:41:24 GMT",
>>>>>>> 32e373e2
        "Server": [
          "Windows-Azure-Blob/1.0",
          "Microsoft-HTTPAPI/2.0"
        ],
        "x-ms-client-request-id": "f3195926-96c0-96a5-3a5c-0af4b29bf062",
        "x-ms-lease-id": "b9063c5b-e2e1-df46-e9c3-cadc5b000b2d",
<<<<<<< HEAD
        "x-ms-request-id": "c8d6c222-701e-000c-2830-f30533000000",
        "x-ms-version": "2019-10-10"
=======
        "x-ms-request-id": "a5f5c5ad-d01e-0015-6e48-095a13000000",
        "x-ms-version": "2019-12-12"
>>>>>>> 32e373e2
      },
      "ResponseBody": []
    },
    {
<<<<<<< HEAD
      "RequestUri": "https://seanstagetest.blob.core.windows.net/test-container-0d801395-9a1b-3653-a1c1-d252b8fbc316?restype=container",
      "RequestMethod": "DELETE",
      "RequestHeaders": {
        "Authorization": "Sanitized",
        "traceparent": "00-954dceb1d7db32459d058e4e5e5c5bbb-dd2bff2283eda446-00",
        "User-Agent": [
          "azsdk-net-Storage.Blobs/12.4.0-dev.20200305.1",
          "(.NET Core 4.6.28325.01; Microsoft Windows 10.0.18363 )"
        ],
        "x-ms-client-request-id": "aae52fb6-af1c-fb1a-ddcb-adfd22e651fa",
        "x-ms-date": "Thu, 05 Mar 2020 20:55:02 GMT",
        "x-ms-return-client-request-id": "true",
        "x-ms-version": "2019-10-10"
=======
      "RequestUri": "https://seanmcccanary.blob.core.windows.net/test-container-0d801395-9a1b-3653-a1c1-d252b8fbc316?restype=container",
      "RequestMethod": "DELETE",
      "RequestHeaders": {
        "Authorization": "Sanitized",
        "traceparent": "00-02930ca9fb2c9f4cb67ec12ef6d5577a-becfb908a504e84e-00",
        "User-Agent": [
          "azsdk-net-Storage.Blobs/12.5.0-dev.20200402.1",
          "(.NET Core 4.6.28325.01; Microsoft Windows 10.0.18362 )"
        ],
        "x-ms-client-request-id": "aae52fb6-af1c-fb1a-ddcb-adfd22e651fa",
        "x-ms-date": "Thu, 02 Apr 2020 23:41:26 GMT",
        "x-ms-return-client-request-id": "true",
        "x-ms-version": "2019-12-12"
>>>>>>> 32e373e2
      },
      "RequestBody": null,
      "StatusCode": 202,
      "ResponseHeaders": {
        "Content-Length": "0",
<<<<<<< HEAD
        "Date": "Thu, 05 Mar 2020 20:55:02 GMT",
=======
        "Date": "Thu, 02 Apr 2020 23:41:24 GMT",
>>>>>>> 32e373e2
        "Server": [
          "Windows-Azure-Blob/1.0",
          "Microsoft-HTTPAPI/2.0"
        ],
        "x-ms-client-request-id": "aae52fb6-af1c-fb1a-ddcb-adfd22e651fa",
<<<<<<< HEAD
        "x-ms-request-id": "c8d6c223-701e-000c-2930-f30533000000",
        "x-ms-version": "2019-10-10"
=======
        "x-ms-request-id": "a5f5c5af-d01e-0015-7048-095a13000000",
        "x-ms-version": "2019-12-12"
>>>>>>> 32e373e2
      },
      "ResponseBody": []
    },
    {
<<<<<<< HEAD
      "RequestUri": "https://seanstagetest.blob.core.windows.net/test-container-707dbf22-8cee-7166-4183-6583b62f5677?restype=container",
      "RequestMethod": "PUT",
      "RequestHeaders": {
        "Authorization": "Sanitized",
        "traceparent": "00-86d5a6107614f54b888e476c3a44d652-81ebb157bfa6f84b-00",
        "User-Agent": [
          "azsdk-net-Storage.Blobs/12.4.0-dev.20200305.1",
          "(.NET Core 4.6.28325.01; Microsoft Windows 10.0.18363 )"
        ],
        "x-ms-blob-public-access": "container",
        "x-ms-client-request-id": "8052e5ec-7745-2af8-c873-6898499644ad",
        "x-ms-date": "Thu, 05 Mar 2020 20:55:03 GMT",
        "x-ms-return-client-request-id": "true",
        "x-ms-version": "2019-10-10"
=======
      "RequestUri": "https://seanmcccanary.blob.core.windows.net/test-container-707dbf22-8cee-7166-4183-6583b62f5677?restype=container",
      "RequestMethod": "PUT",
      "RequestHeaders": {
        "Authorization": "Sanitized",
        "traceparent": "00-3c0e2fae5a3d0746aba93359516b2c0d-395d59583e793240-00",
        "User-Agent": [
          "azsdk-net-Storage.Blobs/12.5.0-dev.20200402.1",
          "(.NET Core 4.6.28325.01; Microsoft Windows 10.0.18362 )"
        ],
        "x-ms-blob-public-access": "container",
        "x-ms-client-request-id": "8052e5ec-7745-2af8-c873-6898499644ad",
        "x-ms-date": "Thu, 02 Apr 2020 23:41:26 GMT",
        "x-ms-return-client-request-id": "true",
        "x-ms-version": "2019-12-12"
>>>>>>> 32e373e2
      },
      "RequestBody": null,
      "StatusCode": 201,
      "ResponseHeaders": {
        "Content-Length": "0",
<<<<<<< HEAD
        "Date": "Thu, 05 Mar 2020 20:55:02 GMT",
        "ETag": "\u00220x8D7C1477A1C9B4D\u0022",
        "Last-Modified": "Thu, 05 Mar 2020 20:55:03 GMT",
=======
        "Date": "Thu, 02 Apr 2020 23:41:24 GMT",
        "ETag": "\u00220x8D7D75F5BA7052D\u0022",
        "Last-Modified": "Thu, 02 Apr 2020 23:41:25 GMT",
>>>>>>> 32e373e2
        "Server": [
          "Windows-Azure-Blob/1.0",
          "Microsoft-HTTPAPI/2.0"
        ],
        "x-ms-client-request-id": "8052e5ec-7745-2af8-c873-6898499644ad",
<<<<<<< HEAD
        "x-ms-request-id": "66c40a39-601e-0000-7d30-f3923b000000",
        "x-ms-version": "2019-10-10"
=======
        "x-ms-request-id": "d8ab30da-801e-0018-1f48-0992c7000000",
        "x-ms-version": "2019-12-12"
>>>>>>> 32e373e2
      },
      "ResponseBody": []
    },
    {
<<<<<<< HEAD
      "RequestUri": "https://seanstagetest.blob.core.windows.net/test-container-707dbf22-8cee-7166-4183-6583b62f5677/test-blob-ff893675-cea9-dc44-794c-3e0701216a28",
=======
      "RequestUri": "https://seanmcccanary.blob.core.windows.net/test-container-707dbf22-8cee-7166-4183-6583b62f5677/test-blob-ff893675-cea9-dc44-794c-3e0701216a28",
>>>>>>> 32e373e2
      "RequestMethod": "PUT",
      "RequestHeaders": {
        "Authorization": "Sanitized",
        "Content-Length": "1024",
<<<<<<< HEAD
        "traceparent": "00-9c5bbc9f175d2b43807559c1594a0ac6-eda43a8603752c4a-00",
        "User-Agent": [
          "azsdk-net-Storage.Blobs/12.4.0-dev.20200305.1",
          "(.NET Core 4.6.28325.01; Microsoft Windows 10.0.18363 )"
        ],
        "x-ms-blob-type": "BlockBlob",
        "x-ms-client-request-id": "07c3af17-89bb-3c1f-7c0c-fecc6ffa8e8c",
        "x-ms-date": "Thu, 05 Mar 2020 20:55:03 GMT",
        "x-ms-return-client-request-id": "true",
        "x-ms-version": "2019-10-10"
=======
        "traceparent": "00-0174b651373de34987e8d543aac564ba-e48dcb60d08b164d-00",
        "User-Agent": [
          "azsdk-net-Storage.Blobs/12.5.0-dev.20200402.1",
          "(.NET Core 4.6.28325.01; Microsoft Windows 10.0.18362 )"
        ],
        "x-ms-blob-type": "BlockBlob",
        "x-ms-client-request-id": "07c3af17-89bb-3c1f-7c0c-fecc6ffa8e8c",
        "x-ms-date": "Thu, 02 Apr 2020 23:41:26 GMT",
        "x-ms-return-client-request-id": "true",
        "x-ms-version": "2019-12-12"
>>>>>>> 32e373e2
      },
      "RequestBody": "D76X0d3VMvwqErpC3a3nm6Lez9CQdP4eoHYH\u002BTnxKaYJQIiL/3PPnwSM1ZYTAf7MZKNkI1KZl5u/eTBmzjjDOOkUOZ0kW5suDi/MBJ9oCp94OpSVjAZUb6jtzIZDadHLyZys/8hgpwkHNhQizJP8V26R7pOkLazjv8n0N44V66ReAToDvAvWF5KKjlbxMqIV8HUXsns9JpzvyD/\u002Ba3B68ktvw8tY\u002BZpjutYAGZ9W8o0m30YZ/TgpINqeE/PL2KshD5sLgW7XvPfatPikPQz8mday14wqYfUSRqLwuuWnl\u002BIq3goDSnAeTyJOP0hAhOPNoXkdGQAf966m\u002BDvM5gIRMh0Vel4C\u002BU5lk4hp2yGs0cG\u002BIxhrin3hCudbXVI1UmggPAwrKgqFyqgrt4V4thuM\u002BSZ6DcPppqifNG92p5v8MEEfSJ8Vgae2OVhwQNL4aFTMzmQrukWlNpZji/aaDiMMLodEWW18d3d/xNNqeWXVp8sbqtk30XX7eRIIsfWxGyo1YxFLsw/mT1fsq/ZxO70wjuQqf2RJ1F0RSeBac8WBzqipNBVTifO8NFqBSiV/ij1V1yMQhpvG64\u002B0OmoujNySat1Oxwen3ATwbksJyIo3kr6iBZuhcEcM40iGn0\u002BJjah\u002B7\u002BBIMMI2rfseIBhQvCMFfKerjIZA8PmVQeS\u002BIT21Z\u002BCji9ip72H8bFigglAvvCckgSKn3QEhPf/msu/ed4y9abg3rTFLW41Grx8uoG2oZoW9maAaDYnfgU3YwzxyHfXL4hmY9w/12SWVYC7i852RPUxqId3so1svWCvjcpdQ1JEpYr1UEG52x8B6hKxb/Y6wRoXvB/wX3z\u002B9aJ/jEWaORYycuJDgPSze9FkccR\u002Bv1FqdMysRYMyVEYN9l6jOkrZZ7D8gvkT9zwlZEROj\u002B20gDpRERt06fOS/B6YNYqaED2GjwoXfjhUVn2QiuE\u002B48RYVXYkTikzYH3BaYbee721j1AKx/zjoQH9/LqZ5GMOVBhWQ\u002BAQdcIUVyqMVhS1ed7D2v\u002BNMBvLeLR0JlFulXwasxFqhDvdoRWN8nDSU0rpSILf2glnfSP8jscvnE9wpb2udaMDSvGm4jnl/0Gq9SlpitnOkr9yszXxaflwsgDGHUyzJ9mn6f2NNPfTgX3iVZWdwhVxohb\u002BP8JtEeD4NjA1H\u002BHw99FPxZzcQVnLnzG0DxRj1vPvVHs1tOQXNtgckQLHmmWb7V3ETfh0lWC5NpyQuQLImF88Sctqv0LpOI7Ew6xbAATMGCG2m4j3dr8afH5Lhn3VU/ijh1CaMTIe2xFpr9G0XjabxJzhEgDWSNMITELAobYQ83O3t3iwMebzm7x3icbpYh5Hr8Hc9D33zT59keA==",
      "StatusCode": 201,
      "ResponseHeaders": {
        "Content-Length": "0",
        "Content-MD5": "N0wwnYAdntbd71NeutxGlw==",
<<<<<<< HEAD
        "Date": "Thu, 05 Mar 2020 20:55:02 GMT",
        "ETag": "\u00220x8D7C1477A294B14\u0022",
        "Last-Modified": "Thu, 05 Mar 2020 20:55:03 GMT",
=======
        "Date": "Thu, 02 Apr 2020 23:41:24 GMT",
        "ETag": "\u00220x8D7D75F5BB44A50\u0022",
        "Last-Modified": "Thu, 02 Apr 2020 23:41:25 GMT",
>>>>>>> 32e373e2
        "Server": [
          "Windows-Azure-Blob/1.0",
          "Microsoft-HTTPAPI/2.0"
        ],
        "x-ms-client-request-id": "07c3af17-89bb-3c1f-7c0c-fecc6ffa8e8c",
        "x-ms-content-crc64": "FyBdpI/ZWGk=",
<<<<<<< HEAD
        "x-ms-request-id": "66c40a3f-601e-0000-0130-f3923b000000",
        "x-ms-request-server-encrypted": "true",
        "x-ms-version": "2019-10-10"
=======
        "x-ms-request-id": "d8ab30de-801e-0018-2148-0992c7000000",
        "x-ms-request-server-encrypted": "true",
        "x-ms-version": "2019-12-12"
>>>>>>> 32e373e2
      },
      "ResponseBody": []
    },
    {
<<<<<<< HEAD
      "RequestUri": "https://seanstagetest.blob.core.windows.net/test-container-707dbf22-8cee-7166-4183-6583b62f5677/test-blob-ff893675-cea9-dc44-794c-3e0701216a28?comp=lease",
=======
      "RequestUri": "https://seanmcccanary.blob.core.windows.net/test-container-707dbf22-8cee-7166-4183-6583b62f5677/test-blob-ff893675-cea9-dc44-794c-3e0701216a28?comp=lease",
>>>>>>> 32e373e2
      "RequestMethod": "PUT",
      "RequestHeaders": {
        "Authorization": "Sanitized",
        "If-None-Match": "\u0022garbage\u0022",
<<<<<<< HEAD
        "traceparent": "00-99ea0797692e424683b657386d769ba3-a95725867776c542-00",
        "User-Agent": [
          "azsdk-net-Storage.Blobs/12.4.0-dev.20200305.1",
          "(.NET Core 4.6.28325.01; Microsoft Windows 10.0.18363 )"
        ],
        "x-ms-client-request-id": "ad3bed20-4dfb-522e-a380-66e22c3cca71",
        "x-ms-date": "Thu, 05 Mar 2020 20:55:03 GMT",
=======
        "traceparent": "00-7bd5cf9954ac544ebcf0548c8a8f7bfd-b419978af2e14b4a-00",
        "User-Agent": [
          "azsdk-net-Storage.Blobs/12.5.0-dev.20200402.1",
          "(.NET Core 4.6.28325.01; Microsoft Windows 10.0.18362 )"
        ],
        "x-ms-client-request-id": "ad3bed20-4dfb-522e-a380-66e22c3cca71",
        "x-ms-date": "Thu, 02 Apr 2020 23:41:26 GMT",
>>>>>>> 32e373e2
        "x-ms-lease-action": "acquire",
        "x-ms-lease-duration": "15",
        "x-ms-proposed-lease-id": "108000a8-c561-420c-a1d9-5de2710bc9c1",
        "x-ms-return-client-request-id": "true",
<<<<<<< HEAD
        "x-ms-version": "2019-10-10"
=======
        "x-ms-version": "2019-12-12"
>>>>>>> 32e373e2
      },
      "RequestBody": null,
      "StatusCode": 201,
      "ResponseHeaders": {
        "Content-Length": "0",
<<<<<<< HEAD
        "Date": "Thu, 05 Mar 2020 20:55:02 GMT",
        "ETag": "\u00220x8D7C1477A294B14\u0022",
        "Last-Modified": "Thu, 05 Mar 2020 20:55:03 GMT",
=======
        "Date": "Thu, 02 Apr 2020 23:41:25 GMT",
        "ETag": "\u00220x8D7D75F5BB44A50\u0022",
        "Last-Modified": "Thu, 02 Apr 2020 23:41:25 GMT",
>>>>>>> 32e373e2
        "Server": [
          "Windows-Azure-Blob/1.0",
          "Microsoft-HTTPAPI/2.0"
        ],
        "x-ms-client-request-id": "ad3bed20-4dfb-522e-a380-66e22c3cca71",
        "x-ms-lease-id": "108000a8-c561-420c-a1d9-5de2710bc9c1",
<<<<<<< HEAD
        "x-ms-request-id": "66c40a42-601e-0000-0430-f3923b000000",
        "x-ms-version": "2019-10-10"
=======
        "x-ms-request-id": "d8ab30e3-801e-0018-2448-0992c7000000",
        "x-ms-version": "2019-12-12"
>>>>>>> 32e373e2
      },
      "ResponseBody": []
    },
    {
<<<<<<< HEAD
      "RequestUri": "https://seanstagetest.blob.core.windows.net/test-container-707dbf22-8cee-7166-4183-6583b62f5677?restype=container",
      "RequestMethod": "DELETE",
      "RequestHeaders": {
        "Authorization": "Sanitized",
        "traceparent": "00-73b32f661e25c84e8b42071213b8142a-8b50d5634f710841-00",
        "User-Agent": [
          "azsdk-net-Storage.Blobs/12.4.0-dev.20200305.1",
          "(.NET Core 4.6.28325.01; Microsoft Windows 10.0.18363 )"
        ],
        "x-ms-client-request-id": "84c22dc8-1ccf-63c6-be89-fc5bf6db867b",
        "x-ms-date": "Thu, 05 Mar 2020 20:55:03 GMT",
        "x-ms-return-client-request-id": "true",
        "x-ms-version": "2019-10-10"
=======
      "RequestUri": "https://seanmcccanary.blob.core.windows.net/test-container-707dbf22-8cee-7166-4183-6583b62f5677?restype=container",
      "RequestMethod": "DELETE",
      "RequestHeaders": {
        "Authorization": "Sanitized",
        "traceparent": "00-8933e3646cff4d4091fc0982d7834bb2-69ed1bcc8a1bbe4e-00",
        "User-Agent": [
          "azsdk-net-Storage.Blobs/12.5.0-dev.20200402.1",
          "(.NET Core 4.6.28325.01; Microsoft Windows 10.0.18362 )"
        ],
        "x-ms-client-request-id": "84c22dc8-1ccf-63c6-be89-fc5bf6db867b",
        "x-ms-date": "Thu, 02 Apr 2020 23:41:26 GMT",
        "x-ms-return-client-request-id": "true",
        "x-ms-version": "2019-12-12"
>>>>>>> 32e373e2
      },
      "RequestBody": null,
      "StatusCode": 202,
      "ResponseHeaders": {
        "Content-Length": "0",
<<<<<<< HEAD
        "Date": "Thu, 05 Mar 2020 20:55:02 GMT",
=======
        "Date": "Thu, 02 Apr 2020 23:41:25 GMT",
>>>>>>> 32e373e2
        "Server": [
          "Windows-Azure-Blob/1.0",
          "Microsoft-HTTPAPI/2.0"
        ],
        "x-ms-client-request-id": "84c22dc8-1ccf-63c6-be89-fc5bf6db867b",
<<<<<<< HEAD
        "x-ms-request-id": "66c40a47-601e-0000-0730-f3923b000000",
        "x-ms-version": "2019-10-10"
=======
        "x-ms-request-id": "d8ab30e4-801e-0018-2548-0992c7000000",
        "x-ms-version": "2019-12-12"
>>>>>>> 32e373e2
      },
      "ResponseBody": []
    }
  ],
  "Variables": {
<<<<<<< HEAD
    "DateTimeOffsetNow": "2020-03-05T12:55:00.6251388-08:00",
    "RandomSeed": "454931782",
    "Storage_TestConfigDefault": "ProductionTenant\nseanstagetest\nU2FuaXRpemVk\nhttps://seanstagetest.blob.core.windows.net\nhttp://seanstagetest.file.core.windows.net\nhttp://seanstagetest.queue.core.windows.net\nhttp://seanstagetest.table.core.windows.net\n\n\n\n\nhttp://seanstagetest-secondary.blob.core.windows.net\nhttp://seanstagetest-secondary.file.core.windows.net\nhttp://seanstagetest-secondary.queue.core.windows.net\nhttp://seanstagetest-secondary.table.core.windows.net\n\nSanitized\n\n\nCloud\nBlobEndpoint=https://seanstagetest.blob.core.windows.net/;QueueEndpoint=http://seanstagetest.queue.core.windows.net/;FileEndpoint=http://seanstagetest.file.core.windows.net/;BlobSecondaryEndpoint=http://seanstagetest-secondary.blob.core.windows.net/;QueueSecondaryEndpoint=http://seanstagetest-secondary.queue.core.windows.net/;FileSecondaryEndpoint=http://seanstagetest-secondary.file.core.windows.net/;AccountName=seanstagetest;AccountKey=Sanitized\nseanscope1"
=======
    "DateTimeOffsetNow": "2020-04-02T16:41:23.7747942-07:00",
    "RandomSeed": "454931782",
    "Storage_TestConfigDefault": "ProductionTenant\nseanmcccanary\nU2FuaXRpemVk\nhttps://seanmcccanary.blob.core.windows.net\nhttps://seanmcccanary.file.core.windows.net\nhttps://seanmcccanary.queue.core.windows.net\nhttps://seanmcccanary.table.core.windows.net\n\n\n\n\nhttps://seanmcccanary-secondary.blob.core.windows.net\nhttps://seanmcccanary-secondary.file.core.windows.net\nhttps://seanmcccanary-secondary.queue.core.windows.net\nhttps://seanmcccanary-secondary.table.core.windows.net\n\nSanitized\n\n\nCloud\nBlobEndpoint=https://seanmcccanary.blob.core.windows.net/;QueueEndpoint=https://seanmcccanary.queue.core.windows.net/;FileEndpoint=https://seanmcccanary.file.core.windows.net/;BlobSecondaryEndpoint=https://seanmcccanary-secondary.blob.core.windows.net/;QueueSecondaryEndpoint=https://seanmcccanary-secondary.queue.core.windows.net/;FileSecondaryEndpoint=https://seanmcccanary-secondary.file.core.windows.net/;AccountName=seanmcccanary;AccountKey=Sanitized\nseanscope1"
>>>>>>> 32e373e2
  }
}<|MERGE_RESOLUTION|>--- conflicted
+++ resolved
@@ -1,22 +1,6 @@
 {
   "Entries": [
     {
-<<<<<<< HEAD
-      "RequestUri": "https://seanstagetest.blob.core.windows.net/test-container-362ced03-687b-4dfe-faff-4f5b02bc3e94?restype=container",
-      "RequestMethod": "PUT",
-      "RequestHeaders": {
-        "Authorization": "Sanitized",
-        "traceparent": "00-c8fb79044be1464ea65140dea720e779-c94a739986dc314a-00",
-        "User-Agent": [
-          "azsdk-net-Storage.Blobs/12.4.0-dev.20200305.1",
-          "(.NET Core 4.6.28325.01; Microsoft Windows 10.0.18363 )"
-        ],
-        "x-ms-blob-public-access": "container",
-        "x-ms-client-request-id": "c21f0812-de77-3098-63c4-a169d1000162",
-        "x-ms-date": "Thu, 05 Mar 2020 20:55:00 GMT",
-        "x-ms-return-client-request-id": "true",
-        "x-ms-version": "2019-10-10"
-=======
       "RequestUri": "https://seanmcccanary.blob.core.windows.net/test-container-362ced03-687b-4dfe-faff-4f5b02bc3e94?restype=container",
       "RequestMethod": "PUT",
       "RequestHeaders": {
@@ -31,58 +15,30 @@
         "x-ms-date": "Thu, 02 Apr 2020 23:41:23 GMT",
         "x-ms-return-client-request-id": "true",
         "x-ms-version": "2019-12-12"
->>>>>>> 32e373e2
-      },
-      "RequestBody": null,
-      "StatusCode": 201,
-      "ResponseHeaders": {
-        "Content-Length": "0",
-<<<<<<< HEAD
-        "Date": "Thu, 05 Mar 2020 20:54:59 GMT",
-        "ETag": "\u00220x8D7C14778AFCB5E\u0022",
-        "Last-Modified": "Thu, 05 Mar 2020 20:55:00 GMT",
-=======
+      },
+      "RequestBody": null,
+      "StatusCode": 201,
+      "ResponseHeaders": {
+        "Content-Length": "0",
         "Date": "Thu, 02 Apr 2020 23:41:22 GMT",
         "ETag": "\u00220x8D7D75F5A37DD70\u0022",
         "Last-Modified": "Thu, 02 Apr 2020 23:41:23 GMT",
->>>>>>> 32e373e2
         "Server": [
           "Windows-Azure-Blob/1.0",
           "Microsoft-HTTPAPI/2.0"
         ],
         "x-ms-client-request-id": "c21f0812-de77-3098-63c4-a169d1000162",
-<<<<<<< HEAD
-        "x-ms-request-id": "09b46f25-a01e-0030-0730-f32cf4000000",
-        "x-ms-version": "2019-10-10"
-=======
         "x-ms-request-id": "2c1175e3-701e-0033-1648-09120b000000",
         "x-ms-version": "2019-12-12"
->>>>>>> 32e373e2
-      },
-      "ResponseBody": []
-    },
-    {
-<<<<<<< HEAD
-      "RequestUri": "https://seanstagetest.blob.core.windows.net/test-container-362ced03-687b-4dfe-faff-4f5b02bc3e94/test-blob-8b3ac91c-78a8-faa9-c0fd-bd15c2cedb02",
-=======
+      },
+      "ResponseBody": []
+    },
+    {
       "RequestUri": "https://seanmcccanary.blob.core.windows.net/test-container-362ced03-687b-4dfe-faff-4f5b02bc3e94/test-blob-8b3ac91c-78a8-faa9-c0fd-bd15c2cedb02",
->>>>>>> 32e373e2
       "RequestMethod": "PUT",
       "RequestHeaders": {
         "Authorization": "Sanitized",
         "Content-Length": "1024",
-<<<<<<< HEAD
-        "traceparent": "00-19fc4b3262fd234c87b57dcb2d62c34e-18d19e526512174f-00",
-        "User-Agent": [
-          "azsdk-net-Storage.Blobs/12.4.0-dev.20200305.1",
-          "(.NET Core 4.6.28325.01; Microsoft Windows 10.0.18363 )"
-        ],
-        "x-ms-blob-type": "BlockBlob",
-        "x-ms-client-request-id": "7320220c-d547-ff98-c3ba-b1a062016ca5",
-        "x-ms-date": "Thu, 05 Mar 2020 20:55:00 GMT",
-        "x-ms-return-client-request-id": "true",
-        "x-ms-version": "2019-10-10"
-=======
         "traceparent": "00-79acc044b726984b8400b576f4793502-e01458f710843f44-00",
         "User-Agent": [
           "azsdk-net-Storage.Blobs/12.5.0-dev.20200402.1",
@@ -93,54 +49,28 @@
         "x-ms-date": "Thu, 02 Apr 2020 23:41:24 GMT",
         "x-ms-return-client-request-id": "true",
         "x-ms-version": "2019-12-12"
->>>>>>> 32e373e2
       },
       "RequestBody": "CshI\u002Bp17Hcx7V9nSaMJdeGRDE6i\u002Bad6aXiUCeSCCbpTon18ItwbFoaxuEFCf15H\u002Bn0WxfrszRKDqrZt4eaOs\u002BOlF6cljVMBdfXL7UFmN\u002B4eTA9na0e/YtFu/HglrTScIwRdnWu3Im0qFUwFIN/NHXbIU5HXJ0Sf5bDRupDa28i9K845BJaGay2iOVX3tkH1nd8FXV2myPvDwbe24WfYUzmHS/kRlBTcRehgMOnupDNy3Byx1X5vGmLSeULiz4XFxeoYcG5I4AXKKRdxQpQR0R2ERAFLKn2/GDGWQx7R/XpinmsD0jfBKfgW66hm\u002BdfKwKQlWoeAep9oXVg8sqDq9C\u002BZEqQtDf7lxx4JNELRVB5Zz4J2qKLy4iPPl3TfgHdbL/N8yecznbKpQ5dpe0ZYmwU55uMicEuIqjCEYXqGCkKmrghPUIo3KjHPzWkPiWbZcvxzpZ2UOLun9CO2qzg4IzlQwsk\u002BDUZ7ArixUqbieRzJqvJ\u002BEmShEnVMp1xqgH71l6ozusqdn2G1\u002BKLk4uoUxXsG7QBJvgzUs7BT7WXmEII9v7r4rsJWLA\u002BMxBnBvC\u002BPO\u002BHlZ5d\u002Bq9mZXwsaSa3/0\u002BggpycvGBa4rLz0vPX3EvOAxLWH/KzuvxPhY1O3P\u002BJdjPQxoRUIXB/LLLbWierjpkgbmYD4d9M/MeQXTbjHAXDalywBxXHadGSVvNP2GDUk/bkLn6ZhYRUg8m8s9RJnBCtF\u002B/K63dzaPSEYZrr/RRmy7k//v2XKeTYa4NMCrYNWMriksBxGaiPcLWKBRP5eJa1VfgbCZ0TFe364o/0N15OhwjACWpT5aIAsI44HRTQ7uL8hrS94l8tz3zSdicYizlXS44LKW8sYWBGGkke6wjZKgOtB6CpgKS5kkntcW\u002BK\u002BCVU0MGWxcVzwCVEZ9gGHtR0CVwje4OIvbrpUYclTuAAyxITugo3MmQ\u002BKUd7ZSjco4NlaWgTV3yhzCMWrXROTnFFQ6y14lTKPMb35VJMDUiSDK3zz9V37WOlcf3nEITv/9rGNiGMJrEumyyRK3IqZb7ahKDWSo6rzVY5AHBm4ywyB\u002BV3ddcnBeXs1TSo1sHxeww/DJvkGbVcGmjLQxYwx7gAbxOMou/ns3666WVZ8uaEN4V0J9aAXf4wK2tuW7LfrB18mHe\u002BZNgcR1kdOSBAAheCRwuAzJ/RgBEVXIeEiVfL6z1X3Wp\u002B1cK9V\u002BCNcxTN4ClD7BSnXu\u002BNqxhmmRhQl84BUV3i\u002BCS9A3FIw2S/VAz8R2xeMK0zFIxd2jJCCDy6bMASjCHG6uf0htijbot63kcLelGr8lcgzkzBlS3yaws0jmaknNfrJWyEaanEn6YA0wvrNp3rDmpo8b3VBUW6AhvA==",
       "StatusCode": 201,
       "ResponseHeaders": {
         "Content-Length": "0",
         "Content-MD5": "fa6ugGZvNEDcp0L85vdyjQ==",
-<<<<<<< HEAD
-        "Date": "Thu, 05 Mar 2020 20:55:00 GMT",
-        "ETag": "\u00220x8D7C14778BCEC92\u0022",
-        "Last-Modified": "Thu, 05 Mar 2020 20:55:00 GMT",
-=======
         "Date": "Thu, 02 Apr 2020 23:41:22 GMT",
         "ETag": "\u00220x8D7D75F5A44E6E1\u0022",
         "Last-Modified": "Thu, 02 Apr 2020 23:41:23 GMT",
->>>>>>> 32e373e2
         "Server": [
           "Windows-Azure-Blob/1.0",
           "Microsoft-HTTPAPI/2.0"
         ],
         "x-ms-client-request-id": "7320220c-d547-ff98-c3ba-b1a062016ca5",
         "x-ms-content-crc64": "lqNqRR93lug=",
-<<<<<<< HEAD
-        "x-ms-request-id": "09b46f2c-a01e-0030-0a30-f32cf4000000",
-        "x-ms-request-server-encrypted": "true",
-        "x-ms-version": "2019-10-10"
-=======
         "x-ms-request-id": "2c1175f8-701e-0033-2748-09120b000000",
         "x-ms-request-server-encrypted": "true",
         "x-ms-version": "2019-12-12"
->>>>>>> 32e373e2
-      },
-      "ResponseBody": []
-    },
-    {
-<<<<<<< HEAD
-      "RequestUri": "https://seanstagetest.blob.core.windows.net/test-container-362ced03-687b-4dfe-faff-4f5b02bc3e94/test-blob-8b3ac91c-78a8-faa9-c0fd-bd15c2cedb02?comp=lease",
-      "RequestMethod": "PUT",
-      "RequestHeaders": {
-        "Authorization": "Sanitized",
-        "traceparent": "00-b68eb2b2836a4d4aa3885bb3cd7f00d6-74b2809724958749-00",
-        "User-Agent": [
-          "azsdk-net-Storage.Blobs/12.4.0-dev.20200305.1",
-          "(.NET Core 4.6.28325.01; Microsoft Windows 10.0.18363 )"
-        ],
-        "x-ms-client-request-id": "f511d3e5-dd50-4c0d-5578-b1e2463a92a7",
-        "x-ms-date": "Thu, 05 Mar 2020 20:55:01 GMT",
-=======
+      },
+      "ResponseBody": []
+    },
+    {
       "RequestUri": "https://seanmcccanary.blob.core.windows.net/test-container-362ced03-687b-4dfe-faff-4f5b02bc3e94/test-blob-8b3ac91c-78a8-faa9-c0fd-bd15c2cedb02?comp=lease",
       "RequestMethod": "PUT",
       "RequestHeaders": {
@@ -152,62 +82,31 @@
         ],
         "x-ms-client-request-id": "f511d3e5-dd50-4c0d-5578-b1e2463a92a7",
         "x-ms-date": "Thu, 02 Apr 2020 23:41:24 GMT",
->>>>>>> 32e373e2
         "x-ms-lease-action": "acquire",
         "x-ms-lease-duration": "15",
         "x-ms-proposed-lease-id": "0c72df79-bf5e-a7cc-c164-8f5d6d1cba58",
         "x-ms-return-client-request-id": "true",
-<<<<<<< HEAD
-        "x-ms-version": "2019-10-10"
-=======
-        "x-ms-version": "2019-12-12"
->>>>>>> 32e373e2
-      },
-      "RequestBody": null,
-      "StatusCode": 201,
-      "ResponseHeaders": {
-        "Content-Length": "0",
-<<<<<<< HEAD
-        "Date": "Thu, 05 Mar 2020 20:55:00 GMT",
-        "ETag": "\u00220x8D7C14778BCEC92\u0022",
-        "Last-Modified": "Thu, 05 Mar 2020 20:55:00 GMT",
-=======
+        "x-ms-version": "2019-12-12"
+      },
+      "RequestBody": null,
+      "StatusCode": 201,
+      "ResponseHeaders": {
+        "Content-Length": "0",
         "Date": "Thu, 02 Apr 2020 23:41:22 GMT",
         "ETag": "\u00220x8D7D75F5A44E6E1\u0022",
         "Last-Modified": "Thu, 02 Apr 2020 23:41:23 GMT",
->>>>>>> 32e373e2
         "Server": [
           "Windows-Azure-Blob/1.0",
           "Microsoft-HTTPAPI/2.0"
         ],
         "x-ms-client-request-id": "f511d3e5-dd50-4c0d-5578-b1e2463a92a7",
         "x-ms-lease-id": "0c72df79-bf5e-a7cc-c164-8f5d6d1cba58",
-<<<<<<< HEAD
-        "x-ms-request-id": "09b46f2d-a01e-0030-0b30-f32cf4000000",
-        "x-ms-version": "2019-10-10"
-=======
         "x-ms-request-id": "2c117600-701e-0033-2f48-09120b000000",
         "x-ms-version": "2019-12-12"
->>>>>>> 32e373e2
-      },
-      "ResponseBody": []
-    },
-    {
-<<<<<<< HEAD
-      "RequestUri": "https://seanstagetest.blob.core.windows.net/test-container-362ced03-687b-4dfe-faff-4f5b02bc3e94?restype=container",
-      "RequestMethod": "DELETE",
-      "RequestHeaders": {
-        "Authorization": "Sanitized",
-        "traceparent": "00-b40ce97975f556489bc77d8519c3ea06-d4d347652b9e9a41-00",
-        "User-Agent": [
-          "azsdk-net-Storage.Blobs/12.4.0-dev.20200305.1",
-          "(.NET Core 4.6.28325.01; Microsoft Windows 10.0.18363 )"
-        ],
-        "x-ms-client-request-id": "997842c2-c40a-1608-d6fc-e306fc92ba1b",
-        "x-ms-date": "Thu, 05 Mar 2020 20:55:01 GMT",
-        "x-ms-return-client-request-id": "true",
-        "x-ms-version": "2019-10-10"
-=======
+      },
+      "ResponseBody": []
+    },
+    {
       "RequestUri": "https://seanmcccanary.blob.core.windows.net/test-container-362ced03-687b-4dfe-faff-4f5b02bc3e94?restype=container",
       "RequestMethod": "DELETE",
       "RequestHeaders": {
@@ -221,49 +120,23 @@
         "x-ms-date": "Thu, 02 Apr 2020 23:41:24 GMT",
         "x-ms-return-client-request-id": "true",
         "x-ms-version": "2019-12-12"
->>>>>>> 32e373e2
       },
       "RequestBody": null,
       "StatusCode": 202,
       "ResponseHeaders": {
         "Content-Length": "0",
-<<<<<<< HEAD
-        "Date": "Thu, 05 Mar 2020 20:55:00 GMT",
-=======
         "Date": "Thu, 02 Apr 2020 23:41:22 GMT",
->>>>>>> 32e373e2
         "Server": [
           "Windows-Azure-Blob/1.0",
           "Microsoft-HTTPAPI/2.0"
         ],
         "x-ms-client-request-id": "997842c2-c40a-1608-d6fc-e306fc92ba1b",
-<<<<<<< HEAD
-        "x-ms-request-id": "09b46f30-a01e-0030-0d30-f32cf4000000",
-        "x-ms-version": "2019-10-10"
-=======
         "x-ms-request-id": "2c117606-701e-0033-3348-09120b000000",
         "x-ms-version": "2019-12-12"
->>>>>>> 32e373e2
-      },
-      "ResponseBody": []
-    },
-    {
-<<<<<<< HEAD
-      "RequestUri": "https://seanstagetest.blob.core.windows.net/test-container-0ca9e16f-23a5-b293-ad47-8bdf26b21632?restype=container",
-      "RequestMethod": "PUT",
-      "RequestHeaders": {
-        "Authorization": "Sanitized",
-        "traceparent": "00-366da08700958f47b07ebeeb07a39277-190bb23908494648-00",
-        "User-Agent": [
-          "azsdk-net-Storage.Blobs/12.4.0-dev.20200305.1",
-          "(.NET Core 4.6.28325.01; Microsoft Windows 10.0.18363 )"
-        ],
-        "x-ms-blob-public-access": "container",
-        "x-ms-client-request-id": "54ec9bb6-357a-9eca-aec5-ebc33928ef24",
-        "x-ms-date": "Thu, 05 Mar 2020 20:55:01 GMT",
-        "x-ms-return-client-request-id": "true",
-        "x-ms-version": "2019-10-10"
-=======
+      },
+      "ResponseBody": []
+    },
+    {
       "RequestUri": "https://seanmcccanary.blob.core.windows.net/test-container-0ca9e16f-23a5-b293-ad47-8bdf26b21632?restype=container",
       "RequestMethod": "PUT",
       "RequestHeaders": {
@@ -278,58 +151,30 @@
         "x-ms-date": "Thu, 02 Apr 2020 23:41:24 GMT",
         "x-ms-return-client-request-id": "true",
         "x-ms-version": "2019-12-12"
->>>>>>> 32e373e2
-      },
-      "RequestBody": null,
-      "StatusCode": 201,
-      "ResponseHeaders": {
-        "Content-Length": "0",
-<<<<<<< HEAD
-        "Date": "Thu, 05 Mar 2020 20:55:00 GMT",
-        "ETag": "\u00220x8D7C1477903EEAB\u0022",
-        "Last-Modified": "Thu, 05 Mar 2020 20:55:01 GMT",
-=======
+      },
+      "RequestBody": null,
+      "StatusCode": 201,
+      "ResponseHeaders": {
+        "Content-Length": "0",
         "Date": "Thu, 02 Apr 2020 23:41:22 GMT",
         "ETag": "\u00220x8D7D75F5A8EAD69\u0022",
         "Last-Modified": "Thu, 02 Apr 2020 23:41:23 GMT",
->>>>>>> 32e373e2
         "Server": [
           "Windows-Azure-Blob/1.0",
           "Microsoft-HTTPAPI/2.0"
         ],
         "x-ms-client-request-id": "54ec9bb6-357a-9eca-aec5-ebc33928ef24",
-<<<<<<< HEAD
-        "x-ms-request-id": "91648f61-501e-0024-7730-f3649b000000",
-        "x-ms-version": "2019-10-10"
-=======
         "x-ms-request-id": "122ce374-601e-0072-3b48-094aef000000",
         "x-ms-version": "2019-12-12"
->>>>>>> 32e373e2
-      },
-      "ResponseBody": []
-    },
-    {
-<<<<<<< HEAD
-      "RequestUri": "https://seanstagetest.blob.core.windows.net/test-container-0ca9e16f-23a5-b293-ad47-8bdf26b21632/test-blob-bad0b0e6-b672-7658-446d-bb0f7bd6628e",
-=======
+      },
+      "ResponseBody": []
+    },
+    {
       "RequestUri": "https://seanmcccanary.blob.core.windows.net/test-container-0ca9e16f-23a5-b293-ad47-8bdf26b21632/test-blob-bad0b0e6-b672-7658-446d-bb0f7bd6628e",
->>>>>>> 32e373e2
       "RequestMethod": "PUT",
       "RequestHeaders": {
         "Authorization": "Sanitized",
         "Content-Length": "1024",
-<<<<<<< HEAD
-        "traceparent": "00-db87b50cf543d342a06a6851bc0e9113-ab6655e211a95d48-00",
-        "User-Agent": [
-          "azsdk-net-Storage.Blobs/12.4.0-dev.20200305.1",
-          "(.NET Core 4.6.28325.01; Microsoft Windows 10.0.18363 )"
-        ],
-        "x-ms-blob-type": "BlockBlob",
-        "x-ms-client-request-id": "62839148-b30f-798a-a9ad-0eb935463263",
-        "x-ms-date": "Thu, 05 Mar 2020 20:55:01 GMT",
-        "x-ms-return-client-request-id": "true",
-        "x-ms-version": "2019-10-10"
-=======
         "traceparent": "00-bce9fbbbc125c140b5eb383717ab58c8-95f8b784ca74534a-00",
         "User-Agent": [
           "azsdk-net-Storage.Blobs/12.5.0-dev.20200402.1",
@@ -340,55 +185,28 @@
         "x-ms-date": "Thu, 02 Apr 2020 23:41:24 GMT",
         "x-ms-return-client-request-id": "true",
         "x-ms-version": "2019-12-12"
->>>>>>> 32e373e2
       },
       "RequestBody": "ebMoi8XBuAF3gVX9DtkBKKWD1p9OEmT/QnUPDHm7I9hiXEmG/2ReJPjPQ/FhW2dqa5Np9//DP2ZOKEhQsquHvF58mrKQeyhBJbKmf89znucOpKDmUivYnhzjN9YcDnFMR4eS5MG12vBrKNJNHb\u002BX2ophQg4KoWoypPuVrURRJBdAWThI4LklWMmweylZioFcS1xMu8xjQqYcYEDFHy2rGQO6DMOHTvnRO\u002BlEWiZA2Rl6OWHnBWlL3BeRK4B5YDibBGEmnn691P1ie4DiH\u002BiA3IcmSubMxBSabzCs9iN5V9qwqFXEGjqbvGRjhInoaL0vEE74UhVSz0BMiy5NEd7a6SOmMXaSu8JNi42BaD\u002BKsQdyfOXUgAXEXtkUeI4LTauGiZtmQjZGnFWMq8eH0GYBwdon25T4BWgd4dOdfkM0QT3i\u002B9\u002BjI27QLOCQR9Q\u002BPI5zE7a05HIWjYMzSWFjqB4RWGqKpdSHXZ1rVq\u002B0aL6T36VEKmqNgF3LzG1bcNoNbYPCfu9qs5e667UYSI3DYiXFn2m8Hn6zhNcNv9lmLO3DXekr8unOKSsNij61dDfPB2lIldBxUU4FDvoXXfS\u002BU7/IVeukl28893Y9rpQ//g\u002BgPbdvHpYdUQubJuPutsw2Tzd/7R9LK3D6C51ZM6O5xRDrdx89TjQpqgPfCXGLTUGqBl5dwBHwVRJHdBL4wx1o4WDTAz\u002Bs\u002BQECVUIbayL\u002Bbr1cry1EXAX/\u002BiIN9tkhMOfmdycQuEoC/Q1dWmrO1OnvSAZVnBTwI4Ra0wgcnwIn4SVbNfT67bVzWrEf5wKaMCY4Ha7TzJPS9VOjteRC5V4KNnhEc5719VpQ4UJj0DyBv6Ph5IJUUxSRiECgVzfRMXRTFbCJVr2HQyhTgupRbyQXIfVBYAHbteJks\u002BpeVJ4if7DNELuL\u002BGnmWqFaAdEpPxkbiTVBkNFzd1/OJaLSKe6JMQM6hF5piymLWwVggbQROnPRQ8tp4O7fWphbvdLHEzGy0M/N77u7sf0LtTXLE/WqvOovAeUiIFAUWyrFDc5WxEfUrbHkREu3FpHOXSq5E0aisQDomBJLj69/uJOR9aQvtPHt9mVExXifd\u002BtUVMMlW0fjIlzNbiw0iR0BZYu3JSDtnqg5yx3gXuuISCAn9zvsWlxMrtJHYkXEuW1IQ2Ds6FHKZrYa7I8qAsRxRCYMDZHiFQsva3dNpTtjdBKvmBqKnGDOXJCF0W7NIasO1R0fuKvbZi1VvXzafMB6t3d9emqp5qjFPbEBXUSdYknMP88eQ7xm0zLtNN7j9N/PChr2T6dBZO91Wnr62gnpuFszDj3wXHS6FqY4vLLJ4knRMVIpphKiitvgqOlBbPkpA3yDr\u002Bai3g==",
       "StatusCode": 201,
       "ResponseHeaders": {
         "Content-Length": "0",
         "Content-MD5": "BqNDZKJzg8sVYZgkb6\u002BWfA==",
-<<<<<<< HEAD
-        "Date": "Thu, 05 Mar 2020 20:55:00 GMT",
-        "ETag": "\u00220x8D7C14779108896\u0022",
-        "Last-Modified": "Thu, 05 Mar 2020 20:55:01 GMT",
-=======
         "Date": "Thu, 02 Apr 2020 23:41:22 GMT",
         "ETag": "\u00220x8D7D75F5A9B540A\u0022",
         "Last-Modified": "Thu, 02 Apr 2020 23:41:23 GMT",
->>>>>>> 32e373e2
         "Server": [
           "Windows-Azure-Blob/1.0",
           "Microsoft-HTTPAPI/2.0"
         ],
         "x-ms-client-request-id": "62839148-b30f-798a-a9ad-0eb935463263",
         "x-ms-content-crc64": "MiK2YCCabw8=",
-<<<<<<< HEAD
-        "x-ms-request-id": "91648f66-501e-0024-7930-f3649b000000",
-        "x-ms-request-server-encrypted": "true",
-        "x-ms-version": "2019-10-10"
-=======
         "x-ms-request-id": "122ce38a-601e-0072-4e48-094aef000000",
         "x-ms-request-server-encrypted": "true",
         "x-ms-version": "2019-12-12"
->>>>>>> 32e373e2
-      },
-      "ResponseBody": []
-    },
-    {
-<<<<<<< HEAD
-      "RequestUri": "https://seanstagetest.blob.core.windows.net/test-container-0ca9e16f-23a5-b293-ad47-8bdf26b21632/test-blob-bad0b0e6-b672-7658-446d-bb0f7bd6628e?comp=lease",
-      "RequestMethod": "PUT",
-      "RequestHeaders": {
-        "Authorization": "Sanitized",
-        "If-Modified-Since": "Wed, 04 Mar 2020 20:55:00 GMT",
-        "traceparent": "00-a3f462366c3eb847b2a7611989d2d825-aca91b95ed0f8248-00",
-        "User-Agent": [
-          "azsdk-net-Storage.Blobs/12.4.0-dev.20200305.1",
-          "(.NET Core 4.6.28325.01; Microsoft Windows 10.0.18363 )"
-        ],
-        "x-ms-client-request-id": "55f9cd45-3c12-70a7-ef01-2e6bb6196865",
-        "x-ms-date": "Thu, 05 Mar 2020 20:55:01 GMT",
-=======
+      },
+      "ResponseBody": []
+    },
+    {
       "RequestUri": "https://seanmcccanary.blob.core.windows.net/test-container-0ca9e16f-23a5-b293-ad47-8bdf26b21632/test-blob-bad0b0e6-b672-7658-446d-bb0f7bd6628e?comp=lease",
       "RequestMethod": "PUT",
       "RequestHeaders": {
@@ -401,62 +219,31 @@
         ],
         "x-ms-client-request-id": "55f9cd45-3c12-70a7-ef01-2e6bb6196865",
         "x-ms-date": "Thu, 02 Apr 2020 23:41:24 GMT",
->>>>>>> 32e373e2
         "x-ms-lease-action": "acquire",
         "x-ms-lease-duration": "15",
         "x-ms-proposed-lease-id": "83a4522f-d86a-81a1-33a4-fd7110435072",
         "x-ms-return-client-request-id": "true",
-<<<<<<< HEAD
-        "x-ms-version": "2019-10-10"
-=======
-        "x-ms-version": "2019-12-12"
->>>>>>> 32e373e2
-      },
-      "RequestBody": null,
-      "StatusCode": 201,
-      "ResponseHeaders": {
-        "Content-Length": "0",
-<<<<<<< HEAD
-        "Date": "Thu, 05 Mar 2020 20:55:00 GMT",
-        "ETag": "\u00220x8D7C14779108896\u0022",
-        "Last-Modified": "Thu, 05 Mar 2020 20:55:01 GMT",
-=======
+        "x-ms-version": "2019-12-12"
+      },
+      "RequestBody": null,
+      "StatusCode": 201,
+      "ResponseHeaders": {
+        "Content-Length": "0",
         "Date": "Thu, 02 Apr 2020 23:41:22 GMT",
         "ETag": "\u00220x8D7D75F5A9B540A\u0022",
         "Last-Modified": "Thu, 02 Apr 2020 23:41:23 GMT",
->>>>>>> 32e373e2
         "Server": [
           "Windows-Azure-Blob/1.0",
           "Microsoft-HTTPAPI/2.0"
         ],
         "x-ms-client-request-id": "55f9cd45-3c12-70a7-ef01-2e6bb6196865",
         "x-ms-lease-id": "83a4522f-d86a-81a1-33a4-fd7110435072",
-<<<<<<< HEAD
-        "x-ms-request-id": "91648f6c-501e-0024-7c30-f3649b000000",
-        "x-ms-version": "2019-10-10"
-=======
         "x-ms-request-id": "122ce38f-601e-0072-5348-094aef000000",
         "x-ms-version": "2019-12-12"
->>>>>>> 32e373e2
-      },
-      "ResponseBody": []
-    },
-    {
-<<<<<<< HEAD
-      "RequestUri": "https://seanstagetest.blob.core.windows.net/test-container-0ca9e16f-23a5-b293-ad47-8bdf26b21632?restype=container",
-      "RequestMethod": "DELETE",
-      "RequestHeaders": {
-        "Authorization": "Sanitized",
-        "traceparent": "00-868d558a305784408a9f19366ee7b19e-e54fd4cd0492ca4f-00",
-        "User-Agent": [
-          "azsdk-net-Storage.Blobs/12.4.0-dev.20200305.1",
-          "(.NET Core 4.6.28325.01; Microsoft Windows 10.0.18363 )"
-        ],
-        "x-ms-client-request-id": "422b979c-fa4a-0760-c2ca-2e6111634401",
-        "x-ms-date": "Thu, 05 Mar 2020 20:55:01 GMT",
-        "x-ms-return-client-request-id": "true",
-        "x-ms-version": "2019-10-10"
-=======
+      },
+      "ResponseBody": []
+    },
+    {
       "RequestUri": "https://seanmcccanary.blob.core.windows.net/test-container-0ca9e16f-23a5-b293-ad47-8bdf26b21632?restype=container",
       "RequestMethod": "DELETE",
       "RequestHeaders": {
@@ -470,49 +257,23 @@
         "x-ms-date": "Thu, 02 Apr 2020 23:41:24 GMT",
         "x-ms-return-client-request-id": "true",
         "x-ms-version": "2019-12-12"
->>>>>>> 32e373e2
       },
       "RequestBody": null,
       "StatusCode": 202,
       "ResponseHeaders": {
         "Content-Length": "0",
-<<<<<<< HEAD
-        "Date": "Thu, 05 Mar 2020 20:55:00 GMT",
-=======
         "Date": "Thu, 02 Apr 2020 23:41:23 GMT",
->>>>>>> 32e373e2
         "Server": [
           "Windows-Azure-Blob/1.0",
           "Microsoft-HTTPAPI/2.0"
         ],
         "x-ms-client-request-id": "422b979c-fa4a-0760-c2ca-2e6111634401",
-<<<<<<< HEAD
-        "x-ms-request-id": "91648f76-501e-0024-0130-f3649b000000",
-        "x-ms-version": "2019-10-10"
-=======
         "x-ms-request-id": "122ce390-601e-0072-5448-094aef000000",
         "x-ms-version": "2019-12-12"
->>>>>>> 32e373e2
-      },
-      "ResponseBody": []
-    },
-    {
-<<<<<<< HEAD
-      "RequestUri": "https://seanstagetest.blob.core.windows.net/test-container-5df6295a-3b79-3159-cc09-d268d30026a0?restype=container",
-      "RequestMethod": "PUT",
-      "RequestHeaders": {
-        "Authorization": "Sanitized",
-        "traceparent": "00-04e87252dd635b47812a175cbabde67f-e21d0d10efbe6346-00",
-        "User-Agent": [
-          "azsdk-net-Storage.Blobs/12.4.0-dev.20200305.1",
-          "(.NET Core 4.6.28325.01; Microsoft Windows 10.0.18363 )"
-        ],
-        "x-ms-blob-public-access": "container",
-        "x-ms-client-request-id": "1f4d6665-2a58-61cb-3df9-764028f733c1",
-        "x-ms-date": "Thu, 05 Mar 2020 20:55:01 GMT",
-        "x-ms-return-client-request-id": "true",
-        "x-ms-version": "2019-10-10"
-=======
+      },
+      "ResponseBody": []
+    },
+    {
       "RequestUri": "https://seanmcccanary.blob.core.windows.net/test-container-5df6295a-3b79-3159-cc09-d268d30026a0?restype=container",
       "RequestMethod": "PUT",
       "RequestHeaders": {
@@ -527,58 +288,30 @@
         "x-ms-date": "Thu, 02 Apr 2020 23:41:24 GMT",
         "x-ms-return-client-request-id": "true",
         "x-ms-version": "2019-12-12"
->>>>>>> 32e373e2
-      },
-      "RequestBody": null,
-      "StatusCode": 201,
-      "ResponseHeaders": {
-        "Content-Length": "0",
-<<<<<<< HEAD
-        "Date": "Thu, 05 Mar 2020 20:55:01 GMT",
-        "ETag": "\u00220x8D7C1477959D5F7\u0022",
-        "Last-Modified": "Thu, 05 Mar 2020 20:55:01 GMT",
-=======
+      },
+      "RequestBody": null,
+      "StatusCode": 201,
+      "ResponseHeaders": {
+        "Content-Length": "0",
         "Date": "Thu, 02 Apr 2020 23:41:23 GMT",
         "ETag": "\u00220x8D7D75F5AE6F440\u0022",
         "Last-Modified": "Thu, 02 Apr 2020 23:41:24 GMT",
->>>>>>> 32e373e2
         "Server": [
           "Windows-Azure-Blob/1.0",
           "Microsoft-HTTPAPI/2.0"
         ],
         "x-ms-client-request-id": "1f4d6665-2a58-61cb-3df9-764028f733c1",
-<<<<<<< HEAD
-        "x-ms-request-id": "2d17dca9-901e-0004-1130-f31f3c000000",
-        "x-ms-version": "2019-10-10"
-=======
         "x-ms-request-id": "59b1f730-001e-0039-7148-09b6bc000000",
         "x-ms-version": "2019-12-12"
->>>>>>> 32e373e2
-      },
-      "ResponseBody": []
-    },
-    {
-<<<<<<< HEAD
-      "RequestUri": "https://seanstagetest.blob.core.windows.net/test-container-5df6295a-3b79-3159-cc09-d268d30026a0/test-blob-27e78da3-2594-3413-0e95-210b31184c2d",
-=======
+      },
+      "ResponseBody": []
+    },
+    {
       "RequestUri": "https://seanmcccanary.blob.core.windows.net/test-container-5df6295a-3b79-3159-cc09-d268d30026a0/test-blob-27e78da3-2594-3413-0e95-210b31184c2d",
->>>>>>> 32e373e2
       "RequestMethod": "PUT",
       "RequestHeaders": {
         "Authorization": "Sanitized",
         "Content-Length": "1024",
-<<<<<<< HEAD
-        "traceparent": "00-9f6687cdecc88c40b62a789dee9f45e4-bec522cc70b4c44e-00",
-        "User-Agent": [
-          "azsdk-net-Storage.Blobs/12.4.0-dev.20200305.1",
-          "(.NET Core 4.6.28325.01; Microsoft Windows 10.0.18363 )"
-        ],
-        "x-ms-blob-type": "BlockBlob",
-        "x-ms-client-request-id": "188302ea-92e6-d4a0-cefe-baf6384d9d99",
-        "x-ms-date": "Thu, 05 Mar 2020 20:55:02 GMT",
-        "x-ms-return-client-request-id": "true",
-        "x-ms-version": "2019-10-10"
-=======
         "traceparent": "00-a3f8085e2fe68442adfbd6a7a520fcf8-0fa8cc5c184fc247-00",
         "User-Agent": [
           "azsdk-net-Storage.Blobs/12.5.0-dev.20200402.1",
@@ -589,55 +322,28 @@
         "x-ms-date": "Thu, 02 Apr 2020 23:41:25 GMT",
         "x-ms-return-client-request-id": "true",
         "x-ms-version": "2019-12-12"
->>>>>>> 32e373e2
       },
       "RequestBody": "K7EDbbIHSE8ebeD0r9o4RDpHnVi3t4w/UhgRwgjALyStSRV388YOnESYCSZEH4UzXN3R6nvzdXMkxBqa9oVHXT27RmbEwFBzOAATH65l\u002BjKT3WYq70WpudOiUi\u002BrdKa\u002BUKvoidkfbpuMXbF64FXFv8nnBxgfHG74EoySIm4gyMRaVM8CfHFZdG7KnpGULtl\u002B3JNmw22NnzQ98HZMjEsta5TsIIuFwkJXjpKqVX7cY\u002BSzE0baugVWzLWbxYz7DOcinDL8pw1N\u002BBpRDjTa40m1YYySmXkFU7GPlVPW6vy2XIGrh7hM37zWZRoriKvQfOlr5WT/aXJtHUmAbBG6dw0dm7KzL1yRaYHQuzRe2soFvxlqagWYtvMPPWpvy3KqHO4MDe35HU2N2nziLq0\u002BD0J\u002Beq33TwwIheS/o/HyIZ0PJZ9GUczdDKLM3Y\u002BJtodF0C4n8FDFsszhBIgIOnlbmrje0ggO\u002BL12oG4KK3J9f89cedPCyzFMSnPSZE1E1dEpcELWquN/N9hxsE/iuodZZIS4q8CmmM\u002BHkYiVPJNvMcuc4LowptTs3UL6URrhao/seADIiykQg9dyThlb6fpEAX6ERdrMKL2wzM1\u002Bq0e1pif4qcOTpqWhi13ivle7kfRHtU\u002BbXSW1H09CGL9ckteQvajyYkA3sVvZ4rl86Wpl9TvZN/X3GUkCQ4lzUI7mRfmFUgGvyC60DwT0wnprODbl3CKEglvimaNf7x62xGDM85zA95ZptiwMJSfxAlfOlgtTjnNrYcKeo7ldUNkP/kujJ8/dq0Gfeyb2d10z8JZMkFkTYjbtYZHaIVPdDGZT/CfcTdqH8OvKtBJNdeplarIiEb9/\u002B5sVtsY\u002BA4ntwW\u002B/ono2V6O7xKBtSa0jn\u002BundLahuvun0wGLx5cTSexi3PKijtNvLxMPZ0wfErHt8Rbbl4/STAd0GM55qpAMqHqzC226gREYN0WjkVOuh8FPndWAOLJdj5DrLnYE9YSCA77RawZEMm8Ew19KLrqzxpANKgy6i3DIVnvcz1ObE0LAII6U3By6CmplfHRTE2DVOGjl98t4yHdOCRWKZ2McabAdiQ4rH\u002Bl0UiChVA/7dEIbBpbrtRx2SFgWRdIGL6IHSRPENYlSqhh\u002BcaSr1nNoU5TTb2HMMbOTpkG1FdkWbSJ9mgv8Nz\u002B5yFx\u002BbEN3y3LlrvI\u002BM8BBOhdfMI9HnJQ/aASBLTtnbBtVGaYETsRvG9rP0Gfn2DpiPGD0nAawcSzHPwQ/9Z43fUHW6BkZPOtS8BS0eMwtV4/JH/Hac9AVpah6PA/ALyY8mFIlEPAhSP90oavx\u002B/hgmud0dtasXApxwEJxnwDcksHud\u002BB5CEafp9fyZdEkI6mvGg==",
       "StatusCode": 201,
       "ResponseHeaders": {
         "Content-Length": "0",
         "Content-MD5": "/h/03/fbN0w9j\u002BopI6Yhow==",
-<<<<<<< HEAD
-        "Date": "Thu, 05 Mar 2020 20:55:01 GMT",
-        "ETag": "\u00220x8D7C14779670C3A\u0022",
-        "Last-Modified": "Thu, 05 Mar 2020 20:55:01 GMT",
-=======
         "Date": "Thu, 02 Apr 2020 23:41:23 GMT",
         "ETag": "\u00220x8D7D75F5AF459B9\u0022",
         "Last-Modified": "Thu, 02 Apr 2020 23:41:24 GMT",
->>>>>>> 32e373e2
         "Server": [
           "Windows-Azure-Blob/1.0",
           "Microsoft-HTTPAPI/2.0"
         ],
         "x-ms-client-request-id": "188302ea-92e6-d4a0-cefe-baf6384d9d99",
         "x-ms-content-crc64": "6FtwnQmIrgA=",
-<<<<<<< HEAD
-        "x-ms-request-id": "2d17dcb5-901e-0004-1a30-f31f3c000000",
-        "x-ms-request-server-encrypted": "true",
-        "x-ms-version": "2019-10-10"
-=======
         "x-ms-request-id": "59b1f738-001e-0039-7748-09b6bc000000",
         "x-ms-request-server-encrypted": "true",
         "x-ms-version": "2019-12-12"
->>>>>>> 32e373e2
-      },
-      "ResponseBody": []
-    },
-    {
-<<<<<<< HEAD
-      "RequestUri": "https://seanstagetest.blob.core.windows.net/test-container-5df6295a-3b79-3159-cc09-d268d30026a0/test-blob-27e78da3-2594-3413-0e95-210b31184c2d?comp=lease",
-      "RequestMethod": "PUT",
-      "RequestHeaders": {
-        "Authorization": "Sanitized",
-        "If-Unmodified-Since": "Fri, 06 Mar 2020 20:55:00 GMT",
-        "traceparent": "00-bb156ca21faead44a542b6785c81b0d6-0cbf5e8edd151b4d-00",
-        "User-Agent": [
-          "azsdk-net-Storage.Blobs/12.4.0-dev.20200305.1",
-          "(.NET Core 4.6.28325.01; Microsoft Windows 10.0.18363 )"
-        ],
-        "x-ms-client-request-id": "24ed14b2-e4a1-e2c9-649b-73b63eaae1d6",
-        "x-ms-date": "Thu, 05 Mar 2020 20:55:02 GMT",
-=======
+      },
+      "ResponseBody": []
+    },
+    {
       "RequestUri": "https://seanmcccanary.blob.core.windows.net/test-container-5df6295a-3b79-3159-cc09-d268d30026a0/test-blob-27e78da3-2594-3413-0e95-210b31184c2d?comp=lease",
       "RequestMethod": "PUT",
       "RequestHeaders": {
@@ -650,62 +356,31 @@
         ],
         "x-ms-client-request-id": "24ed14b2-e4a1-e2c9-649b-73b63eaae1d6",
         "x-ms-date": "Thu, 02 Apr 2020 23:41:25 GMT",
->>>>>>> 32e373e2
         "x-ms-lease-action": "acquire",
         "x-ms-lease-duration": "15",
         "x-ms-proposed-lease-id": "b35e85c2-0845-e89e-a430-53f6f2f82ef3",
         "x-ms-return-client-request-id": "true",
-<<<<<<< HEAD
-        "x-ms-version": "2019-10-10"
-=======
-        "x-ms-version": "2019-12-12"
->>>>>>> 32e373e2
-      },
-      "RequestBody": null,
-      "StatusCode": 201,
-      "ResponseHeaders": {
-        "Content-Length": "0",
-<<<<<<< HEAD
-        "Date": "Thu, 05 Mar 2020 20:55:01 GMT",
-        "ETag": "\u00220x8D7C14779670C3A\u0022",
-        "Last-Modified": "Thu, 05 Mar 2020 20:55:01 GMT",
-=======
+        "x-ms-version": "2019-12-12"
+      },
+      "RequestBody": null,
+      "StatusCode": 201,
+      "ResponseHeaders": {
+        "Content-Length": "0",
         "Date": "Thu, 02 Apr 2020 23:41:23 GMT",
         "ETag": "\u00220x8D7D75F5AF459B9\u0022",
         "Last-Modified": "Thu, 02 Apr 2020 23:41:24 GMT",
->>>>>>> 32e373e2
         "Server": [
           "Windows-Azure-Blob/1.0",
           "Microsoft-HTTPAPI/2.0"
         ],
         "x-ms-client-request-id": "24ed14b2-e4a1-e2c9-649b-73b63eaae1d6",
         "x-ms-lease-id": "b35e85c2-0845-e89e-a430-53f6f2f82ef3",
-<<<<<<< HEAD
-        "x-ms-request-id": "2d17dcbf-901e-0004-2430-f31f3c000000",
-        "x-ms-version": "2019-10-10"
-=======
         "x-ms-request-id": "59b1f73e-001e-0039-7c48-09b6bc000000",
         "x-ms-version": "2019-12-12"
->>>>>>> 32e373e2
-      },
-      "ResponseBody": []
-    },
-    {
-<<<<<<< HEAD
-      "RequestUri": "https://seanstagetest.blob.core.windows.net/test-container-5df6295a-3b79-3159-cc09-d268d30026a0?restype=container",
-      "RequestMethod": "DELETE",
-      "RequestHeaders": {
-        "Authorization": "Sanitized",
-        "traceparent": "00-8d41c549a0d52e4ea22f7f492c4e9a2b-3a7e573d10de2d41-00",
-        "User-Agent": [
-          "azsdk-net-Storage.Blobs/12.4.0-dev.20200305.1",
-          "(.NET Core 4.6.28325.01; Microsoft Windows 10.0.18363 )"
-        ],
-        "x-ms-client-request-id": "de43ec20-0a0a-e852-f957-bc8a227dd1dd",
-        "x-ms-date": "Thu, 05 Mar 2020 20:55:02 GMT",
-        "x-ms-return-client-request-id": "true",
-        "x-ms-version": "2019-10-10"
-=======
+      },
+      "ResponseBody": []
+    },
+    {
       "RequestUri": "https://seanmcccanary.blob.core.windows.net/test-container-5df6295a-3b79-3159-cc09-d268d30026a0?restype=container",
       "RequestMethod": "DELETE",
       "RequestHeaders": {
@@ -719,49 +394,23 @@
         "x-ms-date": "Thu, 02 Apr 2020 23:41:25 GMT",
         "x-ms-return-client-request-id": "true",
         "x-ms-version": "2019-12-12"
->>>>>>> 32e373e2
       },
       "RequestBody": null,
       "StatusCode": 202,
       "ResponseHeaders": {
         "Content-Length": "0",
-<<<<<<< HEAD
-        "Date": "Thu, 05 Mar 2020 20:55:01 GMT",
-=======
         "Date": "Thu, 02 Apr 2020 23:41:23 GMT",
->>>>>>> 32e373e2
         "Server": [
           "Windows-Azure-Blob/1.0",
           "Microsoft-HTTPAPI/2.0"
         ],
         "x-ms-client-request-id": "de43ec20-0a0a-e852-f957-bc8a227dd1dd",
-<<<<<<< HEAD
-        "x-ms-request-id": "2d17dcc9-901e-0004-2d30-f31f3c000000",
-        "x-ms-version": "2019-10-10"
-=======
         "x-ms-request-id": "59b1f741-001e-0039-7f48-09b6bc000000",
         "x-ms-version": "2019-12-12"
->>>>>>> 32e373e2
-      },
-      "ResponseBody": []
-    },
-    {
-<<<<<<< HEAD
-      "RequestUri": "https://seanstagetest.blob.core.windows.net/test-container-0d801395-9a1b-3653-a1c1-d252b8fbc316?restype=container",
-      "RequestMethod": "PUT",
-      "RequestHeaders": {
-        "Authorization": "Sanitized",
-        "traceparent": "00-61372163ae2244448fb1557be1292387-1e63a2c78d6c5e44-00",
-        "User-Agent": [
-          "azsdk-net-Storage.Blobs/12.4.0-dev.20200305.1",
-          "(.NET Core 4.6.28325.01; Microsoft Windows 10.0.18363 )"
-        ],
-        "x-ms-blob-public-access": "container",
-        "x-ms-client-request-id": "0b384f7c-05cd-8543-990d-3d4837ff2ffd",
-        "x-ms-date": "Thu, 05 Mar 2020 20:55:02 GMT",
-        "x-ms-return-client-request-id": "true",
-        "x-ms-version": "2019-10-10"
-=======
+      },
+      "ResponseBody": []
+    },
+    {
       "RequestUri": "https://seanmcccanary.blob.core.windows.net/test-container-0d801395-9a1b-3653-a1c1-d252b8fbc316?restype=container",
       "RequestMethod": "PUT",
       "RequestHeaders": {
@@ -776,58 +425,30 @@
         "x-ms-date": "Thu, 02 Apr 2020 23:41:25 GMT",
         "x-ms-return-client-request-id": "true",
         "x-ms-version": "2019-12-12"
->>>>>>> 32e373e2
-      },
-      "RequestBody": null,
-      "StatusCode": 201,
-      "ResponseHeaders": {
-        "Content-Length": "0",
-<<<<<<< HEAD
-        "Date": "Thu, 05 Mar 2020 20:55:02 GMT",
-        "ETag": "\u00220x8D7C14779B41BF4\u0022",
-        "Last-Modified": "Thu, 05 Mar 2020 20:55:02 GMT",
-=======
+      },
+      "RequestBody": null,
+      "StatusCode": 201,
+      "ResponseHeaders": {
+        "Content-Length": "0",
         "Date": "Thu, 02 Apr 2020 23:41:24 GMT",
         "ETag": "\u00220x8D7D75F5B40CA9A\u0022",
         "Last-Modified": "Thu, 02 Apr 2020 23:41:24 GMT",
->>>>>>> 32e373e2
         "Server": [
           "Windows-Azure-Blob/1.0",
           "Microsoft-HTTPAPI/2.0"
         ],
         "x-ms-client-request-id": "0b384f7c-05cd-8543-990d-3d4837ff2ffd",
-<<<<<<< HEAD
-        "x-ms-request-id": "c8d6c21d-701e-000c-2530-f30533000000",
-        "x-ms-version": "2019-10-10"
-=======
         "x-ms-request-id": "a5f5c59a-d01e-0015-6048-095a13000000",
         "x-ms-version": "2019-12-12"
->>>>>>> 32e373e2
-      },
-      "ResponseBody": []
-    },
-    {
-<<<<<<< HEAD
-      "RequestUri": "https://seanstagetest.blob.core.windows.net/test-container-0d801395-9a1b-3653-a1c1-d252b8fbc316/test-blob-0e01a694-80e7-9276-47b9-98da1d9877b8",
-=======
+      },
+      "ResponseBody": []
+    },
+    {
       "RequestUri": "https://seanmcccanary.blob.core.windows.net/test-container-0d801395-9a1b-3653-a1c1-d252b8fbc316/test-blob-0e01a694-80e7-9276-47b9-98da1d9877b8",
->>>>>>> 32e373e2
       "RequestMethod": "PUT",
       "RequestHeaders": {
         "Authorization": "Sanitized",
         "Content-Length": "1024",
-<<<<<<< HEAD
-        "traceparent": "00-45fca2779c4ae4439bd678e985d24c28-c4c42dd42eb62549-00",
-        "User-Agent": [
-          "azsdk-net-Storage.Blobs/12.4.0-dev.20200305.1",
-          "(.NET Core 4.6.28325.01; Microsoft Windows 10.0.18363 )"
-        ],
-        "x-ms-blob-type": "BlockBlob",
-        "x-ms-client-request-id": "8f8bff87-cece-fe12-db9d-af59425bf17a",
-        "x-ms-date": "Thu, 05 Mar 2020 20:55:02 GMT",
-        "x-ms-return-client-request-id": "true",
-        "x-ms-version": "2019-10-10"
-=======
         "traceparent": "00-82851cf7deb2fe40a886b4cd4bcdbc2e-cc72d044d41bf147-00",
         "User-Agent": [
           "azsdk-net-Storage.Blobs/12.5.0-dev.20200402.1",
@@ -838,56 +459,28 @@
         "x-ms-date": "Thu, 02 Apr 2020 23:41:25 GMT",
         "x-ms-return-client-request-id": "true",
         "x-ms-version": "2019-12-12"
->>>>>>> 32e373e2
       },
       "RequestBody": "uf7WaMO4SIPRD7hZxoOOdhF\u002BJxjn\u002Buz82KXDE21paACVhY85KMY6211\u002BPdfIHcvDKiHIn3Fe0L4R2pAd9DUVZ6e3w0H0VU1KREu6aL0UNLrZAOhLoMiPN7TQJ042HecoaNUvEFqKz9XUfVolo2cB/abVQ/RMysfeJ4yMIy7/FCdjkgDn5CNgTzATdyJuaZNMziqnYNnz3J4NUenO/aum1GkzwhFnGhiDdfTDOFOkcL74QFQEWLRNcLVh2ZM6klGEbKK5OqeB5LQRJOrlMKRLaeAq1b1Xony05VFcBUCESOOiPsuw6zUWd1uf8jPJaD8RFnCyD72ULcomBFVVJd50jdsHQvLYmn2rFF1ht7BI630RSu/P0TklDhABiebgwFF9K2VYwSVNOHvyB/pfM3YZ3hjXQ9rvpLuh4TPh1xGXylML5IxL7ypXxBFz3co\u002Bxtua56vOCH12jYaqtt/ybGFqWzynU07pzu7ugH/JfMfwYxtYR/BlyMLWlVYFoDlKZViwCIGNl3OMsBi834j9rRG/uVPEmSRwBJJ60L745C20oxonGHNFYsuoy5bXqOk62OdFReflhsszPwPvE8a0lMzqBzxt1pSdelaHG86OmFypP/jWsp5GzxxP89lvVU8F8zbK7aCszQFSqMqQXmv9paanRdPN3eItpDggHuK7LSQHgieXxKu7/XL2hArTtXGwUU4yyA97NxZUnElnjK4el3qmidtDZeH67Ehg11nXWe7Hb8yUiGUVi0sRQydiU3DD2OyQLSyVbextONvHGl\u002B8fENboBziig8Ukf2PMSK5mJnXnP5sRyvBMQLfJlCKTXHrVcbjB7NU4U3de5wvBjvJs59C731gTzQXmW4aAmO\u002BikOMo9xb1pHmg7uxj8yOkSvGFnOwSF7zigWRy21FOd7qHvFZo2Nebd0NXGvCr8BoiQdCVOzwDULkmRjXygojoUrdxnDbNO7IaKiVo\u002BvzMNtEKUJlAuXx\u002BRCudQpKh6PT6boh5OhPjVQZeuxDWmpW8Wg9kqDHvp5k7M1fLL/kfeEFwrkx0Uzy9ZztTIf5rZ6lWIOiDfQCCysbvPgb8GCUNP0KPpixJR8bS50E2XEXaz4uudQ7QnDsAraNFRVT1gQ7WBeK7m4F9DJkhsFW/jG6BFG57TaMWfKMHjziJBAKx3SYyYBZjX3PKMWh17uulQSF0hDDmunOrv8l/dAyI88iWb5NvjSwYXbU6sRw64I23og4XFH/Ri2KyRqBM5CsnQT2fn39YdfP1HGZ768kXsN97h9H\u002BsZ9IxKQwvQaLy3mJ0zAemwEOX2waYjgZVd9ZmtWBEVwZaM9eFtqbJ7jtKVEsshiZORXeLWhl5A\u002Bnb67ElyIwyvodg==",
       "StatusCode": 201,
       "ResponseHeaders": {
         "Content-Length": "0",
         "Content-MD5": "aaUJsHG41lb4CnmOpPS\u002BRw==",
-<<<<<<< HEAD
-        "Date": "Thu, 05 Mar 2020 20:55:02 GMT",
-        "ETag": "\u00220x8D7C14779C225F6\u0022",
-        "Last-Modified": "Thu, 05 Mar 2020 20:55:02 GMT",
-=======
         "Date": "Thu, 02 Apr 2020 23:41:24 GMT",
         "ETag": "\u00220x8D7D75F5B4EBF38\u0022",
         "Last-Modified": "Thu, 02 Apr 2020 23:41:24 GMT",
->>>>>>> 32e373e2
         "Server": [
           "Windows-Azure-Blob/1.0",
           "Microsoft-HTTPAPI/2.0"
         ],
         "x-ms-client-request-id": "8f8bff87-cece-fe12-db9d-af59425bf17a",
         "x-ms-content-crc64": "MkwDT9iqqjE=",
-<<<<<<< HEAD
-        "x-ms-request-id": "c8d6c220-701e-000c-2630-f30533000000",
-        "x-ms-request-server-encrypted": "true",
-        "x-ms-version": "2019-10-10"
-=======
         "x-ms-request-id": "a5f5c5a0-d01e-0015-6448-095a13000000",
         "x-ms-request-server-encrypted": "true",
         "x-ms-version": "2019-12-12"
->>>>>>> 32e373e2
-      },
-      "ResponseBody": []
-    },
-    {
-<<<<<<< HEAD
-      "RequestUri": "https://seanstagetest.blob.core.windows.net/test-container-0d801395-9a1b-3653-a1c1-d252b8fbc316/test-blob-0e01a694-80e7-9276-47b9-98da1d9877b8",
-      "RequestMethod": "HEAD",
-      "RequestHeaders": {
-        "Authorization": "Sanitized",
-        "traceparent": "00-13dbb525ebd90c41902f4af1773cca33-21ea5ffedd024344-00",
-        "User-Agent": [
-          "azsdk-net-Storage.Blobs/12.4.0-dev.20200305.1",
-          "(.NET Core 4.6.28325.01; Microsoft Windows 10.0.18363 )"
-        ],
-        "x-ms-client-request-id": "754068c3-6187-a420-b9ab-a60b0335a3da",
-        "x-ms-date": "Thu, 05 Mar 2020 20:55:02 GMT",
-        "x-ms-return-client-request-id": "true",
-        "x-ms-version": "2019-10-10"
-=======
+      },
+      "ResponseBody": []
+    },
+    {
       "RequestUri": "https://seanmcccanary.blob.core.windows.net/test-container-0d801395-9a1b-3653-a1c1-d252b8fbc316/test-blob-0e01a694-80e7-9276-47b9-98da1d9877b8",
       "RequestMethod": "HEAD",
       "RequestHeaders": {
@@ -901,7 +494,6 @@
         "x-ms-date": "Thu, 02 Apr 2020 23:41:25 GMT",
         "x-ms-return-client-request-id": "true",
         "x-ms-version": "2019-12-12"
->>>>>>> 32e373e2
       },
       "RequestBody": null,
       "StatusCode": 200,
@@ -910,15 +502,9 @@
         "Content-Length": "1024",
         "Content-MD5": "aaUJsHG41lb4CnmOpPS\u002BRw==",
         "Content-Type": "application/octet-stream",
-<<<<<<< HEAD
-        "Date": "Thu, 05 Mar 2020 20:55:02 GMT",
-        "ETag": "\u00220x8D7C14779C225F6\u0022",
-        "Last-Modified": "Thu, 05 Mar 2020 20:55:02 GMT",
-=======
         "Date": "Thu, 02 Apr 2020 23:41:24 GMT",
         "ETag": "\u00220x8D7D75F5B4EBF38\u0022",
         "Last-Modified": "Thu, 02 Apr 2020 23:41:24 GMT",
->>>>>>> 32e373e2
         "Server": [
           "Windows-Azure-Blob/1.0",
           "Microsoft-HTTPAPI/2.0"
@@ -927,39 +513,16 @@
         "x-ms-access-tier-inferred": "true",
         "x-ms-blob-type": "BlockBlob",
         "x-ms-client-request-id": "754068c3-6187-a420-b9ab-a60b0335a3da",
-<<<<<<< HEAD
-        "x-ms-creation-time": "Thu, 05 Mar 2020 20:55:02 GMT",
-        "x-ms-lease-state": "available",
-        "x-ms-lease-status": "unlocked",
-        "x-ms-request-id": "c8d6c221-701e-000c-2730-f30533000000",
-        "x-ms-server-encrypted": "true",
-        "x-ms-version": "2019-10-10"
-=======
         "x-ms-creation-time": "Thu, 02 Apr 2020 23:41:24 GMT",
         "x-ms-lease-state": "available",
         "x-ms-lease-status": "unlocked",
         "x-ms-request-id": "a5f5c5a6-d01e-0015-6948-095a13000000",
         "x-ms-server-encrypted": "true",
         "x-ms-version": "2019-12-12"
->>>>>>> 32e373e2
-      },
-      "ResponseBody": []
-    },
-    {
-<<<<<<< HEAD
-      "RequestUri": "https://seanstagetest.blob.core.windows.net/test-container-0d801395-9a1b-3653-a1c1-d252b8fbc316/test-blob-0e01a694-80e7-9276-47b9-98da1d9877b8?comp=lease",
-      "RequestMethod": "PUT",
-      "RequestHeaders": {
-        "Authorization": "Sanitized",
-        "If-Match": "\u00220x8D7C14779C225F6\u0022",
-        "traceparent": "00-655f423540a80a48abcb7b852d6be43f-2bfd47ac1af6914d-00",
-        "User-Agent": [
-          "azsdk-net-Storage.Blobs/12.4.0-dev.20200305.1",
-          "(.NET Core 4.6.28325.01; Microsoft Windows 10.0.18363 )"
-        ],
-        "x-ms-client-request-id": "f3195926-96c0-96a5-3a5c-0af4b29bf062",
-        "x-ms-date": "Thu, 05 Mar 2020 20:55:02 GMT",
-=======
+      },
+      "ResponseBody": []
+    },
+    {
       "RequestUri": "https://seanmcccanary.blob.core.windows.net/test-container-0d801395-9a1b-3653-a1c1-d252b8fbc316/test-blob-0e01a694-80e7-9276-47b9-98da1d9877b8?comp=lease",
       "RequestMethod": "PUT",
       "RequestHeaders": {
@@ -972,62 +535,31 @@
         ],
         "x-ms-client-request-id": "f3195926-96c0-96a5-3a5c-0af4b29bf062",
         "x-ms-date": "Thu, 02 Apr 2020 23:41:26 GMT",
->>>>>>> 32e373e2
         "x-ms-lease-action": "acquire",
         "x-ms-lease-duration": "15",
         "x-ms-proposed-lease-id": "b9063c5b-e2e1-df46-e9c3-cadc5b000b2d",
         "x-ms-return-client-request-id": "true",
-<<<<<<< HEAD
-        "x-ms-version": "2019-10-10"
-=======
-        "x-ms-version": "2019-12-12"
->>>>>>> 32e373e2
-      },
-      "RequestBody": null,
-      "StatusCode": 201,
-      "ResponseHeaders": {
-        "Content-Length": "0",
-<<<<<<< HEAD
-        "Date": "Thu, 05 Mar 2020 20:55:02 GMT",
-        "ETag": "\u00220x8D7C14779C225F6\u0022",
-        "Last-Modified": "Thu, 05 Mar 2020 20:55:02 GMT",
-=======
+        "x-ms-version": "2019-12-12"
+      },
+      "RequestBody": null,
+      "StatusCode": 201,
+      "ResponseHeaders": {
+        "Content-Length": "0",
         "Date": "Thu, 02 Apr 2020 23:41:24 GMT",
         "ETag": "\u00220x8D7D75F5B4EBF38\u0022",
         "Last-Modified": "Thu, 02 Apr 2020 23:41:24 GMT",
->>>>>>> 32e373e2
         "Server": [
           "Windows-Azure-Blob/1.0",
           "Microsoft-HTTPAPI/2.0"
         ],
         "x-ms-client-request-id": "f3195926-96c0-96a5-3a5c-0af4b29bf062",
         "x-ms-lease-id": "b9063c5b-e2e1-df46-e9c3-cadc5b000b2d",
-<<<<<<< HEAD
-        "x-ms-request-id": "c8d6c222-701e-000c-2830-f30533000000",
-        "x-ms-version": "2019-10-10"
-=======
         "x-ms-request-id": "a5f5c5ad-d01e-0015-6e48-095a13000000",
         "x-ms-version": "2019-12-12"
->>>>>>> 32e373e2
-      },
-      "ResponseBody": []
-    },
-    {
-<<<<<<< HEAD
-      "RequestUri": "https://seanstagetest.blob.core.windows.net/test-container-0d801395-9a1b-3653-a1c1-d252b8fbc316?restype=container",
-      "RequestMethod": "DELETE",
-      "RequestHeaders": {
-        "Authorization": "Sanitized",
-        "traceparent": "00-954dceb1d7db32459d058e4e5e5c5bbb-dd2bff2283eda446-00",
-        "User-Agent": [
-          "azsdk-net-Storage.Blobs/12.4.0-dev.20200305.1",
-          "(.NET Core 4.6.28325.01; Microsoft Windows 10.0.18363 )"
-        ],
-        "x-ms-client-request-id": "aae52fb6-af1c-fb1a-ddcb-adfd22e651fa",
-        "x-ms-date": "Thu, 05 Mar 2020 20:55:02 GMT",
-        "x-ms-return-client-request-id": "true",
-        "x-ms-version": "2019-10-10"
-=======
+      },
+      "ResponseBody": []
+    },
+    {
       "RequestUri": "https://seanmcccanary.blob.core.windows.net/test-container-0d801395-9a1b-3653-a1c1-d252b8fbc316?restype=container",
       "RequestMethod": "DELETE",
       "RequestHeaders": {
@@ -1041,49 +573,23 @@
         "x-ms-date": "Thu, 02 Apr 2020 23:41:26 GMT",
         "x-ms-return-client-request-id": "true",
         "x-ms-version": "2019-12-12"
->>>>>>> 32e373e2
       },
       "RequestBody": null,
       "StatusCode": 202,
       "ResponseHeaders": {
         "Content-Length": "0",
-<<<<<<< HEAD
-        "Date": "Thu, 05 Mar 2020 20:55:02 GMT",
-=======
         "Date": "Thu, 02 Apr 2020 23:41:24 GMT",
->>>>>>> 32e373e2
         "Server": [
           "Windows-Azure-Blob/1.0",
           "Microsoft-HTTPAPI/2.0"
         ],
         "x-ms-client-request-id": "aae52fb6-af1c-fb1a-ddcb-adfd22e651fa",
-<<<<<<< HEAD
-        "x-ms-request-id": "c8d6c223-701e-000c-2930-f30533000000",
-        "x-ms-version": "2019-10-10"
-=======
         "x-ms-request-id": "a5f5c5af-d01e-0015-7048-095a13000000",
         "x-ms-version": "2019-12-12"
->>>>>>> 32e373e2
-      },
-      "ResponseBody": []
-    },
-    {
-<<<<<<< HEAD
-      "RequestUri": "https://seanstagetest.blob.core.windows.net/test-container-707dbf22-8cee-7166-4183-6583b62f5677?restype=container",
-      "RequestMethod": "PUT",
-      "RequestHeaders": {
-        "Authorization": "Sanitized",
-        "traceparent": "00-86d5a6107614f54b888e476c3a44d652-81ebb157bfa6f84b-00",
-        "User-Agent": [
-          "azsdk-net-Storage.Blobs/12.4.0-dev.20200305.1",
-          "(.NET Core 4.6.28325.01; Microsoft Windows 10.0.18363 )"
-        ],
-        "x-ms-blob-public-access": "container",
-        "x-ms-client-request-id": "8052e5ec-7745-2af8-c873-6898499644ad",
-        "x-ms-date": "Thu, 05 Mar 2020 20:55:03 GMT",
-        "x-ms-return-client-request-id": "true",
-        "x-ms-version": "2019-10-10"
-=======
+      },
+      "ResponseBody": []
+    },
+    {
       "RequestUri": "https://seanmcccanary.blob.core.windows.net/test-container-707dbf22-8cee-7166-4183-6583b62f5677?restype=container",
       "RequestMethod": "PUT",
       "RequestHeaders": {
@@ -1098,58 +604,30 @@
         "x-ms-date": "Thu, 02 Apr 2020 23:41:26 GMT",
         "x-ms-return-client-request-id": "true",
         "x-ms-version": "2019-12-12"
->>>>>>> 32e373e2
-      },
-      "RequestBody": null,
-      "StatusCode": 201,
-      "ResponseHeaders": {
-        "Content-Length": "0",
-<<<<<<< HEAD
-        "Date": "Thu, 05 Mar 2020 20:55:02 GMT",
-        "ETag": "\u00220x8D7C1477A1C9B4D\u0022",
-        "Last-Modified": "Thu, 05 Mar 2020 20:55:03 GMT",
-=======
+      },
+      "RequestBody": null,
+      "StatusCode": 201,
+      "ResponseHeaders": {
+        "Content-Length": "0",
         "Date": "Thu, 02 Apr 2020 23:41:24 GMT",
         "ETag": "\u00220x8D7D75F5BA7052D\u0022",
         "Last-Modified": "Thu, 02 Apr 2020 23:41:25 GMT",
->>>>>>> 32e373e2
         "Server": [
           "Windows-Azure-Blob/1.0",
           "Microsoft-HTTPAPI/2.0"
         ],
         "x-ms-client-request-id": "8052e5ec-7745-2af8-c873-6898499644ad",
-<<<<<<< HEAD
-        "x-ms-request-id": "66c40a39-601e-0000-7d30-f3923b000000",
-        "x-ms-version": "2019-10-10"
-=======
         "x-ms-request-id": "d8ab30da-801e-0018-1f48-0992c7000000",
         "x-ms-version": "2019-12-12"
->>>>>>> 32e373e2
-      },
-      "ResponseBody": []
-    },
-    {
-<<<<<<< HEAD
-      "RequestUri": "https://seanstagetest.blob.core.windows.net/test-container-707dbf22-8cee-7166-4183-6583b62f5677/test-blob-ff893675-cea9-dc44-794c-3e0701216a28",
-=======
+      },
+      "ResponseBody": []
+    },
+    {
       "RequestUri": "https://seanmcccanary.blob.core.windows.net/test-container-707dbf22-8cee-7166-4183-6583b62f5677/test-blob-ff893675-cea9-dc44-794c-3e0701216a28",
->>>>>>> 32e373e2
       "RequestMethod": "PUT",
       "RequestHeaders": {
         "Authorization": "Sanitized",
         "Content-Length": "1024",
-<<<<<<< HEAD
-        "traceparent": "00-9c5bbc9f175d2b43807559c1594a0ac6-eda43a8603752c4a-00",
-        "User-Agent": [
-          "azsdk-net-Storage.Blobs/12.4.0-dev.20200305.1",
-          "(.NET Core 4.6.28325.01; Microsoft Windows 10.0.18363 )"
-        ],
-        "x-ms-blob-type": "BlockBlob",
-        "x-ms-client-request-id": "07c3af17-89bb-3c1f-7c0c-fecc6ffa8e8c",
-        "x-ms-date": "Thu, 05 Mar 2020 20:55:03 GMT",
-        "x-ms-return-client-request-id": "true",
-        "x-ms-version": "2019-10-10"
-=======
         "traceparent": "00-0174b651373de34987e8d543aac564ba-e48dcb60d08b164d-00",
         "User-Agent": [
           "azsdk-net-Storage.Blobs/12.5.0-dev.20200402.1",
@@ -1160,59 +638,33 @@
         "x-ms-date": "Thu, 02 Apr 2020 23:41:26 GMT",
         "x-ms-return-client-request-id": "true",
         "x-ms-version": "2019-12-12"
->>>>>>> 32e373e2
       },
       "RequestBody": "D76X0d3VMvwqErpC3a3nm6Lez9CQdP4eoHYH\u002BTnxKaYJQIiL/3PPnwSM1ZYTAf7MZKNkI1KZl5u/eTBmzjjDOOkUOZ0kW5suDi/MBJ9oCp94OpSVjAZUb6jtzIZDadHLyZys/8hgpwkHNhQizJP8V26R7pOkLazjv8n0N44V66ReAToDvAvWF5KKjlbxMqIV8HUXsns9JpzvyD/\u002Ba3B68ktvw8tY\u002BZpjutYAGZ9W8o0m30YZ/TgpINqeE/PL2KshD5sLgW7XvPfatPikPQz8mday14wqYfUSRqLwuuWnl\u002BIq3goDSnAeTyJOP0hAhOPNoXkdGQAf966m\u002BDvM5gIRMh0Vel4C\u002BU5lk4hp2yGs0cG\u002BIxhrin3hCudbXVI1UmggPAwrKgqFyqgrt4V4thuM\u002BSZ6DcPppqifNG92p5v8MEEfSJ8Vgae2OVhwQNL4aFTMzmQrukWlNpZji/aaDiMMLodEWW18d3d/xNNqeWXVp8sbqtk30XX7eRIIsfWxGyo1YxFLsw/mT1fsq/ZxO70wjuQqf2RJ1F0RSeBac8WBzqipNBVTifO8NFqBSiV/ij1V1yMQhpvG64\u002B0OmoujNySat1Oxwen3ATwbksJyIo3kr6iBZuhcEcM40iGn0\u002BJjah\u002B7\u002BBIMMI2rfseIBhQvCMFfKerjIZA8PmVQeS\u002BIT21Z\u002BCji9ip72H8bFigglAvvCckgSKn3QEhPf/msu/ed4y9abg3rTFLW41Grx8uoG2oZoW9maAaDYnfgU3YwzxyHfXL4hmY9w/12SWVYC7i852RPUxqId3so1svWCvjcpdQ1JEpYr1UEG52x8B6hKxb/Y6wRoXvB/wX3z\u002B9aJ/jEWaORYycuJDgPSze9FkccR\u002Bv1FqdMysRYMyVEYN9l6jOkrZZ7D8gvkT9zwlZEROj\u002B20gDpRERt06fOS/B6YNYqaED2GjwoXfjhUVn2QiuE\u002B48RYVXYkTikzYH3BaYbee721j1AKx/zjoQH9/LqZ5GMOVBhWQ\u002BAQdcIUVyqMVhS1ed7D2v\u002BNMBvLeLR0JlFulXwasxFqhDvdoRWN8nDSU0rpSILf2glnfSP8jscvnE9wpb2udaMDSvGm4jnl/0Gq9SlpitnOkr9yszXxaflwsgDGHUyzJ9mn6f2NNPfTgX3iVZWdwhVxohb\u002BP8JtEeD4NjA1H\u002BHw99FPxZzcQVnLnzG0DxRj1vPvVHs1tOQXNtgckQLHmmWb7V3ETfh0lWC5NpyQuQLImF88Sctqv0LpOI7Ew6xbAATMGCG2m4j3dr8afH5Lhn3VU/ijh1CaMTIe2xFpr9G0XjabxJzhEgDWSNMITELAobYQ83O3t3iwMebzm7x3icbpYh5Hr8Hc9D33zT59keA==",
       "StatusCode": 201,
       "ResponseHeaders": {
         "Content-Length": "0",
         "Content-MD5": "N0wwnYAdntbd71NeutxGlw==",
-<<<<<<< HEAD
-        "Date": "Thu, 05 Mar 2020 20:55:02 GMT",
-        "ETag": "\u00220x8D7C1477A294B14\u0022",
-        "Last-Modified": "Thu, 05 Mar 2020 20:55:03 GMT",
-=======
         "Date": "Thu, 02 Apr 2020 23:41:24 GMT",
         "ETag": "\u00220x8D7D75F5BB44A50\u0022",
         "Last-Modified": "Thu, 02 Apr 2020 23:41:25 GMT",
->>>>>>> 32e373e2
         "Server": [
           "Windows-Azure-Blob/1.0",
           "Microsoft-HTTPAPI/2.0"
         ],
         "x-ms-client-request-id": "07c3af17-89bb-3c1f-7c0c-fecc6ffa8e8c",
         "x-ms-content-crc64": "FyBdpI/ZWGk=",
-<<<<<<< HEAD
-        "x-ms-request-id": "66c40a3f-601e-0000-0130-f3923b000000",
-        "x-ms-request-server-encrypted": "true",
-        "x-ms-version": "2019-10-10"
-=======
         "x-ms-request-id": "d8ab30de-801e-0018-2148-0992c7000000",
         "x-ms-request-server-encrypted": "true",
         "x-ms-version": "2019-12-12"
->>>>>>> 32e373e2
-      },
-      "ResponseBody": []
-    },
-    {
-<<<<<<< HEAD
-      "RequestUri": "https://seanstagetest.blob.core.windows.net/test-container-707dbf22-8cee-7166-4183-6583b62f5677/test-blob-ff893675-cea9-dc44-794c-3e0701216a28?comp=lease",
-=======
+      },
+      "ResponseBody": []
+    },
+    {
       "RequestUri": "https://seanmcccanary.blob.core.windows.net/test-container-707dbf22-8cee-7166-4183-6583b62f5677/test-blob-ff893675-cea9-dc44-794c-3e0701216a28?comp=lease",
->>>>>>> 32e373e2
       "RequestMethod": "PUT",
       "RequestHeaders": {
         "Authorization": "Sanitized",
         "If-None-Match": "\u0022garbage\u0022",
-<<<<<<< HEAD
-        "traceparent": "00-99ea0797692e424683b657386d769ba3-a95725867776c542-00",
-        "User-Agent": [
-          "azsdk-net-Storage.Blobs/12.4.0-dev.20200305.1",
-          "(.NET Core 4.6.28325.01; Microsoft Windows 10.0.18363 )"
-        ],
-        "x-ms-client-request-id": "ad3bed20-4dfb-522e-a380-66e22c3cca71",
-        "x-ms-date": "Thu, 05 Mar 2020 20:55:03 GMT",
-=======
         "traceparent": "00-7bd5cf9954ac544ebcf0548c8a8f7bfd-b419978af2e14b4a-00",
         "User-Agent": [
           "azsdk-net-Storage.Blobs/12.5.0-dev.20200402.1",
@@ -1220,62 +672,31 @@
         ],
         "x-ms-client-request-id": "ad3bed20-4dfb-522e-a380-66e22c3cca71",
         "x-ms-date": "Thu, 02 Apr 2020 23:41:26 GMT",
->>>>>>> 32e373e2
         "x-ms-lease-action": "acquire",
         "x-ms-lease-duration": "15",
         "x-ms-proposed-lease-id": "108000a8-c561-420c-a1d9-5de2710bc9c1",
         "x-ms-return-client-request-id": "true",
-<<<<<<< HEAD
-        "x-ms-version": "2019-10-10"
-=======
-        "x-ms-version": "2019-12-12"
->>>>>>> 32e373e2
-      },
-      "RequestBody": null,
-      "StatusCode": 201,
-      "ResponseHeaders": {
-        "Content-Length": "0",
-<<<<<<< HEAD
-        "Date": "Thu, 05 Mar 2020 20:55:02 GMT",
-        "ETag": "\u00220x8D7C1477A294B14\u0022",
-        "Last-Modified": "Thu, 05 Mar 2020 20:55:03 GMT",
-=======
+        "x-ms-version": "2019-12-12"
+      },
+      "RequestBody": null,
+      "StatusCode": 201,
+      "ResponseHeaders": {
+        "Content-Length": "0",
         "Date": "Thu, 02 Apr 2020 23:41:25 GMT",
         "ETag": "\u00220x8D7D75F5BB44A50\u0022",
         "Last-Modified": "Thu, 02 Apr 2020 23:41:25 GMT",
->>>>>>> 32e373e2
         "Server": [
           "Windows-Azure-Blob/1.0",
           "Microsoft-HTTPAPI/2.0"
         ],
         "x-ms-client-request-id": "ad3bed20-4dfb-522e-a380-66e22c3cca71",
         "x-ms-lease-id": "108000a8-c561-420c-a1d9-5de2710bc9c1",
-<<<<<<< HEAD
-        "x-ms-request-id": "66c40a42-601e-0000-0430-f3923b000000",
-        "x-ms-version": "2019-10-10"
-=======
         "x-ms-request-id": "d8ab30e3-801e-0018-2448-0992c7000000",
         "x-ms-version": "2019-12-12"
->>>>>>> 32e373e2
-      },
-      "ResponseBody": []
-    },
-    {
-<<<<<<< HEAD
-      "RequestUri": "https://seanstagetest.blob.core.windows.net/test-container-707dbf22-8cee-7166-4183-6583b62f5677?restype=container",
-      "RequestMethod": "DELETE",
-      "RequestHeaders": {
-        "Authorization": "Sanitized",
-        "traceparent": "00-73b32f661e25c84e8b42071213b8142a-8b50d5634f710841-00",
-        "User-Agent": [
-          "azsdk-net-Storage.Blobs/12.4.0-dev.20200305.1",
-          "(.NET Core 4.6.28325.01; Microsoft Windows 10.0.18363 )"
-        ],
-        "x-ms-client-request-id": "84c22dc8-1ccf-63c6-be89-fc5bf6db867b",
-        "x-ms-date": "Thu, 05 Mar 2020 20:55:03 GMT",
-        "x-ms-return-client-request-id": "true",
-        "x-ms-version": "2019-10-10"
-=======
+      },
+      "ResponseBody": []
+    },
+    {
       "RequestUri": "https://seanmcccanary.blob.core.windows.net/test-container-707dbf22-8cee-7166-4183-6583b62f5677?restype=container",
       "RequestMethod": "DELETE",
       "RequestHeaders": {
@@ -1289,42 +710,26 @@
         "x-ms-date": "Thu, 02 Apr 2020 23:41:26 GMT",
         "x-ms-return-client-request-id": "true",
         "x-ms-version": "2019-12-12"
->>>>>>> 32e373e2
       },
       "RequestBody": null,
       "StatusCode": 202,
       "ResponseHeaders": {
         "Content-Length": "0",
-<<<<<<< HEAD
-        "Date": "Thu, 05 Mar 2020 20:55:02 GMT",
-=======
         "Date": "Thu, 02 Apr 2020 23:41:25 GMT",
->>>>>>> 32e373e2
         "Server": [
           "Windows-Azure-Blob/1.0",
           "Microsoft-HTTPAPI/2.0"
         ],
         "x-ms-client-request-id": "84c22dc8-1ccf-63c6-be89-fc5bf6db867b",
-<<<<<<< HEAD
-        "x-ms-request-id": "66c40a47-601e-0000-0730-f3923b000000",
-        "x-ms-version": "2019-10-10"
-=======
         "x-ms-request-id": "d8ab30e4-801e-0018-2548-0992c7000000",
         "x-ms-version": "2019-12-12"
->>>>>>> 32e373e2
       },
       "ResponseBody": []
     }
   ],
   "Variables": {
-<<<<<<< HEAD
-    "DateTimeOffsetNow": "2020-03-05T12:55:00.6251388-08:00",
-    "RandomSeed": "454931782",
-    "Storage_TestConfigDefault": "ProductionTenant\nseanstagetest\nU2FuaXRpemVk\nhttps://seanstagetest.blob.core.windows.net\nhttp://seanstagetest.file.core.windows.net\nhttp://seanstagetest.queue.core.windows.net\nhttp://seanstagetest.table.core.windows.net\n\n\n\n\nhttp://seanstagetest-secondary.blob.core.windows.net\nhttp://seanstagetest-secondary.file.core.windows.net\nhttp://seanstagetest-secondary.queue.core.windows.net\nhttp://seanstagetest-secondary.table.core.windows.net\n\nSanitized\n\n\nCloud\nBlobEndpoint=https://seanstagetest.blob.core.windows.net/;QueueEndpoint=http://seanstagetest.queue.core.windows.net/;FileEndpoint=http://seanstagetest.file.core.windows.net/;BlobSecondaryEndpoint=http://seanstagetest-secondary.blob.core.windows.net/;QueueSecondaryEndpoint=http://seanstagetest-secondary.queue.core.windows.net/;FileSecondaryEndpoint=http://seanstagetest-secondary.file.core.windows.net/;AccountName=seanstagetest;AccountKey=Sanitized\nseanscope1"
-=======
     "DateTimeOffsetNow": "2020-04-02T16:41:23.7747942-07:00",
     "RandomSeed": "454931782",
     "Storage_TestConfigDefault": "ProductionTenant\nseanmcccanary\nU2FuaXRpemVk\nhttps://seanmcccanary.blob.core.windows.net\nhttps://seanmcccanary.file.core.windows.net\nhttps://seanmcccanary.queue.core.windows.net\nhttps://seanmcccanary.table.core.windows.net\n\n\n\n\nhttps://seanmcccanary-secondary.blob.core.windows.net\nhttps://seanmcccanary-secondary.file.core.windows.net\nhttps://seanmcccanary-secondary.queue.core.windows.net\nhttps://seanmcccanary-secondary.table.core.windows.net\n\nSanitized\n\n\nCloud\nBlobEndpoint=https://seanmcccanary.blob.core.windows.net/;QueueEndpoint=https://seanmcccanary.queue.core.windows.net/;FileEndpoint=https://seanmcccanary.file.core.windows.net/;BlobSecondaryEndpoint=https://seanmcccanary-secondary.blob.core.windows.net/;QueueSecondaryEndpoint=https://seanmcccanary-secondary.queue.core.windows.net/;FileSecondaryEndpoint=https://seanmcccanary-secondary.file.core.windows.net/;AccountName=seanmcccanary;AccountKey=Sanitized\nseanscope1"
->>>>>>> 32e373e2
   }
 }