{
  "Entries": [
    {
      "RequestUri": "https://seanmcccanary.blob.core.windows.net/test-container-30ace319-96a5-12b4-40ae-198731dfdbbc?restype=container",
      "RequestMethod": "PUT",
      "RequestHeaders": {
        "Authorization": "Sanitized",
        "traceparent": "00-60533b886675d141bf890e8d4cf25576-a4e8c8600fdec04f-00",
        "User-Agent": [
          "azsdk-net-Storage.Blobs/12.5.0-dev.20200402.1",
          "(.NET Core 4.6.28325.01; Microsoft Windows 10.0.18362 )"
        ],
        "x-ms-blob-public-access": "container",
        "x-ms-client-request-id": "5d6ef090-b9b3-1cc2-4fec-4a7422bdaa20",
        "x-ms-date": "Thu, 02 Apr 2020 23:42:02 GMT",
        "x-ms-return-client-request-id": "true",
        "x-ms-version": "2019-12-12"
      },
      "RequestBody": null,
      "StatusCode": 201,
      "ResponseHeaders": {
        "Content-Length": "0",
        "Date": "Thu, 02 Apr 2020 23:42:01 GMT",
        "ETag": "\u00220x8D7D75F712E3C49\u0022",
        "Last-Modified": "Thu, 02 Apr 2020 23:42:01 GMT",
        "Server": [
          "Windows-Azure-Blob/1.0",
          "Microsoft-HTTPAPI/2.0"
        ],
        "x-ms-client-request-id": "5d6ef090-b9b3-1cc2-4fec-4a7422bdaa20",
<<<<<<< HEAD
        "x-ms-request-id": "6ca00c6e-901e-0014-5530-f3da54000000",
=======
        "x-ms-request-id": "159c5a94-b01e-0085-4b48-09607d000000",
>>>>>>> 8d420312
        "x-ms-version": "2019-12-12"
      },
      "ResponseBody": []
    },
    {
      "RequestUri": "https://seanmcccanary.blob.core.windows.net/test-container-30ace319-96a5-12b4-40ae-198731dfdbbc/test-blob-48258f9a-f2be-876e-0d06-a82d96964ef7",
      "RequestMethod": "PUT",
      "RequestHeaders": {
        "Authorization": "Sanitized",
        "Content-Length": "1024",
        "traceparent": "00-8b03c62d98625a47bcaf0fb25707048a-7208c8b88257be45-00",
        "User-Agent": [
          "azsdk-net-Storage.Blobs/12.5.0-dev.20200402.1",
          "(.NET Core 4.6.28325.01; Microsoft Windows 10.0.18362 )"
        ],
        "x-ms-blob-type": "BlockBlob",
        "x-ms-client-request-id": "6798ed6c-0dfd-e052-a7a0-cacb789d8d5a",
        "x-ms-date": "Thu, 02 Apr 2020 23:42:02 GMT",
        "x-ms-return-client-request-id": "true",
        "x-ms-version": "2019-12-12"
      },
      "RequestBody": "yL32QHF9CfZ8w6J\u002BR2GDys3fgzUjnZ2eguZQrRCVhbmdU6xlxmquHYYvy/pP8D\u002Brg91ftxIY0yogV72KLVvl5z7p4PS1HQRjMGav9NGiTpGmpCozNc2mhX\u002BBRW6sJO8qSeS8ZhBK9mXZ/Iesad9ZfQgs44gxsrFwQlt1M9iVtgx2hKvs5uiBXK7FWTlG\u002BhufKMhlgEBn\u002BZYzTCS01cKMQ0V6NeQ0bJYgqofZa1h3KUg/1QsQLzXLDosUuJrEzIbsORXzy8Q2a7wxRda4jo09vCLcdf\u002B2exQPridZH7P8XN0B7TJCg12DCWpP3\u002BpfE4D91vx351eGNb0B4x2d3EsINOj4t6Bb\u002BzjEWGyVZ5wpsJumXEm2hXSGerd1QaBA5iweRqoCZlvfotvEso/r8c0h2DOB9oACUa9zcj3p5bqYhHE/dyDxJ0lAxrpt8tLkmonpU2hsv\u002B\u002BsG/X7jvQe9rwhKy4dq3mtMLHqQTDFlF7cj9e0/5FRK8SCk1sr9ZlVIs/9TMakxu8PPCO3gn6\u002B5oaWH/8cafcq0ABpmxcdgToXlB9gyEiXOMjopMJtmahGw63VldaaOLjY03zGOyvX8rvpn\u002B1eXh4\u002B/uc2M8U1vDZXIthqSOtkfVxniPTM0f2cEbEHhPq652WPlpfvYwXyoxZGbhhSbKrPhCGR99UpcizpmSITLTc7nDpz27FUdRpXdOXehWLkSqQHN//YKfCQZiRqBcni3nXeCtLd35H4ew8GOoPvSuzKBU99C/Y4YnNK43SN6W9RdJVw/3uQBmoSD7zv0e9soBs3oAB5ZdJ\u002Bpqdfk/wdapGgtcbtfktxOv7ka/w6SJCD3UJZVUlv2A/C8VjTMHNu9aQrTxwofyHPxmUBlPnWRF4X27W5wxVHMN23KozzngmLdnZYDvh0W14giY/kbkMV7K36vFW9tTGP5B8/cVSU3Chcdh6DfTVlo4BXmDqGY8KZoT3f\u002BOKzzcFEySrZNOkJi6xmh/glkW53lBjVZhz2CIBdpc8XteNGqKhdPrQLjG6WTQ2NH9vKdBDOaGTJ3mekTsCpfI4Z8tbIIN9Px1K6bAeqPhkPaOmlkzG/SE1/fcpBuPD0YRDffVo2xf/8eqy9FPxcHp9NleXWBOldWaqJSaMUDg9ixQr3ysG\u002B2KPqqRiEAjNRIl4q8yILHV0mgiOwrXtb52ydW07xZVTejr1B7FrQ2Fd2OCdE6hrsVqit0UedDioojsKs56fkX70KS2RlyjECVarLOXVTF/xRsQSmRJQMQICSGV2YJPGwkthqOp61hox2qnud0dW11HfFWjWiPRsp/Qvk07HTajG4G6ad6dxdnCt4MJkYbm6q3ETm0sm7DVS8QTyT0LLboj9J5A==",
      "StatusCode": 201,
      "ResponseHeaders": {
        "Content-Length": "0",
        "Content-MD5": "JMYvj6ZK5p/Az/rxw7Jfmw==",
        "Date": "Thu, 02 Apr 2020 23:42:01 GMT",
        "ETag": "\u00220x8D7D75F713B6A1B\u0022",
        "Last-Modified": "Thu, 02 Apr 2020 23:42:01 GMT",
        "Server": [
          "Windows-Azure-Blob/1.0",
          "Microsoft-HTTPAPI/2.0"
        ],
        "x-ms-client-request-id": "6798ed6c-0dfd-e052-a7a0-cacb789d8d5a",
        "x-ms-content-crc64": "XA8hO0dneWQ=",
        "x-ms-request-id": "159c5a9f-b01e-0085-5148-09607d000000",
        "x-ms-request-server-encrypted": "true",
        "x-ms-version": "2019-12-12"
      },
      "ResponseBody": []
    },
    {
      "RequestUri": "https://seanmcccanary.blob.core.windows.net/test-container-30ace319-96a5-12b4-40ae-198731dfdbbc/test-blob-48258f9a-f2be-876e-0d06-a82d96964ef7?comp=snapshot",
      "RequestMethod": "PUT",
      "RequestHeaders": {
        "Authorization": "Sanitized",
        "traceparent": "00-3eb206654876f04badccda54a8e65397-f46a647e1b662440-00",
        "User-Agent": [
          "azsdk-net-Storage.Blobs/12.5.0-dev.20200402.1",
          "(.NET Core 4.6.28325.01; Microsoft Windows 10.0.18362 )"
        ],
        "x-ms-client-request-id": "b56ebb96-e1a6-a9e7-dc38-43fa9df3928c",
        "x-ms-date": "Thu, 02 Apr 2020 23:42:02 GMT",
        "x-ms-return-client-request-id": "true",
        "x-ms-version": "2019-12-12"
      },
      "RequestBody": null,
      "StatusCode": 201,
      "ResponseHeaders": {
        "Content-Length": "0",
        "Date": "Thu, 02 Apr 2020 23:42:01 GMT",
        "ETag": "\u00220x8D7D75F713B6A1B\u0022",
        "Last-Modified": "Thu, 02 Apr 2020 23:42:01 GMT",
        "Server": [
          "Windows-Azure-Blob/1.0",
          "Microsoft-HTTPAPI/2.0"
        ],
        "x-ms-client-request-id": "b56ebb96-e1a6-a9e7-dc38-43fa9df3928c",
        "x-ms-request-id": "159c5aa0-b01e-0085-5248-09607d000000",
        "x-ms-request-server-encrypted": "false",
<<<<<<< HEAD
        "x-ms-snapshot": "2020-03-05T20:55:40.7167880Z",
=======
        "x-ms-snapshot": "2020-04-02T23:42:01.8629279Z",
>>>>>>> 8d420312
        "x-ms-version": "2019-12-12"
      },
      "ResponseBody": []
    },
    {
      "RequestUri": "https://seanmcccanary.blob.core.windows.net/test-container-30ace319-96a5-12b4-40ae-198731dfdbbc/test-blob-48258f9a-f2be-876e-0d06-a82d96964ef7",
      "RequestMethod": "DELETE",
      "RequestHeaders": {
        "Authorization": "Sanitized",
        "traceparent": "00-74530057ef559d44affe91e372fabf6f-3148817248424843-00",
        "User-Agent": [
          "azsdk-net-Storage.Blobs/12.5.0-dev.20200402.1",
          "(.NET Core 4.6.28325.01; Microsoft Windows 10.0.18362 )"
        ],
        "x-ms-client-request-id": "bc34d3f2-d82e-edb3-a10e-9f8b1551cc18",
        "x-ms-date": "Thu, 02 Apr 2020 23:42:02 GMT",
        "x-ms-delete-snapshots": "only",
        "x-ms-return-client-request-id": "true",
        "x-ms-version": "2019-12-12"
      },
      "RequestBody": null,
      "StatusCode": 202,
      "ResponseHeaders": {
        "Content-Length": "0",
        "Date": "Thu, 02 Apr 2020 23:42:01 GMT",
        "Server": [
          "Windows-Azure-Blob/1.0",
          "Microsoft-HTTPAPI/2.0"
        ],
        "x-ms-client-request-id": "bc34d3f2-d82e-edb3-a10e-9f8b1551cc18",
        "x-ms-delete-type-permanent": "true",
<<<<<<< HEAD
        "x-ms-request-id": "6ca00c78-901e-0014-5c30-f3da54000000",
=======
        "x-ms-request-id": "159c5aa3-b01e-0085-5548-09607d000000",
>>>>>>> 8d420312
        "x-ms-version": "2019-12-12"
      },
      "ResponseBody": []
    },
    {
      "RequestUri": "https://seanmcccanary.blob.core.windows.net/test-container-30ace319-96a5-12b4-40ae-198731dfdbbc/test-blob-48258f9a-f2be-876e-0d06-a82d96964ef7",
      "RequestMethod": "HEAD",
      "RequestHeaders": {
        "Authorization": "Sanitized",
        "traceparent": "00-662b7440fb885c45a10d48b85422bf0f-be921b63e343a341-00",
        "User-Agent": [
          "azsdk-net-Storage.Blobs/12.5.0-dev.20200402.1",
          "(.NET Core 4.6.28325.01; Microsoft Windows 10.0.18362 )"
        ],
        "x-ms-client-request-id": "ca08cd92-d5be-a85d-7353-63d51ea7fd4f",
        "x-ms-date": "Thu, 02 Apr 2020 23:42:02 GMT",
        "x-ms-return-client-request-id": "true",
        "x-ms-version": "2019-12-12"
      },
      "RequestBody": null,
      "StatusCode": 200,
      "ResponseHeaders": {
        "Accept-Ranges": "bytes",
        "Content-Length": "1024",
        "Content-MD5": "JMYvj6ZK5p/Az/rxw7Jfmw==",
        "Content-Type": "application/octet-stream",
        "Date": "Thu, 02 Apr 2020 23:42:01 GMT",
        "ETag": "\u00220x8D7D75F713B6A1B\u0022",
        "Last-Modified": "Thu, 02 Apr 2020 23:42:01 GMT",
        "Server": [
          "Windows-Azure-Blob/1.0",
          "Microsoft-HTTPAPI/2.0"
        ],
        "x-ms-access-tier": "Hot",
        "x-ms-access-tier-inferred": "true",
        "x-ms-blob-type": "BlockBlob",
        "x-ms-client-request-id": "ca08cd92-d5be-a85d-7353-63d51ea7fd4f",
        "x-ms-creation-time": "Thu, 02 Apr 2020 23:42:01 GMT",
        "x-ms-lease-state": "available",
        "x-ms-lease-status": "unlocked",
        "x-ms-request-id": "159c5aa6-b01e-0085-5748-09607d000000",
        "x-ms-server-encrypted": "true",
        "x-ms-version": "2019-12-12"
      },
      "ResponseBody": []
    },
    {
      "RequestUri": "https://seanmcccanary.blob.core.windows.net/test-container-30ace319-96a5-12b4-40ae-198731dfdbbc?restype=container",
      "RequestMethod": "DELETE",
      "RequestHeaders": {
        "Authorization": "Sanitized",
        "traceparent": "00-c1370aca8d8c5243b39752507a2084c9-3e4dfda605659445-00",
        "User-Agent": [
          "azsdk-net-Storage.Blobs/12.5.0-dev.20200402.1",
          "(.NET Core 4.6.28325.01; Microsoft Windows 10.0.18362 )"
        ],
        "x-ms-client-request-id": "48f9cf8f-0149-4959-f91d-9f9c453db8e1",
        "x-ms-date": "Thu, 02 Apr 2020 23:42:02 GMT",
        "x-ms-return-client-request-id": "true",
        "x-ms-version": "2019-12-12"
      },
      "RequestBody": null,
      "StatusCode": 202,
      "ResponseHeaders": {
        "Content-Length": "0",
        "Date": "Thu, 02 Apr 2020 23:42:01 GMT",
        "Server": [
          "Windows-Azure-Blob/1.0",
          "Microsoft-HTTPAPI/2.0"
        ],
        "x-ms-client-request-id": "48f9cf8f-0149-4959-f91d-9f9c453db8e1",
<<<<<<< HEAD
        "x-ms-request-id": "6ca00c7e-901e-0014-6130-f3da54000000",
=======
        "x-ms-request-id": "159c5ab2-b01e-0085-6048-09607d000000",
>>>>>>> 8d420312
        "x-ms-version": "2019-12-12"
      },
      "ResponseBody": []
    }
  ],
  "Variables": {
    "RandomSeed": "697958386",
    "Storage_TestConfigDefault": "ProductionTenant\nseanmcccanary\nU2FuaXRpemVk\nhttps://seanmcccanary.blob.core.windows.net\nhttps://seanmcccanary.file.core.windows.net\nhttps://seanmcccanary.queue.core.windows.net\nhttps://seanmcccanary.table.core.windows.net\n\n\n\n\nhttps://seanmcccanary-secondary.blob.core.windows.net\nhttps://seanmcccanary-secondary.file.core.windows.net\nhttps://seanmcccanary-secondary.queue.core.windows.net\nhttps://seanmcccanary-secondary.table.core.windows.net\n\nSanitized\n\n\nCloud\nBlobEndpoint=https://seanmcccanary.blob.core.windows.net/;QueueEndpoint=https://seanmcccanary.queue.core.windows.net/;FileEndpoint=https://seanmcccanary.file.core.windows.net/;BlobSecondaryEndpoint=https://seanmcccanary-secondary.blob.core.windows.net/;QueueSecondaryEndpoint=https://seanmcccanary-secondary.queue.core.windows.net/;FileSecondaryEndpoint=https://seanmcccanary-secondary.file.core.windows.net/;AccountName=seanmcccanary;AccountKey=Sanitized\nseanscope1"
  }
}<|MERGE_RESOLUTION|>--- conflicted
+++ resolved
@@ -28,11 +28,7 @@
           "Microsoft-HTTPAPI/2.0"
         ],
         "x-ms-client-request-id": "5d6ef090-b9b3-1cc2-4fec-4a7422bdaa20",
-<<<<<<< HEAD
-        "x-ms-request-id": "6ca00c6e-901e-0014-5530-f3da54000000",
-=======
         "x-ms-request-id": "159c5a94-b01e-0085-4b48-09607d000000",
->>>>>>> 8d420312
         "x-ms-version": "2019-12-12"
       },
       "ResponseBody": []
@@ -103,11 +99,7 @@
         "x-ms-client-request-id": "b56ebb96-e1a6-a9e7-dc38-43fa9df3928c",
         "x-ms-request-id": "159c5aa0-b01e-0085-5248-09607d000000",
         "x-ms-request-server-encrypted": "false",
-<<<<<<< HEAD
-        "x-ms-snapshot": "2020-03-05T20:55:40.7167880Z",
-=======
         "x-ms-snapshot": "2020-04-02T23:42:01.8629279Z",
->>>>>>> 8d420312
         "x-ms-version": "2019-12-12"
       },
       "ResponseBody": []
@@ -139,11 +131,7 @@
         ],
         "x-ms-client-request-id": "bc34d3f2-d82e-edb3-a10e-9f8b1551cc18",
         "x-ms-delete-type-permanent": "true",
-<<<<<<< HEAD
-        "x-ms-request-id": "6ca00c78-901e-0014-5c30-f3da54000000",
-=======
         "x-ms-request-id": "159c5aa3-b01e-0085-5548-09607d000000",
->>>>>>> 8d420312
         "x-ms-version": "2019-12-12"
       },
       "ResponseBody": []
@@ -215,11 +203,7 @@
           "Microsoft-HTTPAPI/2.0"
         ],
         "x-ms-client-request-id": "48f9cf8f-0149-4959-f91d-9f9c453db8e1",
-<<<<<<< HEAD
-        "x-ms-request-id": "6ca00c7e-901e-0014-6130-f3da54000000",
-=======
         "x-ms-request-id": "159c5ab2-b01e-0085-6048-09607d000000",
->>>>>>> 8d420312
         "x-ms-version": "2019-12-12"
       },
       "ResponseBody": []
