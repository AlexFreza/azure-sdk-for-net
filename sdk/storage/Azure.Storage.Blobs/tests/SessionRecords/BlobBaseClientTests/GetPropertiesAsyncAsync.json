{
  "Entries": [
    {
<<<<<<< HEAD
      "RequestUri": "https://seanstagetest.blob.core.windows.net/test-container-8961b37d-d5d1-d403-3e7e-ebf5fbb6a569?restype=container",
      "RequestMethod": "PUT",
      "RequestHeaders": {
        "Authorization": "Sanitized",
        "traceparent": "00-e0ac71b22fb9d04089c70a6558bf1d5d-140afa025805914b-00",
        "User-Agent": [
          "azsdk-net-Storage.Blobs/12.4.0-dev.20200305.1",
          "(.NET Core 4.6.28325.01; Microsoft Windows 10.0.18363 )"
        ],
        "x-ms-blob-public-access": "container",
        "x-ms-client-request-id": "8c8bc545-6930-c29f-c8e8-4f8b17739f35",
        "x-ms-date": "Thu, 05 Mar 2020 21:04:58 GMT",
        "x-ms-return-client-request-id": "true",
        "x-ms-version": "2019-10-10"
=======
      "RequestUri": "https://seanmcccanary.blob.core.windows.net/test-container-8961b37d-d5d1-d403-3e7e-ebf5fbb6a569?restype=container",
      "RequestMethod": "PUT",
      "RequestHeaders": {
        "Authorization": "Sanitized",
        "traceparent": "00-951d251a5d18844cac3b236bf0072de1-8343902319f23c4f-00",
        "User-Agent": [
          "azsdk-net-Storage.Blobs/12.5.0-dev.20200402.1",
          "(.NET Core 4.6.28325.01; Microsoft Windows 10.0.18362 )"
        ],
        "x-ms-blob-public-access": "container",
        "x-ms-client-request-id": "8c8bc545-6930-c29f-c8e8-4f8b17739f35",
        "x-ms-date": "Thu, 02 Apr 2020 23:44:59 GMT",
        "x-ms-return-client-request-id": "true",
        "x-ms-version": "2019-12-12"
>>>>>>> 32e373e2
      },
      "RequestBody": null,
      "StatusCode": 201,
      "ResponseHeaders": {
        "Content-Length": "0",
<<<<<<< HEAD
        "Date": "Thu, 05 Mar 2020 21:04:57 GMT",
        "ETag": "\u00220x8D7C148DD02B769\u0022",
        "Last-Modified": "Thu, 05 Mar 2020 21:04:58 GMT",
=======
        "Date": "Thu, 02 Apr 2020 23:44:58 GMT",
        "ETag": "\u00220x8D7D75FDA886475\u0022",
        "Last-Modified": "Thu, 02 Apr 2020 23:44:58 GMT",
>>>>>>> 32e373e2
        "Server": [
          "Windows-Azure-Blob/1.0",
          "Microsoft-HTTPAPI/2.0"
        ],
        "x-ms-client-request-id": "8c8bc545-6930-c29f-c8e8-4f8b17739f35",
<<<<<<< HEAD
        "x-ms-request-id": "9625aee4-f01e-002d-4e31-f32148000000",
        "x-ms-version": "2019-10-10"
=======
        "x-ms-request-id": "b7c634e2-401e-0065-4448-09e3e4000000",
        "x-ms-version": "2019-12-12"
>>>>>>> 32e373e2
      },
      "ResponseBody": []
    },
    {
<<<<<<< HEAD
      "RequestUri": "https://seanstagetest.blob.core.windows.net/test-container-8961b37d-d5d1-d403-3e7e-ebf5fbb6a569/test-blob-2d7b7cc0-52b4-0199-4cc2-5c7b3964a351",
=======
      "RequestUri": "https://seanmcccanary.blob.core.windows.net/test-container-8961b37d-d5d1-d403-3e7e-ebf5fbb6a569/test-blob-2d7b7cc0-52b4-0199-4cc2-5c7b3964a351",
>>>>>>> 32e373e2
      "RequestMethod": "PUT",
      "RequestHeaders": {
        "Authorization": "Sanitized",
        "Content-Length": "1024",
<<<<<<< HEAD
        "traceparent": "00-fa1bbe751f90cf46aa9c22d00aa9943b-29dd888df0ad5c46-00",
        "User-Agent": [
          "azsdk-net-Storage.Blobs/12.4.0-dev.20200305.1",
          "(.NET Core 4.6.28325.01; Microsoft Windows 10.0.18363 )"
        ],
        "x-ms-blob-type": "BlockBlob",
        "x-ms-client-request-id": "9a6b8ab3-dcfd-b007-e839-eb574b4551ab",
        "x-ms-date": "Thu, 05 Mar 2020 21:04:58 GMT",
        "x-ms-return-client-request-id": "true",
        "x-ms-version": "2019-10-10"
=======
        "traceparent": "00-5ee8a7128f0d864fa9deb3367c7bed05-77c5ecf85044fc45-00",
        "User-Agent": [
          "azsdk-net-Storage.Blobs/12.5.0-dev.20200402.1",
          "(.NET Core 4.6.28325.01; Microsoft Windows 10.0.18362 )"
        ],
        "x-ms-blob-type": "BlockBlob",
        "x-ms-client-request-id": "9a6b8ab3-dcfd-b007-e839-eb574b4551ab",
        "x-ms-date": "Thu, 02 Apr 2020 23:44:59 GMT",
        "x-ms-return-client-request-id": "true",
        "x-ms-version": "2019-12-12"
>>>>>>> 32e373e2
      },
      "RequestBody": "KZ6vNisYOR6d7KcFLNuGubZm3rNyJ5nzK4lAbQwjiGRE/mJ5w2gJp0NckMeqlNVwPKPE04Xv3gEFvAuh18sSeWNDwC14DfZNXDZwFpfRSJaz0DFpXrXfVCBhdAddZ9B3ShZjZ9So9y\u002Btd3dOf8dqM3R07QeaqBquZGsNF5nu8PRm\u002BcyAbuDCC9gCvOc\u002BkNVY9kCS6XrI3aH8tANom9\u002BVvoeC6Ib76sWTseIumOwycNOWtCFYWwd6nhsqhLndWnD5bP5gu6hOXAt7/zeYmUW0yUMv0ea9PWJ/CElq0GYLtVdxNSvu0rUrR1cV3VzP4gTWdrt1rYiJOy6b4LNe5Iylb0ngJmMZxveOA4mOqGAFsCZFk1qrlQjO5/r9UvEBzWPLcG0S77ugvbDD56n\u002B\u002BpPOlTCNGVAx\u002BtpBET5pHHMFjDYmwzfy88BqpNaq565ez\u002B1nLrzAdLQSmnWS0d59N6E8vlpz2Ddb3KJvInV6hhMr40JRAe22RBiBFCjCXyLi7Ww0bSlT6ve1C1EaUVE/lxNiZu2cKzWzhnlC8cQOmXyAjTUIRhnp2PhKm/abm/PGQnwVX/g0RsE2gOewEfgypnLVmsQcNlH6eI70UY8/F\u002BqFfK5H\u002BTmDTEZz0cYyOcYAF/WDxgEvqgsrGuZqP/Ux92j8KpVJ6604UU19qGWLyD7I9DmavFHoVdGjHN5TGQxQQdldNQ4xtixISnSzsgGmoFKnoUq8lzsXE9XDps/O5ThBLGeLLZIvlj4MUnHcNaPQ/HuLq3fBlKqeRiI5bQ9deWU8coWaGnLAeAsMr0TJOt4x8qlTQjrAf5i87Odv9ikur9kMoMIeNuEJyzNsteRl1QtEB3tlCTcqe/Ls3S6KUIHi3QBrvZkbE7zHSncHVMqzVhfcK\u002B6uyKWh4SXQMVizfnqxitfk\u002BhdxKfO\u002Bnr\u002B/IyYnOYYWriWTMxVbydt0SuJjFMv8Vsnzz1z/agH67yrl4r7\u002BqPjSnc9UHVbCiTA8/N4RW4n0wsxcNGopFkMjmETqdeccdqLqkHb7qDhzMUUsw20j6ZOg8R/yoXSNqIaLMIUR1xNJH4Y8J8oT\u002BBqU6QMk/VPVAK\u002BwSoTIKtQtXOfwb3ezYVoy46Pn58HJjfkEXbdxaasztjDVYI2PgPWxDsriIoij4Yep8hmv7hnt57yLw8wdvPM8vLlG3QDMomKtNtj35mpwYHwwx3eRg8cX53nQA7wolFHXpmbOXQOH3E\u002B3AbhA9gFRGmNQ7fR7qjjxLvaH/J\u002BlhaGHHz8EogN5qOsn2oIP1/B4fulZ2KdcW/wt3C4N/\u002BCwEXwWudfBTXhf10QJU8\u002B24lcFDn21S6z6KsND18XVa6kLd8gF\u002BR0ZtzFw\u002BgFjUw==",
      "StatusCode": 201,
      "ResponseHeaders": {
        "Content-Length": "0",
        "Content-MD5": "Lp1elFy2z09oHzhXN7d2ow==",
<<<<<<< HEAD
        "Date": "Thu, 05 Mar 2020 21:04:57 GMT",
        "ETag": "\u00220x8D7C148DD0F80C3\u0022",
        "Last-Modified": "Thu, 05 Mar 2020 21:04:58 GMT",
=======
        "Date": "Thu, 02 Apr 2020 23:44:58 GMT",
        "ETag": "\u00220x8D7D75FDA958402\u0022",
        "Last-Modified": "Thu, 02 Apr 2020 23:44:58 GMT",
>>>>>>> 32e373e2
        "Server": [
          "Windows-Azure-Blob/1.0",
          "Microsoft-HTTPAPI/2.0"
        ],
        "x-ms-client-request-id": "9a6b8ab3-dcfd-b007-e839-eb574b4551ab",
        "x-ms-content-crc64": "I\u002BB1nEWzshg=",
<<<<<<< HEAD
        "x-ms-request-id": "9625aee7-f01e-002d-4f31-f32148000000",
        "x-ms-request-server-encrypted": "true",
        "x-ms-version": "2019-10-10"
=======
        "x-ms-request-id": "b7c634f0-401e-0065-4f48-09e3e4000000",
        "x-ms-request-server-encrypted": "true",
        "x-ms-version": "2019-12-12"
>>>>>>> 32e373e2
      },
      "ResponseBody": []
    },
    {
<<<<<<< HEAD
      "RequestUri": "https://seanstagetest.blob.core.windows.net/test-container-8961b37d-d5d1-d403-3e7e-ebf5fbb6a569/test-blob-2d7b7cc0-52b4-0199-4cc2-5c7b3964a351",
      "RequestMethod": "HEAD",
      "RequestHeaders": {
        "Authorization": "Sanitized",
        "traceparent": "00-341898d913b8b64ebd1d4475ca76d53c-99f86733444aba47-00",
        "User-Agent": [
          "azsdk-net-Storage.Blobs/12.4.0-dev.20200305.1",
          "(.NET Core 4.6.28325.01; Microsoft Windows 10.0.18363 )"
        ],
        "x-ms-client-request-id": "6fbdbb3a-c895-2b55-25c6-119c1c9916b5",
        "x-ms-date": "Thu, 05 Mar 2020 21:04:58 GMT",
        "x-ms-return-client-request-id": "true",
        "x-ms-version": "2019-10-10"
=======
      "RequestUri": "https://seanmcccanary.blob.core.windows.net/test-container-8961b37d-d5d1-d403-3e7e-ebf5fbb6a569/test-blob-2d7b7cc0-52b4-0199-4cc2-5c7b3964a351",
      "RequestMethod": "HEAD",
      "RequestHeaders": {
        "Authorization": "Sanitized",
        "traceparent": "00-496712d6e01aae46859c45f7988f18dd-b2bc5e490ff7fe47-00",
        "User-Agent": [
          "azsdk-net-Storage.Blobs/12.5.0-dev.20200402.1",
          "(.NET Core 4.6.28325.01; Microsoft Windows 10.0.18362 )"
        ],
        "x-ms-client-request-id": "6fbdbb3a-c895-2b55-25c6-119c1c9916b5",
        "x-ms-date": "Thu, 02 Apr 2020 23:44:59 GMT",
        "x-ms-return-client-request-id": "true",
        "x-ms-version": "2019-12-12"
>>>>>>> 32e373e2
      },
      "RequestBody": null,
      "StatusCode": 200,
      "ResponseHeaders": {
        "Accept-Ranges": "bytes",
        "Content-Length": "1024",
        "Content-MD5": "Lp1elFy2z09oHzhXN7d2ow==",
        "Content-Type": "application/octet-stream",
<<<<<<< HEAD
        "Date": "Thu, 05 Mar 2020 21:04:57 GMT",
        "ETag": "\u00220x8D7C148DD0F80C3\u0022",
        "Last-Modified": "Thu, 05 Mar 2020 21:04:58 GMT",
=======
        "Date": "Thu, 02 Apr 2020 23:44:58 GMT",
        "ETag": "\u00220x8D7D75FDA958402\u0022",
        "Last-Modified": "Thu, 02 Apr 2020 23:44:58 GMT",
>>>>>>> 32e373e2
        "Server": [
          "Windows-Azure-Blob/1.0",
          "Microsoft-HTTPAPI/2.0"
        ],
        "x-ms-access-tier": "Hot",
        "x-ms-access-tier-inferred": "true",
        "x-ms-blob-type": "BlockBlob",
        "x-ms-client-request-id": "6fbdbb3a-c895-2b55-25c6-119c1c9916b5",
<<<<<<< HEAD
        "x-ms-creation-time": "Thu, 05 Mar 2020 21:04:58 GMT",
        "x-ms-lease-state": "available",
        "x-ms-lease-status": "unlocked",
        "x-ms-request-id": "9625aee8-f01e-002d-5031-f32148000000",
        "x-ms-server-encrypted": "true",
        "x-ms-version": "2019-10-10"
=======
        "x-ms-creation-time": "Thu, 02 Apr 2020 23:44:58 GMT",
        "x-ms-lease-state": "available",
        "x-ms-lease-status": "unlocked",
        "x-ms-request-id": "b7c63502-401e-0065-5e48-09e3e4000000",
        "x-ms-server-encrypted": "true",
        "x-ms-version": "2019-12-12"
>>>>>>> 32e373e2
      },
      "ResponseBody": []
    },
    {
<<<<<<< HEAD
      "RequestUri": "https://seanstagetest.blob.core.windows.net/test-container-8961b37d-d5d1-d403-3e7e-ebf5fbb6a569?restype=container",
      "RequestMethod": "DELETE",
      "RequestHeaders": {
        "Authorization": "Sanitized",
        "traceparent": "00-53048f58778bb54ea4788d7db497e663-119555cbb376704a-00",
        "User-Agent": [
          "azsdk-net-Storage.Blobs/12.4.0-dev.20200305.1",
          "(.NET Core 4.6.28325.01; Microsoft Windows 10.0.18363 )"
        ],
        "x-ms-client-request-id": "8f1de5aa-e288-cf15-8190-f299b961471e",
        "x-ms-date": "Thu, 05 Mar 2020 21:04:58 GMT",
        "x-ms-return-client-request-id": "true",
        "x-ms-version": "2019-10-10"
=======
      "RequestUri": "https://seanmcccanary.blob.core.windows.net/test-container-8961b37d-d5d1-d403-3e7e-ebf5fbb6a569?restype=container",
      "RequestMethod": "DELETE",
      "RequestHeaders": {
        "Authorization": "Sanitized",
        "traceparent": "00-d1d6b9190a127545b7cc7da727c7dd70-2ec0b5f0e47e1040-00",
        "User-Agent": [
          "azsdk-net-Storage.Blobs/12.5.0-dev.20200402.1",
          "(.NET Core 4.6.28325.01; Microsoft Windows 10.0.18362 )"
        ],
        "x-ms-client-request-id": "8f1de5aa-e288-cf15-8190-f299b961471e",
        "x-ms-date": "Thu, 02 Apr 2020 23:44:59 GMT",
        "x-ms-return-client-request-id": "true",
        "x-ms-version": "2019-12-12"
>>>>>>> 32e373e2
      },
      "RequestBody": null,
      "StatusCode": 202,
      "ResponseHeaders": {
        "Content-Length": "0",
<<<<<<< HEAD
        "Date": "Thu, 05 Mar 2020 21:04:57 GMT",
=======
        "Date": "Thu, 02 Apr 2020 23:44:58 GMT",
>>>>>>> 32e373e2
        "Server": [
          "Windows-Azure-Blob/1.0",
          "Microsoft-HTTPAPI/2.0"
        ],
        "x-ms-client-request-id": "8f1de5aa-e288-cf15-8190-f299b961471e",
<<<<<<< HEAD
        "x-ms-request-id": "9625aee9-f01e-002d-5131-f32148000000",
        "x-ms-version": "2019-10-10"
=======
        "x-ms-request-id": "b7c63512-401e-0065-6c48-09e3e4000000",
        "x-ms-version": "2019-12-12"
>>>>>>> 32e373e2
      },
      "ResponseBody": []
    }
  ],
  "Variables": {
    "RandomSeed": "893543318",
<<<<<<< HEAD
    "Storage_TestConfigDefault": "ProductionTenant\nseanstagetest\nU2FuaXRpemVk\nhttps://seanstagetest.blob.core.windows.net\nhttp://seanstagetest.file.core.windows.net\nhttp://seanstagetest.queue.core.windows.net\nhttp://seanstagetest.table.core.windows.net\n\n\n\n\nhttp://seanstagetest-secondary.blob.core.windows.net\nhttp://seanstagetest-secondary.file.core.windows.net\nhttp://seanstagetest-secondary.queue.core.windows.net\nhttp://seanstagetest-secondary.table.core.windows.net\n\nSanitized\n\n\nCloud\nBlobEndpoint=https://seanstagetest.blob.core.windows.net/;QueueEndpoint=http://seanstagetest.queue.core.windows.net/;FileEndpoint=http://seanstagetest.file.core.windows.net/;BlobSecondaryEndpoint=http://seanstagetest-secondary.blob.core.windows.net/;QueueSecondaryEndpoint=http://seanstagetest-secondary.queue.core.windows.net/;FileSecondaryEndpoint=http://seanstagetest-secondary.file.core.windows.net/;AccountName=seanstagetest;AccountKey=Sanitized\nseanscope1"
=======
    "Storage_TestConfigDefault": "ProductionTenant\nseanmcccanary\nU2FuaXRpemVk\nhttps://seanmcccanary.blob.core.windows.net\nhttps://seanmcccanary.file.core.windows.net\nhttps://seanmcccanary.queue.core.windows.net\nhttps://seanmcccanary.table.core.windows.net\n\n\n\n\nhttps://seanmcccanary-secondary.blob.core.windows.net\nhttps://seanmcccanary-secondary.file.core.windows.net\nhttps://seanmcccanary-secondary.queue.core.windows.net\nhttps://seanmcccanary-secondary.table.core.windows.net\n\nSanitized\n\n\nCloud\nBlobEndpoint=https://seanmcccanary.blob.core.windows.net/;QueueEndpoint=https://seanmcccanary.queue.core.windows.net/;FileEndpoint=https://seanmcccanary.file.core.windows.net/;BlobSecondaryEndpoint=https://seanmcccanary-secondary.blob.core.windows.net/;QueueSecondaryEndpoint=https://seanmcccanary-secondary.queue.core.windows.net/;FileSecondaryEndpoint=https://seanmcccanary-secondary.file.core.windows.net/;AccountName=seanmcccanary;AccountKey=Sanitized\nseanscope1"
>>>>>>> 32e373e2
  }
}<|MERGE_RESOLUTION|>--- conflicted
+++ resolved
@@ -1,22 +1,6 @@
 {
   "Entries": [
     {
-<<<<<<< HEAD
-      "RequestUri": "https://seanstagetest.blob.core.windows.net/test-container-8961b37d-d5d1-d403-3e7e-ebf5fbb6a569?restype=container",
-      "RequestMethod": "PUT",
-      "RequestHeaders": {
-        "Authorization": "Sanitized",
-        "traceparent": "00-e0ac71b22fb9d04089c70a6558bf1d5d-140afa025805914b-00",
-        "User-Agent": [
-          "azsdk-net-Storage.Blobs/12.4.0-dev.20200305.1",
-          "(.NET Core 4.6.28325.01; Microsoft Windows 10.0.18363 )"
-        ],
-        "x-ms-blob-public-access": "container",
-        "x-ms-client-request-id": "8c8bc545-6930-c29f-c8e8-4f8b17739f35",
-        "x-ms-date": "Thu, 05 Mar 2020 21:04:58 GMT",
-        "x-ms-return-client-request-id": "true",
-        "x-ms-version": "2019-10-10"
-=======
       "RequestUri": "https://seanmcccanary.blob.core.windows.net/test-container-8961b37d-d5d1-d403-3e7e-ebf5fbb6a569?restype=container",
       "RequestMethod": "PUT",
       "RequestHeaders": {
@@ -31,58 +15,30 @@
         "x-ms-date": "Thu, 02 Apr 2020 23:44:59 GMT",
         "x-ms-return-client-request-id": "true",
         "x-ms-version": "2019-12-12"
->>>>>>> 32e373e2
       },
       "RequestBody": null,
       "StatusCode": 201,
       "ResponseHeaders": {
         "Content-Length": "0",
-<<<<<<< HEAD
-        "Date": "Thu, 05 Mar 2020 21:04:57 GMT",
-        "ETag": "\u00220x8D7C148DD02B769\u0022",
-        "Last-Modified": "Thu, 05 Mar 2020 21:04:58 GMT",
-=======
         "Date": "Thu, 02 Apr 2020 23:44:58 GMT",
         "ETag": "\u00220x8D7D75FDA886475\u0022",
         "Last-Modified": "Thu, 02 Apr 2020 23:44:58 GMT",
->>>>>>> 32e373e2
         "Server": [
           "Windows-Azure-Blob/1.0",
           "Microsoft-HTTPAPI/2.0"
         ],
         "x-ms-client-request-id": "8c8bc545-6930-c29f-c8e8-4f8b17739f35",
-<<<<<<< HEAD
-        "x-ms-request-id": "9625aee4-f01e-002d-4e31-f32148000000",
-        "x-ms-version": "2019-10-10"
-=======
         "x-ms-request-id": "b7c634e2-401e-0065-4448-09e3e4000000",
         "x-ms-version": "2019-12-12"
->>>>>>> 32e373e2
       },
       "ResponseBody": []
     },
     {
-<<<<<<< HEAD
-      "RequestUri": "https://seanstagetest.blob.core.windows.net/test-container-8961b37d-d5d1-d403-3e7e-ebf5fbb6a569/test-blob-2d7b7cc0-52b4-0199-4cc2-5c7b3964a351",
-=======
       "RequestUri": "https://seanmcccanary.blob.core.windows.net/test-container-8961b37d-d5d1-d403-3e7e-ebf5fbb6a569/test-blob-2d7b7cc0-52b4-0199-4cc2-5c7b3964a351",
->>>>>>> 32e373e2
       "RequestMethod": "PUT",
       "RequestHeaders": {
         "Authorization": "Sanitized",
         "Content-Length": "1024",
-<<<<<<< HEAD
-        "traceparent": "00-fa1bbe751f90cf46aa9c22d00aa9943b-29dd888df0ad5c46-00",
-        "User-Agent": [
-          "azsdk-net-Storage.Blobs/12.4.0-dev.20200305.1",
-          "(.NET Core 4.6.28325.01; Microsoft Windows 10.0.18363 )"
-        ],
-        "x-ms-blob-type": "BlockBlob",
-        "x-ms-client-request-id": "9a6b8ab3-dcfd-b007-e839-eb574b4551ab",
-        "x-ms-date": "Thu, 05 Mar 2020 21:04:58 GMT",
-        "x-ms-return-client-request-id": "true",
-        "x-ms-version": "2019-10-10"
-=======
         "traceparent": "00-5ee8a7128f0d864fa9deb3367c7bed05-77c5ecf85044fc45-00",
         "User-Agent": [
           "azsdk-net-Storage.Blobs/12.5.0-dev.20200402.1",
@@ -93,56 +49,28 @@
         "x-ms-date": "Thu, 02 Apr 2020 23:44:59 GMT",
         "x-ms-return-client-request-id": "true",
         "x-ms-version": "2019-12-12"
->>>>>>> 32e373e2
       },
       "RequestBody": "KZ6vNisYOR6d7KcFLNuGubZm3rNyJ5nzK4lAbQwjiGRE/mJ5w2gJp0NckMeqlNVwPKPE04Xv3gEFvAuh18sSeWNDwC14DfZNXDZwFpfRSJaz0DFpXrXfVCBhdAddZ9B3ShZjZ9So9y\u002Btd3dOf8dqM3R07QeaqBquZGsNF5nu8PRm\u002BcyAbuDCC9gCvOc\u002BkNVY9kCS6XrI3aH8tANom9\u002BVvoeC6Ib76sWTseIumOwycNOWtCFYWwd6nhsqhLndWnD5bP5gu6hOXAt7/zeYmUW0yUMv0ea9PWJ/CElq0GYLtVdxNSvu0rUrR1cV3VzP4gTWdrt1rYiJOy6b4LNe5Iylb0ngJmMZxveOA4mOqGAFsCZFk1qrlQjO5/r9UvEBzWPLcG0S77ugvbDD56n\u002B\u002BpPOlTCNGVAx\u002BtpBET5pHHMFjDYmwzfy88BqpNaq565ez\u002B1nLrzAdLQSmnWS0d59N6E8vlpz2Ddb3KJvInV6hhMr40JRAe22RBiBFCjCXyLi7Ww0bSlT6ve1C1EaUVE/lxNiZu2cKzWzhnlC8cQOmXyAjTUIRhnp2PhKm/abm/PGQnwVX/g0RsE2gOewEfgypnLVmsQcNlH6eI70UY8/F\u002BqFfK5H\u002BTmDTEZz0cYyOcYAF/WDxgEvqgsrGuZqP/Ux92j8KpVJ6604UU19qGWLyD7I9DmavFHoVdGjHN5TGQxQQdldNQ4xtixISnSzsgGmoFKnoUq8lzsXE9XDps/O5ThBLGeLLZIvlj4MUnHcNaPQ/HuLq3fBlKqeRiI5bQ9deWU8coWaGnLAeAsMr0TJOt4x8qlTQjrAf5i87Odv9ikur9kMoMIeNuEJyzNsteRl1QtEB3tlCTcqe/Ls3S6KUIHi3QBrvZkbE7zHSncHVMqzVhfcK\u002B6uyKWh4SXQMVizfnqxitfk\u002BhdxKfO\u002Bnr\u002B/IyYnOYYWriWTMxVbydt0SuJjFMv8Vsnzz1z/agH67yrl4r7\u002BqPjSnc9UHVbCiTA8/N4RW4n0wsxcNGopFkMjmETqdeccdqLqkHb7qDhzMUUsw20j6ZOg8R/yoXSNqIaLMIUR1xNJH4Y8J8oT\u002BBqU6QMk/VPVAK\u002BwSoTIKtQtXOfwb3ezYVoy46Pn58HJjfkEXbdxaasztjDVYI2PgPWxDsriIoij4Yep8hmv7hnt57yLw8wdvPM8vLlG3QDMomKtNtj35mpwYHwwx3eRg8cX53nQA7wolFHXpmbOXQOH3E\u002B3AbhA9gFRGmNQ7fR7qjjxLvaH/J\u002BlhaGHHz8EogN5qOsn2oIP1/B4fulZ2KdcW/wt3C4N/\u002BCwEXwWudfBTXhf10QJU8\u002B24lcFDn21S6z6KsND18XVa6kLd8gF\u002BR0ZtzFw\u002BgFjUw==",
       "StatusCode": 201,
       "ResponseHeaders": {
         "Content-Length": "0",
         "Content-MD5": "Lp1elFy2z09oHzhXN7d2ow==",
-<<<<<<< HEAD
-        "Date": "Thu, 05 Mar 2020 21:04:57 GMT",
-        "ETag": "\u00220x8D7C148DD0F80C3\u0022",
-        "Last-Modified": "Thu, 05 Mar 2020 21:04:58 GMT",
-=======
         "Date": "Thu, 02 Apr 2020 23:44:58 GMT",
         "ETag": "\u00220x8D7D75FDA958402\u0022",
         "Last-Modified": "Thu, 02 Apr 2020 23:44:58 GMT",
->>>>>>> 32e373e2
         "Server": [
           "Windows-Azure-Blob/1.0",
           "Microsoft-HTTPAPI/2.0"
         ],
         "x-ms-client-request-id": "9a6b8ab3-dcfd-b007-e839-eb574b4551ab",
         "x-ms-content-crc64": "I\u002BB1nEWzshg=",
-<<<<<<< HEAD
-        "x-ms-request-id": "9625aee7-f01e-002d-4f31-f32148000000",
-        "x-ms-request-server-encrypted": "true",
-        "x-ms-version": "2019-10-10"
-=======
         "x-ms-request-id": "b7c634f0-401e-0065-4f48-09e3e4000000",
         "x-ms-request-server-encrypted": "true",
         "x-ms-version": "2019-12-12"
->>>>>>> 32e373e2
       },
       "ResponseBody": []
     },
     {
-<<<<<<< HEAD
-      "RequestUri": "https://seanstagetest.blob.core.windows.net/test-container-8961b37d-d5d1-d403-3e7e-ebf5fbb6a569/test-blob-2d7b7cc0-52b4-0199-4cc2-5c7b3964a351",
-      "RequestMethod": "HEAD",
-      "RequestHeaders": {
-        "Authorization": "Sanitized",
-        "traceparent": "00-341898d913b8b64ebd1d4475ca76d53c-99f86733444aba47-00",
-        "User-Agent": [
-          "azsdk-net-Storage.Blobs/12.4.0-dev.20200305.1",
-          "(.NET Core 4.6.28325.01; Microsoft Windows 10.0.18363 )"
-        ],
-        "x-ms-client-request-id": "6fbdbb3a-c895-2b55-25c6-119c1c9916b5",
-        "x-ms-date": "Thu, 05 Mar 2020 21:04:58 GMT",
-        "x-ms-return-client-request-id": "true",
-        "x-ms-version": "2019-10-10"
-=======
       "RequestUri": "https://seanmcccanary.blob.core.windows.net/test-container-8961b37d-d5d1-d403-3e7e-ebf5fbb6a569/test-blob-2d7b7cc0-52b4-0199-4cc2-5c7b3964a351",
       "RequestMethod": "HEAD",
       "RequestHeaders": {
@@ -156,7 +84,6 @@
         "x-ms-date": "Thu, 02 Apr 2020 23:44:59 GMT",
         "x-ms-return-client-request-id": "true",
         "x-ms-version": "2019-12-12"
->>>>>>> 32e373e2
       },
       "RequestBody": null,
       "StatusCode": 200,
@@ -165,15 +92,9 @@
         "Content-Length": "1024",
         "Content-MD5": "Lp1elFy2z09oHzhXN7d2ow==",
         "Content-Type": "application/octet-stream",
-<<<<<<< HEAD
-        "Date": "Thu, 05 Mar 2020 21:04:57 GMT",
-        "ETag": "\u00220x8D7C148DD0F80C3\u0022",
-        "Last-Modified": "Thu, 05 Mar 2020 21:04:58 GMT",
-=======
         "Date": "Thu, 02 Apr 2020 23:44:58 GMT",
         "ETag": "\u00220x8D7D75FDA958402\u0022",
         "Last-Modified": "Thu, 02 Apr 2020 23:44:58 GMT",
->>>>>>> 32e373e2
         "Server": [
           "Windows-Azure-Blob/1.0",
           "Microsoft-HTTPAPI/2.0"
@@ -182,40 +103,16 @@
         "x-ms-access-tier-inferred": "true",
         "x-ms-blob-type": "BlockBlob",
         "x-ms-client-request-id": "6fbdbb3a-c895-2b55-25c6-119c1c9916b5",
-<<<<<<< HEAD
-        "x-ms-creation-time": "Thu, 05 Mar 2020 21:04:58 GMT",
-        "x-ms-lease-state": "available",
-        "x-ms-lease-status": "unlocked",
-        "x-ms-request-id": "9625aee8-f01e-002d-5031-f32148000000",
-        "x-ms-server-encrypted": "true",
-        "x-ms-version": "2019-10-10"
-=======
         "x-ms-creation-time": "Thu, 02 Apr 2020 23:44:58 GMT",
         "x-ms-lease-state": "available",
         "x-ms-lease-status": "unlocked",
         "x-ms-request-id": "b7c63502-401e-0065-5e48-09e3e4000000",
         "x-ms-server-encrypted": "true",
         "x-ms-version": "2019-12-12"
->>>>>>> 32e373e2
       },
       "ResponseBody": []
     },
     {
-<<<<<<< HEAD
-      "RequestUri": "https://seanstagetest.blob.core.windows.net/test-container-8961b37d-d5d1-d403-3e7e-ebf5fbb6a569?restype=container",
-      "RequestMethod": "DELETE",
-      "RequestHeaders": {
-        "Authorization": "Sanitized",
-        "traceparent": "00-53048f58778bb54ea4788d7db497e663-119555cbb376704a-00",
-        "User-Agent": [
-          "azsdk-net-Storage.Blobs/12.4.0-dev.20200305.1",
-          "(.NET Core 4.6.28325.01; Microsoft Windows 10.0.18363 )"
-        ],
-        "x-ms-client-request-id": "8f1de5aa-e288-cf15-8190-f299b961471e",
-        "x-ms-date": "Thu, 05 Mar 2020 21:04:58 GMT",
-        "x-ms-return-client-request-id": "true",
-        "x-ms-version": "2019-10-10"
-=======
       "RequestUri": "https://seanmcccanary.blob.core.windows.net/test-container-8961b37d-d5d1-d403-3e7e-ebf5fbb6a569?restype=container",
       "RequestMethod": "DELETE",
       "RequestHeaders": {
@@ -229,39 +126,25 @@
         "x-ms-date": "Thu, 02 Apr 2020 23:44:59 GMT",
         "x-ms-return-client-request-id": "true",
         "x-ms-version": "2019-12-12"
->>>>>>> 32e373e2
       },
       "RequestBody": null,
       "StatusCode": 202,
       "ResponseHeaders": {
         "Content-Length": "0",
-<<<<<<< HEAD
-        "Date": "Thu, 05 Mar 2020 21:04:57 GMT",
-=======
         "Date": "Thu, 02 Apr 2020 23:44:58 GMT",
->>>>>>> 32e373e2
         "Server": [
           "Windows-Azure-Blob/1.0",
           "Microsoft-HTTPAPI/2.0"
         ],
         "x-ms-client-request-id": "8f1de5aa-e288-cf15-8190-f299b961471e",
-<<<<<<< HEAD
-        "x-ms-request-id": "9625aee9-f01e-002d-5131-f32148000000",
-        "x-ms-version": "2019-10-10"
-=======
         "x-ms-request-id": "b7c63512-401e-0065-6c48-09e3e4000000",
         "x-ms-version": "2019-12-12"
->>>>>>> 32e373e2
       },
       "ResponseBody": []
     }
   ],
   "Variables": {
     "RandomSeed": "893543318",
-<<<<<<< HEAD
-    "Storage_TestConfigDefault": "ProductionTenant\nseanstagetest\nU2FuaXRpemVk\nhttps://seanstagetest.blob.core.windows.net\nhttp://seanstagetest.file.core.windows.net\nhttp://seanstagetest.queue.core.windows.net\nhttp://seanstagetest.table.core.windows.net\n\n\n\n\nhttp://seanstagetest-secondary.blob.core.windows.net\nhttp://seanstagetest-secondary.file.core.windows.net\nhttp://seanstagetest-secondary.queue.core.windows.net\nhttp://seanstagetest-secondary.table.core.windows.net\n\nSanitized\n\n\nCloud\nBlobEndpoint=https://seanstagetest.blob.core.windows.net/;QueueEndpoint=http://seanstagetest.queue.core.windows.net/;FileEndpoint=http://seanstagetest.file.core.windows.net/;BlobSecondaryEndpoint=http://seanstagetest-secondary.blob.core.windows.net/;QueueSecondaryEndpoint=http://seanstagetest-secondary.queue.core.windows.net/;FileSecondaryEndpoint=http://seanstagetest-secondary.file.core.windows.net/;AccountName=seanstagetest;AccountKey=Sanitized\nseanscope1"
-=======
     "Storage_TestConfigDefault": "ProductionTenant\nseanmcccanary\nU2FuaXRpemVk\nhttps://seanmcccanary.blob.core.windows.net\nhttps://seanmcccanary.file.core.windows.net\nhttps://seanmcccanary.queue.core.windows.net\nhttps://seanmcccanary.table.core.windows.net\n\n\n\n\nhttps://seanmcccanary-secondary.blob.core.windows.net\nhttps://seanmcccanary-secondary.file.core.windows.net\nhttps://seanmcccanary-secondary.queue.core.windows.net\nhttps://seanmcccanary-secondary.table.core.windows.net\n\nSanitized\n\n\nCloud\nBlobEndpoint=https://seanmcccanary.blob.core.windows.net/;QueueEndpoint=https://seanmcccanary.queue.core.windows.net/;FileEndpoint=https://seanmcccanary.file.core.windows.net/;BlobSecondaryEndpoint=https://seanmcccanary-secondary.blob.core.windows.net/;QueueSecondaryEndpoint=https://seanmcccanary-secondary.queue.core.windows.net/;FileSecondaryEndpoint=https://seanmcccanary-secondary.file.core.windows.net/;AccountName=seanmcccanary;AccountKey=Sanitized\nseanscope1"
->>>>>>> 32e373e2
   }
 }