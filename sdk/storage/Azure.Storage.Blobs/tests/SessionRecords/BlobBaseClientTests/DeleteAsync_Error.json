--- conflicted
+++ resolved
@@ -28,11 +28,7 @@
           "Microsoft-HTTPAPI/2.0"
         ],
         "x-ms-client-request-id": "fb34d777-5b7f-e98e-e6fa-177c570b6c20",
-<<<<<<< HEAD
-        "x-ms-request-id": "6af9c647-f01e-0012-1330-f3e9eb000000",
-=======
         "x-ms-request-id": "8f6c4e0e-301e-0032-4f48-094dd7000000",
->>>>>>> 8d420312
         "x-ms-version": "2019-12-12"
       },
       "ResponseBody": []
@@ -64,11 +60,7 @@
         ],
         "x-ms-client-request-id": "869dfbb6-fe8a-66d6-3d11-ee343806d539",
         "x-ms-error-code": "BlobNotFound",
-<<<<<<< HEAD
-        "x-ms-request-id": "6af9c64a-f01e-0012-1430-f3e9eb000000",
-=======
         "x-ms-request-id": "8f6c4e13-301e-0032-5248-094dd7000000",
->>>>>>> 8d420312
         "x-ms-version": "2019-12-12"
       },
       "ResponseBody": [
@@ -102,11 +94,7 @@
           "Microsoft-HTTPAPI/2.0"
         ],
         "x-ms-client-request-id": "19d0ef76-5e0f-cf86-ccfc-8d65ac3efe73",
-<<<<<<< HEAD
-        "x-ms-request-id": "6af9c64c-f01e-0012-1630-f3e9eb000000",
-=======
         "x-ms-request-id": "8f6c4e1b-301e-0032-5948-094dd7000000",
->>>>>>> 8d420312
         "x-ms-version": "2019-12-12"
       },
       "ResponseBody": []
