--- conflicted
+++ resolved
@@ -1,22 +1,6 @@
 {
   "Entries": [
     {
-<<<<<<< HEAD
-      "RequestUri": "https://seanstagetest.blob.core.windows.net/test-container-c98f75be-9356-c992-58dc-ecc6a91a62b1?restype=container",
-      "RequestMethod": "PUT",
-      "RequestHeaders": {
-        "Authorization": "Sanitized",
-        "traceparent": "00-334c0ba5beac704a9bbeccb4046de191-0228189f23520743-00",
-        "User-Agent": [
-          "azsdk-net-Storage.Blobs/12.4.0-dev.20200305.1",
-          "(.NET Core 4.6.28325.01; Microsoft Windows 10.0.18363 )"
-        ],
-        "x-ms-blob-public-access": "container",
-        "x-ms-client-request-id": "8b83a449-ec3e-4577-89fd-eba45cf3c8c8",
-        "x-ms-date": "Thu, 05 Mar 2020 21:06:02 GMT",
-        "x-ms-return-client-request-id": "true",
-        "x-ms-version": "2019-10-10"
-=======
       "RequestUri": "https://seanmcccanary.blob.core.windows.net/test-container-c98f75be-9356-c992-58dc-ecc6a91a62b1?restype=container",
       "RequestMethod": "PUT",
       "RequestHeaders": {
@@ -31,58 +15,30 @@
         "x-ms-date": "Thu, 02 Apr 2020 23:45:58 GMT",
         "x-ms-return-client-request-id": "true",
         "x-ms-version": "2019-12-12"
->>>>>>> 32e373e2
-      },
-      "RequestBody": null,
-      "StatusCode": 201,
-      "ResponseHeaders": {
-        "Content-Length": "0",
-<<<<<<< HEAD
-        "Date": "Thu, 05 Mar 2020 21:06:01 GMT",
-        "ETag": "\u00220x8D7C14903055B06\u0022",
-        "Last-Modified": "Thu, 05 Mar 2020 21:06:02 GMT",
-=======
+      },
+      "RequestBody": null,
+      "StatusCode": 201,
+      "ResponseHeaders": {
+        "Content-Length": "0",
         "Date": "Thu, 02 Apr 2020 23:45:58 GMT",
         "ETag": "\u00220x8D7D75FFE2B1834\u0022",
         "Last-Modified": "Thu, 02 Apr 2020 23:45:58 GMT",
->>>>>>> 32e373e2
         "Server": [
           "Windows-Azure-Blob/1.0",
           "Microsoft-HTTPAPI/2.0"
         ],
         "x-ms-client-request-id": "8b83a449-ec3e-4577-89fd-eba45cf3c8c8",
-<<<<<<< HEAD
-        "x-ms-request-id": "84b1dcab-f01e-003d-7b31-f3e420000000",
-        "x-ms-version": "2019-10-10"
-=======
         "x-ms-request-id": "4d4b4174-201e-0097-3948-091bad000000",
         "x-ms-version": "2019-12-12"
->>>>>>> 32e373e2
-      },
-      "ResponseBody": []
-    },
-    {
-<<<<<<< HEAD
-      "RequestUri": "https://seanstagetest.blob.core.windows.net/test-container-c98f75be-9356-c992-58dc-ecc6a91a62b1/test-blob-9545b113-4b08-3a90-814a-9e6aad3d0c70",
-=======
+      },
+      "ResponseBody": []
+    },
+    {
       "RequestUri": "https://seanmcccanary.blob.core.windows.net/test-container-c98f75be-9356-c992-58dc-ecc6a91a62b1/test-blob-9545b113-4b08-3a90-814a-9e6aad3d0c70",
->>>>>>> 32e373e2
-      "RequestMethod": "PUT",
-      "RequestHeaders": {
-        "Authorization": "Sanitized",
-        "Content-Length": "1024",
-<<<<<<< HEAD
-        "traceparent": "00-2446288e394a66459be1751a759989a5-215f77fcc6907d41-00",
-        "User-Agent": [
-          "azsdk-net-Storage.Blobs/12.4.0-dev.20200305.1",
-          "(.NET Core 4.6.28325.01; Microsoft Windows 10.0.18363 )"
-        ],
-        "x-ms-blob-type": "BlockBlob",
-        "x-ms-client-request-id": "b33a3110-005e-83f0-802f-0d6da833c683",
-        "x-ms-date": "Thu, 05 Mar 2020 21:06:02 GMT",
-        "x-ms-return-client-request-id": "true",
-        "x-ms-version": "2019-10-10"
-=======
+      "RequestMethod": "PUT",
+      "RequestHeaders": {
+        "Authorization": "Sanitized",
+        "Content-Length": "1024",
         "traceparent": "00-6111e7f759ec4c459f6012c262d17226-33bebc4ffe6be04a-00",
         "User-Agent": [
           "azsdk-net-Storage.Blobs/12.5.0-dev.20200402.1",
@@ -93,62 +49,33 @@
         "x-ms-date": "Thu, 02 Apr 2020 23:45:59 GMT",
         "x-ms-return-client-request-id": "true",
         "x-ms-version": "2019-12-12"
->>>>>>> 32e373e2
       },
       "RequestBody": "MZRrAqMd39ZY\u002B5cTcybYqz0YfASX13IVykhse/t4Nz56VzpbQZwwLMWsMkNVY9FjJEBmQ3fDMVohVTdasGPa38NYmRzsfGmh6FA\u002B66QvwGZ3CVa7EvPHtibgOutk1nxh0VN//cm1dqfWxVsmhEa18pTQ46YMH83QkOP2DEJ\u002BPBLU3BlRr8OdwZKv5EyYoDHfKkdWlPLVVbGFr2zmvmpkWIlJUqgsZEPRMyEUXTuBN\u002B\u002BxFuH7J6gf/odoy/9WtgIoSozDT02Js8YEhWDRwfd2BHh9NKiIaTHhKVMgxJhDe3we6xKuveihKGIb96JHTj2P8ceH2YJan\u002BFa4iX6aO8twAnjstXkx0aP2wtFbXGPmdsVkNLRvKH6xEwxVNvDp8Bz7TaYZJxoqimA\u002BP12FDFvy0lK5NccXARn6O2Is3NryzNL0oA69zQ\u002BreWpUMOkg68awYiSecPoVpAyMHyu3/e2FSzKK0KxNdQUCzbycwtAw2Q\u002BbvLq2FJwY3vvCMa4kM3u8juX2VhsaYy0fm2M9eKF8WwXcHEEyzzZWcfHwiwNW3toA4DPqeoL0QRmNlrk422YaRdaoR9c6if/vX\u002BRpadfpyLyI/JitUeCC59snZXh9XZZLlgUs7pbDBlZ0OxqeitdBo448r97NrTP15WA8EySHcgJN3ZPS/RnlxfYCeVbGJFzDpYGqAO23vikRNsl2hzNxrIkYEK0Drua0Vqooy3OdL8EDeG1i3XFU1l\u002BqgYYQr36C0IzNrdPvgDba9eoDTrL1c8cIcw7Fzo9Xw3oNmO1go\u002BcrZjqmz4HtU/g2iCdHEUes9U2\u002ByDxv/MH9tepZoecJelIC1\u002Bi4DqRFWx9Wj0an0LIyoKOfoduq\u002B6k46RmXU7HRLQ2VRDle9OapOW0dGW17FaU4ZsFDqdh2WBx/v2VKrgdtRWJ5Eoy4k6v89mhuTeI7/ZN0nuzwjYN1Huwc33WBHotl75PKwgMYv5NVRrNwCAo6A4GR1g8afPffA/OgW/Q2e9fcyJ4OcPtQW99ZmwcPxRbh4pvz70h8S3Lb6/5PuCPfHwqbUz9r69KGQbovwOGwzz6c/rkYQkyPYL1rckU8wKP7erw8dLHXdfbJLa2OTEpRKxy/svlqhpy\u002BC/JCALmNiUEWdEZltFqMxUjCT1TewRQy2kcovU3qULQffii/VXV9O2Qst9gEK3aB8u2wqHcHn0reT2YyZMwzLCOSRjZxzXATRRQwskl8Lq7QZopgeah9F97d4QXPCtZYOUv0ceVAUCW9nWNi1uzBoiC3Yf5BkvJ7VS5XlCwqBDp9mLk9R7zJkBak4twFGgDyHH7lV\u002BjYFmZZeRy26Lv5k1ko5X5zhBqjrdGnnPAWdjstpbftA==",
       "StatusCode": 201,
       "ResponseHeaders": {
         "Content-Length": "0",
         "Content-MD5": "jiD9q62B9T2FKxo168SVyg==",
-<<<<<<< HEAD
-        "Date": "Thu, 05 Mar 2020 21:06:01 GMT",
-        "ETag": "\u00220x8D7C14903127161\u0022",
-        "Last-Modified": "Thu, 05 Mar 2020 21:06:02 GMT",
-=======
         "Date": "Thu, 02 Apr 2020 23:45:58 GMT",
         "ETag": "\u00220x8D7D75FFE387AF5\u0022",
         "Last-Modified": "Thu, 02 Apr 2020 23:45:58 GMT",
->>>>>>> 32e373e2
         "Server": [
           "Windows-Azure-Blob/1.0",
           "Microsoft-HTTPAPI/2.0"
         ],
         "x-ms-client-request-id": "b33a3110-005e-83f0-802f-0d6da833c683",
         "x-ms-content-crc64": "nRKeZ2kT5\u002BM=",
-<<<<<<< HEAD
-        "x-ms-request-id": "84b1dcae-f01e-003d-7c31-f3e420000000",
-        "x-ms-request-server-encrypted": "true",
-        "x-ms-version": "2019-10-10"
-=======
         "x-ms-request-id": "4d4b4181-201e-0097-4148-091bad000000",
         "x-ms-request-server-encrypted": "true",
         "x-ms-version": "2019-12-12"
->>>>>>> 32e373e2
-      },
-      "ResponseBody": []
-    },
-    {
-<<<<<<< HEAD
-      "RequestUri": "https://seanstagetest.blob.core.windows.net/test-container-c98f75be-9356-c992-58dc-ecc6a91a62b1/test-blob-ab1a684c-7e9d-0c22-09e8-d32272832efb",
-=======
+      },
+      "ResponseBody": []
+    },
+    {
       "RequestUri": "https://seanmcccanary.blob.core.windows.net/test-container-c98f75be-9356-c992-58dc-ecc6a91a62b1/test-blob-ab1a684c-7e9d-0c22-09e8-d32272832efb",
->>>>>>> 32e373e2
-      "RequestMethod": "PUT",
-      "RequestHeaders": {
-        "Authorization": "Sanitized",
-        "Content-Length": "1024",
-<<<<<<< HEAD
-        "traceparent": "00-eb6d991d77e89d44946460cd966c26b6-4c4b4522626de44d-00",
-        "User-Agent": [
-          "azsdk-net-Storage.Blobs/12.4.0-dev.20200305.1",
-          "(.NET Core 4.6.28325.01; Microsoft Windows 10.0.18363 )"
-        ],
-        "x-ms-blob-type": "BlockBlob",
-        "x-ms-client-request-id": "a3bf5520-796b-926f-0f2e-a9762dce10fc",
-        "x-ms-date": "Thu, 05 Mar 2020 21:06:02 GMT",
-        "x-ms-return-client-request-id": "true",
-        "x-ms-version": "2019-10-10"
-=======
+      "RequestMethod": "PUT",
+      "RequestHeaders": {
+        "Authorization": "Sanitized",
+        "Content-Length": "1024",
         "traceparent": "00-f1f6971d5a7adc4f8f9ebdbba0c97a74-4470dfdee40fe844-00",
         "User-Agent": [
           "azsdk-net-Storage.Blobs/12.5.0-dev.20200402.1",
@@ -159,58 +86,28 @@
         "x-ms-date": "Thu, 02 Apr 2020 23:45:59 GMT",
         "x-ms-return-client-request-id": "true",
         "x-ms-version": "2019-12-12"
->>>>>>> 32e373e2
       },
       "RequestBody": "MZRrAqMd39ZY\u002B5cTcybYqz0YfASX13IVykhse/t4Nz56VzpbQZwwLMWsMkNVY9FjJEBmQ3fDMVohVTdasGPa38NYmRzsfGmh6FA\u002B66QvwGZ3CVa7EvPHtibgOutk1nxh0VN//cm1dqfWxVsmhEa18pTQ46YMH83QkOP2DEJ\u002BPBLU3BlRr8OdwZKv5EyYoDHfKkdWlPLVVbGFr2zmvmpkWIlJUqgsZEPRMyEUXTuBN\u002B\u002BxFuH7J6gf/odoy/9WtgIoSozDT02Js8YEhWDRwfd2BHh9NKiIaTHhKVMgxJhDe3we6xKuveihKGIb96JHTj2P8ceH2YJan\u002BFa4iX6aO8twAnjstXkx0aP2wtFbXGPmdsVkNLRvKH6xEwxVNvDp8Bz7TaYZJxoqimA\u002BP12FDFvy0lK5NccXARn6O2Is3NryzNL0oA69zQ\u002BreWpUMOkg68awYiSecPoVpAyMHyu3/e2FSzKK0KxNdQUCzbycwtAw2Q\u002BbvLq2FJwY3vvCMa4kM3u8juX2VhsaYy0fm2M9eKF8WwXcHEEyzzZWcfHwiwNW3toA4DPqeoL0QRmNlrk422YaRdaoR9c6if/vX\u002BRpadfpyLyI/JitUeCC59snZXh9XZZLlgUs7pbDBlZ0OxqeitdBo448r97NrTP15WA8EySHcgJN3ZPS/RnlxfYCeVbGJFzDpYGqAO23vikRNsl2hzNxrIkYEK0Drua0Vqooy3OdL8EDeG1i3XFU1l\u002BqgYYQr36C0IzNrdPvgDba9eoDTrL1c8cIcw7Fzo9Xw3oNmO1go\u002BcrZjqmz4HtU/g2iCdHEUes9U2\u002ByDxv/MH9tepZoecJelIC1\u002Bi4DqRFWx9Wj0an0LIyoKOfoduq\u002B6k46RmXU7HRLQ2VRDle9OapOW0dGW17FaU4ZsFDqdh2WBx/v2VKrgdtRWJ5Eoy4k6v89mhuTeI7/ZN0nuzwjYN1Huwc33WBHotl75PKwgMYv5NVRrNwCAo6A4GR1g8afPffA/OgW/Q2e9fcyJ4OcPtQW99ZmwcPxRbh4pvz70h8S3Lb6/5PuCPfHwqbUz9r69KGQbovwOGwzz6c/rkYQkyPYL1rckU8wKP7erw8dLHXdfbJLa2OTEpRKxy/svlqhpy\u002BC/JCALmNiUEWdEZltFqMxUjCT1TewRQy2kcovU3qULQffii/VXV9O2Qst9gEK3aB8u2wqHcHn0reT2YyZMwzLCOSRjZxzXATRRQwskl8Lq7QZopgeah9F97d4QXPCtZYOUv0ceVAUCW9nWNi1uzBoiC3Yf5BkvJ7VS5XlCwqBDp9mLk9R7zJkBak4twFGgDyHH7lV\u002BjYFmZZeRy26Lv5k1ko5X5zhBqjrdGnnPAWdjstpbftA==",
       "StatusCode": 201,
       "ResponseHeaders": {
         "Content-Length": "0",
         "Content-MD5": "jiD9q62B9T2FKxo168SVyg==",
-<<<<<<< HEAD
-        "Date": "Thu, 05 Mar 2020 21:06:01 GMT",
-        "ETag": "\u00220x8D7C149031F42AE\u0022",
-        "Last-Modified": "Thu, 05 Mar 2020 21:06:02 GMT",
-=======
         "Date": "Thu, 02 Apr 2020 23:45:58 GMT",
         "ETag": "\u00220x8D7D75FFE459CAC\u0022",
         "Last-Modified": "Thu, 02 Apr 2020 23:45:58 GMT",
->>>>>>> 32e373e2
         "Server": [
           "Windows-Azure-Blob/1.0",
           "Microsoft-HTTPAPI/2.0"
         ],
         "x-ms-client-request-id": "a3bf5520-796b-926f-0f2e-a9762dce10fc",
         "x-ms-content-crc64": "nRKeZ2kT5\u002BM=",
-<<<<<<< HEAD
-        "x-ms-request-id": "84b1dcaf-f01e-003d-7d31-f3e420000000",
-        "x-ms-request-server-encrypted": "true",
-        "x-ms-version": "2019-10-10"
-=======
         "x-ms-request-id": "4d4b418e-201e-0097-4d48-091bad000000",
         "x-ms-request-server-encrypted": "true",
         "x-ms-version": "2019-12-12"
->>>>>>> 32e373e2
-      },
-      "ResponseBody": []
-    },
-    {
-<<<<<<< HEAD
-      "RequestUri": "https://seanstagetest.blob.core.windows.net/test-container-c98f75be-9356-c992-58dc-ecc6a91a62b1/test-blob-ab1a684c-7e9d-0c22-09e8-d32272832efb",
-      "RequestMethod": "PUT",
-      "RequestHeaders": {
-        "Authorization": "Sanitized",
-        "If-Modified-Since": "Fri, 06 Mar 2020 21:06:02 GMT",
-        "traceparent": "00-78045d4874bd2d49a4cfd44ae522e577-30ba432b2efe014b-00",
-        "User-Agent": [
-          "azsdk-net-Storage.Blobs/12.4.0-dev.20200305.1",
-          "(.NET Core 4.6.28325.01; Microsoft Windows 10.0.18363 )"
-        ],
-        "x-ms-client-request-id": "1d014434-8bc4-aa90-21c8-6cd4af9ba44b",
-        "x-ms-copy-source": "https://seanstagetest.blob.core.windows.net/test-container-c98f75be-9356-c992-58dc-ecc6a91a62b1/test-blob-9545b113-4b08-3a90-814a-9e6aad3d0c70",
-        "x-ms-date": "Thu, 05 Mar 2020 21:06:02 GMT",
-        "x-ms-return-client-request-id": "true",
-        "x-ms-version": "2019-10-10"
-=======
+      },
+      "ResponseBody": []
+    },
+    {
       "RequestUri": "https://seanmcccanary.blob.core.windows.net/test-container-c98f75be-9356-c992-58dc-ecc6a91a62b1/test-blob-ab1a684c-7e9d-0c22-09e8-d32272832efb",
       "RequestMethod": "PUT",
       "RequestHeaders": {
@@ -226,49 +123,19 @@
         "x-ms-date": "Thu, 02 Apr 2020 23:45:59 GMT",
         "x-ms-return-client-request-id": "true",
         "x-ms-version": "2019-12-12"
->>>>>>> 32e373e2
       },
       "RequestBody": null,
       "StatusCode": 412,
       "ResponseHeaders": {
         "Content-Length": "265",
         "Content-Type": "application/xml",
-<<<<<<< HEAD
-        "Date": "Thu, 05 Mar 2020 21:06:02 GMT",
-=======
         "Date": "Thu, 02 Apr 2020 23:45:58 GMT",
->>>>>>> 32e373e2
         "Server": [
           "Windows-Azure-Blob/1.0",
           "Microsoft-HTTPAPI/2.0"
         ],
         "x-ms-client-request-id": "1d014434-8bc4-aa90-21c8-6cd4af9ba44b",
         "x-ms-error-code": "TargetConditionNotMet",
-<<<<<<< HEAD
-        "x-ms-request-id": "84b1dcb1-f01e-003d-7f31-f3e420000000",
-        "x-ms-version": "2019-10-10"
-      },
-      "ResponseBody": [
-        "\uFEFF\u003C?xml version=\u00221.0\u0022 encoding=\u0022utf-8\u0022?\u003E\u003CError\u003E\u003CCode\u003ETargetConditionNotMet\u003C/Code\u003E\u003CMessage\u003EThe target condition specified using HTTP conditional header(s) is not met.\n",
-        "RequestId:84b1dcb1-f01e-003d-7f31-f3e420000000\n",
-        "Time:2020-03-05T21:06:02.6650495Z\u003C/Message\u003E\u003C/Error\u003E"
-      ]
-    },
-    {
-      "RequestUri": "https://seanstagetest.blob.core.windows.net/test-container-c98f75be-9356-c992-58dc-ecc6a91a62b1?restype=container",
-      "RequestMethod": "DELETE",
-      "RequestHeaders": {
-        "Authorization": "Sanitized",
-        "traceparent": "00-fc558f43f15ad9409912ef1b9e89f405-4c04e073b6d9ab43-00",
-        "User-Agent": [
-          "azsdk-net-Storage.Blobs/12.4.0-dev.20200305.1",
-          "(.NET Core 4.6.28325.01; Microsoft Windows 10.0.18363 )"
-        ],
-        "x-ms-client-request-id": "e842da1a-f3cc-7538-819e-f511deac43ba",
-        "x-ms-date": "Thu, 05 Mar 2020 21:06:02 GMT",
-        "x-ms-return-client-request-id": "true",
-        "x-ms-version": "2019-10-10"
-=======
         "x-ms-request-id": "4d4b419f-201e-0097-5d48-091bad000000",
         "x-ms-version": "2019-12-12"
       },
@@ -292,49 +159,23 @@
         "x-ms-date": "Thu, 02 Apr 2020 23:45:59 GMT",
         "x-ms-return-client-request-id": "true",
         "x-ms-version": "2019-12-12"
->>>>>>> 32e373e2
       },
       "RequestBody": null,
       "StatusCode": 202,
       "ResponseHeaders": {
         "Content-Length": "0",
-<<<<<<< HEAD
-        "Date": "Thu, 05 Mar 2020 21:06:02 GMT",
-=======
         "Date": "Thu, 02 Apr 2020 23:45:58 GMT",
->>>>>>> 32e373e2
         "Server": [
           "Windows-Azure-Blob/1.0",
           "Microsoft-HTTPAPI/2.0"
         ],
         "x-ms-client-request-id": "e842da1a-f3cc-7538-819e-f511deac43ba",
-<<<<<<< HEAD
-        "x-ms-request-id": "84b1dcb9-f01e-003d-8031-f3e420000000",
-        "x-ms-version": "2019-10-10"
-=======
         "x-ms-request-id": "4d4b41a4-201e-0097-6248-091bad000000",
         "x-ms-version": "2019-12-12"
->>>>>>> 32e373e2
-      },
-      "ResponseBody": []
-    },
-    {
-<<<<<<< HEAD
-      "RequestUri": "https://seanstagetest.blob.core.windows.net/test-container-b9c247a3-2c5f-97dc-8f2c-49f73f6cc2d9?restype=container",
-      "RequestMethod": "PUT",
-      "RequestHeaders": {
-        "Authorization": "Sanitized",
-        "traceparent": "00-e76b89debc14df429cc022babf7508cd-1b7b39d98ac48d4c-00",
-        "User-Agent": [
-          "azsdk-net-Storage.Blobs/12.4.0-dev.20200305.1",
-          "(.NET Core 4.6.28325.01; Microsoft Windows 10.0.18363 )"
-        ],
-        "x-ms-blob-public-access": "container",
-        "x-ms-client-request-id": "a07f9188-3b85-edef-feaa-589fa9403514",
-        "x-ms-date": "Thu, 05 Mar 2020 21:06:02 GMT",
-        "x-ms-return-client-request-id": "true",
-        "x-ms-version": "2019-10-10"
-=======
+      },
+      "ResponseBody": []
+    },
+    {
       "RequestUri": "https://seanmcccanary.blob.core.windows.net/test-container-b9c247a3-2c5f-97dc-8f2c-49f73f6cc2d9?restype=container",
       "RequestMethod": "PUT",
       "RequestHeaders": {
@@ -349,58 +190,30 @@
         "x-ms-date": "Thu, 02 Apr 2020 23:45:59 GMT",
         "x-ms-return-client-request-id": "true",
         "x-ms-version": "2019-12-12"
->>>>>>> 32e373e2
-      },
-      "RequestBody": null,
-      "StatusCode": 201,
-      "ResponseHeaders": {
-        "Content-Length": "0",
-<<<<<<< HEAD
-        "Date": "Thu, 05 Mar 2020 21:06:02 GMT",
-        "ETag": "\u00220x8D7C149036D08B1\u0022",
-        "Last-Modified": "Thu, 05 Mar 2020 21:06:03 GMT",
-=======
+      },
+      "RequestBody": null,
+      "StatusCode": 201,
+      "ResponseHeaders": {
+        "Content-Length": "0",
         "Date": "Thu, 02 Apr 2020 23:45:58 GMT",
         "ETag": "\u00220x8D7D75FFE97529A\u0022",
         "Last-Modified": "Thu, 02 Apr 2020 23:45:58 GMT",
->>>>>>> 32e373e2
         "Server": [
           "Windows-Azure-Blob/1.0",
           "Microsoft-HTTPAPI/2.0"
         ],
         "x-ms-client-request-id": "a07f9188-3b85-edef-feaa-589fa9403514",
-<<<<<<< HEAD
-        "x-ms-request-id": "27a9a05a-e01e-000e-5531-f3bb8b000000",
-        "x-ms-version": "2019-10-10"
-=======
         "x-ms-request-id": "aaf2cafc-501e-0056-2d48-09bc4f000000",
         "x-ms-version": "2019-12-12"
->>>>>>> 32e373e2
-      },
-      "ResponseBody": []
-    },
-    {
-<<<<<<< HEAD
-      "RequestUri": "https://seanstagetest.blob.core.windows.net/test-container-b9c247a3-2c5f-97dc-8f2c-49f73f6cc2d9/test-blob-6cc4092c-d14e-261a-93f3-6ffa813089a4",
-=======
+      },
+      "ResponseBody": []
+    },
+    {
       "RequestUri": "https://seanmcccanary.blob.core.windows.net/test-container-b9c247a3-2c5f-97dc-8f2c-49f73f6cc2d9/test-blob-6cc4092c-d14e-261a-93f3-6ffa813089a4",
->>>>>>> 32e373e2
-      "RequestMethod": "PUT",
-      "RequestHeaders": {
-        "Authorization": "Sanitized",
-        "Content-Length": "1024",
-<<<<<<< HEAD
-        "traceparent": "00-336d4d92a763a54f980845c0ea002de1-edb25a186457524a-00",
-        "User-Agent": [
-          "azsdk-net-Storage.Blobs/12.4.0-dev.20200305.1",
-          "(.NET Core 4.6.28325.01; Microsoft Windows 10.0.18363 )"
-        ],
-        "x-ms-blob-type": "BlockBlob",
-        "x-ms-client-request-id": "056e3323-35c1-d312-c665-ea9d5c90f1b1",
-        "x-ms-date": "Thu, 05 Mar 2020 21:06:03 GMT",
-        "x-ms-return-client-request-id": "true",
-        "x-ms-version": "2019-10-10"
-=======
+      "RequestMethod": "PUT",
+      "RequestHeaders": {
+        "Authorization": "Sanitized",
+        "Content-Length": "1024",
         "traceparent": "00-d53562452606e547b3fd927555e62599-4a418595b9941c40-00",
         "User-Agent": [
           "azsdk-net-Storage.Blobs/12.5.0-dev.20200402.1",
@@ -411,62 +224,33 @@
         "x-ms-date": "Thu, 02 Apr 2020 23:45:59 GMT",
         "x-ms-return-client-request-id": "true",
         "x-ms-version": "2019-12-12"
->>>>>>> 32e373e2
       },
       "RequestBody": "2xs9wfJuYefIUA1yyInv6zYhbq7tIlOYLczWrmPeyGu2T3eLZjQ1GjCY1zUufCV0um1ph9GHJ7jIpZMlmLKD6YihvHgSZIUB7FR\u002BVUseabCnYvT2dUCaLyi\u002Bw8CgEIJ9FO2tjcCsYlbnZ5t8CdJtqTzjfTa\u002BjXRHBo1PU6DFYNvSAEFdcNzw\u002Bv\u002BdDg2kHSVWURmEvZNLv4Z5ZYYzXA61IgfAqQiRDzhf8oI2IH9mouhn\u002BQKGQKJIhkG65AtVvZ7w5\u002BsG5HQcxUHgJMsQFZ4HEsKey2IML\u002BFkdyLH1istCjXkRTmTYL50SjTBphzXN3Gis9JIt/E75LgKoWxRVe4WsxqWLM9ldLEEKYEuSojFjUCxJCNZ5FJDqGCAib9RI/VGq/IBQQqhPT8gQ45vDZkvRBQsnzDLvc7IUoNu5OvyswaM55\u002BWxEw1D\u002BfkOKHE05vHUUSrJIPFe\u002B0kOe\u002BHMlhTLZCH4yX5mYDI9o9I5oQtA37np5OmR46DxmyycYpcrt2OkAsQPPB2zbfE4y7zfJRp9zVxn4vFreUCBBy4Ryf1a0iyulZ4HMeOcdrc4WRgj0rYSHpV6w5RyOIlDjjTvYWPz3flQME98Npu4i6w6cuBonTS4P\u002BtoH86YPFzUw6OurNUTBLsek\u002BJmleg5wjgod8XpGvDAN2G4i/4q9/QyZ3L3yd6XJ24lCclSUWnDbh2Wb8SXK6jy7nVzmrj889vudG51QfgZURCXg9EnreY3tV2glEfvW3uKBNupY4y1KBYtZB07jexlfR7z/2eXi0CPe\u002BVbXF9UPtjyqzzcsC2D4pv7OgnI/CdxOxdpO5vT8nmbGeenWcu2mWUECOLvSI0xMBzL3JE2hn/96iEIKwN83rjDQZYGHEiQBGCkhPNEgfKKN8t/CBXoZFNnqW\u002Bqrq5hxyop7Ab26xOUO9gwkcGMuWhuvfM3/dai2t0C3nMZJZXyQv3JWpXrk0y36sw9t9KR2u/HO/C7KgkTRxEptAygutZCfg8Dg17Sguqmf9LKZSLKsMODEemlNxi0tdNEgd9AF2/1\u002B3nDjheRNLjGFOo2COHuXwMJHWjsnQb2Tw1LTgDLZmijFKnpBuLr8h1w3uJufmzxliLcNznHCV4yzX8KBaa3\u002Bu5BkzR4BRggXStLu/4kh9CgWffeLy8um8sLtnmjoex2uOPz7Kt4uZDK\u002B5nOu02fzgVuqauu2cv/EzcpLE7efLt\u002B1MLacJslJ\u002BBm03NVX\u002BC9q6g0dTgAx98YNJm0D00CLH8eT6aKhZ2qCUHLR8ZYafMWq4Cm6geDfgzjwjwBsRhTJOc0dtB58uXKimv2dUAYv8rmXaPMWwI3mxGZpsOhqFgpeGMfZDLi3Lia3F/bjMiMw==",
       "StatusCode": 201,
       "ResponseHeaders": {
         "Content-Length": "0",
         "Content-MD5": "plLoNLnAyH2YVU5V8nkqKQ==",
-<<<<<<< HEAD
-        "Date": "Thu, 05 Mar 2020 21:06:02 GMT",
-        "ETag": "\u00220x8D7C1490379E5D5\u0022",
-        "Last-Modified": "Thu, 05 Mar 2020 21:06:03 GMT",
-=======
         "Date": "Thu, 02 Apr 2020 23:45:58 GMT",
         "ETag": "\u00220x8D7D75FFEA4BDD7\u0022",
         "Last-Modified": "Thu, 02 Apr 2020 23:45:59 GMT",
->>>>>>> 32e373e2
         "Server": [
           "Windows-Azure-Blob/1.0",
           "Microsoft-HTTPAPI/2.0"
         ],
         "x-ms-client-request-id": "056e3323-35c1-d312-c665-ea9d5c90f1b1",
         "x-ms-content-crc64": "GMfQft2CqFE=",
-<<<<<<< HEAD
-        "x-ms-request-id": "27a9a05c-e01e-000e-5631-f3bb8b000000",
-        "x-ms-request-server-encrypted": "true",
-        "x-ms-version": "2019-10-10"
-=======
         "x-ms-request-id": "aaf2cb0d-501e-0056-3948-09bc4f000000",
         "x-ms-request-server-encrypted": "true",
         "x-ms-version": "2019-12-12"
->>>>>>> 32e373e2
-      },
-      "ResponseBody": []
-    },
-    {
-<<<<<<< HEAD
-      "RequestUri": "https://seanstagetest.blob.core.windows.net/test-container-b9c247a3-2c5f-97dc-8f2c-49f73f6cc2d9/test-blob-20f7cde1-2eff-47be-9a65-5d4b24532b09",
-=======
+      },
+      "ResponseBody": []
+    },
+    {
       "RequestUri": "https://seanmcccanary.blob.core.windows.net/test-container-b9c247a3-2c5f-97dc-8f2c-49f73f6cc2d9/test-blob-20f7cde1-2eff-47be-9a65-5d4b24532b09",
->>>>>>> 32e373e2
-      "RequestMethod": "PUT",
-      "RequestHeaders": {
-        "Authorization": "Sanitized",
-        "Content-Length": "1024",
-<<<<<<< HEAD
-        "traceparent": "00-d6f2a8d9b58bbb469fc0558fd9362084-6ec773fdbaf83248-00",
-        "User-Agent": [
-          "azsdk-net-Storage.Blobs/12.4.0-dev.20200305.1",
-          "(.NET Core 4.6.28325.01; Microsoft Windows 10.0.18363 )"
-        ],
-        "x-ms-blob-type": "BlockBlob",
-        "x-ms-client-request-id": "2ee4fb11-4e92-f539-7427-6a5bd7c7ae73",
-        "x-ms-date": "Thu, 05 Mar 2020 21:06:03 GMT",
-        "x-ms-return-client-request-id": "true",
-        "x-ms-version": "2019-10-10"
-=======
+      "RequestMethod": "PUT",
+      "RequestHeaders": {
+        "Authorization": "Sanitized",
+        "Content-Length": "1024",
         "traceparent": "00-58b10303b4cafc46b9b1bda41e4cc9c5-95274f7ab7f88942-00",
         "User-Agent": [
           "azsdk-net-Storage.Blobs/12.5.0-dev.20200402.1",
@@ -477,58 +261,28 @@
         "x-ms-date": "Thu, 02 Apr 2020 23:45:59 GMT",
         "x-ms-return-client-request-id": "true",
         "x-ms-version": "2019-12-12"
->>>>>>> 32e373e2
       },
       "RequestBody": "2xs9wfJuYefIUA1yyInv6zYhbq7tIlOYLczWrmPeyGu2T3eLZjQ1GjCY1zUufCV0um1ph9GHJ7jIpZMlmLKD6YihvHgSZIUB7FR\u002BVUseabCnYvT2dUCaLyi\u002Bw8CgEIJ9FO2tjcCsYlbnZ5t8CdJtqTzjfTa\u002BjXRHBo1PU6DFYNvSAEFdcNzw\u002Bv\u002BdDg2kHSVWURmEvZNLv4Z5ZYYzXA61IgfAqQiRDzhf8oI2IH9mouhn\u002BQKGQKJIhkG65AtVvZ7w5\u002BsG5HQcxUHgJMsQFZ4HEsKey2IML\u002BFkdyLH1istCjXkRTmTYL50SjTBphzXN3Gis9JIt/E75LgKoWxRVe4WsxqWLM9ldLEEKYEuSojFjUCxJCNZ5FJDqGCAib9RI/VGq/IBQQqhPT8gQ45vDZkvRBQsnzDLvc7IUoNu5OvyswaM55\u002BWxEw1D\u002BfkOKHE05vHUUSrJIPFe\u002B0kOe\u002BHMlhTLZCH4yX5mYDI9o9I5oQtA37np5OmR46DxmyycYpcrt2OkAsQPPB2zbfE4y7zfJRp9zVxn4vFreUCBBy4Ryf1a0iyulZ4HMeOcdrc4WRgj0rYSHpV6w5RyOIlDjjTvYWPz3flQME98Npu4i6w6cuBonTS4P\u002BtoH86YPFzUw6OurNUTBLsek\u002BJmleg5wjgod8XpGvDAN2G4i/4q9/QyZ3L3yd6XJ24lCclSUWnDbh2Wb8SXK6jy7nVzmrj889vudG51QfgZURCXg9EnreY3tV2glEfvW3uKBNupY4y1KBYtZB07jexlfR7z/2eXi0CPe\u002BVbXF9UPtjyqzzcsC2D4pv7OgnI/CdxOxdpO5vT8nmbGeenWcu2mWUECOLvSI0xMBzL3JE2hn/96iEIKwN83rjDQZYGHEiQBGCkhPNEgfKKN8t/CBXoZFNnqW\u002Bqrq5hxyop7Ab26xOUO9gwkcGMuWhuvfM3/dai2t0C3nMZJZXyQv3JWpXrk0y36sw9t9KR2u/HO/C7KgkTRxEptAygutZCfg8Dg17Sguqmf9LKZSLKsMODEemlNxi0tdNEgd9AF2/1\u002B3nDjheRNLjGFOo2COHuXwMJHWjsnQb2Tw1LTgDLZmijFKnpBuLr8h1w3uJufmzxliLcNznHCV4yzX8KBaa3\u002Bu5BkzR4BRggXStLu/4kh9CgWffeLy8um8sLtnmjoex2uOPz7Kt4uZDK\u002B5nOu02fzgVuqauu2cv/EzcpLE7efLt\u002B1MLacJslJ\u002BBm03NVX\u002BC9q6g0dTgAx98YNJm0D00CLH8eT6aKhZ2qCUHLR8ZYafMWq4Cm6geDfgzjwjwBsRhTJOc0dtB58uXKimv2dUAYv8rmXaPMWwI3mxGZpsOhqFgpeGMfZDLi3Lia3F/bjMiMw==",
       "StatusCode": 201,
       "ResponseHeaders": {
         "Content-Length": "0",
         "Content-MD5": "plLoNLnAyH2YVU5V8nkqKQ==",
-<<<<<<< HEAD
-        "Date": "Thu, 05 Mar 2020 21:06:02 GMT",
-        "ETag": "\u00220x8D7C14903868FFF\u0022",
-        "Last-Modified": "Thu, 05 Mar 2020 21:06:03 GMT",
-=======
         "Date": "Thu, 02 Apr 2020 23:45:58 GMT",
         "ETag": "\u00220x8D7D75FFEB206AF\u0022",
         "Last-Modified": "Thu, 02 Apr 2020 23:45:59 GMT",
->>>>>>> 32e373e2
         "Server": [
           "Windows-Azure-Blob/1.0",
           "Microsoft-HTTPAPI/2.0"
         ],
         "x-ms-client-request-id": "2ee4fb11-4e92-f539-7427-6a5bd7c7ae73",
         "x-ms-content-crc64": "GMfQft2CqFE=",
-<<<<<<< HEAD
-        "x-ms-request-id": "27a9a05d-e01e-000e-5731-f3bb8b000000",
-        "x-ms-request-server-encrypted": "true",
-        "x-ms-version": "2019-10-10"
-=======
         "x-ms-request-id": "aaf2cb12-501e-0056-3d48-09bc4f000000",
         "x-ms-request-server-encrypted": "true",
         "x-ms-version": "2019-12-12"
->>>>>>> 32e373e2
-      },
-      "ResponseBody": []
-    },
-    {
-<<<<<<< HEAD
-      "RequestUri": "https://seanstagetest.blob.core.windows.net/test-container-b9c247a3-2c5f-97dc-8f2c-49f73f6cc2d9/test-blob-20f7cde1-2eff-47be-9a65-5d4b24532b09",
-      "RequestMethod": "PUT",
-      "RequestHeaders": {
-        "Authorization": "Sanitized",
-        "If-Unmodified-Since": "Wed, 04 Mar 2020 21:06:02 GMT",
-        "traceparent": "00-bbc736f4ce56004f92136496171f4adb-fb21b662dc716442-00",
-        "User-Agent": [
-          "azsdk-net-Storage.Blobs/12.4.0-dev.20200305.1",
-          "(.NET Core 4.6.28325.01; Microsoft Windows 10.0.18363 )"
-        ],
-        "x-ms-client-request-id": "2839e063-fd6e-3577-fce1-d89a18877b73",
-        "x-ms-copy-source": "https://seanstagetest.blob.core.windows.net/test-container-b9c247a3-2c5f-97dc-8f2c-49f73f6cc2d9/test-blob-6cc4092c-d14e-261a-93f3-6ffa813089a4",
-        "x-ms-date": "Thu, 05 Mar 2020 21:06:03 GMT",
-        "x-ms-return-client-request-id": "true",
-        "x-ms-version": "2019-10-10"
-=======
+      },
+      "ResponseBody": []
+    },
+    {
       "RequestUri": "https://seanmcccanary.blob.core.windows.net/test-container-b9c247a3-2c5f-97dc-8f2c-49f73f6cc2d9/test-blob-20f7cde1-2eff-47be-9a65-5d4b24532b09",
       "RequestMethod": "PUT",
       "RequestHeaders": {
@@ -544,49 +298,19 @@
         "x-ms-date": "Thu, 02 Apr 2020 23:46:00 GMT",
         "x-ms-return-client-request-id": "true",
         "x-ms-version": "2019-12-12"
->>>>>>> 32e373e2
       },
       "RequestBody": null,
       "StatusCode": 412,
       "ResponseHeaders": {
         "Content-Length": "265",
         "Content-Type": "application/xml",
-<<<<<<< HEAD
-        "Date": "Thu, 05 Mar 2020 21:06:02 GMT",
-=======
         "Date": "Thu, 02 Apr 2020 23:45:58 GMT",
->>>>>>> 32e373e2
         "Server": [
           "Windows-Azure-Blob/1.0",
           "Microsoft-HTTPAPI/2.0"
         ],
         "x-ms-client-request-id": "2839e063-fd6e-3577-fce1-d89a18877b73",
         "x-ms-error-code": "TargetConditionNotMet",
-<<<<<<< HEAD
-        "x-ms-request-id": "27a9a05e-e01e-000e-5831-f3bb8b000000",
-        "x-ms-version": "2019-10-10"
-      },
-      "ResponseBody": [
-        "\uFEFF\u003C?xml version=\u00221.0\u0022 encoding=\u0022utf-8\u0022?\u003E\u003CError\u003E\u003CCode\u003ETargetConditionNotMet\u003C/Code\u003E\u003CMessage\u003EThe target condition specified using HTTP conditional header(s) is not met.\n",
-        "RequestId:27a9a05e-e01e-000e-5831-f3bb8b000000\n",
-        "Time:2020-03-05T21:06:03.3634799Z\u003C/Message\u003E\u003C/Error\u003E"
-      ]
-    },
-    {
-      "RequestUri": "https://seanstagetest.blob.core.windows.net/test-container-b9c247a3-2c5f-97dc-8f2c-49f73f6cc2d9?restype=container",
-      "RequestMethod": "DELETE",
-      "RequestHeaders": {
-        "Authorization": "Sanitized",
-        "traceparent": "00-c57a404d922f6047a52c42ccfe55def4-9723e9245c6dfc43-00",
-        "User-Agent": [
-          "azsdk-net-Storage.Blobs/12.4.0-dev.20200305.1",
-          "(.NET Core 4.6.28325.01; Microsoft Windows 10.0.18363 )"
-        ],
-        "x-ms-client-request-id": "f7f8a2d9-868e-3c04-69e3-29d8cb554562",
-        "x-ms-date": "Thu, 05 Mar 2020 21:06:03 GMT",
-        "x-ms-return-client-request-id": "true",
-        "x-ms-version": "2019-10-10"
-=======
         "x-ms-request-id": "aaf2cb17-501e-0056-4148-09bc4f000000",
         "x-ms-version": "2019-12-12"
       },
@@ -610,49 +334,23 @@
         "x-ms-date": "Thu, 02 Apr 2020 23:46:00 GMT",
         "x-ms-return-client-request-id": "true",
         "x-ms-version": "2019-12-12"
->>>>>>> 32e373e2
       },
       "RequestBody": null,
       "StatusCode": 202,
       "ResponseHeaders": {
         "Content-Length": "0",
-<<<<<<< HEAD
-        "Date": "Thu, 05 Mar 2020 21:06:02 GMT",
-=======
         "Date": "Thu, 02 Apr 2020 23:45:58 GMT",
->>>>>>> 32e373e2
         "Server": [
           "Windows-Azure-Blob/1.0",
           "Microsoft-HTTPAPI/2.0"
         ],
         "x-ms-client-request-id": "f7f8a2d9-868e-3c04-69e3-29d8cb554562",
-<<<<<<< HEAD
-        "x-ms-request-id": "27a9a05f-e01e-000e-5931-f3bb8b000000",
-        "x-ms-version": "2019-10-10"
-=======
         "x-ms-request-id": "aaf2cb1c-501e-0056-4648-09bc4f000000",
         "x-ms-version": "2019-12-12"
->>>>>>> 32e373e2
-      },
-      "ResponseBody": []
-    },
-    {
-<<<<<<< HEAD
-      "RequestUri": "https://seanstagetest.blob.core.windows.net/test-container-47ed702a-33da-8710-1bcb-1ce8b98acb62?restype=container",
-      "RequestMethod": "PUT",
-      "RequestHeaders": {
-        "Authorization": "Sanitized",
-        "traceparent": "00-96e037f45e1e534881dbb26600540fc0-731cddbce62c1349-00",
-        "User-Agent": [
-          "azsdk-net-Storage.Blobs/12.4.0-dev.20200305.1",
-          "(.NET Core 4.6.28325.01; Microsoft Windows 10.0.18363 )"
-        ],
-        "x-ms-blob-public-access": "container",
-        "x-ms-client-request-id": "f8c2e141-acac-a5ea-9171-dbc2691c83de",
-        "x-ms-date": "Thu, 05 Mar 2020 21:06:03 GMT",
-        "x-ms-return-client-request-id": "true",
-        "x-ms-version": "2019-10-10"
-=======
+      },
+      "ResponseBody": []
+    },
+    {
       "RequestUri": "https://seanmcccanary.blob.core.windows.net/test-container-47ed702a-33da-8710-1bcb-1ce8b98acb62?restype=container",
       "RequestMethod": "PUT",
       "RequestHeaders": {
@@ -667,58 +365,30 @@
         "x-ms-date": "Thu, 02 Apr 2020 23:46:00 GMT",
         "x-ms-return-client-request-id": "true",
         "x-ms-version": "2019-12-12"
->>>>>>> 32e373e2
-      },
-      "RequestBody": null,
-      "StatusCode": 201,
-      "ResponseHeaders": {
-        "Content-Length": "0",
-<<<<<<< HEAD
-        "Date": "Thu, 05 Mar 2020 21:06:03 GMT",
-        "ETag": "\u00220x8D7C14903D66D74\u0022",
-        "Last-Modified": "Thu, 05 Mar 2020 21:06:03 GMT",
-=======
+      },
+      "RequestBody": null,
+      "StatusCode": 201,
+      "ResponseHeaders": {
+        "Content-Length": "0",
         "Date": "Thu, 02 Apr 2020 23:45:59 GMT",
         "ETag": "\u00220x8D7D75FFEFFFA57\u0022",
         "Last-Modified": "Thu, 02 Apr 2020 23:45:59 GMT",
->>>>>>> 32e373e2
         "Server": [
           "Windows-Azure-Blob/1.0",
           "Microsoft-HTTPAPI/2.0"
         ],
         "x-ms-client-request-id": "f8c2e141-acac-a5ea-9171-dbc2691c83de",
-<<<<<<< HEAD
-        "x-ms-request-id": "830755fc-a01e-001f-6731-f3213f000000",
-        "x-ms-version": "2019-10-10"
-=======
         "x-ms-request-id": "a5f60ca4-d01e-0015-1b48-095a13000000",
         "x-ms-version": "2019-12-12"
->>>>>>> 32e373e2
-      },
-      "ResponseBody": []
-    },
-    {
-<<<<<<< HEAD
-      "RequestUri": "https://seanstagetest.blob.core.windows.net/test-container-47ed702a-33da-8710-1bcb-1ce8b98acb62/test-blob-254ef6ff-c91f-80f5-f6da-fa43d74f3c8a",
-=======
+      },
+      "ResponseBody": []
+    },
+    {
       "RequestUri": "https://seanmcccanary.blob.core.windows.net/test-container-47ed702a-33da-8710-1bcb-1ce8b98acb62/test-blob-254ef6ff-c91f-80f5-f6da-fa43d74f3c8a",
->>>>>>> 32e373e2
-      "RequestMethod": "PUT",
-      "RequestHeaders": {
-        "Authorization": "Sanitized",
-        "Content-Length": "1024",
-<<<<<<< HEAD
-        "traceparent": "00-4ed52d388928f244a4e933b2f607a6e8-790bd0fabce4384e-00",
-        "User-Agent": [
-          "azsdk-net-Storage.Blobs/12.4.0-dev.20200305.1",
-          "(.NET Core 4.6.28325.01; Microsoft Windows 10.0.18363 )"
-        ],
-        "x-ms-blob-type": "BlockBlob",
-        "x-ms-client-request-id": "8515e5c4-10ad-f1a9-dcfd-99374683df9f",
-        "x-ms-date": "Thu, 05 Mar 2020 21:06:03 GMT",
-        "x-ms-return-client-request-id": "true",
-        "x-ms-version": "2019-10-10"
-=======
+      "RequestMethod": "PUT",
+      "RequestHeaders": {
+        "Authorization": "Sanitized",
+        "Content-Length": "1024",
         "traceparent": "00-4038943782ba344988d412459c2df479-90071d3020a4d440-00",
         "User-Agent": [
           "azsdk-net-Storage.Blobs/12.5.0-dev.20200402.1",
@@ -729,62 +399,33 @@
         "x-ms-date": "Thu, 02 Apr 2020 23:46:00 GMT",
         "x-ms-return-client-request-id": "true",
         "x-ms-version": "2019-12-12"
->>>>>>> 32e373e2
       },
       "RequestBody": "GMfqt5TO06aLwpFBgzvVMClmptfH0rVAKRvlHqgjwZkV0bzqAeshcw4cbeoaqCJWm6uYAnWrFkURqo156bT9aAD4LLJ\u002B6i8\u002BRDLIq2TLJoH5joL9ir4jabp22VZdqIpZHwXqIntv17B8Wr5C42vgRoMMgFoy/91B1cP4CBHY4Juobotf4AMFibfRgS8A4IZOlZLSUSgvJx8nqUy4ds\u002BfpHoimnTfgWWABvajYH6tQPU8qXJ\u002BBY5zeEdrNze3TBLoMt213UYSbhQtUksxjMaheWhXe81cIJ/rryEsc0ktyLnjui6g\u002BGKuKjtdUbJDQeyByr3PX9FFixE\u002ByS4k5frL/4qRTtKXAIEFqFGR/87tqG01q6mLXmjonS8cYi40ikRAklEnsfMZ6ck8ybeAs4xDUSHB7zpRP6EhqbCjep1T0R4MUWx9xfZ6G8LgT5SxaOmi2REMcpoK71KvBgdCdm4r6fiZc2IfxYsqR9R4cPANcEHGAKGMRl6EAWIZzb/vN6RTtGWbGPSHghSF4ivFkn5iopXGe3bNn6KZFXH/BffMOw8wJLyKcVhNP32MBmQzvm/ktyspKLwuhhXDAQOCh3wcuaYclW7C2DA9eTz4QJg\u002BZlYCG07MohJTAp2mx29VyrcBcE29FikBId/67K9/NUZ8hJusgGsuTxaTyZLQGxDA56\u002BE989LgE8tAPpv0rZj08xXKkLUqElL0iE2Kk2WMQXOOQQA\u002Bz52MARLf39xvn1fL/bGePHO7D9lOCSuFVYCls/0oZixY9eO4Pk\u002BiCnJ2hSj1vpX0LgU/03FmsIZxxuuSeiwfR3lrsweN5j4j2MVm14QCz5bqsYW4KFK7MgUdBjekD9AGVz2viguOZggHG/qr/9kCbzcUp4hmZ18msIDCcJ/Gf8j1IEBGUwWLHEt9sMxYDzJsGtcAT2gH3\u002B/eiRmKzDVoQJwxtt9Y\u002B9vxiYt86PZSjmGOlhXIhjBg7UCQZ8osABBWFXBwJpgS0187DoXcivc5i/q4PHXfn7prkIleyFPRxYl7JtOF4mfJe4L2jbdqhCKJltvPs8PadnW1xJXO9AsLKQk8YaPjs6lS7oCy6RHDAQym1XF4AhGFYLCdz93R\u002Bke366RubiK\u002BpiNyvMUDZ41jssNJaB6Z0yc3dsDzRaOLQPR4\u002Bz2tlNLp6C8NxYVMQjkjeh0aSJJo3hh9dvchy2B/5zvQymxP9h3wn3/vi82hqzTHkAtGcThhz90lMB4biBzOzh6Je3eMk4Q/KekSeVIK24vCWjtVOXXDrvqPaoY/1RdjIL3vGC\u002B9OzxHRwcPD1ZK2lRSGS4hedSohYy9PWj9/xTR71jUW4OcRV8\u002BzbJu9J9kBFBxrfvpAabpBpKjA==",
       "StatusCode": 201,
       "ResponseHeaders": {
         "Content-Length": "0",
         "Content-MD5": "5x1wMA89Z\u002BaZtxAB5ZBxAw==",
-<<<<<<< HEAD
-        "Date": "Thu, 05 Mar 2020 21:06:03 GMT",
-        "ETag": "\u00220x8D7C14903E3078D\u0022",
-        "Last-Modified": "Thu, 05 Mar 2020 21:06:03 GMT",
-=======
         "Date": "Thu, 02 Apr 2020 23:45:59 GMT",
         "ETag": "\u00220x8D7D75FFF0C6C06\u0022",
         "Last-Modified": "Thu, 02 Apr 2020 23:45:59 GMT",
->>>>>>> 32e373e2
         "Server": [
           "Windows-Azure-Blob/1.0",
           "Microsoft-HTTPAPI/2.0"
         ],
         "x-ms-client-request-id": "8515e5c4-10ad-f1a9-dcfd-99374683df9f",
         "x-ms-content-crc64": "VQ2y1gsXjZA=",
-<<<<<<< HEAD
-        "x-ms-request-id": "830755fe-a01e-001f-6831-f3213f000000",
-        "x-ms-request-server-encrypted": "true",
-        "x-ms-version": "2019-10-10"
-=======
         "x-ms-request-id": "a5f60cab-d01e-0015-2048-095a13000000",
         "x-ms-request-server-encrypted": "true",
         "x-ms-version": "2019-12-12"
->>>>>>> 32e373e2
-      },
-      "ResponseBody": []
-    },
-    {
-<<<<<<< HEAD
-      "RequestUri": "https://seanstagetest.blob.core.windows.net/test-container-47ed702a-33da-8710-1bcb-1ce8b98acb62/test-blob-1beb7c68-0533-9bd7-11eb-f4da6552c92f",
-=======
+      },
+      "ResponseBody": []
+    },
+    {
       "RequestUri": "https://seanmcccanary.blob.core.windows.net/test-container-47ed702a-33da-8710-1bcb-1ce8b98acb62/test-blob-1beb7c68-0533-9bd7-11eb-f4da6552c92f",
->>>>>>> 32e373e2
-      "RequestMethod": "PUT",
-      "RequestHeaders": {
-        "Authorization": "Sanitized",
-        "Content-Length": "1024",
-<<<<<<< HEAD
-        "traceparent": "00-2e050be2ef8b514a877cbc816c4bf6e8-7a09c08a2ef1e84a-00",
-        "User-Agent": [
-          "azsdk-net-Storage.Blobs/12.4.0-dev.20200305.1",
-          "(.NET Core 4.6.28325.01; Microsoft Windows 10.0.18363 )"
-        ],
-        "x-ms-blob-type": "BlockBlob",
-        "x-ms-client-request-id": "3939c366-90dc-be21-0d7a-74c11cce8b8a",
-        "x-ms-date": "Thu, 05 Mar 2020 21:06:03 GMT",
-        "x-ms-return-client-request-id": "true",
-        "x-ms-version": "2019-10-10"
-=======
+      "RequestMethod": "PUT",
+      "RequestHeaders": {
+        "Authorization": "Sanitized",
+        "Content-Length": "1024",
         "traceparent": "00-db23cdda49a08d4ba878f7cdc1a36ec2-6db09548ebe7a94b-00",
         "User-Agent": [
           "azsdk-net-Storage.Blobs/12.5.0-dev.20200402.1",
@@ -795,62 +436,33 @@
         "x-ms-date": "Thu, 02 Apr 2020 23:46:00 GMT",
         "x-ms-return-client-request-id": "true",
         "x-ms-version": "2019-12-12"
->>>>>>> 32e373e2
       },
       "RequestBody": "GMfqt5TO06aLwpFBgzvVMClmptfH0rVAKRvlHqgjwZkV0bzqAeshcw4cbeoaqCJWm6uYAnWrFkURqo156bT9aAD4LLJ\u002B6i8\u002BRDLIq2TLJoH5joL9ir4jabp22VZdqIpZHwXqIntv17B8Wr5C42vgRoMMgFoy/91B1cP4CBHY4Juobotf4AMFibfRgS8A4IZOlZLSUSgvJx8nqUy4ds\u002BfpHoimnTfgWWABvajYH6tQPU8qXJ\u002BBY5zeEdrNze3TBLoMt213UYSbhQtUksxjMaheWhXe81cIJ/rryEsc0ktyLnjui6g\u002BGKuKjtdUbJDQeyByr3PX9FFixE\u002ByS4k5frL/4qRTtKXAIEFqFGR/87tqG01q6mLXmjonS8cYi40ikRAklEnsfMZ6ck8ybeAs4xDUSHB7zpRP6EhqbCjep1T0R4MUWx9xfZ6G8LgT5SxaOmi2REMcpoK71KvBgdCdm4r6fiZc2IfxYsqR9R4cPANcEHGAKGMRl6EAWIZzb/vN6RTtGWbGPSHghSF4ivFkn5iopXGe3bNn6KZFXH/BffMOw8wJLyKcVhNP32MBmQzvm/ktyspKLwuhhXDAQOCh3wcuaYclW7C2DA9eTz4QJg\u002BZlYCG07MohJTAp2mx29VyrcBcE29FikBId/67K9/NUZ8hJusgGsuTxaTyZLQGxDA56\u002BE989LgE8tAPpv0rZj08xXKkLUqElL0iE2Kk2WMQXOOQQA\u002Bz52MARLf39xvn1fL/bGePHO7D9lOCSuFVYCls/0oZixY9eO4Pk\u002BiCnJ2hSj1vpX0LgU/03FmsIZxxuuSeiwfR3lrsweN5j4j2MVm14QCz5bqsYW4KFK7MgUdBjekD9AGVz2viguOZggHG/qr/9kCbzcUp4hmZ18msIDCcJ/Gf8j1IEBGUwWLHEt9sMxYDzJsGtcAT2gH3\u002B/eiRmKzDVoQJwxtt9Y\u002B9vxiYt86PZSjmGOlhXIhjBg7UCQZ8osABBWFXBwJpgS0187DoXcivc5i/q4PHXfn7prkIleyFPRxYl7JtOF4mfJe4L2jbdqhCKJltvPs8PadnW1xJXO9AsLKQk8YaPjs6lS7oCy6RHDAQym1XF4AhGFYLCdz93R\u002Bke366RubiK\u002BpiNyvMUDZ41jssNJaB6Z0yc3dsDzRaOLQPR4\u002Bz2tlNLp6C8NxYVMQjkjeh0aSJJo3hh9dvchy2B/5zvQymxP9h3wn3/vi82hqzTHkAtGcThhz90lMB4biBzOzh6Je3eMk4Q/KekSeVIK24vCWjtVOXXDrvqPaoY/1RdjIL3vGC\u002B9OzxHRwcPD1ZK2lRSGS4hedSohYy9PWj9/xTR71jUW4OcRV8\u002BzbJu9J9kBFBxrfvpAabpBpKjA==",
       "StatusCode": 201,
       "ResponseHeaders": {
         "Content-Length": "0",
         "Content-MD5": "5x1wMA89Z\u002BaZtxAB5ZBxAw==",
-<<<<<<< HEAD
-        "Date": "Thu, 05 Mar 2020 21:06:03 GMT",
-        "ETag": "\u00220x8D7C14903EF3C79\u0022",
-        "Last-Modified": "Thu, 05 Mar 2020 21:06:03 GMT",
-=======
         "Date": "Thu, 02 Apr 2020 23:45:59 GMT",
         "ETag": "\u00220x8D7D75FFF18F16A\u0022",
         "Last-Modified": "Thu, 02 Apr 2020 23:45:59 GMT",
->>>>>>> 32e373e2
         "Server": [
           "Windows-Azure-Blob/1.0",
           "Microsoft-HTTPAPI/2.0"
         ],
         "x-ms-client-request-id": "3939c366-90dc-be21-0d7a-74c11cce8b8a",
         "x-ms-content-crc64": "VQ2y1gsXjZA=",
-<<<<<<< HEAD
-        "x-ms-request-id": "83075606-a01e-001f-6931-f3213f000000",
-        "x-ms-request-server-encrypted": "true",
-        "x-ms-version": "2019-10-10"
-=======
         "x-ms-request-id": "a5f60cb2-d01e-0015-2748-095a13000000",
         "x-ms-request-server-encrypted": "true",
         "x-ms-version": "2019-12-12"
->>>>>>> 32e373e2
-      },
-      "ResponseBody": []
-    },
-    {
-<<<<<<< HEAD
-      "RequestUri": "https://seanstagetest.blob.core.windows.net/test-container-47ed702a-33da-8710-1bcb-1ce8b98acb62/test-blob-1beb7c68-0533-9bd7-11eb-f4da6552c92f",
-=======
+      },
+      "ResponseBody": []
+    },
+    {
       "RequestUri": "https://seanmcccanary.blob.core.windows.net/test-container-47ed702a-33da-8710-1bcb-1ce8b98acb62/test-blob-1beb7c68-0533-9bd7-11eb-f4da6552c92f",
->>>>>>> 32e373e2
       "RequestMethod": "PUT",
       "RequestHeaders": {
         "Authorization": "Sanitized",
         "If-Match": "\u0022garbage\u0022",
-<<<<<<< HEAD
-        "traceparent": "00-c100067b8e609d45b6faf76439ab36e8-fec900dcda6f9b48-00",
-        "User-Agent": [
-          "azsdk-net-Storage.Blobs/12.4.0-dev.20200305.1",
-          "(.NET Core 4.6.28325.01; Microsoft Windows 10.0.18363 )"
-        ],
-        "x-ms-client-request-id": "a17346d0-9019-9d53-84c0-e5bf421a8311",
-        "x-ms-copy-source": "https://seanstagetest.blob.core.windows.net/test-container-47ed702a-33da-8710-1bcb-1ce8b98acb62/test-blob-254ef6ff-c91f-80f5-f6da-fa43d74f3c8a",
-        "x-ms-date": "Thu, 05 Mar 2020 21:06:04 GMT",
-        "x-ms-return-client-request-id": "true",
-        "x-ms-version": "2019-10-10"
-=======
         "traceparent": "00-7820a88298b4624baeada06bc3c281e3-7dee759c9fa25046-00",
         "User-Agent": [
           "azsdk-net-Storage.Blobs/12.5.0-dev.20200402.1",
@@ -861,49 +473,19 @@
         "x-ms-date": "Thu, 02 Apr 2020 23:46:00 GMT",
         "x-ms-return-client-request-id": "true",
         "x-ms-version": "2019-12-12"
->>>>>>> 32e373e2
       },
       "RequestBody": null,
       "StatusCode": 412,
       "ResponseHeaders": {
         "Content-Length": "265",
         "Content-Type": "application/xml",
-<<<<<<< HEAD
-        "Date": "Thu, 05 Mar 2020 21:06:03 GMT",
-=======
         "Date": "Thu, 02 Apr 2020 23:45:59 GMT",
->>>>>>> 32e373e2
         "Server": [
           "Windows-Azure-Blob/1.0",
           "Microsoft-HTTPAPI/2.0"
         ],
         "x-ms-client-request-id": "a17346d0-9019-9d53-84c0-e5bf421a8311",
         "x-ms-error-code": "TargetConditionNotMet",
-<<<<<<< HEAD
-        "x-ms-request-id": "83075607-a01e-001f-6a31-f3213f000000",
-        "x-ms-version": "2019-10-10"
-      },
-      "ResponseBody": [
-        "\uFEFF\u003C?xml version=\u00221.0\u0022 encoding=\u0022utf-8\u0022?\u003E\u003CError\u003E\u003CCode\u003ETargetConditionNotMet\u003C/Code\u003E\u003CMessage\u003EThe target condition specified using HTTP conditional header(s) is not met.\n",
-        "RequestId:83075607-a01e-001f-6a31-f3213f000000\n",
-        "Time:2020-03-05T21:06:04.3027466Z\u003C/Message\u003E\u003C/Error\u003E"
-      ]
-    },
-    {
-      "RequestUri": "https://seanstagetest.blob.core.windows.net/test-container-47ed702a-33da-8710-1bcb-1ce8b98acb62?restype=container",
-      "RequestMethod": "DELETE",
-      "RequestHeaders": {
-        "Authorization": "Sanitized",
-        "traceparent": "00-6925305a500c5242b18df86319a8bb7a-9a9397acedd1be48-00",
-        "User-Agent": [
-          "azsdk-net-Storage.Blobs/12.4.0-dev.20200305.1",
-          "(.NET Core 4.6.28325.01; Microsoft Windows 10.0.18363 )"
-        ],
-        "x-ms-client-request-id": "d5f110a9-e95a-a370-166c-1d4307a77085",
-        "x-ms-date": "Thu, 05 Mar 2020 21:06:04 GMT",
-        "x-ms-return-client-request-id": "true",
-        "x-ms-version": "2019-10-10"
-=======
         "x-ms-request-id": "a5f60cb5-d01e-0015-2948-095a13000000",
         "x-ms-version": "2019-12-12"
       },
@@ -927,49 +509,23 @@
         "x-ms-date": "Thu, 02 Apr 2020 23:46:00 GMT",
         "x-ms-return-client-request-id": "true",
         "x-ms-version": "2019-12-12"
->>>>>>> 32e373e2
       },
       "RequestBody": null,
       "StatusCode": 202,
       "ResponseHeaders": {
         "Content-Length": "0",
-<<<<<<< HEAD
-        "Date": "Thu, 05 Mar 2020 21:06:03 GMT",
-=======
         "Date": "Thu, 02 Apr 2020 23:45:59 GMT",
->>>>>>> 32e373e2
         "Server": [
           "Windows-Azure-Blob/1.0",
           "Microsoft-HTTPAPI/2.0"
         ],
         "x-ms-client-request-id": "d5f110a9-e95a-a370-166c-1d4307a77085",
-<<<<<<< HEAD
-        "x-ms-request-id": "8307560b-a01e-001f-6e31-f3213f000000",
-        "x-ms-version": "2019-10-10"
-=======
         "x-ms-request-id": "a5f60cb8-d01e-0015-2c48-095a13000000",
         "x-ms-version": "2019-12-12"
->>>>>>> 32e373e2
-      },
-      "ResponseBody": []
-    },
-    {
-<<<<<<< HEAD
-      "RequestUri": "https://seanstagetest.blob.core.windows.net/test-container-c0d329c7-709e-55c0-9cfa-4491f6c247a0?restype=container",
-      "RequestMethod": "PUT",
-      "RequestHeaders": {
-        "Authorization": "Sanitized",
-        "traceparent": "00-2502ef33725c4c42a621798d793b324f-d0473589ba5ea741-00",
-        "User-Agent": [
-          "azsdk-net-Storage.Blobs/12.4.0-dev.20200305.1",
-          "(.NET Core 4.6.28325.01; Microsoft Windows 10.0.18363 )"
-        ],
-        "x-ms-blob-public-access": "container",
-        "x-ms-client-request-id": "2bc91317-6010-394d-4f9c-3960a5dfac54",
-        "x-ms-date": "Thu, 05 Mar 2020 21:06:04 GMT",
-        "x-ms-return-client-request-id": "true",
-        "x-ms-version": "2019-10-10"
-=======
+      },
+      "ResponseBody": []
+    },
+    {
       "RequestUri": "https://seanmcccanary.blob.core.windows.net/test-container-c0d329c7-709e-55c0-9cfa-4491f6c247a0?restype=container",
       "RequestMethod": "PUT",
       "RequestHeaders": {
@@ -984,58 +540,30 @@
         "x-ms-date": "Thu, 02 Apr 2020 23:46:00 GMT",
         "x-ms-return-client-request-id": "true",
         "x-ms-version": "2019-12-12"
->>>>>>> 32e373e2
-      },
-      "RequestBody": null,
-      "StatusCode": 201,
-      "ResponseHeaders": {
-        "Content-Length": "0",
-<<<<<<< HEAD
-        "Date": "Thu, 05 Mar 2020 21:06:04 GMT",
-        "ETag": "\u00220x8D7C14904680B19\u0022",
-        "Last-Modified": "Thu, 05 Mar 2020 21:06:04 GMT",
-=======
+      },
+      "RequestBody": null,
+      "StatusCode": 201,
+      "ResponseHeaders": {
+        "Content-Length": "0",
         "Date": "Thu, 02 Apr 2020 23:45:59 GMT",
         "ETag": "\u00220x8D7D75FFF624DE7\u0022",
         "Last-Modified": "Thu, 02 Apr 2020 23:46:00 GMT",
->>>>>>> 32e373e2
         "Server": [
           "Windows-Azure-Blob/1.0",
           "Microsoft-HTTPAPI/2.0"
         ],
         "x-ms-client-request-id": "2bc91317-6010-394d-4f9c-3960a5dfac54",
-<<<<<<< HEAD
-        "x-ms-request-id": "3595226f-201e-0001-2231-f3cde7000000",
-        "x-ms-version": "2019-10-10"
-=======
         "x-ms-request-id": "804f62bb-c01e-0036-5b48-09c0d0000000",
         "x-ms-version": "2019-12-12"
->>>>>>> 32e373e2
-      },
-      "ResponseBody": []
-    },
-    {
-<<<<<<< HEAD
-      "RequestUri": "https://seanstagetest.blob.core.windows.net/test-container-c0d329c7-709e-55c0-9cfa-4491f6c247a0/test-blob-216cf9f0-7b98-27f6-ba9e-a72d25be9475",
-=======
+      },
+      "ResponseBody": []
+    },
+    {
       "RequestUri": "https://seanmcccanary.blob.core.windows.net/test-container-c0d329c7-709e-55c0-9cfa-4491f6c247a0/test-blob-216cf9f0-7b98-27f6-ba9e-a72d25be9475",
->>>>>>> 32e373e2
-      "RequestMethod": "PUT",
-      "RequestHeaders": {
-        "Authorization": "Sanitized",
-        "Content-Length": "1024",
-<<<<<<< HEAD
-        "traceparent": "00-f793f4177dd26d40b7fb7041b0dced28-bfaa615ac13b2a4b-00",
-        "User-Agent": [
-          "azsdk-net-Storage.Blobs/12.4.0-dev.20200305.1",
-          "(.NET Core 4.6.28325.01; Microsoft Windows 10.0.18363 )"
-        ],
-        "x-ms-blob-type": "BlockBlob",
-        "x-ms-client-request-id": "c7b5fec5-52eb-1973-ea6e-417fba2a9642",
-        "x-ms-date": "Thu, 05 Mar 2020 21:06:04 GMT",
-        "x-ms-return-client-request-id": "true",
-        "x-ms-version": "2019-10-10"
-=======
+      "RequestMethod": "PUT",
+      "RequestHeaders": {
+        "Authorization": "Sanitized",
+        "Content-Length": "1024",
         "traceparent": "00-81336b00fd3a144fa8f4b5a44fa5b51c-e58138c1081f2f4a-00",
         "User-Agent": [
           "azsdk-net-Storage.Blobs/12.5.0-dev.20200402.1",
@@ -1046,62 +574,33 @@
         "x-ms-date": "Thu, 02 Apr 2020 23:46:01 GMT",
         "x-ms-return-client-request-id": "true",
         "x-ms-version": "2019-12-12"
->>>>>>> 32e373e2
       },
       "RequestBody": "JH2jDpE\u002BXBlzU1O\u002BJ4j4NYiNeuP5HI8\u002Bq9zijXRW2o0z9BPgw2Ql2LevuLwNjxHHowTYGGTJWwjtZGK1XM\u002BlHHnFijJ0GHEkaKErSWPTMRvKGulwfsEpapkK8l4Bb3zoCptCRwTfUouStK/CnRGkGjNH6kHlNJ63nCCYaiUTIvglQj/IkOkW68de3ckRZsyIZtgruoQ6AtX8i6rkRuhmf5G3nVrS3IlJMP96h1fUpTZTEARM6Ghz6kBpywU/MqTe\u002BF44WslxtYlO4YmFwHt\u002BJ\u002BV0kDXkGZcoQ7MaaBCECv5bm4/5nEtt4Vt6/Qbf7irE66Qfy6Fu\u002Bt7GEBcWV0x5yteLKSTshIuaBq7aaRuQSVWIVn1sZD9d7KCwMos0V4oOATMvVMQF2GYYhcTylJDCNcfCjQDODWWYLj2DO1EAZq8ky2joYfSQg30WU996algP7f3DcsqJP/TNlyaHgZ0VGB8Uzsgo2tTSMQmDuLmGHcPldE1UPPPlmot0GsrOCQHgATu/ZpyP5xMo8UDABoc6R3liog1QwNwrLjQ9tL8JAygHorZ\u002Bx7cnVYw5K0uzJZMDOdNQbGb0kEFekzdoUjJTH\u002B0XuGPRvIDCO0yAFpSReAmgOXvsuJfBExJ1HzN/vgNa5gxdm2wvMn1SjjAac3qszRsuxxi3ZmZVVqVQW5xNQ3xJJi\u002BIM9yccAb9mSpnp5\u002BYyFIXUPfron\u002BmCEXH3tbgBUqz0U1KI5o\u002BklYRuc077q4FuJJKNfKFXYSw4iuX1JEwHZPfs9ZSTqW42b6g2eiyahmWwSZDltBXLXPJmkFup73E4Zw5WzrXs2rtkls05YSb/XcRABJr7IbCh4VjibNjSTIA2/dLeA7fvw68VgR1I0juLZzJXaaqWfUWdtO0dCq2iUgpMwmMUIRpMUEEr5aCTWQ8dVsXmuuLVoICNQI6KkvjBcy7TO8/Yd0XYCtlpapfkyhvd//Onu9dnd2HihqCLgf2IanJxgF0/RN\u002B/zq/JrDYoqHZy7JLFGbcXa4RuNbDlTIkb4QAlcwn\u002BnrrUJ61nXctrud4qGJUqgxC7GlTYkQ8u2oIm7cr1w3VstE4YMPIJ8A35AnuSuzP0MR3vqhj1Jc1rpU0rQK/Adfao/aRG0lIesWoG347TXB\u002BOMrysxhkcd45ArEuk3m9d\u002BMyFKf2PbR6L0TjurgZ\u002BmEktXQ3zU2\u002BdjIYWBmYGuZL66SaCDnJiPoWd4TUgbYlHwdQCd4FhqqVc5113uWb4hRdl88UfvEnWy16IVXI6vV78jgRRxAIRmT5BZWcVKoUepRwdunmEaEWKa6wimRUzYio\u002BeutipsDVVBqGnlciwaDZabAWHMLlOGW\u002Bx5iV7sApDcM81u\u002BZg==",
       "StatusCode": 201,
       "ResponseHeaders": {
         "Content-Length": "0",
         "Content-MD5": "SababMgHtDKSnuegekH43w==",
-<<<<<<< HEAD
-        "Date": "Thu, 05 Mar 2020 21:06:04 GMT",
-        "ETag": "\u00220x8D7C14904753533\u0022",
-        "Last-Modified": "Thu, 05 Mar 2020 21:06:04 GMT",
-=======
         "Date": "Thu, 02 Apr 2020 23:46:00 GMT",
         "ETag": "\u00220x8D7D75FFF6EE92C\u0022",
         "Last-Modified": "Thu, 02 Apr 2020 23:46:00 GMT",
->>>>>>> 32e373e2
         "Server": [
           "Windows-Azure-Blob/1.0",
           "Microsoft-HTTPAPI/2.0"
         ],
         "x-ms-client-request-id": "c7b5fec5-52eb-1973-ea6e-417fba2a9642",
         "x-ms-content-crc64": "tT3jBSEpSxM=",
-<<<<<<< HEAD
-        "x-ms-request-id": "35952272-201e-0001-2331-f3cde7000000",
-        "x-ms-request-server-encrypted": "true",
-        "x-ms-version": "2019-10-10"
-=======
         "x-ms-request-id": "804f62bf-c01e-0036-5d48-09c0d0000000",
         "x-ms-request-server-encrypted": "true",
         "x-ms-version": "2019-12-12"
->>>>>>> 32e373e2
-      },
-      "ResponseBody": []
-    },
-    {
-<<<<<<< HEAD
-      "RequestUri": "https://seanstagetest.blob.core.windows.net/test-container-c0d329c7-709e-55c0-9cfa-4491f6c247a0/test-blob-57f7c210-b3f6-614f-7ccb-23031180e66a",
-=======
+      },
+      "ResponseBody": []
+    },
+    {
       "RequestUri": "https://seanmcccanary.blob.core.windows.net/test-container-c0d329c7-709e-55c0-9cfa-4491f6c247a0/test-blob-57f7c210-b3f6-614f-7ccb-23031180e66a",
->>>>>>> 32e373e2
-      "RequestMethod": "PUT",
-      "RequestHeaders": {
-        "Authorization": "Sanitized",
-        "Content-Length": "1024",
-<<<<<<< HEAD
-        "traceparent": "00-aee09f2f7243df45ab179ec49bb7c5d2-aa0096b60f4f7246-00",
-        "User-Agent": [
-          "azsdk-net-Storage.Blobs/12.4.0-dev.20200305.1",
-          "(.NET Core 4.6.28325.01; Microsoft Windows 10.0.18363 )"
-        ],
-        "x-ms-blob-type": "BlockBlob",
-        "x-ms-client-request-id": "7e6428fe-3f57-11b5-ae53-4a1f2f6f0769",
-        "x-ms-date": "Thu, 05 Mar 2020 21:06:04 GMT",
-        "x-ms-return-client-request-id": "true",
-        "x-ms-version": "2019-10-10"
-=======
+      "RequestMethod": "PUT",
+      "RequestHeaders": {
+        "Authorization": "Sanitized",
+        "Content-Length": "1024",
         "traceparent": "00-5b2cfa2f89dd1a4c955cc1ed436ddd9e-5e6cfe7a6e948646-00",
         "User-Agent": [
           "azsdk-net-Storage.Blobs/12.5.0-dev.20200402.1",
@@ -1112,56 +611,28 @@
         "x-ms-date": "Thu, 02 Apr 2020 23:46:01 GMT",
         "x-ms-return-client-request-id": "true",
         "x-ms-version": "2019-12-12"
->>>>>>> 32e373e2
       },
       "RequestBody": "JH2jDpE\u002BXBlzU1O\u002BJ4j4NYiNeuP5HI8\u002Bq9zijXRW2o0z9BPgw2Ql2LevuLwNjxHHowTYGGTJWwjtZGK1XM\u002BlHHnFijJ0GHEkaKErSWPTMRvKGulwfsEpapkK8l4Bb3zoCptCRwTfUouStK/CnRGkGjNH6kHlNJ63nCCYaiUTIvglQj/IkOkW68de3ckRZsyIZtgruoQ6AtX8i6rkRuhmf5G3nVrS3IlJMP96h1fUpTZTEARM6Ghz6kBpywU/MqTe\u002BF44WslxtYlO4YmFwHt\u002BJ\u002BV0kDXkGZcoQ7MaaBCECv5bm4/5nEtt4Vt6/Qbf7irE66Qfy6Fu\u002Bt7GEBcWV0x5yteLKSTshIuaBq7aaRuQSVWIVn1sZD9d7KCwMos0V4oOATMvVMQF2GYYhcTylJDCNcfCjQDODWWYLj2DO1EAZq8ky2joYfSQg30WU996algP7f3DcsqJP/TNlyaHgZ0VGB8Uzsgo2tTSMQmDuLmGHcPldE1UPPPlmot0GsrOCQHgATu/ZpyP5xMo8UDABoc6R3liog1QwNwrLjQ9tL8JAygHorZ\u002Bx7cnVYw5K0uzJZMDOdNQbGb0kEFekzdoUjJTH\u002B0XuGPRvIDCO0yAFpSReAmgOXvsuJfBExJ1HzN/vgNa5gxdm2wvMn1SjjAac3qszRsuxxi3ZmZVVqVQW5xNQ3xJJi\u002BIM9yccAb9mSpnp5\u002BYyFIXUPfron\u002BmCEXH3tbgBUqz0U1KI5o\u002BklYRuc077q4FuJJKNfKFXYSw4iuX1JEwHZPfs9ZSTqW42b6g2eiyahmWwSZDltBXLXPJmkFup73E4Zw5WzrXs2rtkls05YSb/XcRABJr7IbCh4VjibNjSTIA2/dLeA7fvw68VgR1I0juLZzJXaaqWfUWdtO0dCq2iUgpMwmMUIRpMUEEr5aCTWQ8dVsXmuuLVoICNQI6KkvjBcy7TO8/Yd0XYCtlpapfkyhvd//Onu9dnd2HihqCLgf2IanJxgF0/RN\u002B/zq/JrDYoqHZy7JLFGbcXa4RuNbDlTIkb4QAlcwn\u002BnrrUJ61nXctrud4qGJUqgxC7GlTYkQ8u2oIm7cr1w3VstE4YMPIJ8A35AnuSuzP0MR3vqhj1Jc1rpU0rQK/Adfao/aRG0lIesWoG347TXB\u002BOMrysxhkcd45ArEuk3m9d\u002BMyFKf2PbR6L0TjurgZ\u002BmEktXQ3zU2\u002BdjIYWBmYGuZL66SaCDnJiPoWd4TUgbYlHwdQCd4FhqqVc5113uWb4hRdl88UfvEnWy16IVXI6vV78jgRRxAIRmT5BZWcVKoUepRwdunmEaEWKa6wimRUzYio\u002BeutipsDVVBqGnlciwaDZabAWHMLlOGW\u002Bx5iV7sApDcM81u\u002BZg==",
       "StatusCode": 201,
       "ResponseHeaders": {
         "Content-Length": "0",
         "Content-MD5": "SababMgHtDKSnuegekH43w==",
-<<<<<<< HEAD
-        "Date": "Thu, 05 Mar 2020 21:06:04 GMT",
-        "ETag": "\u00220x8D7C14904827BBB\u0022",
-        "Last-Modified": "Thu, 05 Mar 2020 21:06:04 GMT",
-=======
         "Date": "Thu, 02 Apr 2020 23:46:00 GMT",
         "ETag": "\u00220x8D7D75FFF7B4779\u0022",
         "Last-Modified": "Thu, 02 Apr 2020 23:46:00 GMT",
->>>>>>> 32e373e2
         "Server": [
           "Windows-Azure-Blob/1.0",
           "Microsoft-HTTPAPI/2.0"
         ],
         "x-ms-client-request-id": "7e6428fe-3f57-11b5-ae53-4a1f2f6f0769",
         "x-ms-content-crc64": "tT3jBSEpSxM=",
-<<<<<<< HEAD
-        "x-ms-request-id": "35952277-201e-0001-2731-f3cde7000000",
-        "x-ms-request-server-encrypted": "true",
-        "x-ms-version": "2019-10-10"
-=======
         "x-ms-request-id": "804f62c1-c01e-0036-5f48-09c0d0000000",
         "x-ms-request-server-encrypted": "true",
         "x-ms-version": "2019-12-12"
->>>>>>> 32e373e2
-      },
-      "ResponseBody": []
-    },
-    {
-<<<<<<< HEAD
-      "RequestUri": "https://seanstagetest.blob.core.windows.net/test-container-c0d329c7-709e-55c0-9cfa-4491f6c247a0/test-blob-57f7c210-b3f6-614f-7ccb-23031180e66a",
-      "RequestMethod": "HEAD",
-      "RequestHeaders": {
-        "Authorization": "Sanitized",
-        "traceparent": "00-cee47831f3cfaa46a4417b98162c8a6f-c132a15415c14b41-00",
-        "User-Agent": [
-          "azsdk-net-Storage.Blobs/12.4.0-dev.20200305.1",
-          "(.NET Core 4.6.28325.01; Microsoft Windows 10.0.18363 )"
-        ],
-        "x-ms-client-request-id": "e8044fe5-671c-c712-4756-78b4826a93b9",
-        "x-ms-date": "Thu, 05 Mar 2020 21:06:05 GMT",
-        "x-ms-return-client-request-id": "true",
-        "x-ms-version": "2019-10-10"
-=======
+      },
+      "ResponseBody": []
+    },
+    {
       "RequestUri": "https://seanmcccanary.blob.core.windows.net/test-container-c0d329c7-709e-55c0-9cfa-4491f6c247a0/test-blob-57f7c210-b3f6-614f-7ccb-23031180e66a",
       "RequestMethod": "HEAD",
       "RequestHeaders": {
@@ -1175,7 +646,6 @@
         "x-ms-date": "Thu, 02 Apr 2020 23:46:01 GMT",
         "x-ms-return-client-request-id": "true",
         "x-ms-version": "2019-12-12"
->>>>>>> 32e373e2
       },
       "RequestBody": null,
       "StatusCode": 200,
@@ -1184,15 +654,9 @@
         "Content-Length": "1024",
         "Content-MD5": "SababMgHtDKSnuegekH43w==",
         "Content-Type": "application/octet-stream",
-<<<<<<< HEAD
-        "Date": "Thu, 05 Mar 2020 21:06:04 GMT",
-        "ETag": "\u00220x8D7C14904827BBB\u0022",
-        "Last-Modified": "Thu, 05 Mar 2020 21:06:04 GMT",
-=======
         "Date": "Thu, 02 Apr 2020 23:46:00 GMT",
         "ETag": "\u00220x8D7D75FFF7B4779\u0022",
         "Last-Modified": "Thu, 02 Apr 2020 23:46:00 GMT",
->>>>>>> 32e373e2
         "Server": [
           "Windows-Azure-Blob/1.0",
           "Microsoft-HTTPAPI/2.0"
@@ -1201,42 +665,16 @@
         "x-ms-access-tier-inferred": "true",
         "x-ms-blob-type": "BlockBlob",
         "x-ms-client-request-id": "e8044fe5-671c-c712-4756-78b4826a93b9",
-<<<<<<< HEAD
-        "x-ms-creation-time": "Thu, 05 Mar 2020 21:06:04 GMT",
-        "x-ms-lease-state": "available",
-        "x-ms-lease-status": "unlocked",
-        "x-ms-request-id": "3595227a-201e-0001-2a31-f3cde7000000",
-        "x-ms-server-encrypted": "true",
-        "x-ms-version": "2019-10-10"
-=======
         "x-ms-creation-time": "Thu, 02 Apr 2020 23:46:00 GMT",
         "x-ms-lease-state": "available",
         "x-ms-lease-status": "unlocked",
         "x-ms-request-id": "804f62c9-c01e-0036-6748-09c0d0000000",
         "x-ms-server-encrypted": "true",
         "x-ms-version": "2019-12-12"
->>>>>>> 32e373e2
-      },
-      "ResponseBody": []
-    },
-    {
-<<<<<<< HEAD
-      "RequestUri": "https://seanstagetest.blob.core.windows.net/test-container-c0d329c7-709e-55c0-9cfa-4491f6c247a0/test-blob-57f7c210-b3f6-614f-7ccb-23031180e66a",
-      "RequestMethod": "PUT",
-      "RequestHeaders": {
-        "Authorization": "Sanitized",
-        "If-None-Match": "\u00220x8D7C14904827BBB\u0022",
-        "traceparent": "00-80782411ea9c9f4085bcea219b70a5b0-2a9484f5aad2ca40-00",
-        "User-Agent": [
-          "azsdk-net-Storage.Blobs/12.4.0-dev.20200305.1",
-          "(.NET Core 4.6.28325.01; Microsoft Windows 10.0.18363 )"
-        ],
-        "x-ms-client-request-id": "df39cb3f-1e6a-204d-c3b1-766bf785c1ce",
-        "x-ms-copy-source": "https://seanstagetest.blob.core.windows.net/test-container-c0d329c7-709e-55c0-9cfa-4491f6c247a0/test-blob-216cf9f0-7b98-27f6-ba9e-a72d25be9475",
-        "x-ms-date": "Thu, 05 Mar 2020 21:06:05 GMT",
-        "x-ms-return-client-request-id": "true",
-        "x-ms-version": "2019-10-10"
-=======
+      },
+      "ResponseBody": []
+    },
+    {
       "RequestUri": "https://seanmcccanary.blob.core.windows.net/test-container-c0d329c7-709e-55c0-9cfa-4491f6c247a0/test-blob-57f7c210-b3f6-614f-7ccb-23031180e66a",
       "RequestMethod": "PUT",
       "RequestHeaders": {
@@ -1252,49 +690,19 @@
         "x-ms-date": "Thu, 02 Apr 2020 23:46:01 GMT",
         "x-ms-return-client-request-id": "true",
         "x-ms-version": "2019-12-12"
->>>>>>> 32e373e2
       },
       "RequestBody": null,
       "StatusCode": 412,
       "ResponseHeaders": {
         "Content-Length": "265",
         "Content-Type": "application/xml",
-<<<<<<< HEAD
-        "Date": "Thu, 05 Mar 2020 21:06:04 GMT",
-=======
         "Date": "Thu, 02 Apr 2020 23:46:00 GMT",
->>>>>>> 32e373e2
         "Server": [
           "Windows-Azure-Blob/1.0",
           "Microsoft-HTTPAPI/2.0"
         ],
         "x-ms-client-request-id": "df39cb3f-1e6a-204d-c3b1-766bf785c1ce",
         "x-ms-error-code": "TargetConditionNotMet",
-<<<<<<< HEAD
-        "x-ms-request-id": "3595227d-201e-0001-2d31-f3cde7000000",
-        "x-ms-version": "2019-10-10"
-      },
-      "ResponseBody": [
-        "\uFEFF\u003C?xml version=\u00221.0\u0022 encoding=\u0022utf-8\u0022?\u003E\u003CError\u003E\u003CCode\u003ETargetConditionNotMet\u003C/Code\u003E\u003CMessage\u003EThe target condition specified using HTTP conditional header(s) is not met.\n",
-        "RequestId:3595227d-201e-0001-2d31-f3cde7000000\n",
-        "Time:2020-03-05T21:06:05.0605775Z\u003C/Message\u003E\u003C/Error\u003E"
-      ]
-    },
-    {
-      "RequestUri": "https://seanstagetest.blob.core.windows.net/test-container-c0d329c7-709e-55c0-9cfa-4491f6c247a0?restype=container",
-      "RequestMethod": "DELETE",
-      "RequestHeaders": {
-        "Authorization": "Sanitized",
-        "traceparent": "00-b3eb09689355f943b14dc2d31b793345-8258ab606866a04d-00",
-        "User-Agent": [
-          "azsdk-net-Storage.Blobs/12.4.0-dev.20200305.1",
-          "(.NET Core 4.6.28325.01; Microsoft Windows 10.0.18363 )"
-        ],
-        "x-ms-client-request-id": "b77471d8-b331-244e-69ff-b3d2b1a69768",
-        "x-ms-date": "Thu, 05 Mar 2020 21:06:05 GMT",
-        "x-ms-return-client-request-id": "true",
-        "x-ms-version": "2019-10-10"
-=======
         "x-ms-request-id": "804f62cf-c01e-0036-6c48-09c0d0000000",
         "x-ms-version": "2019-12-12"
       },
@@ -1318,49 +726,23 @@
         "x-ms-date": "Thu, 02 Apr 2020 23:46:01 GMT",
         "x-ms-return-client-request-id": "true",
         "x-ms-version": "2019-12-12"
->>>>>>> 32e373e2
       },
       "RequestBody": null,
       "StatusCode": 202,
       "ResponseHeaders": {
         "Content-Length": "0",
-<<<<<<< HEAD
-        "Date": "Thu, 05 Mar 2020 21:06:04 GMT",
-=======
         "Date": "Thu, 02 Apr 2020 23:46:00 GMT",
->>>>>>> 32e373e2
         "Server": [
           "Windows-Azure-Blob/1.0",
           "Microsoft-HTTPAPI/2.0"
         ],
         "x-ms-client-request-id": "b77471d8-b331-244e-69ff-b3d2b1a69768",
-<<<<<<< HEAD
-        "x-ms-request-id": "3595227f-201e-0001-2f31-f3cde7000000",
-        "x-ms-version": "2019-10-10"
-=======
         "x-ms-request-id": "804f62d2-c01e-0036-6f48-09c0d0000000",
         "x-ms-version": "2019-12-12"
->>>>>>> 32e373e2
-      },
-      "ResponseBody": []
-    },
-    {
-<<<<<<< HEAD
-      "RequestUri": "https://seanstagetest.blob.core.windows.net/test-container-9d83775f-a1a3-a27e-cf7c-a1f52452fed4?restype=container",
-      "RequestMethod": "PUT",
-      "RequestHeaders": {
-        "Authorization": "Sanitized",
-        "traceparent": "00-b8499637af8dd04e8cc0198c6a9b41a2-41e3030aebe86c4d-00",
-        "User-Agent": [
-          "azsdk-net-Storage.Blobs/12.4.0-dev.20200305.1",
-          "(.NET Core 4.6.28325.01; Microsoft Windows 10.0.18363 )"
-        ],
-        "x-ms-blob-public-access": "container",
-        "x-ms-client-request-id": "aa9c92de-186b-369a-f2d2-e7b411590017",
-        "x-ms-date": "Thu, 05 Mar 2020 21:06:05 GMT",
-        "x-ms-return-client-request-id": "true",
-        "x-ms-version": "2019-10-10"
-=======
+      },
+      "ResponseBody": []
+    },
+    {
       "RequestUri": "https://seanmcccanary.blob.core.windows.net/test-container-9d83775f-a1a3-a27e-cf7c-a1f52452fed4?restype=container",
       "RequestMethod": "PUT",
       "RequestHeaders": {
@@ -1375,58 +757,30 @@
         "x-ms-date": "Thu, 02 Apr 2020 23:46:01 GMT",
         "x-ms-return-client-request-id": "true",
         "x-ms-version": "2019-12-12"
->>>>>>> 32e373e2
-      },
-      "RequestBody": null,
-      "StatusCode": 201,
-      "ResponseHeaders": {
-        "Content-Length": "0",
-<<<<<<< HEAD
-        "Date": "Thu, 05 Mar 2020 21:06:04 GMT",
-        "ETag": "\u00220x8D7C14904D9C2D4\u0022",
-        "Last-Modified": "Thu, 05 Mar 2020 21:06:05 GMT",
-=======
+      },
+      "RequestBody": null,
+      "StatusCode": 201,
+      "ResponseHeaders": {
+        "Content-Length": "0",
         "Date": "Thu, 02 Apr 2020 23:46:00 GMT",
         "ETag": "\u00220x8D7D75FFFD6BDEE\u0022",
         "Last-Modified": "Thu, 02 Apr 2020 23:46:01 GMT",
->>>>>>> 32e373e2
         "Server": [
           "Windows-Azure-Blob/1.0",
           "Microsoft-HTTPAPI/2.0"
         ],
         "x-ms-client-request-id": "aa9c92de-186b-369a-f2d2-e7b411590017",
-<<<<<<< HEAD
-        "x-ms-request-id": "589b2046-e01e-0021-0731-f3b640000000",
-        "x-ms-version": "2019-10-10"
-=======
         "x-ms-request-id": "140099bb-c01e-0009-3648-090873000000",
         "x-ms-version": "2019-12-12"
->>>>>>> 32e373e2
-      },
-      "ResponseBody": []
-    },
-    {
-<<<<<<< HEAD
-      "RequestUri": "https://seanstagetest.blob.core.windows.net/test-container-9d83775f-a1a3-a27e-cf7c-a1f52452fed4/test-blob-ca77934f-955f-4140-f42a-e708010ce052",
-=======
+      },
+      "ResponseBody": []
+    },
+    {
       "RequestUri": "https://seanmcccanary.blob.core.windows.net/test-container-9d83775f-a1a3-a27e-cf7c-a1f52452fed4/test-blob-ca77934f-955f-4140-f42a-e708010ce052",
->>>>>>> 32e373e2
-      "RequestMethod": "PUT",
-      "RequestHeaders": {
-        "Authorization": "Sanitized",
-        "Content-Length": "1024",
-<<<<<<< HEAD
-        "traceparent": "00-8fb554ae36700b4797c8fc4827a3a87e-970988dfdee2714f-00",
-        "User-Agent": [
-          "azsdk-net-Storage.Blobs/12.4.0-dev.20200305.1",
-          "(.NET Core 4.6.28325.01; Microsoft Windows 10.0.18363 )"
-        ],
-        "x-ms-blob-type": "BlockBlob",
-        "x-ms-client-request-id": "ec9bf7e9-58cb-8078-074e-1c77d9d93898",
-        "x-ms-date": "Thu, 05 Mar 2020 21:06:05 GMT",
-        "x-ms-return-client-request-id": "true",
-        "x-ms-version": "2019-10-10"
-=======
+      "RequestMethod": "PUT",
+      "RequestHeaders": {
+        "Authorization": "Sanitized",
+        "Content-Length": "1024",
         "traceparent": "00-30b7222184a22141abe227e339d0f1fc-a2bdf6eb5a4de14a-00",
         "User-Agent": [
           "azsdk-net-Storage.Blobs/12.5.0-dev.20200402.1",
@@ -1437,62 +791,33 @@
         "x-ms-date": "Thu, 02 Apr 2020 23:46:01 GMT",
         "x-ms-return-client-request-id": "true",
         "x-ms-version": "2019-12-12"
->>>>>>> 32e373e2
       },
       "RequestBody": "Ad7VeBMRV1TalndgL/a4pnEKFpG1U2njn1yTPiLo2sxBW4YLU5KDzDpH0NWhOQf8GkFCB0JuYa518dm3fhky8byqH9NvrFLehkpWboOUQmVUlyPhpdOJ0vnYlmG5zE4hFd4Y9hozjG7uY4D4GPIr4a9zYub1UEzoIUzZlhXxJbr7NFmle0xLIAq180FSkboHrbWyRWlnLMSSL9XNWvVY/D7G/eOZhWZjJ0HcP1wKlo\u002BR0ulgP99QkwiUE0t2fcYUXfYDjJTXbSdPTh0oi\u002B1nh5lFPIcM971edWnbBHIb7Kp6yOJlBwr7umTBEfDBKAcaLYuxMUE/B2U5pBYq/Gm0M2JzrcMKAoCPSYIjS\u002BbNnExhwNfnabtoO8B8LGLz0b36DN2OTntEECoKIue/G7x/awfKyDySzcqnC3ECjtUem3jEKD4IP07RHbCs3EfTqR8D/cBaKQiBaD8T5kMKQYFV7IZv\u002BvN\u002Bdiy5\u002BKuM5vCC02FR/5AVxHJvQsD\u002B9VgLx9suV/DAY64shIaUoDBd9YFPkBPhuELwPygUALczgIHTrTHPXY//wnCzJXoKgCNBEU0\u002BrmVFKg6ZPRfIrGL2\u002BQQFwPP\u002BjZfyUM6iLpPH5r8F0u9q9NIbjoMjNh93NxUNvCt2BMAvQoO1TF6Wovt60VdYwtpzjAQx6TFv21d3ehi5lHJnUOL\u002B1Y9rtKhzheuHqGTIH3Q6mi8mRBqOwGcsPdFF3Q2JE4F0We1KB9dcvWRF5zPyrlqjfvpCQAzHbxQoPnbWLqfe/ZXjU8aH75JYyoa1Sdg0Oo52oV8TR9J0rerYIslhho\u002B9Z\u002BmdDluUHI5n6naFEiY89ATnX4xIyrbCbqbbrs3J9kT2\u002BOHuliwz4oTQrF1c75rDnC7EeSYDdZ0z25\u002B0uG7BnfMyjhlETV3Xs30Hdx1ZZn8MGBGeBH0d84JEu7qMfykWDw9qKWCAfk/Q7cWp\u002B/5/2nQfqKBcI5h1FJqXAJGiSjNT8GcN7jwei5nCzRe3dPiExOFGbdeJuux39BTG6X69LaKRVQqWcus3ARwGmVWAvaCiEjywXN1cyjZ7lfooWKEbBZ91JR/t7lH1Dmu6giCW9zZ0I9dBDNDENYrTGtzxD6l765S1C5iBtSPqu05xoUgW5J7DtDTJ2fjOsPCUGdN1BP7CP5aL4eye8m6zV1GCUpRCvTY9LVt0sRKc5lqn7JxPdLZPr2GxiwOyJcHGFYGmTF1bUludN9ajTo2E7vqR9gbRZOKbMqMykDEyiwiZrZuQ9pn8S5pAsj3frGDTLZ0IIC679LGfCxq6KcIqaqzOCaDy8/hglatrkbGlu4ZCX2KUKmrZ3rnp8et/QiLYFkeQEKLA4Tqkp4uDT2MA\u002BQ==",
       "StatusCode": 201,
       "ResponseHeaders": {
         "Content-Length": "0",
         "Content-MD5": "Y0PRMqpQeEjDvYyArhpOKw==",
-<<<<<<< HEAD
-        "Date": "Thu, 05 Mar 2020 21:06:04 GMT",
-        "ETag": "\u00220x8D7C14904E6BBB9\u0022",
-        "Last-Modified": "Thu, 05 Mar 2020 21:06:05 GMT",
-=======
         "Date": "Thu, 02 Apr 2020 23:46:00 GMT",
         "ETag": "\u00220x8D7D75FFFE3920D\u0022",
         "Last-Modified": "Thu, 02 Apr 2020 23:46:01 GMT",
->>>>>>> 32e373e2
         "Server": [
           "Windows-Azure-Blob/1.0",
           "Microsoft-HTTPAPI/2.0"
         ],
         "x-ms-client-request-id": "ec9bf7e9-58cb-8078-074e-1c77d9d93898",
         "x-ms-content-crc64": "CIp1PE7WSM0=",
-<<<<<<< HEAD
-        "x-ms-request-id": "589b2049-e01e-0021-0831-f3b640000000",
-        "x-ms-request-server-encrypted": "true",
-        "x-ms-version": "2019-10-10"
-=======
         "x-ms-request-id": "140099c7-c01e-0009-4048-090873000000",
         "x-ms-request-server-encrypted": "true",
         "x-ms-version": "2019-12-12"
->>>>>>> 32e373e2
-      },
-      "ResponseBody": []
-    },
-    {
-<<<<<<< HEAD
-      "RequestUri": "https://seanstagetest.blob.core.windows.net/test-container-9d83775f-a1a3-a27e-cf7c-a1f52452fed4/test-blob-bbfa39c6-96e8-a4e4-aff5-4c38a6bd629e",
-=======
+      },
+      "ResponseBody": []
+    },
+    {
       "RequestUri": "https://seanmcccanary.blob.core.windows.net/test-container-9d83775f-a1a3-a27e-cf7c-a1f52452fed4/test-blob-bbfa39c6-96e8-a4e4-aff5-4c38a6bd629e",
->>>>>>> 32e373e2
-      "RequestMethod": "PUT",
-      "RequestHeaders": {
-        "Authorization": "Sanitized",
-        "Content-Length": "1024",
-<<<<<<< HEAD
-        "traceparent": "00-dab7f6caa94aaf4cac76a5b052d0202b-2caf9e5f3ad2d843-00",
-        "User-Agent": [
-          "azsdk-net-Storage.Blobs/12.4.0-dev.20200305.1",
-          "(.NET Core 4.6.28325.01; Microsoft Windows 10.0.18363 )"
-        ],
-        "x-ms-blob-type": "BlockBlob",
-        "x-ms-client-request-id": "a5bc57ef-d45b-536d-13f6-3dd50c40d94a",
-        "x-ms-date": "Thu, 05 Mar 2020 21:06:05 GMT",
-        "x-ms-return-client-request-id": "true",
-        "x-ms-version": "2019-10-10"
-=======
+      "RequestMethod": "PUT",
+      "RequestHeaders": {
+        "Authorization": "Sanitized",
+        "Content-Length": "1024",
         "traceparent": "00-573b44013495254daf457f39d5b92ba1-565944b2bf03894d-00",
         "User-Agent": [
           "azsdk-net-Storage.Blobs/12.5.0-dev.20200402.1",
@@ -1503,58 +828,28 @@
         "x-ms-date": "Thu, 02 Apr 2020 23:46:02 GMT",
         "x-ms-return-client-request-id": "true",
         "x-ms-version": "2019-12-12"
->>>>>>> 32e373e2
       },
       "RequestBody": "Ad7VeBMRV1TalndgL/a4pnEKFpG1U2njn1yTPiLo2sxBW4YLU5KDzDpH0NWhOQf8GkFCB0JuYa518dm3fhky8byqH9NvrFLehkpWboOUQmVUlyPhpdOJ0vnYlmG5zE4hFd4Y9hozjG7uY4D4GPIr4a9zYub1UEzoIUzZlhXxJbr7NFmle0xLIAq180FSkboHrbWyRWlnLMSSL9XNWvVY/D7G/eOZhWZjJ0HcP1wKlo\u002BR0ulgP99QkwiUE0t2fcYUXfYDjJTXbSdPTh0oi\u002B1nh5lFPIcM971edWnbBHIb7Kp6yOJlBwr7umTBEfDBKAcaLYuxMUE/B2U5pBYq/Gm0M2JzrcMKAoCPSYIjS\u002BbNnExhwNfnabtoO8B8LGLz0b36DN2OTntEECoKIue/G7x/awfKyDySzcqnC3ECjtUem3jEKD4IP07RHbCs3EfTqR8D/cBaKQiBaD8T5kMKQYFV7IZv\u002BvN\u002Bdiy5\u002BKuM5vCC02FR/5AVxHJvQsD\u002B9VgLx9suV/DAY64shIaUoDBd9YFPkBPhuELwPygUALczgIHTrTHPXY//wnCzJXoKgCNBEU0\u002BrmVFKg6ZPRfIrGL2\u002BQQFwPP\u002BjZfyUM6iLpPH5r8F0u9q9NIbjoMjNh93NxUNvCt2BMAvQoO1TF6Wovt60VdYwtpzjAQx6TFv21d3ehi5lHJnUOL\u002B1Y9rtKhzheuHqGTIH3Q6mi8mRBqOwGcsPdFF3Q2JE4F0We1KB9dcvWRF5zPyrlqjfvpCQAzHbxQoPnbWLqfe/ZXjU8aH75JYyoa1Sdg0Oo52oV8TR9J0rerYIslhho\u002B9Z\u002BmdDluUHI5n6naFEiY89ATnX4xIyrbCbqbbrs3J9kT2\u002BOHuliwz4oTQrF1c75rDnC7EeSYDdZ0z25\u002B0uG7BnfMyjhlETV3Xs30Hdx1ZZn8MGBGeBH0d84JEu7qMfykWDw9qKWCAfk/Q7cWp\u002B/5/2nQfqKBcI5h1FJqXAJGiSjNT8GcN7jwei5nCzRe3dPiExOFGbdeJuux39BTG6X69LaKRVQqWcus3ARwGmVWAvaCiEjywXN1cyjZ7lfooWKEbBZ91JR/t7lH1Dmu6giCW9zZ0I9dBDNDENYrTGtzxD6l765S1C5iBtSPqu05xoUgW5J7DtDTJ2fjOsPCUGdN1BP7CP5aL4eye8m6zV1GCUpRCvTY9LVt0sRKc5lqn7JxPdLZPr2GxiwOyJcHGFYGmTF1bUludN9ajTo2E7vqR9gbRZOKbMqMykDEyiwiZrZuQ9pn8S5pAsj3frGDTLZ0IIC679LGfCxq6KcIqaqzOCaDy8/hglatrkbGlu4ZCX2KUKmrZ3rnp8et/QiLYFkeQEKLA4Tqkp4uDT2MA\u002BQ==",
       "StatusCode": 201,
       "ResponseHeaders": {
         "Content-Length": "0",
         "Content-MD5": "Y0PRMqpQeEjDvYyArhpOKw==",
-<<<<<<< HEAD
-        "Date": "Thu, 05 Mar 2020 21:06:04 GMT",
-        "ETag": "\u00220x8D7C14904F36844\u0022",
-        "Last-Modified": "Thu, 05 Mar 2020 21:06:05 GMT",
-=======
         "Date": "Thu, 02 Apr 2020 23:46:00 GMT",
         "ETag": "\u00220x8D7D75FFFEFF055\u0022",
         "Last-Modified": "Thu, 02 Apr 2020 23:46:01 GMT",
->>>>>>> 32e373e2
         "Server": [
           "Windows-Azure-Blob/1.0",
           "Microsoft-HTTPAPI/2.0"
         ],
         "x-ms-client-request-id": "a5bc57ef-d45b-536d-13f6-3dd50c40d94a",
         "x-ms-content-crc64": "CIp1PE7WSM0=",
-<<<<<<< HEAD
-        "x-ms-request-id": "589b204a-e01e-0021-0931-f3b640000000",
-        "x-ms-request-server-encrypted": "true",
-        "x-ms-version": "2019-10-10"
-=======
         "x-ms-request-id": "140099cc-c01e-0009-4348-090873000000",
         "x-ms-request-server-encrypted": "true",
         "x-ms-version": "2019-12-12"
->>>>>>> 32e373e2
-      },
-      "ResponseBody": []
-    },
-    {
-<<<<<<< HEAD
-      "RequestUri": "https://seanstagetest.blob.core.windows.net/test-container-9d83775f-a1a3-a27e-cf7c-a1f52452fed4/test-blob-bbfa39c6-96e8-a4e4-aff5-4c38a6bd629e",
-      "RequestMethod": "PUT",
-      "RequestHeaders": {
-        "Authorization": "Sanitized",
-        "traceparent": "00-bed4849f24ca5644b254cd42b48c26ab-d427574e1c647c46-00",
-        "User-Agent": [
-          "azsdk-net-Storage.Blobs/12.4.0-dev.20200305.1",
-          "(.NET Core 4.6.28325.01; Microsoft Windows 10.0.18363 )"
-        ],
-        "x-ms-client-request-id": "4e49a74c-bd00-c642-23cb-f67ab7b123db",
-        "x-ms-copy-source": "https://seanstagetest.blob.core.windows.net/test-container-9d83775f-a1a3-a27e-cf7c-a1f52452fed4/test-blob-ca77934f-955f-4140-f42a-e708010ce052",
-        "x-ms-date": "Thu, 05 Mar 2020 21:06:05 GMT",
-        "x-ms-lease-id": "43c61cd9-4881-71b9-e394-466d43311357",
-        "x-ms-return-client-request-id": "true",
-        "x-ms-version": "2019-10-10"
-=======
+      },
+      "ResponseBody": []
+    },
+    {
       "RequestUri": "https://seanmcccanary.blob.core.windows.net/test-container-9d83775f-a1a3-a27e-cf7c-a1f52452fed4/test-blob-bbfa39c6-96e8-a4e4-aff5-4c38a6bd629e",
       "RequestMethod": "PUT",
       "RequestHeaders": {
@@ -1570,49 +865,19 @@
         "x-ms-lease-id": "43c61cd9-4881-71b9-e394-466d43311357",
         "x-ms-return-client-request-id": "true",
         "x-ms-version": "2019-12-12"
->>>>>>> 32e373e2
       },
       "RequestBody": null,
       "StatusCode": 412,
       "ResponseHeaders": {
         "Content-Length": "241",
         "Content-Type": "application/xml",
-<<<<<<< HEAD
-        "Date": "Thu, 05 Mar 2020 21:06:04 GMT",
-=======
         "Date": "Thu, 02 Apr 2020 23:46:00 GMT",
->>>>>>> 32e373e2
         "Server": [
           "Windows-Azure-Blob/1.0",
           "Microsoft-HTTPAPI/2.0"
         ],
         "x-ms-client-request-id": "4e49a74c-bd00-c642-23cb-f67ab7b123db",
         "x-ms-error-code": "LeaseNotPresentWithBlobOperation",
-<<<<<<< HEAD
-        "x-ms-request-id": "589b204b-e01e-0021-0a31-f3b640000000",
-        "x-ms-version": "2019-10-10"
-      },
-      "ResponseBody": [
-        "\uFEFF\u003C?xml version=\u00221.0\u0022 encoding=\u0022utf-8\u0022?\u003E\u003CError\u003E\u003CCode\u003ELeaseNotPresentWithBlobOperation\u003C/Code\u003E\u003CMessage\u003EThere is currently no lease on the blob.\n",
-        "RequestId:589b204b-e01e-0021-0a31-f3b640000000\n",
-        "Time:2020-03-05T21:06:05.7247665Z\u003C/Message\u003E\u003C/Error\u003E"
-      ]
-    },
-    {
-      "RequestUri": "https://seanstagetest.blob.core.windows.net/test-container-9d83775f-a1a3-a27e-cf7c-a1f52452fed4?restype=container",
-      "RequestMethod": "DELETE",
-      "RequestHeaders": {
-        "Authorization": "Sanitized",
-        "traceparent": "00-786ceaaa1919a2499682d2fb2db2a5ef-22c8495f1428ba45-00",
-        "User-Agent": [
-          "azsdk-net-Storage.Blobs/12.4.0-dev.20200305.1",
-          "(.NET Core 4.6.28325.01; Microsoft Windows 10.0.18363 )"
-        ],
-        "x-ms-client-request-id": "6489fae0-8af6-2e49-3a16-24ef37ac1aff",
-        "x-ms-date": "Thu, 05 Mar 2020 21:06:05 GMT",
-        "x-ms-return-client-request-id": "true",
-        "x-ms-version": "2019-10-10"
-=======
         "x-ms-request-id": "140099cd-c01e-0009-4448-090873000000",
         "x-ms-version": "2019-12-12"
       },
@@ -1636,42 +901,26 @@
         "x-ms-date": "Thu, 02 Apr 2020 23:46:02 GMT",
         "x-ms-return-client-request-id": "true",
         "x-ms-version": "2019-12-12"
->>>>>>> 32e373e2
       },
       "RequestBody": null,
       "StatusCode": 202,
       "ResponseHeaders": {
         "Content-Length": "0",
-<<<<<<< HEAD
-        "Date": "Thu, 05 Mar 2020 21:06:04 GMT",
-=======
         "Date": "Thu, 02 Apr 2020 23:46:00 GMT",
->>>>>>> 32e373e2
         "Server": [
           "Windows-Azure-Blob/1.0",
           "Microsoft-HTTPAPI/2.0"
         ],
         "x-ms-client-request-id": "6489fae0-8af6-2e49-3a16-24ef37ac1aff",
-<<<<<<< HEAD
-        "x-ms-request-id": "589b2054-e01e-0021-1231-f3b640000000",
-        "x-ms-version": "2019-10-10"
-=======
         "x-ms-request-id": "140099d1-c01e-0009-4848-090873000000",
         "x-ms-version": "2019-12-12"
->>>>>>> 32e373e2
       },
       "ResponseBody": []
     }
   ],
   "Variables": {
-<<<<<<< HEAD
-    "DateTimeOffsetNow": "2020-03-05T13:06:02.2026617-08:00",
-    "RandomSeed": "1694024975",
-    "Storage_TestConfigDefault": "ProductionTenant\nseanstagetest\nU2FuaXRpemVk\nhttps://seanstagetest.blob.core.windows.net\nhttp://seanstagetest.file.core.windows.net\nhttp://seanstagetest.queue.core.windows.net\nhttp://seanstagetest.table.core.windows.net\n\n\n\n\nhttp://seanstagetest-secondary.blob.core.windows.net\nhttp://seanstagetest-secondary.file.core.windows.net\nhttp://seanstagetest-secondary.queue.core.windows.net\nhttp://seanstagetest-secondary.table.core.windows.net\n\nSanitized\n\n\nCloud\nBlobEndpoint=https://seanstagetest.blob.core.windows.net/;QueueEndpoint=http://seanstagetest.queue.core.windows.net/;FileEndpoint=http://seanstagetest.file.core.windows.net/;BlobSecondaryEndpoint=http://seanstagetest-secondary.blob.core.windows.net/;QueueSecondaryEndpoint=http://seanstagetest-secondary.queue.core.windows.net/;FileSecondaryEndpoint=http://seanstagetest-secondary.file.core.windows.net/;AccountName=seanstagetest;AccountKey=Sanitized\nseanscope1"
-=======
     "DateTimeOffsetNow": "2020-04-02T16:45:58.8198063-07:00",
     "RandomSeed": "1694024975",
     "Storage_TestConfigDefault": "ProductionTenant\nseanmcccanary\nU2FuaXRpemVk\nhttps://seanmcccanary.blob.core.windows.net\nhttps://seanmcccanary.file.core.windows.net\nhttps://seanmcccanary.queue.core.windows.net\nhttps://seanmcccanary.table.core.windows.net\n\n\n\n\nhttps://seanmcccanary-secondary.blob.core.windows.net\nhttps://seanmcccanary-secondary.file.core.windows.net\nhttps://seanmcccanary-secondary.queue.core.windows.net\nhttps://seanmcccanary-secondary.table.core.windows.net\n\nSanitized\n\n\nCloud\nBlobEndpoint=https://seanmcccanary.blob.core.windows.net/;QueueEndpoint=https://seanmcccanary.queue.core.windows.net/;FileEndpoint=https://seanmcccanary.file.core.windows.net/;BlobSecondaryEndpoint=https://seanmcccanary-secondary.blob.core.windows.net/;QueueSecondaryEndpoint=https://seanmcccanary-secondary.queue.core.windows.net/;FileSecondaryEndpoint=https://seanmcccanary-secondary.file.core.windows.net/;AccountName=seanmcccanary;AccountKey=Sanitized\nseanscope1"
->>>>>>> 32e373e2
   }
 }