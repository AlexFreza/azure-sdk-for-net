{
  "Entries": [
    {
      "RequestUri": "https://seanmcccanary.blob.core.windows.net/test-container-c98f75be-9356-c992-58dc-ecc6a91a62b1?restype=container",
      "RequestMethod": "PUT",
      "RequestHeaders": {
        "Authorization": "Sanitized",
        "traceparent": "00-7be77953eac3e04daea6bb3382099dc4-dddd623c49aeae45-00",
        "User-Agent": [
          "azsdk-net-Storage.Blobs/12.5.0-dev.20200402.1",
          "(.NET Core 4.6.28325.01; Microsoft Windows 10.0.18362 )"
        ],
        "x-ms-blob-public-access": "container",
        "x-ms-client-request-id": "8b83a449-ec3e-4577-89fd-eba45cf3c8c8",
        "x-ms-date": "Thu, 02 Apr 2020 23:45:58 GMT",
        "x-ms-return-client-request-id": "true",
        "x-ms-version": "2019-12-12"
      },
      "RequestBody": null,
      "StatusCode": 201,
      "ResponseHeaders": {
        "Content-Length": "0",
        "Date": "Thu, 02 Apr 2020 23:45:58 GMT",
        "ETag": "\u00220x8D7D75FFE2B1834\u0022",
        "Last-Modified": "Thu, 02 Apr 2020 23:45:58 GMT",
        "Server": [
          "Windows-Azure-Blob/1.0",
          "Microsoft-HTTPAPI/2.0"
        ],
        "x-ms-client-request-id": "8b83a449-ec3e-4577-89fd-eba45cf3c8c8",
<<<<<<< HEAD
        "x-ms-request-id": "84b1dcab-f01e-003d-7b31-f3e420000000",
=======
        "x-ms-request-id": "4d4b4174-201e-0097-3948-091bad000000",
>>>>>>> 8d420312
        "x-ms-version": "2019-12-12"
      },
      "ResponseBody": []
    },
    {
      "RequestUri": "https://seanmcccanary.blob.core.windows.net/test-container-c98f75be-9356-c992-58dc-ecc6a91a62b1/test-blob-9545b113-4b08-3a90-814a-9e6aad3d0c70",
      "RequestMethod": "PUT",
      "RequestHeaders": {
        "Authorization": "Sanitized",
        "Content-Length": "1024",
        "traceparent": "00-6111e7f759ec4c459f6012c262d17226-33bebc4ffe6be04a-00",
        "User-Agent": [
          "azsdk-net-Storage.Blobs/12.5.0-dev.20200402.1",
          "(.NET Core 4.6.28325.01; Microsoft Windows 10.0.18362 )"
        ],
        "x-ms-blob-type": "BlockBlob",
        "x-ms-client-request-id": "b33a3110-005e-83f0-802f-0d6da833c683",
        "x-ms-date": "Thu, 02 Apr 2020 23:45:59 GMT",
        "x-ms-return-client-request-id": "true",
        "x-ms-version": "2019-12-12"
      },
      "RequestBody": "MZRrAqMd39ZY\u002B5cTcybYqz0YfASX13IVykhse/t4Nz56VzpbQZwwLMWsMkNVY9FjJEBmQ3fDMVohVTdasGPa38NYmRzsfGmh6FA\u002B66QvwGZ3CVa7EvPHtibgOutk1nxh0VN//cm1dqfWxVsmhEa18pTQ46YMH83QkOP2DEJ\u002BPBLU3BlRr8OdwZKv5EyYoDHfKkdWlPLVVbGFr2zmvmpkWIlJUqgsZEPRMyEUXTuBN\u002B\u002BxFuH7J6gf/odoy/9WtgIoSozDT02Js8YEhWDRwfd2BHh9NKiIaTHhKVMgxJhDe3we6xKuveihKGIb96JHTj2P8ceH2YJan\u002BFa4iX6aO8twAnjstXkx0aP2wtFbXGPmdsVkNLRvKH6xEwxVNvDp8Bz7TaYZJxoqimA\u002BP12FDFvy0lK5NccXARn6O2Is3NryzNL0oA69zQ\u002BreWpUMOkg68awYiSecPoVpAyMHyu3/e2FSzKK0KxNdQUCzbycwtAw2Q\u002BbvLq2FJwY3vvCMa4kM3u8juX2VhsaYy0fm2M9eKF8WwXcHEEyzzZWcfHwiwNW3toA4DPqeoL0QRmNlrk422YaRdaoR9c6if/vX\u002BRpadfpyLyI/JitUeCC59snZXh9XZZLlgUs7pbDBlZ0OxqeitdBo448r97NrTP15WA8EySHcgJN3ZPS/RnlxfYCeVbGJFzDpYGqAO23vikRNsl2hzNxrIkYEK0Drua0Vqooy3OdL8EDeG1i3XFU1l\u002BqgYYQr36C0IzNrdPvgDba9eoDTrL1c8cIcw7Fzo9Xw3oNmO1go\u002BcrZjqmz4HtU/g2iCdHEUes9U2\u002ByDxv/MH9tepZoecJelIC1\u002Bi4DqRFWx9Wj0an0LIyoKOfoduq\u002B6k46RmXU7HRLQ2VRDle9OapOW0dGW17FaU4ZsFDqdh2WBx/v2VKrgdtRWJ5Eoy4k6v89mhuTeI7/ZN0nuzwjYN1Huwc33WBHotl75PKwgMYv5NVRrNwCAo6A4GR1g8afPffA/OgW/Q2e9fcyJ4OcPtQW99ZmwcPxRbh4pvz70h8S3Lb6/5PuCPfHwqbUz9r69KGQbovwOGwzz6c/rkYQkyPYL1rckU8wKP7erw8dLHXdfbJLa2OTEpRKxy/svlqhpy\u002BC/JCALmNiUEWdEZltFqMxUjCT1TewRQy2kcovU3qULQffii/VXV9O2Qst9gEK3aB8u2wqHcHn0reT2YyZMwzLCOSRjZxzXATRRQwskl8Lq7QZopgeah9F97d4QXPCtZYOUv0ceVAUCW9nWNi1uzBoiC3Yf5BkvJ7VS5XlCwqBDp9mLk9R7zJkBak4twFGgDyHH7lV\u002BjYFmZZeRy26Lv5k1ko5X5zhBqjrdGnnPAWdjstpbftA==",
      "StatusCode": 201,
      "ResponseHeaders": {
        "Content-Length": "0",
        "Content-MD5": "jiD9q62B9T2FKxo168SVyg==",
        "Date": "Thu, 02 Apr 2020 23:45:58 GMT",
        "ETag": "\u00220x8D7D75FFE387AF5\u0022",
        "Last-Modified": "Thu, 02 Apr 2020 23:45:58 GMT",
        "Server": [
          "Windows-Azure-Blob/1.0",
          "Microsoft-HTTPAPI/2.0"
        ],
        "x-ms-client-request-id": "b33a3110-005e-83f0-802f-0d6da833c683",
        "x-ms-content-crc64": "nRKeZ2kT5\u002BM=",
        "x-ms-request-id": "4d4b4181-201e-0097-4148-091bad000000",
        "x-ms-request-server-encrypted": "true",
        "x-ms-version": "2019-12-12"
      },
      "ResponseBody": []
    },
    {
      "RequestUri": "https://seanmcccanary.blob.core.windows.net/test-container-c98f75be-9356-c992-58dc-ecc6a91a62b1/test-blob-ab1a684c-7e9d-0c22-09e8-d32272832efb",
      "RequestMethod": "PUT",
      "RequestHeaders": {
        "Authorization": "Sanitized",
        "Content-Length": "1024",
        "traceparent": "00-f1f6971d5a7adc4f8f9ebdbba0c97a74-4470dfdee40fe844-00",
        "User-Agent": [
          "azsdk-net-Storage.Blobs/12.5.0-dev.20200402.1",
          "(.NET Core 4.6.28325.01; Microsoft Windows 10.0.18362 )"
        ],
        "x-ms-blob-type": "BlockBlob",
        "x-ms-client-request-id": "a3bf5520-796b-926f-0f2e-a9762dce10fc",
        "x-ms-date": "Thu, 02 Apr 2020 23:45:59 GMT",
        "x-ms-return-client-request-id": "true",
        "x-ms-version": "2019-12-12"
      },
      "RequestBody": "MZRrAqMd39ZY\u002B5cTcybYqz0YfASX13IVykhse/t4Nz56VzpbQZwwLMWsMkNVY9FjJEBmQ3fDMVohVTdasGPa38NYmRzsfGmh6FA\u002B66QvwGZ3CVa7EvPHtibgOutk1nxh0VN//cm1dqfWxVsmhEa18pTQ46YMH83QkOP2DEJ\u002BPBLU3BlRr8OdwZKv5EyYoDHfKkdWlPLVVbGFr2zmvmpkWIlJUqgsZEPRMyEUXTuBN\u002B\u002BxFuH7J6gf/odoy/9WtgIoSozDT02Js8YEhWDRwfd2BHh9NKiIaTHhKVMgxJhDe3we6xKuveihKGIb96JHTj2P8ceH2YJan\u002BFa4iX6aO8twAnjstXkx0aP2wtFbXGPmdsVkNLRvKH6xEwxVNvDp8Bz7TaYZJxoqimA\u002BP12FDFvy0lK5NccXARn6O2Is3NryzNL0oA69zQ\u002BreWpUMOkg68awYiSecPoVpAyMHyu3/e2FSzKK0KxNdQUCzbycwtAw2Q\u002BbvLq2FJwY3vvCMa4kM3u8juX2VhsaYy0fm2M9eKF8WwXcHEEyzzZWcfHwiwNW3toA4DPqeoL0QRmNlrk422YaRdaoR9c6if/vX\u002BRpadfpyLyI/JitUeCC59snZXh9XZZLlgUs7pbDBlZ0OxqeitdBo448r97NrTP15WA8EySHcgJN3ZPS/RnlxfYCeVbGJFzDpYGqAO23vikRNsl2hzNxrIkYEK0Drua0Vqooy3OdL8EDeG1i3XFU1l\u002BqgYYQr36C0IzNrdPvgDba9eoDTrL1c8cIcw7Fzo9Xw3oNmO1go\u002BcrZjqmz4HtU/g2iCdHEUes9U2\u002ByDxv/MH9tepZoecJelIC1\u002Bi4DqRFWx9Wj0an0LIyoKOfoduq\u002B6k46RmXU7HRLQ2VRDle9OapOW0dGW17FaU4ZsFDqdh2WBx/v2VKrgdtRWJ5Eoy4k6v89mhuTeI7/ZN0nuzwjYN1Huwc33WBHotl75PKwgMYv5NVRrNwCAo6A4GR1g8afPffA/OgW/Q2e9fcyJ4OcPtQW99ZmwcPxRbh4pvz70h8S3Lb6/5PuCPfHwqbUz9r69KGQbovwOGwzz6c/rkYQkyPYL1rckU8wKP7erw8dLHXdfbJLa2OTEpRKxy/svlqhpy\u002BC/JCALmNiUEWdEZltFqMxUjCT1TewRQy2kcovU3qULQffii/VXV9O2Qst9gEK3aB8u2wqHcHn0reT2YyZMwzLCOSRjZxzXATRRQwskl8Lq7QZopgeah9F97d4QXPCtZYOUv0ceVAUCW9nWNi1uzBoiC3Yf5BkvJ7VS5XlCwqBDp9mLk9R7zJkBak4twFGgDyHH7lV\u002BjYFmZZeRy26Lv5k1ko5X5zhBqjrdGnnPAWdjstpbftA==",
      "StatusCode": 201,
      "ResponseHeaders": {
        "Content-Length": "0",
        "Content-MD5": "jiD9q62B9T2FKxo168SVyg==",
        "Date": "Thu, 02 Apr 2020 23:45:58 GMT",
        "ETag": "\u00220x8D7D75FFE459CAC\u0022",
        "Last-Modified": "Thu, 02 Apr 2020 23:45:58 GMT",
        "Server": [
          "Windows-Azure-Blob/1.0",
          "Microsoft-HTTPAPI/2.0"
        ],
        "x-ms-client-request-id": "a3bf5520-796b-926f-0f2e-a9762dce10fc",
        "x-ms-content-crc64": "nRKeZ2kT5\u002BM=",
        "x-ms-request-id": "4d4b418e-201e-0097-4d48-091bad000000",
        "x-ms-request-server-encrypted": "true",
        "x-ms-version": "2019-12-12"
      },
      "ResponseBody": []
    },
    {
      "RequestUri": "https://seanmcccanary.blob.core.windows.net/test-container-c98f75be-9356-c992-58dc-ecc6a91a62b1/test-blob-ab1a684c-7e9d-0c22-09e8-d32272832efb",
      "RequestMethod": "PUT",
      "RequestHeaders": {
        "Authorization": "Sanitized",
        "If-Modified-Since": "Fri, 03 Apr 2020 23:45:58 GMT",
        "traceparent": "00-9e7029b3f7914b44a583a953181efcfb-038f0e159aff294d-00",
        "User-Agent": [
          "azsdk-net-Storage.Blobs/12.5.0-dev.20200402.1",
          "(.NET Core 4.6.28325.01; Microsoft Windows 10.0.18362 )"
        ],
        "x-ms-client-request-id": "1d014434-8bc4-aa90-21c8-6cd4af9ba44b",
        "x-ms-copy-source": "https://seanmcccanary.blob.core.windows.net/test-container-c98f75be-9356-c992-58dc-ecc6a91a62b1/test-blob-9545b113-4b08-3a90-814a-9e6aad3d0c70",
        "x-ms-date": "Thu, 02 Apr 2020 23:45:59 GMT",
        "x-ms-return-client-request-id": "true",
        "x-ms-version": "2019-12-12"
      },
      "RequestBody": null,
      "StatusCode": 412,
      "ResponseHeaders": {
        "Content-Length": "265",
        "Content-Type": "application/xml",
        "Date": "Thu, 02 Apr 2020 23:45:58 GMT",
        "Server": [
          "Windows-Azure-Blob/1.0",
          "Microsoft-HTTPAPI/2.0"
        ],
        "x-ms-client-request-id": "1d014434-8bc4-aa90-21c8-6cd4af9ba44b",
        "x-ms-error-code": "TargetConditionNotMet",
<<<<<<< HEAD
        "x-ms-request-id": "84b1dcb1-f01e-003d-7f31-f3e420000000",
=======
        "x-ms-request-id": "4d4b419f-201e-0097-5d48-091bad000000",
>>>>>>> 8d420312
        "x-ms-version": "2019-12-12"
      },
      "ResponseBody": [
        "\uFEFF\u003C?xml version=\u00221.0\u0022 encoding=\u0022utf-8\u0022?\u003E\u003CError\u003E\u003CCode\u003ETargetConditionNotMet\u003C/Code\u003E\u003CMessage\u003EThe target condition specified using HTTP conditional header(s) is not met.\n",
        "RequestId:4d4b419f-201e-0097-5d48-091bad000000\n",
        "Time:2020-04-02T23:45:58.5158600Z\u003C/Message\u003E\u003C/Error\u003E"
      ]
    },
    {
      "RequestUri": "https://seanmcccanary.blob.core.windows.net/test-container-c98f75be-9356-c992-58dc-ecc6a91a62b1?restype=container",
      "RequestMethod": "DELETE",
      "RequestHeaders": {
        "Authorization": "Sanitized",
        "traceparent": "00-7348ea9cf3d4124eb212504c3ff0ad1e-bc76f58023569243-00",
        "User-Agent": [
          "azsdk-net-Storage.Blobs/12.5.0-dev.20200402.1",
          "(.NET Core 4.6.28325.01; Microsoft Windows 10.0.18362 )"
        ],
        "x-ms-client-request-id": "e842da1a-f3cc-7538-819e-f511deac43ba",
        "x-ms-date": "Thu, 02 Apr 2020 23:45:59 GMT",
        "x-ms-return-client-request-id": "true",
        "x-ms-version": "2019-12-12"
      },
      "RequestBody": null,
      "StatusCode": 202,
      "ResponseHeaders": {
        "Content-Length": "0",
        "Date": "Thu, 02 Apr 2020 23:45:58 GMT",
        "Server": [
          "Windows-Azure-Blob/1.0",
          "Microsoft-HTTPAPI/2.0"
        ],
        "x-ms-client-request-id": "e842da1a-f3cc-7538-819e-f511deac43ba",
<<<<<<< HEAD
        "x-ms-request-id": "84b1dcb9-f01e-003d-8031-f3e420000000",
=======
        "x-ms-request-id": "4d4b41a4-201e-0097-6248-091bad000000",
>>>>>>> 8d420312
        "x-ms-version": "2019-12-12"
      },
      "ResponseBody": []
    },
    {
      "RequestUri": "https://seanmcccanary.blob.core.windows.net/test-container-b9c247a3-2c5f-97dc-8f2c-49f73f6cc2d9?restype=container",
      "RequestMethod": "PUT",
      "RequestHeaders": {
        "Authorization": "Sanitized",
        "traceparent": "00-daecaecf9bbf554b8bb6b131645c48a0-1c23d4788e586947-00",
        "User-Agent": [
          "azsdk-net-Storage.Blobs/12.5.0-dev.20200402.1",
          "(.NET Core 4.6.28325.01; Microsoft Windows 10.0.18362 )"
        ],
        "x-ms-blob-public-access": "container",
        "x-ms-client-request-id": "a07f9188-3b85-edef-feaa-589fa9403514",
        "x-ms-date": "Thu, 02 Apr 2020 23:45:59 GMT",
        "x-ms-return-client-request-id": "true",
        "x-ms-version": "2019-12-12"
      },
      "RequestBody": null,
      "StatusCode": 201,
      "ResponseHeaders": {
        "Content-Length": "0",
        "Date": "Thu, 02 Apr 2020 23:45:58 GMT",
        "ETag": "\u00220x8D7D75FFE97529A\u0022",
        "Last-Modified": "Thu, 02 Apr 2020 23:45:58 GMT",
        "Server": [
          "Windows-Azure-Blob/1.0",
          "Microsoft-HTTPAPI/2.0"
        ],
        "x-ms-client-request-id": "a07f9188-3b85-edef-feaa-589fa9403514",
<<<<<<< HEAD
        "x-ms-request-id": "27a9a05a-e01e-000e-5531-f3bb8b000000",
=======
        "x-ms-request-id": "aaf2cafc-501e-0056-2d48-09bc4f000000",
>>>>>>> 8d420312
        "x-ms-version": "2019-12-12"
      },
      "ResponseBody": []
    },
    {
      "RequestUri": "https://seanmcccanary.blob.core.windows.net/test-container-b9c247a3-2c5f-97dc-8f2c-49f73f6cc2d9/test-blob-6cc4092c-d14e-261a-93f3-6ffa813089a4",
      "RequestMethod": "PUT",
      "RequestHeaders": {
        "Authorization": "Sanitized",
        "Content-Length": "1024",
        "traceparent": "00-d53562452606e547b3fd927555e62599-4a418595b9941c40-00",
        "User-Agent": [
          "azsdk-net-Storage.Blobs/12.5.0-dev.20200402.1",
          "(.NET Core 4.6.28325.01; Microsoft Windows 10.0.18362 )"
        ],
        "x-ms-blob-type": "BlockBlob",
        "x-ms-client-request-id": "056e3323-35c1-d312-c665-ea9d5c90f1b1",
        "x-ms-date": "Thu, 02 Apr 2020 23:45:59 GMT",
        "x-ms-return-client-request-id": "true",
        "x-ms-version": "2019-12-12"
      },
      "RequestBody": "2xs9wfJuYefIUA1yyInv6zYhbq7tIlOYLczWrmPeyGu2T3eLZjQ1GjCY1zUufCV0um1ph9GHJ7jIpZMlmLKD6YihvHgSZIUB7FR\u002BVUseabCnYvT2dUCaLyi\u002Bw8CgEIJ9FO2tjcCsYlbnZ5t8CdJtqTzjfTa\u002BjXRHBo1PU6DFYNvSAEFdcNzw\u002Bv\u002BdDg2kHSVWURmEvZNLv4Z5ZYYzXA61IgfAqQiRDzhf8oI2IH9mouhn\u002BQKGQKJIhkG65AtVvZ7w5\u002BsG5HQcxUHgJMsQFZ4HEsKey2IML\u002BFkdyLH1istCjXkRTmTYL50SjTBphzXN3Gis9JIt/E75LgKoWxRVe4WsxqWLM9ldLEEKYEuSojFjUCxJCNZ5FJDqGCAib9RI/VGq/IBQQqhPT8gQ45vDZkvRBQsnzDLvc7IUoNu5OvyswaM55\u002BWxEw1D\u002BfkOKHE05vHUUSrJIPFe\u002B0kOe\u002BHMlhTLZCH4yX5mYDI9o9I5oQtA37np5OmR46DxmyycYpcrt2OkAsQPPB2zbfE4y7zfJRp9zVxn4vFreUCBBy4Ryf1a0iyulZ4HMeOcdrc4WRgj0rYSHpV6w5RyOIlDjjTvYWPz3flQME98Npu4i6w6cuBonTS4P\u002BtoH86YPFzUw6OurNUTBLsek\u002BJmleg5wjgod8XpGvDAN2G4i/4q9/QyZ3L3yd6XJ24lCclSUWnDbh2Wb8SXK6jy7nVzmrj889vudG51QfgZURCXg9EnreY3tV2glEfvW3uKBNupY4y1KBYtZB07jexlfR7z/2eXi0CPe\u002BVbXF9UPtjyqzzcsC2D4pv7OgnI/CdxOxdpO5vT8nmbGeenWcu2mWUECOLvSI0xMBzL3JE2hn/96iEIKwN83rjDQZYGHEiQBGCkhPNEgfKKN8t/CBXoZFNnqW\u002Bqrq5hxyop7Ab26xOUO9gwkcGMuWhuvfM3/dai2t0C3nMZJZXyQv3JWpXrk0y36sw9t9KR2u/HO/C7KgkTRxEptAygutZCfg8Dg17Sguqmf9LKZSLKsMODEemlNxi0tdNEgd9AF2/1\u002B3nDjheRNLjGFOo2COHuXwMJHWjsnQb2Tw1LTgDLZmijFKnpBuLr8h1w3uJufmzxliLcNznHCV4yzX8KBaa3\u002Bu5BkzR4BRggXStLu/4kh9CgWffeLy8um8sLtnmjoex2uOPz7Kt4uZDK\u002B5nOu02fzgVuqauu2cv/EzcpLE7efLt\u002B1MLacJslJ\u002BBm03NVX\u002BC9q6g0dTgAx98YNJm0D00CLH8eT6aKhZ2qCUHLR8ZYafMWq4Cm6geDfgzjwjwBsRhTJOc0dtB58uXKimv2dUAYv8rmXaPMWwI3mxGZpsOhqFgpeGMfZDLi3Lia3F/bjMiMw==",
      "StatusCode": 201,
      "ResponseHeaders": {
        "Content-Length": "0",
        "Content-MD5": "plLoNLnAyH2YVU5V8nkqKQ==",
        "Date": "Thu, 02 Apr 2020 23:45:58 GMT",
        "ETag": "\u00220x8D7D75FFEA4BDD7\u0022",
        "Last-Modified": "Thu, 02 Apr 2020 23:45:59 GMT",
        "Server": [
          "Windows-Azure-Blob/1.0",
          "Microsoft-HTTPAPI/2.0"
        ],
        "x-ms-client-request-id": "056e3323-35c1-d312-c665-ea9d5c90f1b1",
        "x-ms-content-crc64": "GMfQft2CqFE=",
        "x-ms-request-id": "aaf2cb0d-501e-0056-3948-09bc4f000000",
        "x-ms-request-server-encrypted": "true",
        "x-ms-version": "2019-12-12"
      },
      "ResponseBody": []
    },
    {
      "RequestUri": "https://seanmcccanary.blob.core.windows.net/test-container-b9c247a3-2c5f-97dc-8f2c-49f73f6cc2d9/test-blob-20f7cde1-2eff-47be-9a65-5d4b24532b09",
      "RequestMethod": "PUT",
      "RequestHeaders": {
        "Authorization": "Sanitized",
        "Content-Length": "1024",
        "traceparent": "00-58b10303b4cafc46b9b1bda41e4cc9c5-95274f7ab7f88942-00",
        "User-Agent": [
          "azsdk-net-Storage.Blobs/12.5.0-dev.20200402.1",
          "(.NET Core 4.6.28325.01; Microsoft Windows 10.0.18362 )"
        ],
        "x-ms-blob-type": "BlockBlob",
        "x-ms-client-request-id": "2ee4fb11-4e92-f539-7427-6a5bd7c7ae73",
        "x-ms-date": "Thu, 02 Apr 2020 23:45:59 GMT",
        "x-ms-return-client-request-id": "true",
        "x-ms-version": "2019-12-12"
      },
      "RequestBody": "2xs9wfJuYefIUA1yyInv6zYhbq7tIlOYLczWrmPeyGu2T3eLZjQ1GjCY1zUufCV0um1ph9GHJ7jIpZMlmLKD6YihvHgSZIUB7FR\u002BVUseabCnYvT2dUCaLyi\u002Bw8CgEIJ9FO2tjcCsYlbnZ5t8CdJtqTzjfTa\u002BjXRHBo1PU6DFYNvSAEFdcNzw\u002Bv\u002BdDg2kHSVWURmEvZNLv4Z5ZYYzXA61IgfAqQiRDzhf8oI2IH9mouhn\u002BQKGQKJIhkG65AtVvZ7w5\u002BsG5HQcxUHgJMsQFZ4HEsKey2IML\u002BFkdyLH1istCjXkRTmTYL50SjTBphzXN3Gis9JIt/E75LgKoWxRVe4WsxqWLM9ldLEEKYEuSojFjUCxJCNZ5FJDqGCAib9RI/VGq/IBQQqhPT8gQ45vDZkvRBQsnzDLvc7IUoNu5OvyswaM55\u002BWxEw1D\u002BfkOKHE05vHUUSrJIPFe\u002B0kOe\u002BHMlhTLZCH4yX5mYDI9o9I5oQtA37np5OmR46DxmyycYpcrt2OkAsQPPB2zbfE4y7zfJRp9zVxn4vFreUCBBy4Ryf1a0iyulZ4HMeOcdrc4WRgj0rYSHpV6w5RyOIlDjjTvYWPz3flQME98Npu4i6w6cuBonTS4P\u002BtoH86YPFzUw6OurNUTBLsek\u002BJmleg5wjgod8XpGvDAN2G4i/4q9/QyZ3L3yd6XJ24lCclSUWnDbh2Wb8SXK6jy7nVzmrj889vudG51QfgZURCXg9EnreY3tV2glEfvW3uKBNupY4y1KBYtZB07jexlfR7z/2eXi0CPe\u002BVbXF9UPtjyqzzcsC2D4pv7OgnI/CdxOxdpO5vT8nmbGeenWcu2mWUECOLvSI0xMBzL3JE2hn/96iEIKwN83rjDQZYGHEiQBGCkhPNEgfKKN8t/CBXoZFNnqW\u002Bqrq5hxyop7Ab26xOUO9gwkcGMuWhuvfM3/dai2t0C3nMZJZXyQv3JWpXrk0y36sw9t9KR2u/HO/C7KgkTRxEptAygutZCfg8Dg17Sguqmf9LKZSLKsMODEemlNxi0tdNEgd9AF2/1\u002B3nDjheRNLjGFOo2COHuXwMJHWjsnQb2Tw1LTgDLZmijFKnpBuLr8h1w3uJufmzxliLcNznHCV4yzX8KBaa3\u002Bu5BkzR4BRggXStLu/4kh9CgWffeLy8um8sLtnmjoex2uOPz7Kt4uZDK\u002B5nOu02fzgVuqauu2cv/EzcpLE7efLt\u002B1MLacJslJ\u002BBm03NVX\u002BC9q6g0dTgAx98YNJm0D00CLH8eT6aKhZ2qCUHLR8ZYafMWq4Cm6geDfgzjwjwBsRhTJOc0dtB58uXKimv2dUAYv8rmXaPMWwI3mxGZpsOhqFgpeGMfZDLi3Lia3F/bjMiMw==",
      "StatusCode": 201,
      "ResponseHeaders": {
        "Content-Length": "0",
        "Content-MD5": "plLoNLnAyH2YVU5V8nkqKQ==",
        "Date": "Thu, 02 Apr 2020 23:45:58 GMT",
        "ETag": "\u00220x8D7D75FFEB206AF\u0022",
        "Last-Modified": "Thu, 02 Apr 2020 23:45:59 GMT",
        "Server": [
          "Windows-Azure-Blob/1.0",
          "Microsoft-HTTPAPI/2.0"
        ],
        "x-ms-client-request-id": "2ee4fb11-4e92-f539-7427-6a5bd7c7ae73",
        "x-ms-content-crc64": "GMfQft2CqFE=",
        "x-ms-request-id": "aaf2cb12-501e-0056-3d48-09bc4f000000",
        "x-ms-request-server-encrypted": "true",
        "x-ms-version": "2019-12-12"
      },
      "ResponseBody": []
    },
    {
      "RequestUri": "https://seanmcccanary.blob.core.windows.net/test-container-b9c247a3-2c5f-97dc-8f2c-49f73f6cc2d9/test-blob-20f7cde1-2eff-47be-9a65-5d4b24532b09",
      "RequestMethod": "PUT",
      "RequestHeaders": {
        "Authorization": "Sanitized",
        "If-Unmodified-Since": "Wed, 01 Apr 2020 23:45:58 GMT",
        "traceparent": "00-1874c7fdcb248d4e9a92d5aacb46e4b1-6b678d2cb19e804e-00",
        "User-Agent": [
          "azsdk-net-Storage.Blobs/12.5.0-dev.20200402.1",
          "(.NET Core 4.6.28325.01; Microsoft Windows 10.0.18362 )"
        ],
        "x-ms-client-request-id": "2839e063-fd6e-3577-fce1-d89a18877b73",
        "x-ms-copy-source": "https://seanmcccanary.blob.core.windows.net/test-container-b9c247a3-2c5f-97dc-8f2c-49f73f6cc2d9/test-blob-6cc4092c-d14e-261a-93f3-6ffa813089a4",
        "x-ms-date": "Thu, 02 Apr 2020 23:46:00 GMT",
        "x-ms-return-client-request-id": "true",
        "x-ms-version": "2019-12-12"
      },
      "RequestBody": null,
      "StatusCode": 412,
      "ResponseHeaders": {
        "Content-Length": "265",
        "Content-Type": "application/xml",
        "Date": "Thu, 02 Apr 2020 23:45:58 GMT",
        "Server": [
          "Windows-Azure-Blob/1.0",
          "Microsoft-HTTPAPI/2.0"
        ],
        "x-ms-client-request-id": "2839e063-fd6e-3577-fce1-d89a18877b73",
        "x-ms-error-code": "TargetConditionNotMet",
<<<<<<< HEAD
        "x-ms-request-id": "27a9a05e-e01e-000e-5831-f3bb8b000000",
=======
        "x-ms-request-id": "aaf2cb17-501e-0056-4148-09bc4f000000",
>>>>>>> 8d420312
        "x-ms-version": "2019-12-12"
      },
      "ResponseBody": [
        "\uFEFF\u003C?xml version=\u00221.0\u0022 encoding=\u0022utf-8\u0022?\u003E\u003CError\u003E\u003CCode\u003ETargetConditionNotMet\u003C/Code\u003E\u003CMessage\u003EThe target condition specified using HTTP conditional header(s) is not met.\n",
        "RequestId:aaf2cb17-501e-0056-4148-09bc4f000000\n",
        "Time:2020-04-02T23:45:59.2121358Z\u003C/Message\u003E\u003C/Error\u003E"
      ]
    },
    {
      "RequestUri": "https://seanmcccanary.blob.core.windows.net/test-container-b9c247a3-2c5f-97dc-8f2c-49f73f6cc2d9?restype=container",
      "RequestMethod": "DELETE",
      "RequestHeaders": {
        "Authorization": "Sanitized",
        "traceparent": "00-e40e093d65a941458aee02bc9ba7e888-a138ed273b896a48-00",
        "User-Agent": [
          "azsdk-net-Storage.Blobs/12.5.0-dev.20200402.1",
          "(.NET Core 4.6.28325.01; Microsoft Windows 10.0.18362 )"
        ],
        "x-ms-client-request-id": "f7f8a2d9-868e-3c04-69e3-29d8cb554562",
        "x-ms-date": "Thu, 02 Apr 2020 23:46:00 GMT",
        "x-ms-return-client-request-id": "true",
        "x-ms-version": "2019-12-12"
      },
      "RequestBody": null,
      "StatusCode": 202,
      "ResponseHeaders": {
        "Content-Length": "0",
        "Date": "Thu, 02 Apr 2020 23:45:58 GMT",
        "Server": [
          "Windows-Azure-Blob/1.0",
          "Microsoft-HTTPAPI/2.0"
        ],
        "x-ms-client-request-id": "f7f8a2d9-868e-3c04-69e3-29d8cb554562",
<<<<<<< HEAD
        "x-ms-request-id": "27a9a05f-e01e-000e-5931-f3bb8b000000",
=======
        "x-ms-request-id": "aaf2cb1c-501e-0056-4648-09bc4f000000",
>>>>>>> 8d420312
        "x-ms-version": "2019-12-12"
      },
      "ResponseBody": []
    },
    {
      "RequestUri": "https://seanmcccanary.blob.core.windows.net/test-container-47ed702a-33da-8710-1bcb-1ce8b98acb62?restype=container",
      "RequestMethod": "PUT",
      "RequestHeaders": {
        "Authorization": "Sanitized",
        "traceparent": "00-8db674f84690dc4da62752d1e233425d-1615fdb59a69bb47-00",
        "User-Agent": [
          "azsdk-net-Storage.Blobs/12.5.0-dev.20200402.1",
          "(.NET Core 4.6.28325.01; Microsoft Windows 10.0.18362 )"
        ],
        "x-ms-blob-public-access": "container",
        "x-ms-client-request-id": "f8c2e141-acac-a5ea-9171-dbc2691c83de",
        "x-ms-date": "Thu, 02 Apr 2020 23:46:00 GMT",
        "x-ms-return-client-request-id": "true",
        "x-ms-version": "2019-12-12"
      },
      "RequestBody": null,
      "StatusCode": 201,
      "ResponseHeaders": {
        "Content-Length": "0",
        "Date": "Thu, 02 Apr 2020 23:45:59 GMT",
        "ETag": "\u00220x8D7D75FFEFFFA57\u0022",
        "Last-Modified": "Thu, 02 Apr 2020 23:45:59 GMT",
        "Server": [
          "Windows-Azure-Blob/1.0",
          "Microsoft-HTTPAPI/2.0"
        ],
        "x-ms-client-request-id": "f8c2e141-acac-a5ea-9171-dbc2691c83de",
<<<<<<< HEAD
        "x-ms-request-id": "830755fc-a01e-001f-6731-f3213f000000",
=======
        "x-ms-request-id": "a5f60ca4-d01e-0015-1b48-095a13000000",
>>>>>>> 8d420312
        "x-ms-version": "2019-12-12"
      },
      "ResponseBody": []
    },
    {
      "RequestUri": "https://seanmcccanary.blob.core.windows.net/test-container-47ed702a-33da-8710-1bcb-1ce8b98acb62/test-blob-254ef6ff-c91f-80f5-f6da-fa43d74f3c8a",
      "RequestMethod": "PUT",
      "RequestHeaders": {
        "Authorization": "Sanitized",
        "Content-Length": "1024",
        "traceparent": "00-4038943782ba344988d412459c2df479-90071d3020a4d440-00",
        "User-Agent": [
          "azsdk-net-Storage.Blobs/12.5.0-dev.20200402.1",
          "(.NET Core 4.6.28325.01; Microsoft Windows 10.0.18362 )"
        ],
        "x-ms-blob-type": "BlockBlob",
        "x-ms-client-request-id": "8515e5c4-10ad-f1a9-dcfd-99374683df9f",
        "x-ms-date": "Thu, 02 Apr 2020 23:46:00 GMT",
        "x-ms-return-client-request-id": "true",
        "x-ms-version": "2019-12-12"
      },
      "RequestBody": "GMfqt5TO06aLwpFBgzvVMClmptfH0rVAKRvlHqgjwZkV0bzqAeshcw4cbeoaqCJWm6uYAnWrFkURqo156bT9aAD4LLJ\u002B6i8\u002BRDLIq2TLJoH5joL9ir4jabp22VZdqIpZHwXqIntv17B8Wr5C42vgRoMMgFoy/91B1cP4CBHY4Juobotf4AMFibfRgS8A4IZOlZLSUSgvJx8nqUy4ds\u002BfpHoimnTfgWWABvajYH6tQPU8qXJ\u002BBY5zeEdrNze3TBLoMt213UYSbhQtUksxjMaheWhXe81cIJ/rryEsc0ktyLnjui6g\u002BGKuKjtdUbJDQeyByr3PX9FFixE\u002ByS4k5frL/4qRTtKXAIEFqFGR/87tqG01q6mLXmjonS8cYi40ikRAklEnsfMZ6ck8ybeAs4xDUSHB7zpRP6EhqbCjep1T0R4MUWx9xfZ6G8LgT5SxaOmi2REMcpoK71KvBgdCdm4r6fiZc2IfxYsqR9R4cPANcEHGAKGMRl6EAWIZzb/vN6RTtGWbGPSHghSF4ivFkn5iopXGe3bNn6KZFXH/BffMOw8wJLyKcVhNP32MBmQzvm/ktyspKLwuhhXDAQOCh3wcuaYclW7C2DA9eTz4QJg\u002BZlYCG07MohJTAp2mx29VyrcBcE29FikBId/67K9/NUZ8hJusgGsuTxaTyZLQGxDA56\u002BE989LgE8tAPpv0rZj08xXKkLUqElL0iE2Kk2WMQXOOQQA\u002Bz52MARLf39xvn1fL/bGePHO7D9lOCSuFVYCls/0oZixY9eO4Pk\u002BiCnJ2hSj1vpX0LgU/03FmsIZxxuuSeiwfR3lrsweN5j4j2MVm14QCz5bqsYW4KFK7MgUdBjekD9AGVz2viguOZggHG/qr/9kCbzcUp4hmZ18msIDCcJ/Gf8j1IEBGUwWLHEt9sMxYDzJsGtcAT2gH3\u002B/eiRmKzDVoQJwxtt9Y\u002B9vxiYt86PZSjmGOlhXIhjBg7UCQZ8osABBWFXBwJpgS0187DoXcivc5i/q4PHXfn7prkIleyFPRxYl7JtOF4mfJe4L2jbdqhCKJltvPs8PadnW1xJXO9AsLKQk8YaPjs6lS7oCy6RHDAQym1XF4AhGFYLCdz93R\u002Bke366RubiK\u002BpiNyvMUDZ41jssNJaB6Z0yc3dsDzRaOLQPR4\u002Bz2tlNLp6C8NxYVMQjkjeh0aSJJo3hh9dvchy2B/5zvQymxP9h3wn3/vi82hqzTHkAtGcThhz90lMB4biBzOzh6Je3eMk4Q/KekSeVIK24vCWjtVOXXDrvqPaoY/1RdjIL3vGC\u002B9OzxHRwcPD1ZK2lRSGS4hedSohYy9PWj9/xTR71jUW4OcRV8\u002BzbJu9J9kBFBxrfvpAabpBpKjA==",
      "StatusCode": 201,
      "ResponseHeaders": {
        "Content-Length": "0",
        "Content-MD5": "5x1wMA89Z\u002BaZtxAB5ZBxAw==",
        "Date": "Thu, 02 Apr 2020 23:45:59 GMT",
        "ETag": "\u00220x8D7D75FFF0C6C06\u0022",
        "Last-Modified": "Thu, 02 Apr 2020 23:45:59 GMT",
        "Server": [
          "Windows-Azure-Blob/1.0",
          "Microsoft-HTTPAPI/2.0"
        ],
        "x-ms-client-request-id": "8515e5c4-10ad-f1a9-dcfd-99374683df9f",
        "x-ms-content-crc64": "VQ2y1gsXjZA=",
        "x-ms-request-id": "a5f60cab-d01e-0015-2048-095a13000000",
        "x-ms-request-server-encrypted": "true",
        "x-ms-version": "2019-12-12"
      },
      "ResponseBody": []
    },
    {
      "RequestUri": "https://seanmcccanary.blob.core.windows.net/test-container-47ed702a-33da-8710-1bcb-1ce8b98acb62/test-blob-1beb7c68-0533-9bd7-11eb-f4da6552c92f",
      "RequestMethod": "PUT",
      "RequestHeaders": {
        "Authorization": "Sanitized",
        "Content-Length": "1024",
        "traceparent": "00-db23cdda49a08d4ba878f7cdc1a36ec2-6db09548ebe7a94b-00",
        "User-Agent": [
          "azsdk-net-Storage.Blobs/12.5.0-dev.20200402.1",
          "(.NET Core 4.6.28325.01; Microsoft Windows 10.0.18362 )"
        ],
        "x-ms-blob-type": "BlockBlob",
        "x-ms-client-request-id": "3939c366-90dc-be21-0d7a-74c11cce8b8a",
        "x-ms-date": "Thu, 02 Apr 2020 23:46:00 GMT",
        "x-ms-return-client-request-id": "true",
        "x-ms-version": "2019-12-12"
      },
      "RequestBody": "GMfqt5TO06aLwpFBgzvVMClmptfH0rVAKRvlHqgjwZkV0bzqAeshcw4cbeoaqCJWm6uYAnWrFkURqo156bT9aAD4LLJ\u002B6i8\u002BRDLIq2TLJoH5joL9ir4jabp22VZdqIpZHwXqIntv17B8Wr5C42vgRoMMgFoy/91B1cP4CBHY4Juobotf4AMFibfRgS8A4IZOlZLSUSgvJx8nqUy4ds\u002BfpHoimnTfgWWABvajYH6tQPU8qXJ\u002BBY5zeEdrNze3TBLoMt213UYSbhQtUksxjMaheWhXe81cIJ/rryEsc0ktyLnjui6g\u002BGKuKjtdUbJDQeyByr3PX9FFixE\u002ByS4k5frL/4qRTtKXAIEFqFGR/87tqG01q6mLXmjonS8cYi40ikRAklEnsfMZ6ck8ybeAs4xDUSHB7zpRP6EhqbCjep1T0R4MUWx9xfZ6G8LgT5SxaOmi2REMcpoK71KvBgdCdm4r6fiZc2IfxYsqR9R4cPANcEHGAKGMRl6EAWIZzb/vN6RTtGWbGPSHghSF4ivFkn5iopXGe3bNn6KZFXH/BffMOw8wJLyKcVhNP32MBmQzvm/ktyspKLwuhhXDAQOCh3wcuaYclW7C2DA9eTz4QJg\u002BZlYCG07MohJTAp2mx29VyrcBcE29FikBId/67K9/NUZ8hJusgGsuTxaTyZLQGxDA56\u002BE989LgE8tAPpv0rZj08xXKkLUqElL0iE2Kk2WMQXOOQQA\u002Bz52MARLf39xvn1fL/bGePHO7D9lOCSuFVYCls/0oZixY9eO4Pk\u002BiCnJ2hSj1vpX0LgU/03FmsIZxxuuSeiwfR3lrsweN5j4j2MVm14QCz5bqsYW4KFK7MgUdBjekD9AGVz2viguOZggHG/qr/9kCbzcUp4hmZ18msIDCcJ/Gf8j1IEBGUwWLHEt9sMxYDzJsGtcAT2gH3\u002B/eiRmKzDVoQJwxtt9Y\u002B9vxiYt86PZSjmGOlhXIhjBg7UCQZ8osABBWFXBwJpgS0187DoXcivc5i/q4PHXfn7prkIleyFPRxYl7JtOF4mfJe4L2jbdqhCKJltvPs8PadnW1xJXO9AsLKQk8YaPjs6lS7oCy6RHDAQym1XF4AhGFYLCdz93R\u002Bke366RubiK\u002BpiNyvMUDZ41jssNJaB6Z0yc3dsDzRaOLQPR4\u002Bz2tlNLp6C8NxYVMQjkjeh0aSJJo3hh9dvchy2B/5zvQymxP9h3wn3/vi82hqzTHkAtGcThhz90lMB4biBzOzh6Je3eMk4Q/KekSeVIK24vCWjtVOXXDrvqPaoY/1RdjIL3vGC\u002B9OzxHRwcPD1ZK2lRSGS4hedSohYy9PWj9/xTR71jUW4OcRV8\u002BzbJu9J9kBFBxrfvpAabpBpKjA==",
      "StatusCode": 201,
      "ResponseHeaders": {
        "Content-Length": "0",
        "Content-MD5": "5x1wMA89Z\u002BaZtxAB5ZBxAw==",
        "Date": "Thu, 02 Apr 2020 23:45:59 GMT",
        "ETag": "\u00220x8D7D75FFF18F16A\u0022",
        "Last-Modified": "Thu, 02 Apr 2020 23:45:59 GMT",
        "Server": [
          "Windows-Azure-Blob/1.0",
          "Microsoft-HTTPAPI/2.0"
        ],
        "x-ms-client-request-id": "3939c366-90dc-be21-0d7a-74c11cce8b8a",
        "x-ms-content-crc64": "VQ2y1gsXjZA=",
        "x-ms-request-id": "a5f60cb2-d01e-0015-2748-095a13000000",
        "x-ms-request-server-encrypted": "true",
        "x-ms-version": "2019-12-12"
      },
      "ResponseBody": []
    },
    {
      "RequestUri": "https://seanmcccanary.blob.core.windows.net/test-container-47ed702a-33da-8710-1bcb-1ce8b98acb62/test-blob-1beb7c68-0533-9bd7-11eb-f4da6552c92f",
      "RequestMethod": "PUT",
      "RequestHeaders": {
        "Authorization": "Sanitized",
        "If-Match": "\u0022garbage\u0022",
        "traceparent": "00-7820a88298b4624baeada06bc3c281e3-7dee759c9fa25046-00",
        "User-Agent": [
          "azsdk-net-Storage.Blobs/12.5.0-dev.20200402.1",
          "(.NET Core 4.6.28325.01; Microsoft Windows 10.0.18362 )"
        ],
        "x-ms-client-request-id": "a17346d0-9019-9d53-84c0-e5bf421a8311",
        "x-ms-copy-source": "https://seanmcccanary.blob.core.windows.net/test-container-47ed702a-33da-8710-1bcb-1ce8b98acb62/test-blob-254ef6ff-c91f-80f5-f6da-fa43d74f3c8a",
        "x-ms-date": "Thu, 02 Apr 2020 23:46:00 GMT",
        "x-ms-return-client-request-id": "true",
        "x-ms-version": "2019-12-12"
      },
      "RequestBody": null,
      "StatusCode": 412,
      "ResponseHeaders": {
        "Content-Length": "265",
        "Content-Type": "application/xml",
        "Date": "Thu, 02 Apr 2020 23:45:59 GMT",
        "Server": [
          "Windows-Azure-Blob/1.0",
          "Microsoft-HTTPAPI/2.0"
        ],
        "x-ms-client-request-id": "a17346d0-9019-9d53-84c0-e5bf421a8311",
        "x-ms-error-code": "TargetConditionNotMet",
<<<<<<< HEAD
        "x-ms-request-id": "83075607-a01e-001f-6a31-f3213f000000",
=======
        "x-ms-request-id": "a5f60cb5-d01e-0015-2948-095a13000000",
>>>>>>> 8d420312
        "x-ms-version": "2019-12-12"
      },
      "ResponseBody": [
        "\uFEFF\u003C?xml version=\u00221.0\u0022 encoding=\u0022utf-8\u0022?\u003E\u003CError\u003E\u003CCode\u003ETargetConditionNotMet\u003C/Code\u003E\u003CMessage\u003EThe target condition specified using HTTP conditional header(s) is not met.\n",
        "RequestId:a5f60cb5-d01e-0015-2948-095a13000000\n",
        "Time:2020-04-02T23:45:59.8729873Z\u003C/Message\u003E\u003C/Error\u003E"
      ]
    },
    {
      "RequestUri": "https://seanmcccanary.blob.core.windows.net/test-container-47ed702a-33da-8710-1bcb-1ce8b98acb62?restype=container",
      "RequestMethod": "DELETE",
      "RequestHeaders": {
        "Authorization": "Sanitized",
        "traceparent": "00-1b31d8d6fb013e44ab60b054c65d42a5-b5e10657c3675042-00",
        "User-Agent": [
          "azsdk-net-Storage.Blobs/12.5.0-dev.20200402.1",
          "(.NET Core 4.6.28325.01; Microsoft Windows 10.0.18362 )"
        ],
        "x-ms-client-request-id": "d5f110a9-e95a-a370-166c-1d4307a77085",
        "x-ms-date": "Thu, 02 Apr 2020 23:46:00 GMT",
        "x-ms-return-client-request-id": "true",
        "x-ms-version": "2019-12-12"
      },
      "RequestBody": null,
      "StatusCode": 202,
      "ResponseHeaders": {
        "Content-Length": "0",
        "Date": "Thu, 02 Apr 2020 23:45:59 GMT",
        "Server": [
          "Windows-Azure-Blob/1.0",
          "Microsoft-HTTPAPI/2.0"
        ],
        "x-ms-client-request-id": "d5f110a9-e95a-a370-166c-1d4307a77085",
<<<<<<< HEAD
        "x-ms-request-id": "8307560b-a01e-001f-6e31-f3213f000000",
=======
        "x-ms-request-id": "a5f60cb8-d01e-0015-2c48-095a13000000",
>>>>>>> 8d420312
        "x-ms-version": "2019-12-12"
      },
      "ResponseBody": []
    },
    {
      "RequestUri": "https://seanmcccanary.blob.core.windows.net/test-container-c0d329c7-709e-55c0-9cfa-4491f6c247a0?restype=container",
      "RequestMethod": "PUT",
      "RequestHeaders": {
        "Authorization": "Sanitized",
        "traceparent": "00-34d08024239b8943888ebb1b46654f79-06420708d3b5ad44-00",
        "User-Agent": [
          "azsdk-net-Storage.Blobs/12.5.0-dev.20200402.1",
          "(.NET Core 4.6.28325.01; Microsoft Windows 10.0.18362 )"
        ],
        "x-ms-blob-public-access": "container",
        "x-ms-client-request-id": "2bc91317-6010-394d-4f9c-3960a5dfac54",
        "x-ms-date": "Thu, 02 Apr 2020 23:46:00 GMT",
        "x-ms-return-client-request-id": "true",
        "x-ms-version": "2019-12-12"
      },
      "RequestBody": null,
      "StatusCode": 201,
      "ResponseHeaders": {
        "Content-Length": "0",
        "Date": "Thu, 02 Apr 2020 23:45:59 GMT",
        "ETag": "\u00220x8D7D75FFF624DE7\u0022",
        "Last-Modified": "Thu, 02 Apr 2020 23:46:00 GMT",
        "Server": [
          "Windows-Azure-Blob/1.0",
          "Microsoft-HTTPAPI/2.0"
        ],
        "x-ms-client-request-id": "2bc91317-6010-394d-4f9c-3960a5dfac54",
<<<<<<< HEAD
        "x-ms-request-id": "3595226f-201e-0001-2231-f3cde7000000",
=======
        "x-ms-request-id": "804f62bb-c01e-0036-5b48-09c0d0000000",
>>>>>>> 8d420312
        "x-ms-version": "2019-12-12"
      },
      "ResponseBody": []
    },
    {
      "RequestUri": "https://seanmcccanary.blob.core.windows.net/test-container-c0d329c7-709e-55c0-9cfa-4491f6c247a0/test-blob-216cf9f0-7b98-27f6-ba9e-a72d25be9475",
      "RequestMethod": "PUT",
      "RequestHeaders": {
        "Authorization": "Sanitized",
        "Content-Length": "1024",
        "traceparent": "00-81336b00fd3a144fa8f4b5a44fa5b51c-e58138c1081f2f4a-00",
        "User-Agent": [
          "azsdk-net-Storage.Blobs/12.5.0-dev.20200402.1",
          "(.NET Core 4.6.28325.01; Microsoft Windows 10.0.18362 )"
        ],
        "x-ms-blob-type": "BlockBlob",
        "x-ms-client-request-id": "c7b5fec5-52eb-1973-ea6e-417fba2a9642",
        "x-ms-date": "Thu, 02 Apr 2020 23:46:01 GMT",
        "x-ms-return-client-request-id": "true",
        "x-ms-version": "2019-12-12"
      },
      "RequestBody": "JH2jDpE\u002BXBlzU1O\u002BJ4j4NYiNeuP5HI8\u002Bq9zijXRW2o0z9BPgw2Ql2LevuLwNjxHHowTYGGTJWwjtZGK1XM\u002BlHHnFijJ0GHEkaKErSWPTMRvKGulwfsEpapkK8l4Bb3zoCptCRwTfUouStK/CnRGkGjNH6kHlNJ63nCCYaiUTIvglQj/IkOkW68de3ckRZsyIZtgruoQ6AtX8i6rkRuhmf5G3nVrS3IlJMP96h1fUpTZTEARM6Ghz6kBpywU/MqTe\u002BF44WslxtYlO4YmFwHt\u002BJ\u002BV0kDXkGZcoQ7MaaBCECv5bm4/5nEtt4Vt6/Qbf7irE66Qfy6Fu\u002Bt7GEBcWV0x5yteLKSTshIuaBq7aaRuQSVWIVn1sZD9d7KCwMos0V4oOATMvVMQF2GYYhcTylJDCNcfCjQDODWWYLj2DO1EAZq8ky2joYfSQg30WU996algP7f3DcsqJP/TNlyaHgZ0VGB8Uzsgo2tTSMQmDuLmGHcPldE1UPPPlmot0GsrOCQHgATu/ZpyP5xMo8UDABoc6R3liog1QwNwrLjQ9tL8JAygHorZ\u002Bx7cnVYw5K0uzJZMDOdNQbGb0kEFekzdoUjJTH\u002B0XuGPRvIDCO0yAFpSReAmgOXvsuJfBExJ1HzN/vgNa5gxdm2wvMn1SjjAac3qszRsuxxi3ZmZVVqVQW5xNQ3xJJi\u002BIM9yccAb9mSpnp5\u002BYyFIXUPfron\u002BmCEXH3tbgBUqz0U1KI5o\u002BklYRuc077q4FuJJKNfKFXYSw4iuX1JEwHZPfs9ZSTqW42b6g2eiyahmWwSZDltBXLXPJmkFup73E4Zw5WzrXs2rtkls05YSb/XcRABJr7IbCh4VjibNjSTIA2/dLeA7fvw68VgR1I0juLZzJXaaqWfUWdtO0dCq2iUgpMwmMUIRpMUEEr5aCTWQ8dVsXmuuLVoICNQI6KkvjBcy7TO8/Yd0XYCtlpapfkyhvd//Onu9dnd2HihqCLgf2IanJxgF0/RN\u002B/zq/JrDYoqHZy7JLFGbcXa4RuNbDlTIkb4QAlcwn\u002BnrrUJ61nXctrud4qGJUqgxC7GlTYkQ8u2oIm7cr1w3VstE4YMPIJ8A35AnuSuzP0MR3vqhj1Jc1rpU0rQK/Adfao/aRG0lIesWoG347TXB\u002BOMrysxhkcd45ArEuk3m9d\u002BMyFKf2PbR6L0TjurgZ\u002BmEktXQ3zU2\u002BdjIYWBmYGuZL66SaCDnJiPoWd4TUgbYlHwdQCd4FhqqVc5113uWb4hRdl88UfvEnWy16IVXI6vV78jgRRxAIRmT5BZWcVKoUepRwdunmEaEWKa6wimRUzYio\u002BeutipsDVVBqGnlciwaDZabAWHMLlOGW\u002Bx5iV7sApDcM81u\u002BZg==",
      "StatusCode": 201,
      "ResponseHeaders": {
        "Content-Length": "0",
        "Content-MD5": "SababMgHtDKSnuegekH43w==",
        "Date": "Thu, 02 Apr 2020 23:46:00 GMT",
        "ETag": "\u00220x8D7D75FFF6EE92C\u0022",
        "Last-Modified": "Thu, 02 Apr 2020 23:46:00 GMT",
        "Server": [
          "Windows-Azure-Blob/1.0",
          "Microsoft-HTTPAPI/2.0"
        ],
        "x-ms-client-request-id": "c7b5fec5-52eb-1973-ea6e-417fba2a9642",
        "x-ms-content-crc64": "tT3jBSEpSxM=",
        "x-ms-request-id": "804f62bf-c01e-0036-5d48-09c0d0000000",
        "x-ms-request-server-encrypted": "true",
        "x-ms-version": "2019-12-12"
      },
      "ResponseBody": []
    },
    {
      "RequestUri": "https://seanmcccanary.blob.core.windows.net/test-container-c0d329c7-709e-55c0-9cfa-4491f6c247a0/test-blob-57f7c210-b3f6-614f-7ccb-23031180e66a",
      "RequestMethod": "PUT",
      "RequestHeaders": {
        "Authorization": "Sanitized",
        "Content-Length": "1024",
        "traceparent": "00-5b2cfa2f89dd1a4c955cc1ed436ddd9e-5e6cfe7a6e948646-00",
        "User-Agent": [
          "azsdk-net-Storage.Blobs/12.5.0-dev.20200402.1",
          "(.NET Core 4.6.28325.01; Microsoft Windows 10.0.18362 )"
        ],
        "x-ms-blob-type": "BlockBlob",
        "x-ms-client-request-id": "7e6428fe-3f57-11b5-ae53-4a1f2f6f0769",
        "x-ms-date": "Thu, 02 Apr 2020 23:46:01 GMT",
        "x-ms-return-client-request-id": "true",
        "x-ms-version": "2019-12-12"
      },
      "RequestBody": "JH2jDpE\u002BXBlzU1O\u002BJ4j4NYiNeuP5HI8\u002Bq9zijXRW2o0z9BPgw2Ql2LevuLwNjxHHowTYGGTJWwjtZGK1XM\u002BlHHnFijJ0GHEkaKErSWPTMRvKGulwfsEpapkK8l4Bb3zoCptCRwTfUouStK/CnRGkGjNH6kHlNJ63nCCYaiUTIvglQj/IkOkW68de3ckRZsyIZtgruoQ6AtX8i6rkRuhmf5G3nVrS3IlJMP96h1fUpTZTEARM6Ghz6kBpywU/MqTe\u002BF44WslxtYlO4YmFwHt\u002BJ\u002BV0kDXkGZcoQ7MaaBCECv5bm4/5nEtt4Vt6/Qbf7irE66Qfy6Fu\u002Bt7GEBcWV0x5yteLKSTshIuaBq7aaRuQSVWIVn1sZD9d7KCwMos0V4oOATMvVMQF2GYYhcTylJDCNcfCjQDODWWYLj2DO1EAZq8ky2joYfSQg30WU996algP7f3DcsqJP/TNlyaHgZ0VGB8Uzsgo2tTSMQmDuLmGHcPldE1UPPPlmot0GsrOCQHgATu/ZpyP5xMo8UDABoc6R3liog1QwNwrLjQ9tL8JAygHorZ\u002Bx7cnVYw5K0uzJZMDOdNQbGb0kEFekzdoUjJTH\u002B0XuGPRvIDCO0yAFpSReAmgOXvsuJfBExJ1HzN/vgNa5gxdm2wvMn1SjjAac3qszRsuxxi3ZmZVVqVQW5xNQ3xJJi\u002BIM9yccAb9mSpnp5\u002BYyFIXUPfron\u002BmCEXH3tbgBUqz0U1KI5o\u002BklYRuc077q4FuJJKNfKFXYSw4iuX1JEwHZPfs9ZSTqW42b6g2eiyahmWwSZDltBXLXPJmkFup73E4Zw5WzrXs2rtkls05YSb/XcRABJr7IbCh4VjibNjSTIA2/dLeA7fvw68VgR1I0juLZzJXaaqWfUWdtO0dCq2iUgpMwmMUIRpMUEEr5aCTWQ8dVsXmuuLVoICNQI6KkvjBcy7TO8/Yd0XYCtlpapfkyhvd//Onu9dnd2HihqCLgf2IanJxgF0/RN\u002B/zq/JrDYoqHZy7JLFGbcXa4RuNbDlTIkb4QAlcwn\u002BnrrUJ61nXctrud4qGJUqgxC7GlTYkQ8u2oIm7cr1w3VstE4YMPIJ8A35AnuSuzP0MR3vqhj1Jc1rpU0rQK/Adfao/aRG0lIesWoG347TXB\u002BOMrysxhkcd45ArEuk3m9d\u002BMyFKf2PbR6L0TjurgZ\u002BmEktXQ3zU2\u002BdjIYWBmYGuZL66SaCDnJiPoWd4TUgbYlHwdQCd4FhqqVc5113uWb4hRdl88UfvEnWy16IVXI6vV78jgRRxAIRmT5BZWcVKoUepRwdunmEaEWKa6wimRUzYio\u002BeutipsDVVBqGnlciwaDZabAWHMLlOGW\u002Bx5iV7sApDcM81u\u002BZg==",
      "StatusCode": 201,
      "ResponseHeaders": {
        "Content-Length": "0",
        "Content-MD5": "SababMgHtDKSnuegekH43w==",
        "Date": "Thu, 02 Apr 2020 23:46:00 GMT",
        "ETag": "\u00220x8D7D75FFF7B4779\u0022",
        "Last-Modified": "Thu, 02 Apr 2020 23:46:00 GMT",
        "Server": [
          "Windows-Azure-Blob/1.0",
          "Microsoft-HTTPAPI/2.0"
        ],
        "x-ms-client-request-id": "7e6428fe-3f57-11b5-ae53-4a1f2f6f0769",
        "x-ms-content-crc64": "tT3jBSEpSxM=",
        "x-ms-request-id": "804f62c1-c01e-0036-5f48-09c0d0000000",
        "x-ms-request-server-encrypted": "true",
        "x-ms-version": "2019-12-12"
      },
      "ResponseBody": []
    },
    {
      "RequestUri": "https://seanmcccanary.blob.core.windows.net/test-container-c0d329c7-709e-55c0-9cfa-4491f6c247a0/test-blob-57f7c210-b3f6-614f-7ccb-23031180e66a",
      "RequestMethod": "HEAD",
      "RequestHeaders": {
        "Authorization": "Sanitized",
        "traceparent": "00-827416a14ff210408ebf595b2dbac613-c20ec721f95fec4d-00",
        "User-Agent": [
          "azsdk-net-Storage.Blobs/12.5.0-dev.20200402.1",
          "(.NET Core 4.6.28325.01; Microsoft Windows 10.0.18362 )"
        ],
        "x-ms-client-request-id": "e8044fe5-671c-c712-4756-78b4826a93b9",
        "x-ms-date": "Thu, 02 Apr 2020 23:46:01 GMT",
        "x-ms-return-client-request-id": "true",
        "x-ms-version": "2019-12-12"
      },
      "RequestBody": null,
      "StatusCode": 200,
      "ResponseHeaders": {
        "Accept-Ranges": "bytes",
        "Content-Length": "1024",
        "Content-MD5": "SababMgHtDKSnuegekH43w==",
        "Content-Type": "application/octet-stream",
        "Date": "Thu, 02 Apr 2020 23:46:00 GMT",
        "ETag": "\u00220x8D7D75FFF7B4779\u0022",
        "Last-Modified": "Thu, 02 Apr 2020 23:46:00 GMT",
        "Server": [
          "Windows-Azure-Blob/1.0",
          "Microsoft-HTTPAPI/2.0"
        ],
        "x-ms-access-tier": "Hot",
        "x-ms-access-tier-inferred": "true",
        "x-ms-blob-type": "BlockBlob",
        "x-ms-client-request-id": "e8044fe5-671c-c712-4756-78b4826a93b9",
        "x-ms-creation-time": "Thu, 02 Apr 2020 23:46:00 GMT",
        "x-ms-lease-state": "available",
        "x-ms-lease-status": "unlocked",
        "x-ms-request-id": "804f62c9-c01e-0036-6748-09c0d0000000",
        "x-ms-server-encrypted": "true",
        "x-ms-version": "2019-12-12"
      },
      "ResponseBody": []
    },
    {
      "RequestUri": "https://seanmcccanary.blob.core.windows.net/test-container-c0d329c7-709e-55c0-9cfa-4491f6c247a0/test-blob-57f7c210-b3f6-614f-7ccb-23031180e66a",
      "RequestMethod": "PUT",
      "RequestHeaders": {
        "Authorization": "Sanitized",
        "If-None-Match": "\u00220x8D7D75FFF7B4779\u0022",
        "traceparent": "00-eef5d7a5b4c55540a11302708942157b-3c7084a81fad434f-00",
        "User-Agent": [
          "azsdk-net-Storage.Blobs/12.5.0-dev.20200402.1",
          "(.NET Core 4.6.28325.01; Microsoft Windows 10.0.18362 )"
        ],
        "x-ms-client-request-id": "df39cb3f-1e6a-204d-c3b1-766bf785c1ce",
        "x-ms-copy-source": "https://seanmcccanary.blob.core.windows.net/test-container-c0d329c7-709e-55c0-9cfa-4491f6c247a0/test-blob-216cf9f0-7b98-27f6-ba9e-a72d25be9475",
        "x-ms-date": "Thu, 02 Apr 2020 23:46:01 GMT",
        "x-ms-return-client-request-id": "true",
        "x-ms-version": "2019-12-12"
      },
      "RequestBody": null,
      "StatusCode": 412,
      "ResponseHeaders": {
        "Content-Length": "265",
        "Content-Type": "application/xml",
        "Date": "Thu, 02 Apr 2020 23:46:00 GMT",
        "Server": [
          "Windows-Azure-Blob/1.0",
          "Microsoft-HTTPAPI/2.0"
        ],
        "x-ms-client-request-id": "df39cb3f-1e6a-204d-c3b1-766bf785c1ce",
        "x-ms-error-code": "TargetConditionNotMet",
<<<<<<< HEAD
        "x-ms-request-id": "3595227d-201e-0001-2d31-f3cde7000000",
=======
        "x-ms-request-id": "804f62cf-c01e-0036-6c48-09c0d0000000",
>>>>>>> 8d420312
        "x-ms-version": "2019-12-12"
      },
      "ResponseBody": [
        "\uFEFF\u003C?xml version=\u00221.0\u0022 encoding=\u0022utf-8\u0022?\u003E\u003CError\u003E\u003CCode\u003ETargetConditionNotMet\u003C/Code\u003E\u003CMessage\u003EThe target condition specified using HTTP conditional header(s) is not met.\n",
        "RequestId:804f62cf-c01e-0036-6c48-09c0d0000000\n",
        "Time:2020-04-02T23:46:00.6014386Z\u003C/Message\u003E\u003C/Error\u003E"
      ]
    },
    {
      "RequestUri": "https://seanmcccanary.blob.core.windows.net/test-container-c0d329c7-709e-55c0-9cfa-4491f6c247a0?restype=container",
      "RequestMethod": "DELETE",
      "RequestHeaders": {
        "Authorization": "Sanitized",
        "traceparent": "00-af685c45d48e18428dbd09845568055f-6111a895d1afba4a-00",
        "User-Agent": [
          "azsdk-net-Storage.Blobs/12.5.0-dev.20200402.1",
          "(.NET Core 4.6.28325.01; Microsoft Windows 10.0.18362 )"
        ],
        "x-ms-client-request-id": "b77471d8-b331-244e-69ff-b3d2b1a69768",
        "x-ms-date": "Thu, 02 Apr 2020 23:46:01 GMT",
        "x-ms-return-client-request-id": "true",
        "x-ms-version": "2019-12-12"
      },
      "RequestBody": null,
      "StatusCode": 202,
      "ResponseHeaders": {
        "Content-Length": "0",
        "Date": "Thu, 02 Apr 2020 23:46:00 GMT",
        "Server": [
          "Windows-Azure-Blob/1.0",
          "Microsoft-HTTPAPI/2.0"
        ],
        "x-ms-client-request-id": "b77471d8-b331-244e-69ff-b3d2b1a69768",
<<<<<<< HEAD
        "x-ms-request-id": "3595227f-201e-0001-2f31-f3cde7000000",
=======
        "x-ms-request-id": "804f62d2-c01e-0036-6f48-09c0d0000000",
>>>>>>> 8d420312
        "x-ms-version": "2019-12-12"
      },
      "ResponseBody": []
    },
    {
      "RequestUri": "https://seanmcccanary.blob.core.windows.net/test-container-9d83775f-a1a3-a27e-cf7c-a1f52452fed4?restype=container",
      "RequestMethod": "PUT",
      "RequestHeaders": {
        "Authorization": "Sanitized",
        "traceparent": "00-c4e28378eb170647b7e6e7e10bf62ee3-62f1699039088044-00",
        "User-Agent": [
          "azsdk-net-Storage.Blobs/12.5.0-dev.20200402.1",
          "(.NET Core 4.6.28325.01; Microsoft Windows 10.0.18362 )"
        ],
        "x-ms-blob-public-access": "container",
        "x-ms-client-request-id": "aa9c92de-186b-369a-f2d2-e7b411590017",
        "x-ms-date": "Thu, 02 Apr 2020 23:46:01 GMT",
        "x-ms-return-client-request-id": "true",
        "x-ms-version": "2019-12-12"
      },
      "RequestBody": null,
      "StatusCode": 201,
      "ResponseHeaders": {
        "Content-Length": "0",
        "Date": "Thu, 02 Apr 2020 23:46:00 GMT",
        "ETag": "\u00220x8D7D75FFFD6BDEE\u0022",
        "Last-Modified": "Thu, 02 Apr 2020 23:46:01 GMT",
        "Server": [
          "Windows-Azure-Blob/1.0",
          "Microsoft-HTTPAPI/2.0"
        ],
        "x-ms-client-request-id": "aa9c92de-186b-369a-f2d2-e7b411590017",
<<<<<<< HEAD
        "x-ms-request-id": "589b2046-e01e-0021-0731-f3b640000000",
=======
        "x-ms-request-id": "140099bb-c01e-0009-3648-090873000000",
>>>>>>> 8d420312
        "x-ms-version": "2019-12-12"
      },
      "ResponseBody": []
    },
    {
      "RequestUri": "https://seanmcccanary.blob.core.windows.net/test-container-9d83775f-a1a3-a27e-cf7c-a1f52452fed4/test-blob-ca77934f-955f-4140-f42a-e708010ce052",
      "RequestMethod": "PUT",
      "RequestHeaders": {
        "Authorization": "Sanitized",
        "Content-Length": "1024",
        "traceparent": "00-30b7222184a22141abe227e339d0f1fc-a2bdf6eb5a4de14a-00",
        "User-Agent": [
          "azsdk-net-Storage.Blobs/12.5.0-dev.20200402.1",
          "(.NET Core 4.6.28325.01; Microsoft Windows 10.0.18362 )"
        ],
        "x-ms-blob-type": "BlockBlob",
        "x-ms-client-request-id": "ec9bf7e9-58cb-8078-074e-1c77d9d93898",
        "x-ms-date": "Thu, 02 Apr 2020 23:46:01 GMT",
        "x-ms-return-client-request-id": "true",
        "x-ms-version": "2019-12-12"
      },
      "RequestBody": "Ad7VeBMRV1TalndgL/a4pnEKFpG1U2njn1yTPiLo2sxBW4YLU5KDzDpH0NWhOQf8GkFCB0JuYa518dm3fhky8byqH9NvrFLehkpWboOUQmVUlyPhpdOJ0vnYlmG5zE4hFd4Y9hozjG7uY4D4GPIr4a9zYub1UEzoIUzZlhXxJbr7NFmle0xLIAq180FSkboHrbWyRWlnLMSSL9XNWvVY/D7G/eOZhWZjJ0HcP1wKlo\u002BR0ulgP99QkwiUE0t2fcYUXfYDjJTXbSdPTh0oi\u002B1nh5lFPIcM971edWnbBHIb7Kp6yOJlBwr7umTBEfDBKAcaLYuxMUE/B2U5pBYq/Gm0M2JzrcMKAoCPSYIjS\u002BbNnExhwNfnabtoO8B8LGLz0b36DN2OTntEECoKIue/G7x/awfKyDySzcqnC3ECjtUem3jEKD4IP07RHbCs3EfTqR8D/cBaKQiBaD8T5kMKQYFV7IZv\u002BvN\u002Bdiy5\u002BKuM5vCC02FR/5AVxHJvQsD\u002B9VgLx9suV/DAY64shIaUoDBd9YFPkBPhuELwPygUALczgIHTrTHPXY//wnCzJXoKgCNBEU0\u002BrmVFKg6ZPRfIrGL2\u002BQQFwPP\u002BjZfyUM6iLpPH5r8F0u9q9NIbjoMjNh93NxUNvCt2BMAvQoO1TF6Wovt60VdYwtpzjAQx6TFv21d3ehi5lHJnUOL\u002B1Y9rtKhzheuHqGTIH3Q6mi8mRBqOwGcsPdFF3Q2JE4F0We1KB9dcvWRF5zPyrlqjfvpCQAzHbxQoPnbWLqfe/ZXjU8aH75JYyoa1Sdg0Oo52oV8TR9J0rerYIslhho\u002B9Z\u002BmdDluUHI5n6naFEiY89ATnX4xIyrbCbqbbrs3J9kT2\u002BOHuliwz4oTQrF1c75rDnC7EeSYDdZ0z25\u002B0uG7BnfMyjhlETV3Xs30Hdx1ZZn8MGBGeBH0d84JEu7qMfykWDw9qKWCAfk/Q7cWp\u002B/5/2nQfqKBcI5h1FJqXAJGiSjNT8GcN7jwei5nCzRe3dPiExOFGbdeJuux39BTG6X69LaKRVQqWcus3ARwGmVWAvaCiEjywXN1cyjZ7lfooWKEbBZ91JR/t7lH1Dmu6giCW9zZ0I9dBDNDENYrTGtzxD6l765S1C5iBtSPqu05xoUgW5J7DtDTJ2fjOsPCUGdN1BP7CP5aL4eye8m6zV1GCUpRCvTY9LVt0sRKc5lqn7JxPdLZPr2GxiwOyJcHGFYGmTF1bUludN9ajTo2E7vqR9gbRZOKbMqMykDEyiwiZrZuQ9pn8S5pAsj3frGDTLZ0IIC679LGfCxq6KcIqaqzOCaDy8/hglatrkbGlu4ZCX2KUKmrZ3rnp8et/QiLYFkeQEKLA4Tqkp4uDT2MA\u002BQ==",
      "StatusCode": 201,
      "ResponseHeaders": {
        "Content-Length": "0",
        "Content-MD5": "Y0PRMqpQeEjDvYyArhpOKw==",
        "Date": "Thu, 02 Apr 2020 23:46:00 GMT",
        "ETag": "\u00220x8D7D75FFFE3920D\u0022",
        "Last-Modified": "Thu, 02 Apr 2020 23:46:01 GMT",
        "Server": [
          "Windows-Azure-Blob/1.0",
          "Microsoft-HTTPAPI/2.0"
        ],
        "x-ms-client-request-id": "ec9bf7e9-58cb-8078-074e-1c77d9d93898",
        "x-ms-content-crc64": "CIp1PE7WSM0=",
        "x-ms-request-id": "140099c7-c01e-0009-4048-090873000000",
        "x-ms-request-server-encrypted": "true",
        "x-ms-version": "2019-12-12"
      },
      "ResponseBody": []
    },
    {
      "RequestUri": "https://seanmcccanary.blob.core.windows.net/test-container-9d83775f-a1a3-a27e-cf7c-a1f52452fed4/test-blob-bbfa39c6-96e8-a4e4-aff5-4c38a6bd629e",
      "RequestMethod": "PUT",
      "RequestHeaders": {
        "Authorization": "Sanitized",
        "Content-Length": "1024",
        "traceparent": "00-573b44013495254daf457f39d5b92ba1-565944b2bf03894d-00",
        "User-Agent": [
          "azsdk-net-Storage.Blobs/12.5.0-dev.20200402.1",
          "(.NET Core 4.6.28325.01; Microsoft Windows 10.0.18362 )"
        ],
        "x-ms-blob-type": "BlockBlob",
        "x-ms-client-request-id": "a5bc57ef-d45b-536d-13f6-3dd50c40d94a",
        "x-ms-date": "Thu, 02 Apr 2020 23:46:02 GMT",
        "x-ms-return-client-request-id": "true",
        "x-ms-version": "2019-12-12"
      },
      "RequestBody": "Ad7VeBMRV1TalndgL/a4pnEKFpG1U2njn1yTPiLo2sxBW4YLU5KDzDpH0NWhOQf8GkFCB0JuYa518dm3fhky8byqH9NvrFLehkpWboOUQmVUlyPhpdOJ0vnYlmG5zE4hFd4Y9hozjG7uY4D4GPIr4a9zYub1UEzoIUzZlhXxJbr7NFmle0xLIAq180FSkboHrbWyRWlnLMSSL9XNWvVY/D7G/eOZhWZjJ0HcP1wKlo\u002BR0ulgP99QkwiUE0t2fcYUXfYDjJTXbSdPTh0oi\u002B1nh5lFPIcM971edWnbBHIb7Kp6yOJlBwr7umTBEfDBKAcaLYuxMUE/B2U5pBYq/Gm0M2JzrcMKAoCPSYIjS\u002BbNnExhwNfnabtoO8B8LGLz0b36DN2OTntEECoKIue/G7x/awfKyDySzcqnC3ECjtUem3jEKD4IP07RHbCs3EfTqR8D/cBaKQiBaD8T5kMKQYFV7IZv\u002BvN\u002Bdiy5\u002BKuM5vCC02FR/5AVxHJvQsD\u002B9VgLx9suV/DAY64shIaUoDBd9YFPkBPhuELwPygUALczgIHTrTHPXY//wnCzJXoKgCNBEU0\u002BrmVFKg6ZPRfIrGL2\u002BQQFwPP\u002BjZfyUM6iLpPH5r8F0u9q9NIbjoMjNh93NxUNvCt2BMAvQoO1TF6Wovt60VdYwtpzjAQx6TFv21d3ehi5lHJnUOL\u002B1Y9rtKhzheuHqGTIH3Q6mi8mRBqOwGcsPdFF3Q2JE4F0We1KB9dcvWRF5zPyrlqjfvpCQAzHbxQoPnbWLqfe/ZXjU8aH75JYyoa1Sdg0Oo52oV8TR9J0rerYIslhho\u002B9Z\u002BmdDluUHI5n6naFEiY89ATnX4xIyrbCbqbbrs3J9kT2\u002BOHuliwz4oTQrF1c75rDnC7EeSYDdZ0z25\u002B0uG7BnfMyjhlETV3Xs30Hdx1ZZn8MGBGeBH0d84JEu7qMfykWDw9qKWCAfk/Q7cWp\u002B/5/2nQfqKBcI5h1FJqXAJGiSjNT8GcN7jwei5nCzRe3dPiExOFGbdeJuux39BTG6X69LaKRVQqWcus3ARwGmVWAvaCiEjywXN1cyjZ7lfooWKEbBZ91JR/t7lH1Dmu6giCW9zZ0I9dBDNDENYrTGtzxD6l765S1C5iBtSPqu05xoUgW5J7DtDTJ2fjOsPCUGdN1BP7CP5aL4eye8m6zV1GCUpRCvTY9LVt0sRKc5lqn7JxPdLZPr2GxiwOyJcHGFYGmTF1bUludN9ajTo2E7vqR9gbRZOKbMqMykDEyiwiZrZuQ9pn8S5pAsj3frGDTLZ0IIC679LGfCxq6KcIqaqzOCaDy8/hglatrkbGlu4ZCX2KUKmrZ3rnp8et/QiLYFkeQEKLA4Tqkp4uDT2MA\u002BQ==",
      "StatusCode": 201,
      "ResponseHeaders": {
        "Content-Length": "0",
        "Content-MD5": "Y0PRMqpQeEjDvYyArhpOKw==",
        "Date": "Thu, 02 Apr 2020 23:46:00 GMT",
        "ETag": "\u00220x8D7D75FFFEFF055\u0022",
        "Last-Modified": "Thu, 02 Apr 2020 23:46:01 GMT",
        "Server": [
          "Windows-Azure-Blob/1.0",
          "Microsoft-HTTPAPI/2.0"
        ],
        "x-ms-client-request-id": "a5bc57ef-d45b-536d-13f6-3dd50c40d94a",
        "x-ms-content-crc64": "CIp1PE7WSM0=",
        "x-ms-request-id": "140099cc-c01e-0009-4348-090873000000",
        "x-ms-request-server-encrypted": "true",
        "x-ms-version": "2019-12-12"
      },
      "ResponseBody": []
    },
    {
      "RequestUri": "https://seanmcccanary.blob.core.windows.net/test-container-9d83775f-a1a3-a27e-cf7c-a1f52452fed4/test-blob-bbfa39c6-96e8-a4e4-aff5-4c38a6bd629e",
      "RequestMethod": "PUT",
      "RequestHeaders": {
        "Authorization": "Sanitized",
        "traceparent": "00-9d3475463ec1774fb514238ec9f86e45-4992d754f4b34444-00",
        "User-Agent": [
          "azsdk-net-Storage.Blobs/12.5.0-dev.20200402.1",
          "(.NET Core 4.6.28325.01; Microsoft Windows 10.0.18362 )"
        ],
        "x-ms-client-request-id": "4e49a74c-bd00-c642-23cb-f67ab7b123db",
        "x-ms-copy-source": "https://seanmcccanary.blob.core.windows.net/test-container-9d83775f-a1a3-a27e-cf7c-a1f52452fed4/test-blob-ca77934f-955f-4140-f42a-e708010ce052",
        "x-ms-date": "Thu, 02 Apr 2020 23:46:02 GMT",
        "x-ms-lease-id": "43c61cd9-4881-71b9-e394-466d43311357",
        "x-ms-return-client-request-id": "true",
        "x-ms-version": "2019-12-12"
      },
      "RequestBody": null,
      "StatusCode": 412,
      "ResponseHeaders": {
        "Content-Length": "241",
        "Content-Type": "application/xml",
        "Date": "Thu, 02 Apr 2020 23:46:00 GMT",
        "Server": [
          "Windows-Azure-Blob/1.0",
          "Microsoft-HTTPAPI/2.0"
        ],
        "x-ms-client-request-id": "4e49a74c-bd00-c642-23cb-f67ab7b123db",
        "x-ms-error-code": "LeaseNotPresentWithBlobOperation",
<<<<<<< HEAD
        "x-ms-request-id": "589b204b-e01e-0021-0a31-f3b640000000",
=======
        "x-ms-request-id": "140099cd-c01e-0009-4448-090873000000",
>>>>>>> 8d420312
        "x-ms-version": "2019-12-12"
      },
      "ResponseBody": [
        "\uFEFF\u003C?xml version=\u00221.0\u0022 encoding=\u0022utf-8\u0022?\u003E\u003CError\u003E\u003CCode\u003ELeaseNotPresentWithBlobOperation\u003C/Code\u003E\u003CMessage\u003EThere is currently no lease on the blob.\n",
        "RequestId:140099cd-c01e-0009-4448-090873000000\n",
        "Time:2020-04-02T23:46:01.2844676Z\u003C/Message\u003E\u003C/Error\u003E"
      ]
    },
    {
      "RequestUri": "https://seanmcccanary.blob.core.windows.net/test-container-9d83775f-a1a3-a27e-cf7c-a1f52452fed4?restype=container",
      "RequestMethod": "DELETE",
      "RequestHeaders": {
        "Authorization": "Sanitized",
        "traceparent": "00-388430342a89ae489b8a100ddc7762c8-27d916b81f71e548-00",
        "User-Agent": [
          "azsdk-net-Storage.Blobs/12.5.0-dev.20200402.1",
          "(.NET Core 4.6.28325.01; Microsoft Windows 10.0.18362 )"
        ],
        "x-ms-client-request-id": "6489fae0-8af6-2e49-3a16-24ef37ac1aff",
        "x-ms-date": "Thu, 02 Apr 2020 23:46:02 GMT",
        "x-ms-return-client-request-id": "true",
        "x-ms-version": "2019-12-12"
      },
      "RequestBody": null,
      "StatusCode": 202,
      "ResponseHeaders": {
        "Content-Length": "0",
        "Date": "Thu, 02 Apr 2020 23:46:00 GMT",
        "Server": [
          "Windows-Azure-Blob/1.0",
          "Microsoft-HTTPAPI/2.0"
        ],
        "x-ms-client-request-id": "6489fae0-8af6-2e49-3a16-24ef37ac1aff",
<<<<<<< HEAD
        "x-ms-request-id": "589b2054-e01e-0021-1231-f3b640000000",
=======
        "x-ms-request-id": "140099d1-c01e-0009-4848-090873000000",
>>>>>>> 8d420312
        "x-ms-version": "2019-12-12"
      },
      "ResponseBody": []
    }
  ],
  "Variables": {
    "DateTimeOffsetNow": "2020-04-02T16:45:58.8198063-07:00",
    "RandomSeed": "1694024975",
    "Storage_TestConfigDefault": "ProductionTenant\nseanmcccanary\nU2FuaXRpemVk\nhttps://seanmcccanary.blob.core.windows.net\nhttps://seanmcccanary.file.core.windows.net\nhttps://seanmcccanary.queue.core.windows.net\nhttps://seanmcccanary.table.core.windows.net\n\n\n\n\nhttps://seanmcccanary-secondary.blob.core.windows.net\nhttps://seanmcccanary-secondary.file.core.windows.net\nhttps://seanmcccanary-secondary.queue.core.windows.net\nhttps://seanmcccanary-secondary.table.core.windows.net\n\nSanitized\n\n\nCloud\nBlobEndpoint=https://seanmcccanary.blob.core.windows.net/;QueueEndpoint=https://seanmcccanary.queue.core.windows.net/;FileEndpoint=https://seanmcccanary.file.core.windows.net/;BlobSecondaryEndpoint=https://seanmcccanary-secondary.blob.core.windows.net/;QueueSecondaryEndpoint=https://seanmcccanary-secondary.queue.core.windows.net/;FileSecondaryEndpoint=https://seanmcccanary-secondary.file.core.windows.net/;AccountName=seanmcccanary;AccountKey=Sanitized\nseanscope1"
  }
}<|MERGE_RESOLUTION|>--- conflicted
+++ resolved
@@ -28,11 +28,7 @@
           "Microsoft-HTTPAPI/2.0"
         ],
         "x-ms-client-request-id": "8b83a449-ec3e-4577-89fd-eba45cf3c8c8",
-<<<<<<< HEAD
-        "x-ms-request-id": "84b1dcab-f01e-003d-7b31-f3e420000000",
-=======
         "x-ms-request-id": "4d4b4174-201e-0097-3948-091bad000000",
->>>>>>> 8d420312
         "x-ms-version": "2019-12-12"
       },
       "ResponseBody": []
@@ -140,11 +136,7 @@
         ],
         "x-ms-client-request-id": "1d014434-8bc4-aa90-21c8-6cd4af9ba44b",
         "x-ms-error-code": "TargetConditionNotMet",
-<<<<<<< HEAD
-        "x-ms-request-id": "84b1dcb1-f01e-003d-7f31-f3e420000000",
-=======
         "x-ms-request-id": "4d4b419f-201e-0097-5d48-091bad000000",
->>>>>>> 8d420312
         "x-ms-version": "2019-12-12"
       },
       "ResponseBody": [
@@ -178,11 +170,7 @@
           "Microsoft-HTTPAPI/2.0"
         ],
         "x-ms-client-request-id": "e842da1a-f3cc-7538-819e-f511deac43ba",
-<<<<<<< HEAD
-        "x-ms-request-id": "84b1dcb9-f01e-003d-8031-f3e420000000",
-=======
         "x-ms-request-id": "4d4b41a4-201e-0097-6248-091bad000000",
->>>>>>> 8d420312
         "x-ms-version": "2019-12-12"
       },
       "ResponseBody": []
@@ -215,11 +203,7 @@
           "Microsoft-HTTPAPI/2.0"
         ],
         "x-ms-client-request-id": "a07f9188-3b85-edef-feaa-589fa9403514",
-<<<<<<< HEAD
-        "x-ms-request-id": "27a9a05a-e01e-000e-5531-f3bb8b000000",
-=======
         "x-ms-request-id": "aaf2cafc-501e-0056-2d48-09bc4f000000",
->>>>>>> 8d420312
         "x-ms-version": "2019-12-12"
       },
       "ResponseBody": []
@@ -327,11 +311,7 @@
         ],
         "x-ms-client-request-id": "2839e063-fd6e-3577-fce1-d89a18877b73",
         "x-ms-error-code": "TargetConditionNotMet",
-<<<<<<< HEAD
-        "x-ms-request-id": "27a9a05e-e01e-000e-5831-f3bb8b000000",
-=======
         "x-ms-request-id": "aaf2cb17-501e-0056-4148-09bc4f000000",
->>>>>>> 8d420312
         "x-ms-version": "2019-12-12"
       },
       "ResponseBody": [
@@ -365,11 +345,7 @@
           "Microsoft-HTTPAPI/2.0"
         ],
         "x-ms-client-request-id": "f7f8a2d9-868e-3c04-69e3-29d8cb554562",
-<<<<<<< HEAD
-        "x-ms-request-id": "27a9a05f-e01e-000e-5931-f3bb8b000000",
-=======
         "x-ms-request-id": "aaf2cb1c-501e-0056-4648-09bc4f000000",
->>>>>>> 8d420312
         "x-ms-version": "2019-12-12"
       },
       "ResponseBody": []
@@ -402,11 +378,7 @@
           "Microsoft-HTTPAPI/2.0"
         ],
         "x-ms-client-request-id": "f8c2e141-acac-a5ea-9171-dbc2691c83de",
-<<<<<<< HEAD
-        "x-ms-request-id": "830755fc-a01e-001f-6731-f3213f000000",
-=======
         "x-ms-request-id": "a5f60ca4-d01e-0015-1b48-095a13000000",
->>>>>>> 8d420312
         "x-ms-version": "2019-12-12"
       },
       "ResponseBody": []
@@ -514,11 +486,7 @@
         ],
         "x-ms-client-request-id": "a17346d0-9019-9d53-84c0-e5bf421a8311",
         "x-ms-error-code": "TargetConditionNotMet",
-<<<<<<< HEAD
-        "x-ms-request-id": "83075607-a01e-001f-6a31-f3213f000000",
-=======
         "x-ms-request-id": "a5f60cb5-d01e-0015-2948-095a13000000",
->>>>>>> 8d420312
         "x-ms-version": "2019-12-12"
       },
       "ResponseBody": [
@@ -552,11 +520,7 @@
           "Microsoft-HTTPAPI/2.0"
         ],
         "x-ms-client-request-id": "d5f110a9-e95a-a370-166c-1d4307a77085",
-<<<<<<< HEAD
-        "x-ms-request-id": "8307560b-a01e-001f-6e31-f3213f000000",
-=======
         "x-ms-request-id": "a5f60cb8-d01e-0015-2c48-095a13000000",
->>>>>>> 8d420312
         "x-ms-version": "2019-12-12"
       },
       "ResponseBody": []
@@ -589,11 +553,7 @@
           "Microsoft-HTTPAPI/2.0"
         ],
         "x-ms-client-request-id": "2bc91317-6010-394d-4f9c-3960a5dfac54",
-<<<<<<< HEAD
-        "x-ms-request-id": "3595226f-201e-0001-2231-f3cde7000000",
-=======
         "x-ms-request-id": "804f62bb-c01e-0036-5b48-09c0d0000000",
->>>>>>> 8d420312
         "x-ms-version": "2019-12-12"
       },
       "ResponseBody": []
@@ -743,11 +703,7 @@
         ],
         "x-ms-client-request-id": "df39cb3f-1e6a-204d-c3b1-766bf785c1ce",
         "x-ms-error-code": "TargetConditionNotMet",
-<<<<<<< HEAD
-        "x-ms-request-id": "3595227d-201e-0001-2d31-f3cde7000000",
-=======
         "x-ms-request-id": "804f62cf-c01e-0036-6c48-09c0d0000000",
->>>>>>> 8d420312
         "x-ms-version": "2019-12-12"
       },
       "ResponseBody": [
@@ -781,11 +737,7 @@
           "Microsoft-HTTPAPI/2.0"
         ],
         "x-ms-client-request-id": "b77471d8-b331-244e-69ff-b3d2b1a69768",
-<<<<<<< HEAD
-        "x-ms-request-id": "3595227f-201e-0001-2f31-f3cde7000000",
-=======
         "x-ms-request-id": "804f62d2-c01e-0036-6f48-09c0d0000000",
->>>>>>> 8d420312
         "x-ms-version": "2019-12-12"
       },
       "ResponseBody": []
@@ -818,11 +770,7 @@
           "Microsoft-HTTPAPI/2.0"
         ],
         "x-ms-client-request-id": "aa9c92de-186b-369a-f2d2-e7b411590017",
-<<<<<<< HEAD
-        "x-ms-request-id": "589b2046-e01e-0021-0731-f3b640000000",
-=======
         "x-ms-request-id": "140099bb-c01e-0009-3648-090873000000",
->>>>>>> 8d420312
         "x-ms-version": "2019-12-12"
       },
       "ResponseBody": []
@@ -930,11 +878,7 @@
         ],
         "x-ms-client-request-id": "4e49a74c-bd00-c642-23cb-f67ab7b123db",
         "x-ms-error-code": "LeaseNotPresentWithBlobOperation",
-<<<<<<< HEAD
-        "x-ms-request-id": "589b204b-e01e-0021-0a31-f3b640000000",
-=======
         "x-ms-request-id": "140099cd-c01e-0009-4448-090873000000",
->>>>>>> 8d420312
         "x-ms-version": "2019-12-12"
       },
       "ResponseBody": [
@@ -968,11 +912,7 @@
           "Microsoft-HTTPAPI/2.0"
         ],
         "x-ms-client-request-id": "6489fae0-8af6-2e49-3a16-24ef37ac1aff",
-<<<<<<< HEAD
-        "x-ms-request-id": "589b2054-e01e-0021-1231-f3b640000000",
-=======
         "x-ms-request-id": "140099d1-c01e-0009-4848-090873000000",
->>>>>>> 8d420312
         "x-ms-version": "2019-12-12"
       },
       "ResponseBody": []
