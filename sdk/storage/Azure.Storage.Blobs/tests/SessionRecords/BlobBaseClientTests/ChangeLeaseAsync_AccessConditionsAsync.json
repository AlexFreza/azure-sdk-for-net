{
  "Entries": [
    {
      "RequestUri": "https://seanmcccanary.blob.core.windows.net/test-container-f8feca79-34c3-ce53-76e0-53a177f57cb4?restype=container",
      "RequestMethod": "PUT",
      "RequestHeaders": {
        "Authorization": "Sanitized",
        "traceparent": "00-7adf2e2be6bcbb41832e12ed99bbe1e6-467c676af5d18140-00",
        "User-Agent": [
          "azsdk-net-Storage.Blobs/12.5.0-dev.20200402.1",
          "(.NET Core 4.6.28325.01; Microsoft Windows 10.0.18362 )"
        ],
        "x-ms-blob-public-access": "container",
        "x-ms-client-request-id": "4aa900f7-ed95-2a9b-06f8-7c152ee9d9f4",
        "x-ms-date": "Thu, 02 Apr 2020 23:44:15 GMT",
        "x-ms-return-client-request-id": "true",
        "x-ms-version": "2019-12-12"
      },
      "RequestBody": null,
      "StatusCode": 201,
      "ResponseHeaders": {
        "Content-Length": "0",
        "Date": "Thu, 02 Apr 2020 23:44:13 GMT",
        "ETag": "\u00220x8D7D75FC06CA623\u0022",
        "Last-Modified": "Thu, 02 Apr 2020 23:44:14 GMT",
        "Server": [
          "Windows-Azure-Blob/1.0",
          "Microsoft-HTTPAPI/2.0"
        ],
        "x-ms-client-request-id": "4aa900f7-ed95-2a9b-06f8-7c152ee9d9f4",
<<<<<<< HEAD
        "x-ms-request-id": "9d515059-c01e-0044-0631-f31804000000",
=======
        "x-ms-request-id": "b7c62345-401e-0065-0848-09e3e4000000",
>>>>>>> 8d420312
        "x-ms-version": "2019-12-12"
      },
      "ResponseBody": []
    },
    {
      "RequestUri": "https://seanmcccanary.blob.core.windows.net/test-container-f8feca79-34c3-ce53-76e0-53a177f57cb4/test-blob-6b5611b8-b79b-529c-da18-68424f978944",
      "RequestMethod": "PUT",
      "RequestHeaders": {
        "Authorization": "Sanitized",
        "Content-Length": "1024",
        "traceparent": "00-b03518ec94a8a14bb4f1cc04b05d3af0-47ca2f3192cc844d-00",
        "User-Agent": [
          "azsdk-net-Storage.Blobs/12.5.0-dev.20200402.1",
          "(.NET Core 4.6.28325.01; Microsoft Windows 10.0.18362 )"
        ],
        "x-ms-blob-type": "BlockBlob",
        "x-ms-client-request-id": "25d9e57f-927a-1377-615d-316d006edbbe",
        "x-ms-date": "Thu, 02 Apr 2020 23:44:15 GMT",
        "x-ms-return-client-request-id": "true",
        "x-ms-version": "2019-12-12"
      },
      "RequestBody": "Th\u002BqdkwyHnVUpVw6qtm3pqjwAzPbJplAY1ZvfIRZ2m5vOMcPPmKohfLhF/VaYqgBYcGaX5RVaSeFahP1w6Hw\u002B8vtynESp2dGR31B\u002BQ\u002Bk5QGtbRvDv3raGs\u002BfidRPs8JQ8RsqbJc277lZVBgWFG8Y4YQRSFWGLDxQE7Cich6T9pS68Aj0eXhpdn5iaWthwwZfh6dPPWpsysTf2VnnlHybxl2EXCNnI2gMp9HXI8PR7lCpQup2Q7kpTiVDFaAfguICxqIN3Wfi\u002BGM/Q5aZlaYBDesIPVGRJYOjWw3\u002BIw7H7CXv1V0gwxHpxkqHNv8jkLh\u002BQQe1FkSRcKEeaoFZ5NVUd1ZwqcBJ4UrZH3YHCu6EgMtVgOEHEtbgXmS7AVmPj\u002BJ0Mr6osub3NGC92/bNiWazmum2A2TzTWWAkEtcjt/xSo\u002BUktcv287kXkuBSjffEtT\u002BCGdv2Ix\u002BgeRZKCGam6aBzJBnOfeOg74b0aUYcQMtoX53XYZ4gXIDFRDz1bOsSsOl/36neNjccISoVAbnZRDhK4ejIj0gCUoeYyTnm64Kbofic3GEhiilm\u002B0BzyxrHK8AEaksCCeFhfYziBS09dXWnuZ/BPKeXaVe/odQHjoes0Z054kE3WVgXO57Uf4T8KUXKzFG7Be9YrQEzgqfNWa8FdXOQA5L0cCAHqgEIgunSg3iOPII18YvtoTV/w9bwSeHvzwoRbCXzFlwxs1vuT\u002BoXYT8vfx0sz0OnomJddKxJF2BfGPPfgRdSmuYmBH5v/1FLaKLXwMqEwv/GqcmDlaHv6Fv7Tzb2N9/n3KR2xsrFN6LQ0gwJcVZV2lY0GNdNjwUEdhwidHBaVTDC8CQmTfw0wXIm8oOV5ncFZbSgwh7Img2fMpCu4sNytrzbRoFyb0xZ/xelZtyBrk\u002BlHM77uVLR\u002BlXWhxtrRh6u9HvGup/1kzYoRwMHIzNxHUQBCYX0dv0qCUwrW6hxLrj5NrJguvOvr0nYk3JPypcipWnXKjxYun1\u002BnLFTindN9xhKDiyA0KJQUVp8G\u002BOK2j61CPZ\u002BWcR8YHx1Id5CXCTSSpwZxbyqoZTHRpjh3J5Z88JynoFBD51UDe3wC\u002B6DzjV1qdFHcNSCCqchdxNrmkOeGy4cD71jUTs\u002BxffOulXmA3ijbHLM0kLtsJQaX9hKKHNqEjCAp/530hjWSKrc81BRezOaiC3Q0QirLl8pSTEitJ1EZGglJZu6K5paNomX0P0DyOSk72BFWUDoFXlfTkjns5QNWE8oLFVYIJxTttq\u002B012h5YBMvcV9PssnPNBiGt0RckL1inhuG5xPDI7D8eJmaQIb/WjImzXO0FmEAS9FNcX/QkRXyQjlc8oj/XE2eQ0ogNPOBl10Q==",
      "StatusCode": 201,
      "ResponseHeaders": {
        "Content-Length": "0",
        "Content-MD5": "/WjfEwFAcTYsOMfYVWw1RQ==",
        "Date": "Thu, 02 Apr 2020 23:44:13 GMT",
        "ETag": "\u00220x8D7D75FC079DDEA\u0022",
        "Last-Modified": "Thu, 02 Apr 2020 23:44:14 GMT",
        "Server": [
          "Windows-Azure-Blob/1.0",
          "Microsoft-HTTPAPI/2.0"
        ],
        "x-ms-client-request-id": "25d9e57f-927a-1377-615d-316d006edbbe",
        "x-ms-content-crc64": "JBQB\u002BVZOfEU=",
        "x-ms-request-id": "b7c6234c-401e-0065-0d48-09e3e4000000",
        "x-ms-request-server-encrypted": "true",
        "x-ms-version": "2019-12-12"
      },
      "ResponseBody": []
    },
    {
      "RequestUri": "https://seanmcccanary.blob.core.windows.net/test-container-f8feca79-34c3-ce53-76e0-53a177f57cb4/test-blob-6b5611b8-b79b-529c-da18-68424f978944?comp=lease",
      "RequestMethod": "PUT",
      "RequestHeaders": {
        "Authorization": "Sanitized",
        "traceparent": "00-3d78453c5037a6468ec92a35cc93b82e-9ea2f7e18db05440-00",
        "User-Agent": [
          "azsdk-net-Storage.Blobs/12.5.0-dev.20200402.1",
          "(.NET Core 4.6.28325.01; Microsoft Windows 10.0.18362 )"
        ],
        "x-ms-client-request-id": "3743bb8c-889e-517e-d655-cd0b4eb1d0ed",
        "x-ms-date": "Thu, 02 Apr 2020 23:44:15 GMT",
        "x-ms-lease-action": "acquire",
        "x-ms-lease-duration": "15",
        "x-ms-proposed-lease-id": "b3e62ca1-892b-193b-27bd-dccc69b5d176",
        "x-ms-return-client-request-id": "true",
        "x-ms-version": "2019-12-12"
      },
      "RequestBody": null,
      "StatusCode": 201,
      "ResponseHeaders": {
        "Content-Length": "0",
        "Date": "Thu, 02 Apr 2020 23:44:13 GMT",
        "ETag": "\u00220x8D7D75FC079DDEA\u0022",
        "Last-Modified": "Thu, 02 Apr 2020 23:44:14 GMT",
        "Server": [
          "Windows-Azure-Blob/1.0",
          "Microsoft-HTTPAPI/2.0"
        ],
        "x-ms-client-request-id": "3743bb8c-889e-517e-d655-cd0b4eb1d0ed",
        "x-ms-lease-id": "b3e62ca1-892b-193b-27bd-dccc69b5d176",
<<<<<<< HEAD
        "x-ms-request-id": "9d515062-c01e-0044-0d31-f31804000000",
=======
        "x-ms-request-id": "b7c62356-401e-0065-1448-09e3e4000000",
>>>>>>> 8d420312
        "x-ms-version": "2019-12-12"
      },
      "ResponseBody": []
    },
    {
      "RequestUri": "https://seanmcccanary.blob.core.windows.net/test-container-f8feca79-34c3-ce53-76e0-53a177f57cb4/test-blob-6b5611b8-b79b-529c-da18-68424f978944?comp=lease",
      "RequestMethod": "PUT",
      "RequestHeaders": {
        "Authorization": "Sanitized",
        "traceparent": "00-c6905fbf30f29246a09638605776c927-6e9dd11377a72c44-00",
        "User-Agent": [
          "azsdk-net-Storage.Blobs/12.5.0-dev.20200402.1",
          "(.NET Core 4.6.28325.01; Microsoft Windows 10.0.18362 )"
        ],
        "x-ms-client-request-id": "8efd8e75-31f6-c4a6-1e30-1082f702a7f8",
        "x-ms-date": "Thu, 02 Apr 2020 23:44:15 GMT",
        "x-ms-lease-action": "change",
        "x-ms-lease-id": "b3e62ca1-892b-193b-27bd-dccc69b5d176",
        "x-ms-proposed-lease-id": "53cfc92a-4f3f-9056-e620-3a8a493a6945",
        "x-ms-return-client-request-id": "true",
        "x-ms-version": "2019-12-12"
      },
      "RequestBody": null,
      "StatusCode": 200,
      "ResponseHeaders": {
        "Content-Length": "0",
        "Date": "Thu, 02 Apr 2020 23:44:13 GMT",
        "ETag": "\u00220x8D7D75FC079DDEA\u0022",
        "Last-Modified": "Thu, 02 Apr 2020 23:44:14 GMT",
        "Server": [
          "Windows-Azure-Blob/1.0",
          "Microsoft-HTTPAPI/2.0"
        ],
        "x-ms-client-request-id": "8efd8e75-31f6-c4a6-1e30-1082f702a7f8",
        "x-ms-lease-id": "53cfc92a-4f3f-9056-e620-3a8a493a6945",
<<<<<<< HEAD
        "x-ms-request-id": "9d515066-c01e-0044-1131-f31804000000",
=======
        "x-ms-request-id": "b7c62365-401e-0065-2148-09e3e4000000",
>>>>>>> 8d420312
        "x-ms-version": "2019-12-12"
      },
      "ResponseBody": []
    },
    {
      "RequestUri": "https://seanmcccanary.blob.core.windows.net/test-container-f8feca79-34c3-ce53-76e0-53a177f57cb4?restype=container",
      "RequestMethod": "DELETE",
      "RequestHeaders": {
        "Authorization": "Sanitized",
        "traceparent": "00-7b8bbef04b7af84f9259c0bd554e5909-3fd0fd3635d3fb44-00",
        "User-Agent": [
          "azsdk-net-Storage.Blobs/12.5.0-dev.20200402.1",
          "(.NET Core 4.6.28325.01; Microsoft Windows 10.0.18362 )"
        ],
        "x-ms-client-request-id": "c095917c-41b3-22f6-f0bb-ad01db1c6eb8",
        "x-ms-date": "Thu, 02 Apr 2020 23:44:15 GMT",
        "x-ms-return-client-request-id": "true",
        "x-ms-version": "2019-12-12"
      },
      "RequestBody": null,
      "StatusCode": 202,
      "ResponseHeaders": {
        "Content-Length": "0",
        "Date": "Thu, 02 Apr 2020 23:44:13 GMT",
        "Server": [
          "Windows-Azure-Blob/1.0",
          "Microsoft-HTTPAPI/2.0"
        ],
        "x-ms-client-request-id": "c095917c-41b3-22f6-f0bb-ad01db1c6eb8",
<<<<<<< HEAD
        "x-ms-request-id": "9d51506b-c01e-0044-1631-f31804000000",
=======
        "x-ms-request-id": "b7c62370-401e-0065-2c48-09e3e4000000",
>>>>>>> 8d420312
        "x-ms-version": "2019-12-12"
      },
      "ResponseBody": []
    },
    {
      "RequestUri": "https://seanmcccanary.blob.core.windows.net/test-container-408fb132-ba30-9711-145c-7118b4e1e620?restype=container",
      "RequestMethod": "PUT",
      "RequestHeaders": {
        "Authorization": "Sanitized",
        "traceparent": "00-8d88af191b183d4f9303a1ae987e5ebb-b5bd7eb5e4cb0a4d-00",
        "User-Agent": [
          "azsdk-net-Storage.Blobs/12.5.0-dev.20200402.1",
          "(.NET Core 4.6.28325.01; Microsoft Windows 10.0.18362 )"
        ],
        "x-ms-blob-public-access": "container",
        "x-ms-client-request-id": "2d92c46f-bf6e-c10c-7ffe-ab56d0de6e0f",
        "x-ms-date": "Thu, 02 Apr 2020 23:44:15 GMT",
        "x-ms-return-client-request-id": "true",
        "x-ms-version": "2019-12-12"
      },
      "RequestBody": null,
      "StatusCode": 201,
      "ResponseHeaders": {
        "Content-Length": "0",
        "Date": "Thu, 02 Apr 2020 23:44:14 GMT",
        "ETag": "\u00220x8D7D75FC0D41130\u0022",
        "Last-Modified": "Thu, 02 Apr 2020 23:44:15 GMT",
        "Server": [
          "Windows-Azure-Blob/1.0",
          "Microsoft-HTTPAPI/2.0"
        ],
        "x-ms-client-request-id": "2d92c46f-bf6e-c10c-7ffe-ab56d0de6e0f",
<<<<<<< HEAD
        "x-ms-request-id": "9582649a-601e-0010-8031-f35753000000",
=======
        "x-ms-request-id": "b0a9221e-e01e-0031-3f48-09acb3000000",
>>>>>>> 8d420312
        "x-ms-version": "2019-12-12"
      },
      "ResponseBody": []
    },
    {
      "RequestUri": "https://seanmcccanary.blob.core.windows.net/test-container-408fb132-ba30-9711-145c-7118b4e1e620/test-blob-07d18cd5-0816-4b4c-6be1-27ea8ba3669d",
      "RequestMethod": "PUT",
      "RequestHeaders": {
        "Authorization": "Sanitized",
        "Content-Length": "1024",
        "traceparent": "00-2b76c1d2360023438789e34407948476-94c0bed03a127b40-00",
        "User-Agent": [
          "azsdk-net-Storage.Blobs/12.5.0-dev.20200402.1",
          "(.NET Core 4.6.28325.01; Microsoft Windows 10.0.18362 )"
        ],
        "x-ms-blob-type": "BlockBlob",
        "x-ms-client-request-id": "bde8daee-6bb1-3226-648c-5e18f2c28cbc",
        "x-ms-date": "Thu, 02 Apr 2020 23:44:16 GMT",
        "x-ms-return-client-request-id": "true",
        "x-ms-version": "2019-12-12"
      },
      "RequestBody": "l3Cp8E65sXDGROduO\u002B/dO9cfmaSlvupmd0fBjZghNtyXDr9fNH3AHNthQNEh3hB8BOsTawnC99iGQngG9yTYpQ0K1iwwfQdZXn3IRH0YRZk3RYisDsrS1Rbm2fEFuiW3iJvEFgfjTIbkuQyM\u002BrJbbvzfz7GbK5dDOAEVSaQVVKRYEbviVC\u002BRU/kCyFS\u002BRtpji2r0JepzG10EgN4GzQLhz2RoM\u002Bj3eRnNTXu4mWNChfEmsb45IC655fVe3tNQi4b2IPnvVhLybBJRJ9hvu4L6wfvs4BtEp641rk7zmZtGfML1wXhqUi/eNEWs6PlWSilzZBzXZKpqsnhKuqfE/9N3CqoVevkJkG/MDqvWl7\u002B032QkfzV\u002BbhgXig7/H5iHGjRyNd1PQc8wadOtClX/lBu5ltpDn3\u002Be\u002BJuR/e/rCnDWRfN3ZGLhZZ6U9BZh0WTDGPbzRYm9Q3u10zxCvUPfRF9j1sVhiDC42DA8r6poPCc3zuX5\u002BMTnGQF4wZAln6datK\u002B3/vqfYZDGOm1YgJTQTJcVCu9d5Uyae73D6MagkzmI4fr6sT4smG1UM75Xj5htqHT5D5S4/c5jHII93HjJJaYzz56a1ZtY6XKCCLKOQ\u002BwkVUBRp4Slz\u002BQrl5S777z0ig0XI7/50tLZoCYiNvQc1dmWGIY4eH4ijgC5bz4GnPq1jX2kdh8tK4NteAZdgpnwDsG6JdY2vBKO9ZW/QGOT0gQrbKl2d1\u002B6ae0DygB4xAtmyWB9S3Yjf9FrFoCJbesf2aUBMRbvepZiALvpM/ESFTCKWHYDFoeNCOzYCmHeMPsC4/Bad5L0dk7JGku6OUzfWABQ/hV0G8MecykpF281g8/A508Bt56dleEoOfs70s6g\u002BLJhjjHljcctPANpyl7flJd7\u002BlL93qFhsmk0S\u002BLH4qBaiR\u002B90/Wd2lmH03qbNMqCSaVkv9h8ohoRANvIsULlZlpiDkA/IcCh3h/4dQomxn2esQI8YiLI3ucErNMZ1CgXomwgOCWJQifkw\u002BG4gy0P6jpdKgA/qAM3mjBZO3Xthwn34dOdBY1YFG7aWJ9BD1q59MGZu6oo1/lp6Z71Lwey9zvXwaJZceWtBRWRZFBj9YrVoEazVMtezgnZNBzuYuRnKGFkaU64X4Pc7LaVlnKpBfMUH4/A/qJwePKYgD3JvqIwKjzv/4s7HEDD12gVyTeWMC8o2kJVpiq\u002B8/FcIN9FEi0TZWw2ugVo2ANP/SY6Wq\u002B6AU8OoeRg24MSMAua3/xgfcU6AmPKYHYpvwE/BakDhJlBoR\u002BQN3FIs4rpJIn5zfgH7n9h/1hM76DY5OHjINXaDqtyWT7c0EVT8U7Z4TztMPIIOBcpooVA9bF\u002Bt1OQZZK1Dg==",
      "StatusCode": 201,
      "ResponseHeaders": {
        "Content-Length": "0",
        "Content-MD5": "hKWR5KjYzsOzCG/6\u002B2kOOg==",
        "Date": "Thu, 02 Apr 2020 23:44:14 GMT",
        "ETag": "\u00220x8D7D75FC0E16505\u0022",
        "Last-Modified": "Thu, 02 Apr 2020 23:44:15 GMT",
        "Server": [
          "Windows-Azure-Blob/1.0",
          "Microsoft-HTTPAPI/2.0"
        ],
        "x-ms-client-request-id": "bde8daee-6bb1-3226-648c-5e18f2c28cbc",
        "x-ms-content-crc64": "hF3lBxrRJY0=",
        "x-ms-request-id": "b0a9222f-e01e-0031-4e48-09acb3000000",
        "x-ms-request-server-encrypted": "true",
        "x-ms-version": "2019-12-12"
      },
      "ResponseBody": []
    },
    {
      "RequestUri": "https://seanmcccanary.blob.core.windows.net/test-container-408fb132-ba30-9711-145c-7118b4e1e620/test-blob-07d18cd5-0816-4b4c-6be1-27ea8ba3669d?comp=lease",
      "RequestMethod": "PUT",
      "RequestHeaders": {
        "Authorization": "Sanitized",
        "traceparent": "00-546e65de2617ba409057af6151b32c6d-63efc32b968eae4a-00",
        "User-Agent": [
          "azsdk-net-Storage.Blobs/12.5.0-dev.20200402.1",
          "(.NET Core 4.6.28325.01; Microsoft Windows 10.0.18362 )"
        ],
        "x-ms-client-request-id": "544c44e8-0020-2d11-757c-57546d1f41f4",
        "x-ms-date": "Thu, 02 Apr 2020 23:44:16 GMT",
        "x-ms-lease-action": "acquire",
        "x-ms-lease-duration": "15",
        "x-ms-proposed-lease-id": "0f26d224-7ea9-0d4d-f9ef-94783682a319",
        "x-ms-return-client-request-id": "true",
        "x-ms-version": "2019-12-12"
      },
      "RequestBody": null,
      "StatusCode": 201,
      "ResponseHeaders": {
        "Content-Length": "0",
        "Date": "Thu, 02 Apr 2020 23:44:15 GMT",
        "ETag": "\u00220x8D7D75FC0E16505\u0022",
        "Last-Modified": "Thu, 02 Apr 2020 23:44:15 GMT",
        "Server": [
          "Windows-Azure-Blob/1.0",
          "Microsoft-HTTPAPI/2.0"
        ],
        "x-ms-client-request-id": "544c44e8-0020-2d11-757c-57546d1f41f4",
        "x-ms-lease-id": "0f26d224-7ea9-0d4d-f9ef-94783682a319",
<<<<<<< HEAD
        "x-ms-request-id": "958264a1-601e-0010-0631-f35753000000",
=======
        "x-ms-request-id": "b0a92233-e01e-0031-5248-09acb3000000",
>>>>>>> 8d420312
        "x-ms-version": "2019-12-12"
      },
      "ResponseBody": []
    },
    {
      "RequestUri": "https://seanmcccanary.blob.core.windows.net/test-container-408fb132-ba30-9711-145c-7118b4e1e620/test-blob-07d18cd5-0816-4b4c-6be1-27ea8ba3669d?comp=lease",
      "RequestMethod": "PUT",
      "RequestHeaders": {
        "Authorization": "Sanitized",
        "If-Modified-Since": "Wed, 01 Apr 2020 23:44:15 GMT",
        "traceparent": "00-c92c8ecb2d56af418f4d10a53aee9dfd-a44da2bc28975849-00",
        "User-Agent": [
          "azsdk-net-Storage.Blobs/12.5.0-dev.20200402.1",
          "(.NET Core 4.6.28325.01; Microsoft Windows 10.0.18362 )"
        ],
        "x-ms-client-request-id": "87452e58-f2b8-802a-3b21-c6c284b6026c",
        "x-ms-date": "Thu, 02 Apr 2020 23:44:16 GMT",
        "x-ms-lease-action": "change",
        "x-ms-lease-id": "0f26d224-7ea9-0d4d-f9ef-94783682a319",
        "x-ms-proposed-lease-id": "8ba19ecc-f7aa-aa5d-b754-102ecc05474b",
        "x-ms-return-client-request-id": "true",
        "x-ms-version": "2019-12-12"
      },
      "RequestBody": null,
      "StatusCode": 200,
      "ResponseHeaders": {
        "Content-Length": "0",
        "Date": "Thu, 02 Apr 2020 23:44:15 GMT",
        "ETag": "\u00220x8D7D75FC0E16505\u0022",
        "Last-Modified": "Thu, 02 Apr 2020 23:44:15 GMT",
        "Server": [
          "Windows-Azure-Blob/1.0",
          "Microsoft-HTTPAPI/2.0"
        ],
        "x-ms-client-request-id": "87452e58-f2b8-802a-3b21-c6c284b6026c",
        "x-ms-lease-id": "8ba19ecc-f7aa-aa5d-b754-102ecc05474b",
<<<<<<< HEAD
        "x-ms-request-id": "958264a3-601e-0010-0731-f35753000000",
=======
        "x-ms-request-id": "b0a9223d-e01e-0031-5748-09acb3000000",
>>>>>>> 8d420312
        "x-ms-version": "2019-12-12"
      },
      "ResponseBody": []
    },
    {
      "RequestUri": "https://seanmcccanary.blob.core.windows.net/test-container-408fb132-ba30-9711-145c-7118b4e1e620?restype=container",
      "RequestMethod": "DELETE",
      "RequestHeaders": {
        "Authorization": "Sanitized",
        "traceparent": "00-5a9e1453b3520442ae57cd7d9bdfbec4-863b793afd7c2142-00",
        "User-Agent": [
          "azsdk-net-Storage.Blobs/12.5.0-dev.20200402.1",
          "(.NET Core 4.6.28325.01; Microsoft Windows 10.0.18362 )"
        ],
        "x-ms-client-request-id": "3ffb4ea9-bada-b53b-1e76-ad13a2186add",
        "x-ms-date": "Thu, 02 Apr 2020 23:44:16 GMT",
        "x-ms-return-client-request-id": "true",
        "x-ms-version": "2019-12-12"
      },
      "RequestBody": null,
      "StatusCode": 202,
      "ResponseHeaders": {
        "Content-Length": "0",
        "Date": "Thu, 02 Apr 2020 23:44:15 GMT",
        "Server": [
          "Windows-Azure-Blob/1.0",
          "Microsoft-HTTPAPI/2.0"
        ],
        "x-ms-client-request-id": "3ffb4ea9-bada-b53b-1e76-ad13a2186add",
<<<<<<< HEAD
        "x-ms-request-id": "958264a4-601e-0010-0831-f35753000000",
=======
        "x-ms-request-id": "b0a92242-e01e-0031-5b48-09acb3000000",
>>>>>>> 8d420312
        "x-ms-version": "2019-12-12"
      },
      "ResponseBody": []
    },
    {
      "RequestUri": "https://seanmcccanary.blob.core.windows.net/test-container-6237922e-4482-4652-81c5-1d5b323a7ff9?restype=container",
      "RequestMethod": "PUT",
      "RequestHeaders": {
        "Authorization": "Sanitized",
        "traceparent": "00-f5be2fde12435040abab5cf5704c4390-0c5fbe1b1caff34b-00",
        "User-Agent": [
          "azsdk-net-Storage.Blobs/12.5.0-dev.20200402.1",
          "(.NET Core 4.6.28325.01; Microsoft Windows 10.0.18362 )"
        ],
        "x-ms-blob-public-access": "container",
        "x-ms-client-request-id": "6fc1e3f2-9809-6556-fbb5-bd149ce083e4",
        "x-ms-date": "Thu, 02 Apr 2020 23:44:16 GMT",
        "x-ms-return-client-request-id": "true",
        "x-ms-version": "2019-12-12"
      },
      "RequestBody": null,
      "StatusCode": 201,
      "ResponseHeaders": {
        "Content-Length": "0",
        "Date": "Thu, 02 Apr 2020 23:44:15 GMT",
        "ETag": "\u00220x8D7D75FC13EAC32\u0022",
        "Last-Modified": "Thu, 02 Apr 2020 23:44:16 GMT",
        "Server": [
          "Windows-Azure-Blob/1.0",
          "Microsoft-HTTPAPI/2.0"
        ],
        "x-ms-client-request-id": "6fc1e3f2-9809-6556-fbb5-bd149ce083e4",
<<<<<<< HEAD
        "x-ms-request-id": "c0f3405c-a01e-0020-6531-f3e99c000000",
=======
        "x-ms-request-id": "51f10276-b01e-004e-6648-096328000000",
>>>>>>> 8d420312
        "x-ms-version": "2019-12-12"
      },
      "ResponseBody": []
    },
    {
      "RequestUri": "https://seanmcccanary.blob.core.windows.net/test-container-6237922e-4482-4652-81c5-1d5b323a7ff9/test-blob-b5ecb3f7-34ff-6a22-ff5a-cd1ed412e2e8",
      "RequestMethod": "PUT",
      "RequestHeaders": {
        "Authorization": "Sanitized",
        "Content-Length": "1024",
        "traceparent": "00-b44bce2d5c4f974c917a53892e1daa22-a83756795db90a4f-00",
        "User-Agent": [
          "azsdk-net-Storage.Blobs/12.5.0-dev.20200402.1",
          "(.NET Core 4.6.28325.01; Microsoft Windows 10.0.18362 )"
        ],
        "x-ms-blob-type": "BlockBlob",
        "x-ms-client-request-id": "40b1050c-8d01-c49a-1a2d-cedd8eb9902f",
        "x-ms-date": "Thu, 02 Apr 2020 23:44:16 GMT",
        "x-ms-return-client-request-id": "true",
        "x-ms-version": "2019-12-12"
      },
      "RequestBody": "6M1pTnkQ8I6WszsFBX5BtOCLSbCsJ1C9wVZvr8s3kOnS1SvPdzRr58NeHkv4HGWBGRg9SckxO8B8q40ioEDDXiNSMjBScTysH2LsTggExaTx7pay\u002BUYfoZlrUsynSEaDm78opuo0LqfckSlmRO23d\u002BboMbGqEWXcMpGW5x5wBNcbabNI3B65vL/u1mcduFyss9vmvheV2IlaTHNYnkeIa41SS9s6b5vHL3Txuzv9vnk16jRDiUa/hZEp7Y\u002BqYB54Zmray22BckNAH4\u002Bjox1OXY36I7MTReFGksZJEYELHM5VeFXQIvMMs3fwA2q2HOJ02pACsD1qZSCIlDinN2DCNALBTSrHfjua7nA8IkJ2j3Xj1TfwCWyQ6hM0R466ZXwWLc5o9c\u002B3rFtUaMHNLkLeEgTDw2Ep0SuVMGIXkzat34jzJfVzDpqmLCnbm6Gqw7zQVTWJ96Ia7Vui0sVsnxklp4g52QlNagNqHZY4TjWK62ymRj0AI\u002Bfm2DiZ0DvUOYwQtfQYceqyg\u002BsyH9oL4p4mGOdYxVnbJYSgUgDRtJnIleMJJ5lBcXmC9MNSzgMN2vaZc7hTfHQzNJBvdx7p4M9RaYr3AroE5Kdt1tGViVaAk3gKN0HhdBhu1vIJ0fpbmBP0AWR5Ftg7lY4Q5qainas57uSm36mOb/VxiCzH\u002BxKtEj29oYjyB3yfzqKy0Y5yyzhH0OMVtLhqZpFvB46sc5l7Y9No5fwjR\u002BdnBhEG255m/7zzgCsvl16EUzv2ggDu81oIN226CeY8JIn8rq2nY4rzCAjRuPNuS8x145HALMTneBK2/qQxrPXVt1yhM\u002Bmw3fCwA3n3HTtnmeuhRCVVe/fEFTWa8GTmwlwT/ACWzRjixQahEChL71vXTmW4j2fPgDxk3R6zFeyLyUEc5CA60MzSvn8ftGrPeSXZw6L/LTL1Q3zEMu/6Lq8aFUbmLgs6nH2Y5tDnsMvRlGP42lJKjJsPJ6Ckdp7c2I/QBZ4k6EoaniYkZkdhDpOw852LAVRd0Imq1wdqlibfuw1BF6ssrawZ3jsrJSVUrRkN84IAUNc7cjUVeRBDrwgARao5IPbog0bxciMZMqpjVinuXaKj3ms2BaR1FzOb1S4zKuB6Go0iJHA8D960IkCKsSLnVVJlXWY/AhpScmwSVZ305QfK6TubyzgyZ8\u002BMguNj62URtH/bzc15Ohdzz7IEKbpAvzw5wMjnS4kaM/aWsoA374cGAaAdGRg6UK4jKPyGLT0VTMOnKSqdKmn1wZrX4oeXO\u002BAq/igZI6Yk/28ZwyKNkwW4gWa9j8VcaNc3J1d\u002BYm0mjOwbWy8V\u002Bygcgyq7g2ZHaC2UHmEh2qwazpVR4ftOpZwB8zc1cQ==",
      "StatusCode": 201,
      "ResponseHeaders": {
        "Content-Length": "0",
        "Content-MD5": "V1/79TFGOEHVPe3XYzDUqg==",
        "Date": "Thu, 02 Apr 2020 23:44:15 GMT",
        "ETag": "\u00220x8D7D75FC14B5D92\u0022",
        "Last-Modified": "Thu, 02 Apr 2020 23:44:16 GMT",
        "Server": [
          "Windows-Azure-Blob/1.0",
          "Microsoft-HTTPAPI/2.0"
        ],
        "x-ms-client-request-id": "40b1050c-8d01-c49a-1a2d-cedd8eb9902f",
        "x-ms-content-crc64": "dVl1TbwMheE=",
        "x-ms-request-id": "51f1027b-b01e-004e-6948-096328000000",
        "x-ms-request-server-encrypted": "true",
        "x-ms-version": "2019-12-12"
      },
      "ResponseBody": []
    },
    {
      "RequestUri": "https://seanmcccanary.blob.core.windows.net/test-container-6237922e-4482-4652-81c5-1d5b323a7ff9/test-blob-b5ecb3f7-34ff-6a22-ff5a-cd1ed412e2e8?comp=lease",
      "RequestMethod": "PUT",
      "RequestHeaders": {
        "Authorization": "Sanitized",
        "traceparent": "00-c407d79678a7a840b73cdcb40a6f4493-f90d87ed35c2d24d-00",
        "User-Agent": [
          "azsdk-net-Storage.Blobs/12.5.0-dev.20200402.1",
          "(.NET Core 4.6.28325.01; Microsoft Windows 10.0.18362 )"
        ],
        "x-ms-client-request-id": "3521a9f1-a2c3-1da9-864c-839b6fd3686f",
        "x-ms-date": "Thu, 02 Apr 2020 23:44:17 GMT",
        "x-ms-lease-action": "acquire",
        "x-ms-lease-duration": "15",
        "x-ms-proposed-lease-id": "bef6f611-db7a-3ae3-9f7f-2cb0e0f13c24",
        "x-ms-return-client-request-id": "true",
        "x-ms-version": "2019-12-12"
      },
      "RequestBody": null,
      "StatusCode": 201,
      "ResponseHeaders": {
        "Content-Length": "0",
        "Date": "Thu, 02 Apr 2020 23:44:16 GMT",
        "ETag": "\u00220x8D7D75FC14B5D92\u0022",
        "Last-Modified": "Thu, 02 Apr 2020 23:44:16 GMT",
        "Server": [
          "Windows-Azure-Blob/1.0",
          "Microsoft-HTTPAPI/2.0"
        ],
        "x-ms-client-request-id": "3521a9f1-a2c3-1da9-864c-839b6fd3686f",
        "x-ms-lease-id": "bef6f611-db7a-3ae3-9f7f-2cb0e0f13c24",
<<<<<<< HEAD
        "x-ms-request-id": "c0f34063-a01e-0020-6b31-f3e99c000000",
=======
        "x-ms-request-id": "51f10280-b01e-004e-6e48-096328000000",
>>>>>>> 8d420312
        "x-ms-version": "2019-12-12"
      },
      "ResponseBody": []
    },
    {
      "RequestUri": "https://seanmcccanary.blob.core.windows.net/test-container-6237922e-4482-4652-81c5-1d5b323a7ff9/test-blob-b5ecb3f7-34ff-6a22-ff5a-cd1ed412e2e8?comp=lease",
      "RequestMethod": "PUT",
      "RequestHeaders": {
        "Authorization": "Sanitized",
        "If-Unmodified-Since": "Fri, 03 Apr 2020 23:44:15 GMT",
        "traceparent": "00-639ba1c1ef8f7941881fbe4b1dac4c01-a01e5b7663bae14c-00",
        "User-Agent": [
          "azsdk-net-Storage.Blobs/12.5.0-dev.20200402.1",
          "(.NET Core 4.6.28325.01; Microsoft Windows 10.0.18362 )"
        ],
        "x-ms-client-request-id": "281f43fb-d60e-b124-98c1-41e6a72dc14e",
        "x-ms-date": "Thu, 02 Apr 2020 23:44:17 GMT",
        "x-ms-lease-action": "change",
        "x-ms-lease-id": "bef6f611-db7a-3ae3-9f7f-2cb0e0f13c24",
        "x-ms-proposed-lease-id": "edf558bb-f485-a970-3bdf-6b10d12f0ce7",
        "x-ms-return-client-request-id": "true",
        "x-ms-version": "2019-12-12"
      },
      "RequestBody": null,
      "StatusCode": 200,
      "ResponseHeaders": {
        "Content-Length": "0",
        "Date": "Thu, 02 Apr 2020 23:44:16 GMT",
        "ETag": "\u00220x8D7D75FC14B5D92\u0022",
        "Last-Modified": "Thu, 02 Apr 2020 23:44:16 GMT",
        "Server": [
          "Windows-Azure-Blob/1.0",
          "Microsoft-HTTPAPI/2.0"
        ],
        "x-ms-client-request-id": "281f43fb-d60e-b124-98c1-41e6a72dc14e",
        "x-ms-lease-id": "edf558bb-f485-a970-3bdf-6b10d12f0ce7",
<<<<<<< HEAD
        "x-ms-request-id": "c0f34064-a01e-0020-6c31-f3e99c000000",
=======
        "x-ms-request-id": "51f10284-b01e-004e-7248-096328000000",
>>>>>>> 8d420312
        "x-ms-version": "2019-12-12"
      },
      "ResponseBody": []
    },
    {
      "RequestUri": "https://seanmcccanary.blob.core.windows.net/test-container-6237922e-4482-4652-81c5-1d5b323a7ff9?restype=container",
      "RequestMethod": "DELETE",
      "RequestHeaders": {
        "Authorization": "Sanitized",
        "traceparent": "00-a8aa5d3e76121149ac66b501db87db2b-698faf4dd15c194c-00",
        "User-Agent": [
          "azsdk-net-Storage.Blobs/12.5.0-dev.20200402.1",
          "(.NET Core 4.6.28325.01; Microsoft Windows 10.0.18362 )"
        ],
        "x-ms-client-request-id": "2c9f3204-40b4-9c61-20aa-0651320ae960",
        "x-ms-date": "Thu, 02 Apr 2020 23:44:17 GMT",
        "x-ms-return-client-request-id": "true",
        "x-ms-version": "2019-12-12"
      },
      "RequestBody": null,
      "StatusCode": 202,
      "ResponseHeaders": {
        "Content-Length": "0",
        "Date": "Thu, 02 Apr 2020 23:44:16 GMT",
        "Server": [
          "Windows-Azure-Blob/1.0",
          "Microsoft-HTTPAPI/2.0"
        ],
        "x-ms-client-request-id": "2c9f3204-40b4-9c61-20aa-0651320ae960",
<<<<<<< HEAD
        "x-ms-request-id": "c0f34067-a01e-0020-6f31-f3e99c000000",
=======
        "x-ms-request-id": "51f10289-b01e-004e-7748-096328000000",
>>>>>>> 8d420312
        "x-ms-version": "2019-12-12"
      },
      "ResponseBody": []
    },
    {
      "RequestUri": "https://seanmcccanary.blob.core.windows.net/test-container-20ff7c03-2ce1-b7c2-2ea1-707d2f24dafc?restype=container",
      "RequestMethod": "PUT",
      "RequestHeaders": {
        "Authorization": "Sanitized",
        "traceparent": "00-1198ae40b34b88429a91c6aac85255e2-d070fd8a52266140-00",
        "User-Agent": [
          "azsdk-net-Storage.Blobs/12.5.0-dev.20200402.1",
          "(.NET Core 4.6.28325.01; Microsoft Windows 10.0.18362 )"
        ],
        "x-ms-blob-public-access": "container",
        "x-ms-client-request-id": "5afb46a6-a99b-d8b5-6fe8-fe12cfe36cfb",
        "x-ms-date": "Thu, 02 Apr 2020 23:44:17 GMT",
        "x-ms-return-client-request-id": "true",
        "x-ms-version": "2019-12-12"
      },
      "RequestBody": null,
      "StatusCode": 201,
      "ResponseHeaders": {
        "Content-Length": "0",
        "Date": "Thu, 02 Apr 2020 23:44:15 GMT",
        "ETag": "\u00220x8D7D75FC1A418BC\u0022",
        "Last-Modified": "Thu, 02 Apr 2020 23:44:16 GMT",
        "Server": [
          "Windows-Azure-Blob/1.0",
          "Microsoft-HTTPAPI/2.0"
        ],
        "x-ms-client-request-id": "5afb46a6-a99b-d8b5-6fe8-fe12cfe36cfb",
<<<<<<< HEAD
        "x-ms-request-id": "728b70e8-801e-0018-7a31-f34d5c000000",
=======
        "x-ms-request-id": "bca9568a-501e-001b-6f48-0973a3000000",
>>>>>>> 8d420312
        "x-ms-version": "2019-12-12"
      },
      "ResponseBody": []
    },
    {
      "RequestUri": "https://seanmcccanary.blob.core.windows.net/test-container-20ff7c03-2ce1-b7c2-2ea1-707d2f24dafc/test-blob-875a09cf-7528-6ed2-e230-507030df786a",
      "RequestMethod": "PUT",
      "RequestHeaders": {
        "Authorization": "Sanitized",
        "Content-Length": "1024",
        "traceparent": "00-b93d5b455de35c408b7e7e52538c6f8d-1d28803322ec3647-00",
        "User-Agent": [
          "azsdk-net-Storage.Blobs/12.5.0-dev.20200402.1",
          "(.NET Core 4.6.28325.01; Microsoft Windows 10.0.18362 )"
        ],
        "x-ms-blob-type": "BlockBlob",
        "x-ms-client-request-id": "9b498bed-65f4-25bf-99e2-83156b252185",
        "x-ms-date": "Thu, 02 Apr 2020 23:44:17 GMT",
        "x-ms-return-client-request-id": "true",
        "x-ms-version": "2019-12-12"
      },
      "RequestBody": "VsPX6SiAYU31CgSmlYj/7AT/FDRow4Qxc413a1lFp5BvlLsMDIPTT6gNkR1wLNlZMWNrMMpEAZI\u002BpXWbCPXzr2J0NgHN8t\u002BALMSLWjJmwUezHjn12XfFKpIozmcNN0azGuK7/PXXjD6E6gQGuaZg1\u002BQt5\u002Bq7/dbrrgtvpCR4cvR\u002B2EBPq8RR3JL7ce5yv3Hrx/aC309b9xwMz07qZ\u002BcaC3cPh\u002BFmECsf3AtYwIzneO6ag9wt9pOlIuAjQ9x2Z3Sq4GV2YziQhbfKYgNEAzaQJFZfUOQK7BXkamUAQsxPqXSWreAmcBW2Cf4lY5OPYB\u002Bqkh\u002BFFxeQn/RQkfnSkELqe7mPrVVWarNAqUbl5ImBVQlGVq\u002BtyZFcBg7r1d4c43m8O\u002Bfa/7PJUyhrRG3Rq7przjzvjDmSPLEnMqdHapTVJMbNKKmhp1VWfAKHQoQki1pTgAeiLFY/Kf81ss0LguiTliCnA4IRySbmmRA3C/otA6dM9OmNMvdvjf\u002Bpa/WISvoZ86tkfIfYQbfgu5NGCB0FCK4mv47\u002BBWMoOHaCaF0xXk4VHRdOyYcfdLIyrXdkKYThpGNGYotsG\u002B5IO0QRVdlZr1xFMOsGtj8nBkvbzFjsxA7xocP66vzCqQEpBY1CDh7Z2f4aHvmZ2\u002B0jH1tAkE6WXHc1H7QVXsRgg4bp3LGx5PgsAfNZ0aUVWMXV1sqhgRizk6kWDO9pxHo5uZtyr/88cjpiFI9bPIrRIMbvP4j5vwFtNkkHm9cJwj14IBcKoqnGmWSQPm2JV1YeROwoeoTyP/qZBHi1NNZiWFFR4xtzx30dKaYjaYCU5N/y6Vbr4Ei5huEccJ4wEGSNLeUcOHQ6q31uC1HeztV6BCCZw0qAd3gImFw6Vlbf7BhBlTyaeKtrtz7ZfNX327cLoWt9l00ZDbVtE58X/1Qmjx44nDmZ4Ix0LQsMpvuiEb2lL7TqYlXLKIeGLGUMU7fpsu22vj5\u002BccHfCGlBDWe6ywHictCgPC3JbXSxE7QmaNpTIvMO61N\u002BJr7zClnriRogy2BjKeHnSXbA7VDKzV0MuaCP7upzrN\u002BuZEsRrDHT3uNZkEhTwz74a9h9Tv4CtFlh5lG5XJswrR\u002BAtcWV1p1F7A5tcDwVuPZhloIS9l3hrLDxsMXgGoJIKeMo0g15Y5U7N2HvlUMdSy1bWMUYHbfBnwgVoyXXZdKMJEdZ7Obo5zPs17788RZt1GSXhcK8LwsrZjIFZL9wY9KPY3D7w15HcnCSLEb5xa7xqM/AP\u002BAQz/Q7LYWz44N0fHPrbI2mcRAGUBJRKgPFMqGEE7vvryPyf5N8v5bYlI/tHa/TDVkgSza\u002Buu/NvqXwdvrkLtDHhM1P\u002BO36KbF6LQ==",
      "StatusCode": 201,
      "ResponseHeaders": {
        "Content-Length": "0",
        "Content-MD5": "StiWucZIr3mTwqcIP8mo5A==",
        "Date": "Thu, 02 Apr 2020 23:44:15 GMT",
        "ETag": "\u00220x8D7D75FC1B1ABF5\u0022",
        "Last-Modified": "Thu, 02 Apr 2020 23:44:16 GMT",
        "Server": [
          "Windows-Azure-Blob/1.0",
          "Microsoft-HTTPAPI/2.0"
        ],
        "x-ms-client-request-id": "9b498bed-65f4-25bf-99e2-83156b252185",
        "x-ms-content-crc64": "NkDhS6Fbcn0=",
        "x-ms-request-id": "bca9568f-501e-001b-7248-0973a3000000",
        "x-ms-request-server-encrypted": "true",
        "x-ms-version": "2019-12-12"
      },
      "ResponseBody": []
    },
    {
      "RequestUri": "https://seanmcccanary.blob.core.windows.net/test-container-20ff7c03-2ce1-b7c2-2ea1-707d2f24dafc/test-blob-875a09cf-7528-6ed2-e230-507030df786a",
      "RequestMethod": "HEAD",
      "RequestHeaders": {
        "Authorization": "Sanitized",
        "traceparent": "00-040cfe8932b7c542b3fe0818ca933397-232a8f0533659a44-00",
        "User-Agent": [
          "azsdk-net-Storage.Blobs/12.5.0-dev.20200402.1",
          "(.NET Core 4.6.28325.01; Microsoft Windows 10.0.18362 )"
        ],
        "x-ms-client-request-id": "3f416709-8318-641c-54de-871a252916c6",
        "x-ms-date": "Thu, 02 Apr 2020 23:44:17 GMT",
        "x-ms-return-client-request-id": "true",
        "x-ms-version": "2019-12-12"
      },
      "RequestBody": null,
      "StatusCode": 200,
      "ResponseHeaders": {
        "Accept-Ranges": "bytes",
        "Content-Length": "1024",
        "Content-MD5": "StiWucZIr3mTwqcIP8mo5A==",
        "Content-Type": "application/octet-stream",
        "Date": "Thu, 02 Apr 2020 23:44:15 GMT",
        "ETag": "\u00220x8D7D75FC1B1ABF5\u0022",
        "Last-Modified": "Thu, 02 Apr 2020 23:44:16 GMT",
        "Server": [
          "Windows-Azure-Blob/1.0",
          "Microsoft-HTTPAPI/2.0"
        ],
        "x-ms-access-tier": "Hot",
        "x-ms-access-tier-inferred": "true",
        "x-ms-blob-type": "BlockBlob",
        "x-ms-client-request-id": "3f416709-8318-641c-54de-871a252916c6",
        "x-ms-creation-time": "Thu, 02 Apr 2020 23:44:16 GMT",
        "x-ms-lease-state": "available",
        "x-ms-lease-status": "unlocked",
        "x-ms-request-id": "bca95696-501e-001b-7948-0973a3000000",
        "x-ms-server-encrypted": "true",
        "x-ms-version": "2019-12-12"
      },
      "ResponseBody": []
    },
    {
      "RequestUri": "https://seanmcccanary.blob.core.windows.net/test-container-20ff7c03-2ce1-b7c2-2ea1-707d2f24dafc/test-blob-875a09cf-7528-6ed2-e230-507030df786a?comp=lease",
      "RequestMethod": "PUT",
      "RequestHeaders": {
        "Authorization": "Sanitized",
        "traceparent": "00-c7c64249b3c29a4386bbf92550af0a83-6929b4f3a8035341-00",
        "User-Agent": [
          "azsdk-net-Storage.Blobs/12.5.0-dev.20200402.1",
          "(.NET Core 4.6.28325.01; Microsoft Windows 10.0.18362 )"
        ],
        "x-ms-client-request-id": "06692e5c-9cce-2125-e288-1221524b2fc5",
        "x-ms-date": "Thu, 02 Apr 2020 23:44:17 GMT",
        "x-ms-lease-action": "acquire",
        "x-ms-lease-duration": "15",
        "x-ms-proposed-lease-id": "4a348d44-985a-849c-d59c-ca084253d81b",
        "x-ms-return-client-request-id": "true",
        "x-ms-version": "2019-12-12"
      },
      "RequestBody": null,
      "StatusCode": 201,
      "ResponseHeaders": {
        "Content-Length": "0",
        "Date": "Thu, 02 Apr 2020 23:44:16 GMT",
        "ETag": "\u00220x8D7D75FC1B1ABF5\u0022",
        "Last-Modified": "Thu, 02 Apr 2020 23:44:16 GMT",
        "Server": [
          "Windows-Azure-Blob/1.0",
          "Microsoft-HTTPAPI/2.0"
        ],
        "x-ms-client-request-id": "06692e5c-9cce-2125-e288-1221524b2fc5",
        "x-ms-lease-id": "4a348d44-985a-849c-d59c-ca084253d81b",
<<<<<<< HEAD
        "x-ms-request-id": "728b70fb-801e-0018-0a31-f34d5c000000",
=======
        "x-ms-request-id": "bca9569a-501e-001b-7d48-0973a3000000",
>>>>>>> 8d420312
        "x-ms-version": "2019-12-12"
      },
      "ResponseBody": []
    },
    {
      "RequestUri": "https://seanmcccanary.blob.core.windows.net/test-container-20ff7c03-2ce1-b7c2-2ea1-707d2f24dafc/test-blob-875a09cf-7528-6ed2-e230-507030df786a?comp=lease",
      "RequestMethod": "PUT",
      "RequestHeaders": {
        "Authorization": "Sanitized",
        "If-Match": "\u00220x8D7D75FC1B1ABF5\u0022",
        "traceparent": "00-73ab885e7fbbdc4b9c23b3f1e8ba4483-2b75a29776682343-00",
        "User-Agent": [
          "azsdk-net-Storage.Blobs/12.5.0-dev.20200402.1",
          "(.NET Core 4.6.28325.01; Microsoft Windows 10.0.18362 )"
        ],
        "x-ms-client-request-id": "f6be7a24-0fc0-23f7-6741-60de5ffaa779",
        "x-ms-date": "Thu, 02 Apr 2020 23:44:17 GMT",
        "x-ms-lease-action": "change",
        "x-ms-lease-id": "4a348d44-985a-849c-d59c-ca084253d81b",
        "x-ms-proposed-lease-id": "9e0c2cd3-df68-5538-c33f-73726e0fdc3e",
        "x-ms-return-client-request-id": "true",
        "x-ms-version": "2019-12-12"
      },
      "RequestBody": null,
      "StatusCode": 200,
      "ResponseHeaders": {
        "Content-Length": "0",
        "Date": "Thu, 02 Apr 2020 23:44:16 GMT",
        "ETag": "\u00220x8D7D75FC1B1ABF5\u0022",
        "Last-Modified": "Thu, 02 Apr 2020 23:44:16 GMT",
        "Server": [
          "Windows-Azure-Blob/1.0",
          "Microsoft-HTTPAPI/2.0"
        ],
        "x-ms-client-request-id": "f6be7a24-0fc0-23f7-6741-60de5ffaa779",
        "x-ms-lease-id": "9e0c2cd3-df68-5538-c33f-73726e0fdc3e",
<<<<<<< HEAD
        "x-ms-request-id": "728b70ff-801e-0018-0e31-f34d5c000000",
=======
        "x-ms-request-id": "bca9569f-501e-001b-0148-0973a3000000",
>>>>>>> 8d420312
        "x-ms-version": "2019-12-12"
      },
      "ResponseBody": []
    },
    {
      "RequestUri": "https://seanmcccanary.blob.core.windows.net/test-container-20ff7c03-2ce1-b7c2-2ea1-707d2f24dafc?restype=container",
      "RequestMethod": "DELETE",
      "RequestHeaders": {
        "Authorization": "Sanitized",
        "traceparent": "00-cc69d0ab9b47254d9bb2c5796e4cd967-8d1c86cf7f55c94a-00",
        "User-Agent": [
          "azsdk-net-Storage.Blobs/12.5.0-dev.20200402.1",
          "(.NET Core 4.6.28325.01; Microsoft Windows 10.0.18362 )"
        ],
        "x-ms-client-request-id": "d7fc9d3d-398d-9e05-0775-a7113fff3852",
        "x-ms-date": "Thu, 02 Apr 2020 23:44:17 GMT",
        "x-ms-return-client-request-id": "true",
        "x-ms-version": "2019-12-12"
      },
      "RequestBody": null,
      "StatusCode": 202,
      "ResponseHeaders": {
        "Content-Length": "0",
        "Date": "Thu, 02 Apr 2020 23:44:16 GMT",
        "Server": [
          "Windows-Azure-Blob/1.0",
          "Microsoft-HTTPAPI/2.0"
        ],
        "x-ms-client-request-id": "d7fc9d3d-398d-9e05-0775-a7113fff3852",
<<<<<<< HEAD
        "x-ms-request-id": "728b7101-801e-0018-1031-f34d5c000000",
=======
        "x-ms-request-id": "bca956a5-501e-001b-0648-0973a3000000",
>>>>>>> 8d420312
        "x-ms-version": "2019-12-12"
      },
      "ResponseBody": []
    },
    {
      "RequestUri": "https://seanmcccanary.blob.core.windows.net/test-container-edd800a0-2f83-782c-c101-a6ef557000a3?restype=container",
      "RequestMethod": "PUT",
      "RequestHeaders": {
        "Authorization": "Sanitized",
        "traceparent": "00-ec6e53d771411d4b8636dfb70bdcbaa5-b091f16e706cd140-00",
        "User-Agent": [
          "azsdk-net-Storage.Blobs/12.5.0-dev.20200402.1",
          "(.NET Core 4.6.28325.01; Microsoft Windows 10.0.18362 )"
        ],
        "x-ms-blob-public-access": "container",
        "x-ms-client-request-id": "21e66799-5eeb-0ee5-7183-168b92164996",
        "x-ms-date": "Thu, 02 Apr 2020 23:44:18 GMT",
        "x-ms-return-client-request-id": "true",
        "x-ms-version": "2019-12-12"
      },
      "RequestBody": null,
      "StatusCode": 201,
      "ResponseHeaders": {
        "Content-Length": "0",
        "Date": "Thu, 02 Apr 2020 23:44:17 GMT",
        "ETag": "\u00220x8D7D75FC2176DFD\u0022",
        "Last-Modified": "Thu, 02 Apr 2020 23:44:17 GMT",
        "Server": [
          "Windows-Azure-Blob/1.0",
          "Microsoft-HTTPAPI/2.0"
        ],
        "x-ms-client-request-id": "21e66799-5eeb-0ee5-7183-168b92164996",
<<<<<<< HEAD
        "x-ms-request-id": "f7baa1af-001e-0029-2231-f3ac4f000000",
=======
        "x-ms-request-id": "a4cbbd46-601e-0010-4448-0988c8000000",
>>>>>>> 8d420312
        "x-ms-version": "2019-12-12"
      },
      "ResponseBody": []
    },
    {
      "RequestUri": "https://seanmcccanary.blob.core.windows.net/test-container-edd800a0-2f83-782c-c101-a6ef557000a3/test-blob-481b0374-765f-d054-148a-0a2d1a597419",
      "RequestMethod": "PUT",
      "RequestHeaders": {
        "Authorization": "Sanitized",
        "Content-Length": "1024",
        "traceparent": "00-a2353209544f424394d94d69ebb544d2-0b4710b9118b9847-00",
        "User-Agent": [
          "azsdk-net-Storage.Blobs/12.5.0-dev.20200402.1",
          "(.NET Core 4.6.28325.01; Microsoft Windows 10.0.18362 )"
        ],
        "x-ms-blob-type": "BlockBlob",
        "x-ms-client-request-id": "a4c3ade8-173e-2325-e9d4-0b480350b56d",
        "x-ms-date": "Thu, 02 Apr 2020 23:44:18 GMT",
        "x-ms-return-client-request-id": "true",
        "x-ms-version": "2019-12-12"
      },
      "RequestBody": "g1ZW7Yrft5cRkVB5uGC8zA19XgCMNfEiExUNYVS38xcP/Qc7wFsMlUuENs0m2hezzT0gnftzjE5lM9p00VZCWZ04abtYgAyxcci0B/4j\u002Bzj\u002BWZMWl1YbnHC51YyBl8P1Qd0v7XBcWkwxbiszvoVPQTiidnfDLMJHHc1Kn6qAMNkEv8Yh9A3Hof5G5Sgr6N7raZRT3iFLMRUb6NCjEruhsD5RLv6/LU0q2tV5fEaZHDXvXjUWLFG4uY6wBgs8I45DpDTp2bnfLDxGKQNM0rTPgcybtLSFi4TsmXVwDiZB7bdGNdgRr0J7EDH50ANNbObZ4YU/oW/avhmw/UBEbx4VBDtMBZ3cvdGJIKSCjLqBnyyPliyhAkxHbHe/YLICN6AT5MzHAGZI/SOztYHLWDJeL10TtNjxcwHvBZkmHVwfh\u002BgDbqfuuZ7FRpgJ7UzLexNFYDFU7oLIInDK2PvNIuDHlC6YyOmKcHW/Tm5A6Ia1I4qF4LwryphlO0w3JOCj\u002BCO4QlkdMrIpu/C7laAUhznqFLRxSEEjm8mWMo2dUkuUHFZKiKYsl/DXWyXMbzX3UbMSTQ8sMq/hlKaQhwAljGmkJ3hKyv\u002BTvXzDmewcVyyTnuHaiwQ8aOqmaPQAnBDwsc\u002B8J0i8rYezf5CSaJjDxTx5/OgeSwBkaL6OpGELkyFs0uccXy/k1vFaJgx0qQBR4qK3hqAo0mbPWL\u002BJLgklp\u002BtuJpWwp2UMlSX3xCT08L6\u002BPMG\u002BVAyBQwCBTQdwWqjnNH8gBYNroTs9qvB6MQ5C2mcAy/FHZ1Pf7eKUL1lenDt8D4\u002Bk1Oo7UpuGgakcBhLyPnKfb4\u002B2oM0sQRig1nLh3g21/SF\u002BnQZ9xXhWweWpw\u002BbQovDmvi2sxm/BeJLSm3wppKKcZgjxc6FsIqoWYN/ng34x0DSB\u002BiDfCTeyvCVzqyr8LRxCDFzd3i5PepyDlWaQ2fUUoMpHp6mCvF3RP7d8\u002BHaAGTLCpXYhU/EGMoCDXHPRIuIvXgpftYZyv1D/DJ930oElA3wzzTR\u002B80zZQXQp/1/pABzUTJlsIGSsUOUmIkdRj2D\u002BXln3nVSusGu\u002BhnQSScDwFQuCooboueIYhn1PWNAFh7IUKqAG8mLIJpsurZrvmgYkNQ07z\u002BzZFqR23hfXXleauP7C/h4f6SKpunzquQtHKOt2KiLDybjFOhT8jxNL8MdDk/WcLZznBEzqkhRv71yZL7YrYDQ11\u002B9G/MMKI1kPXcq1piYWq/pPjiXW2DajVkq3Y2BdH4\u002BTDrsFVTHY3eHy2zRKukk2goO729IOX/64o6Z5UsD4sT06IZdqEFbJdrBE4/0BWJsBgeDcoUS9hK\u002B8TbGLX4sh\u002BSn2EJixy3It8g==",
      "StatusCode": 201,
      "ResponseHeaders": {
        "Content-Length": "0",
        "Content-MD5": "v5mI5S5fmVWFuZRBARwHLg==",
        "Date": "Thu, 02 Apr 2020 23:44:17 GMT",
        "ETag": "\u00220x8D7D75FC2240A77\u0022",
        "Last-Modified": "Thu, 02 Apr 2020 23:44:17 GMT",
        "Server": [
          "Windows-Azure-Blob/1.0",
          "Microsoft-HTTPAPI/2.0"
        ],
        "x-ms-client-request-id": "a4c3ade8-173e-2325-e9d4-0b480350b56d",
        "x-ms-content-crc64": "yl6cZyBa12c=",
        "x-ms-request-id": "a4cbbd4b-601e-0010-4748-0988c8000000",
        "x-ms-request-server-encrypted": "true",
        "x-ms-version": "2019-12-12"
      },
      "ResponseBody": []
    },
    {
      "RequestUri": "https://seanmcccanary.blob.core.windows.net/test-container-edd800a0-2f83-782c-c101-a6ef557000a3/test-blob-481b0374-765f-d054-148a-0a2d1a597419?comp=lease",
      "RequestMethod": "PUT",
      "RequestHeaders": {
        "Authorization": "Sanitized",
        "traceparent": "00-05c43aa8f545c549a5c5f2dc641418a6-43de9d02f3885f47-00",
        "User-Agent": [
          "azsdk-net-Storage.Blobs/12.5.0-dev.20200402.1",
          "(.NET Core 4.6.28325.01; Microsoft Windows 10.0.18362 )"
        ],
        "x-ms-client-request-id": "07b50dbb-9787-26bf-fb90-9f12a18dea65",
        "x-ms-date": "Thu, 02 Apr 2020 23:44:18 GMT",
        "x-ms-lease-action": "acquire",
        "x-ms-lease-duration": "15",
        "x-ms-proposed-lease-id": "9bdeafaf-33ba-96bb-6780-e7ba40dd18fd",
        "x-ms-return-client-request-id": "true",
        "x-ms-version": "2019-12-12"
      },
      "RequestBody": null,
      "StatusCode": 201,
      "ResponseHeaders": {
        "Content-Length": "0",
        "Date": "Thu, 02 Apr 2020 23:44:17 GMT",
        "ETag": "\u00220x8D7D75FC2240A77\u0022",
        "Last-Modified": "Thu, 02 Apr 2020 23:44:17 GMT",
        "Server": [
          "Windows-Azure-Blob/1.0",
          "Microsoft-HTTPAPI/2.0"
        ],
        "x-ms-client-request-id": "07b50dbb-9787-26bf-fb90-9f12a18dea65",
        "x-ms-lease-id": "9bdeafaf-33ba-96bb-6780-e7ba40dd18fd",
<<<<<<< HEAD
        "x-ms-request-id": "f7baa1c6-001e-0029-3731-f3ac4f000000",
=======
        "x-ms-request-id": "a4cbbd55-601e-0010-4d48-0988c8000000",
>>>>>>> 8d420312
        "x-ms-version": "2019-12-12"
      },
      "ResponseBody": []
    },
    {
      "RequestUri": "https://seanmcccanary.blob.core.windows.net/test-container-edd800a0-2f83-782c-c101-a6ef557000a3/test-blob-481b0374-765f-d054-148a-0a2d1a597419?comp=lease",
      "RequestMethod": "PUT",
      "RequestHeaders": {
        "Authorization": "Sanitized",
        "If-None-Match": "\u0022garbage\u0022",
        "traceparent": "00-12954387b824ed4daa6fdea040c07a3f-e6811a5ab2b3cd49-00",
        "User-Agent": [
          "azsdk-net-Storage.Blobs/12.5.0-dev.20200402.1",
          "(.NET Core 4.6.28325.01; Microsoft Windows 10.0.18362 )"
        ],
        "x-ms-client-request-id": "9d7286c5-ff4c-83a0-b246-658a41d01264",
        "x-ms-date": "Thu, 02 Apr 2020 23:44:18 GMT",
        "x-ms-lease-action": "change",
        "x-ms-lease-id": "9bdeafaf-33ba-96bb-6780-e7ba40dd18fd",
        "x-ms-proposed-lease-id": "1dc9fb93-89ae-4db3-fca7-922dab010727",
        "x-ms-return-client-request-id": "true",
        "x-ms-version": "2019-12-12"
      },
      "RequestBody": null,
      "StatusCode": 200,
      "ResponseHeaders": {
        "Content-Length": "0",
        "Date": "Thu, 02 Apr 2020 23:44:17 GMT",
        "ETag": "\u00220x8D7D75FC2240A77\u0022",
        "Last-Modified": "Thu, 02 Apr 2020 23:44:17 GMT",
        "Server": [
          "Windows-Azure-Blob/1.0",
          "Microsoft-HTTPAPI/2.0"
        ],
        "x-ms-client-request-id": "9d7286c5-ff4c-83a0-b246-658a41d01264",
        "x-ms-lease-id": "1dc9fb93-89ae-4db3-fca7-922dab010727",
<<<<<<< HEAD
        "x-ms-request-id": "f7baa1d0-001e-0029-4131-f3ac4f000000",
=======
        "x-ms-request-id": "a4cbbd59-601e-0010-5148-0988c8000000",
>>>>>>> 8d420312
        "x-ms-version": "2019-12-12"
      },
      "ResponseBody": []
    },
    {
      "RequestUri": "https://seanmcccanary.blob.core.windows.net/test-container-edd800a0-2f83-782c-c101-a6ef557000a3?restype=container",
      "RequestMethod": "DELETE",
      "RequestHeaders": {
        "Authorization": "Sanitized",
        "traceparent": "00-533b105163f45442a479430b0de90dff-f98de73c65a8784e-00",
        "User-Agent": [
          "azsdk-net-Storage.Blobs/12.5.0-dev.20200402.1",
          "(.NET Core 4.6.28325.01; Microsoft Windows 10.0.18362 )"
        ],
        "x-ms-client-request-id": "1b4d0e72-4d1b-7a19-201c-1b2a51587048",
        "x-ms-date": "Thu, 02 Apr 2020 23:44:18 GMT",
        "x-ms-return-client-request-id": "true",
        "x-ms-version": "2019-12-12"
      },
      "RequestBody": null,
      "StatusCode": 202,
      "ResponseHeaders": {
        "Content-Length": "0",
        "Date": "Thu, 02 Apr 2020 23:44:17 GMT",
        "Server": [
          "Windows-Azure-Blob/1.0",
          "Microsoft-HTTPAPI/2.0"
        ],
        "x-ms-client-request-id": "1b4d0e72-4d1b-7a19-201c-1b2a51587048",
<<<<<<< HEAD
        "x-ms-request-id": "f7baa1d9-001e-0029-4a31-f3ac4f000000",
=======
        "x-ms-request-id": "a4cbbd5a-601e-0010-5248-0988c8000000",
>>>>>>> 8d420312
        "x-ms-version": "2019-12-12"
      },
      "ResponseBody": []
    }
  ],
  "Variables": {
    "DateTimeOffsetNow": "2020-04-02T16:44:15.2260269-07:00",
    "RandomSeed": "1398980827",
    "Storage_TestConfigDefault": "ProductionTenant\nseanmcccanary\nU2FuaXRpemVk\nhttps://seanmcccanary.blob.core.windows.net\nhttps://seanmcccanary.file.core.windows.net\nhttps://seanmcccanary.queue.core.windows.net\nhttps://seanmcccanary.table.core.windows.net\n\n\n\n\nhttps://seanmcccanary-secondary.blob.core.windows.net\nhttps://seanmcccanary-secondary.file.core.windows.net\nhttps://seanmcccanary-secondary.queue.core.windows.net\nhttps://seanmcccanary-secondary.table.core.windows.net\n\nSanitized\n\n\nCloud\nBlobEndpoint=https://seanmcccanary.blob.core.windows.net/;QueueEndpoint=https://seanmcccanary.queue.core.windows.net/;FileEndpoint=https://seanmcccanary.file.core.windows.net/;BlobSecondaryEndpoint=https://seanmcccanary-secondary.blob.core.windows.net/;QueueSecondaryEndpoint=https://seanmcccanary-secondary.queue.core.windows.net/;FileSecondaryEndpoint=https://seanmcccanary-secondary.file.core.windows.net/;AccountName=seanmcccanary;AccountKey=Sanitized\nseanscope1"
  }
}<|MERGE_RESOLUTION|>--- conflicted
+++ resolved
@@ -28,11 +28,7 @@
           "Microsoft-HTTPAPI/2.0"
         ],
         "x-ms-client-request-id": "4aa900f7-ed95-2a9b-06f8-7c152ee9d9f4",
-<<<<<<< HEAD
-        "x-ms-request-id": "9d515059-c01e-0044-0631-f31804000000",
-=======
         "x-ms-request-id": "b7c62345-401e-0065-0848-09e3e4000000",
->>>>>>> 8d420312
         "x-ms-version": "2019-12-12"
       },
       "ResponseBody": []
@@ -105,11 +101,7 @@
         ],
         "x-ms-client-request-id": "3743bb8c-889e-517e-d655-cd0b4eb1d0ed",
         "x-ms-lease-id": "b3e62ca1-892b-193b-27bd-dccc69b5d176",
-<<<<<<< HEAD
-        "x-ms-request-id": "9d515062-c01e-0044-0d31-f31804000000",
-=======
         "x-ms-request-id": "b7c62356-401e-0065-1448-09e3e4000000",
->>>>>>> 8d420312
         "x-ms-version": "2019-12-12"
       },
       "ResponseBody": []
@@ -145,11 +137,7 @@
         ],
         "x-ms-client-request-id": "8efd8e75-31f6-c4a6-1e30-1082f702a7f8",
         "x-ms-lease-id": "53cfc92a-4f3f-9056-e620-3a8a493a6945",
-<<<<<<< HEAD
-        "x-ms-request-id": "9d515066-c01e-0044-1131-f31804000000",
-=======
         "x-ms-request-id": "b7c62365-401e-0065-2148-09e3e4000000",
->>>>>>> 8d420312
         "x-ms-version": "2019-12-12"
       },
       "ResponseBody": []
@@ -179,11 +167,7 @@
           "Microsoft-HTTPAPI/2.0"
         ],
         "x-ms-client-request-id": "c095917c-41b3-22f6-f0bb-ad01db1c6eb8",
-<<<<<<< HEAD
-        "x-ms-request-id": "9d51506b-c01e-0044-1631-f31804000000",
-=======
         "x-ms-request-id": "b7c62370-401e-0065-2c48-09e3e4000000",
->>>>>>> 8d420312
         "x-ms-version": "2019-12-12"
       },
       "ResponseBody": []
@@ -216,11 +200,7 @@
           "Microsoft-HTTPAPI/2.0"
         ],
         "x-ms-client-request-id": "2d92c46f-bf6e-c10c-7ffe-ab56d0de6e0f",
-<<<<<<< HEAD
-        "x-ms-request-id": "9582649a-601e-0010-8031-f35753000000",
-=======
         "x-ms-request-id": "b0a9221e-e01e-0031-3f48-09acb3000000",
->>>>>>> 8d420312
         "x-ms-version": "2019-12-12"
       },
       "ResponseBody": []
@@ -293,11 +273,7 @@
         ],
         "x-ms-client-request-id": "544c44e8-0020-2d11-757c-57546d1f41f4",
         "x-ms-lease-id": "0f26d224-7ea9-0d4d-f9ef-94783682a319",
-<<<<<<< HEAD
-        "x-ms-request-id": "958264a1-601e-0010-0631-f35753000000",
-=======
         "x-ms-request-id": "b0a92233-e01e-0031-5248-09acb3000000",
->>>>>>> 8d420312
         "x-ms-version": "2019-12-12"
       },
       "ResponseBody": []
@@ -334,11 +310,7 @@
         ],
         "x-ms-client-request-id": "87452e58-f2b8-802a-3b21-c6c284b6026c",
         "x-ms-lease-id": "8ba19ecc-f7aa-aa5d-b754-102ecc05474b",
-<<<<<<< HEAD
-        "x-ms-request-id": "958264a3-601e-0010-0731-f35753000000",
-=======
         "x-ms-request-id": "b0a9223d-e01e-0031-5748-09acb3000000",
->>>>>>> 8d420312
         "x-ms-version": "2019-12-12"
       },
       "ResponseBody": []
@@ -368,11 +340,7 @@
           "Microsoft-HTTPAPI/2.0"
         ],
         "x-ms-client-request-id": "3ffb4ea9-bada-b53b-1e76-ad13a2186add",
-<<<<<<< HEAD
-        "x-ms-request-id": "958264a4-601e-0010-0831-f35753000000",
-=======
         "x-ms-request-id": "b0a92242-e01e-0031-5b48-09acb3000000",
->>>>>>> 8d420312
         "x-ms-version": "2019-12-12"
       },
       "ResponseBody": []
@@ -405,11 +373,7 @@
           "Microsoft-HTTPAPI/2.0"
         ],
         "x-ms-client-request-id": "6fc1e3f2-9809-6556-fbb5-bd149ce083e4",
-<<<<<<< HEAD
-        "x-ms-request-id": "c0f3405c-a01e-0020-6531-f3e99c000000",
-=======
         "x-ms-request-id": "51f10276-b01e-004e-6648-096328000000",
->>>>>>> 8d420312
         "x-ms-version": "2019-12-12"
       },
       "ResponseBody": []
@@ -482,11 +446,7 @@
         ],
         "x-ms-client-request-id": "3521a9f1-a2c3-1da9-864c-839b6fd3686f",
         "x-ms-lease-id": "bef6f611-db7a-3ae3-9f7f-2cb0e0f13c24",
-<<<<<<< HEAD
-        "x-ms-request-id": "c0f34063-a01e-0020-6b31-f3e99c000000",
-=======
         "x-ms-request-id": "51f10280-b01e-004e-6e48-096328000000",
->>>>>>> 8d420312
         "x-ms-version": "2019-12-12"
       },
       "ResponseBody": []
@@ -523,11 +483,7 @@
         ],
         "x-ms-client-request-id": "281f43fb-d60e-b124-98c1-41e6a72dc14e",
         "x-ms-lease-id": "edf558bb-f485-a970-3bdf-6b10d12f0ce7",
-<<<<<<< HEAD
-        "x-ms-request-id": "c0f34064-a01e-0020-6c31-f3e99c000000",
-=======
         "x-ms-request-id": "51f10284-b01e-004e-7248-096328000000",
->>>>>>> 8d420312
         "x-ms-version": "2019-12-12"
       },
       "ResponseBody": []
@@ -557,11 +513,7 @@
           "Microsoft-HTTPAPI/2.0"
         ],
         "x-ms-client-request-id": "2c9f3204-40b4-9c61-20aa-0651320ae960",
-<<<<<<< HEAD
-        "x-ms-request-id": "c0f34067-a01e-0020-6f31-f3e99c000000",
-=======
         "x-ms-request-id": "51f10289-b01e-004e-7748-096328000000",
->>>>>>> 8d420312
         "x-ms-version": "2019-12-12"
       },
       "ResponseBody": []
@@ -594,11 +546,7 @@
           "Microsoft-HTTPAPI/2.0"
         ],
         "x-ms-client-request-id": "5afb46a6-a99b-d8b5-6fe8-fe12cfe36cfb",
-<<<<<<< HEAD
-        "x-ms-request-id": "728b70e8-801e-0018-7a31-f34d5c000000",
-=======
         "x-ms-request-id": "bca9568a-501e-001b-6f48-0973a3000000",
->>>>>>> 8d420312
         "x-ms-version": "2019-12-12"
       },
       "ResponseBody": []
@@ -713,11 +661,7 @@
         ],
         "x-ms-client-request-id": "06692e5c-9cce-2125-e288-1221524b2fc5",
         "x-ms-lease-id": "4a348d44-985a-849c-d59c-ca084253d81b",
-<<<<<<< HEAD
-        "x-ms-request-id": "728b70fb-801e-0018-0a31-f34d5c000000",
-=======
         "x-ms-request-id": "bca9569a-501e-001b-7d48-0973a3000000",
->>>>>>> 8d420312
         "x-ms-version": "2019-12-12"
       },
       "ResponseBody": []
@@ -754,11 +698,7 @@
         ],
         "x-ms-client-request-id": "f6be7a24-0fc0-23f7-6741-60de5ffaa779",
         "x-ms-lease-id": "9e0c2cd3-df68-5538-c33f-73726e0fdc3e",
-<<<<<<< HEAD
-        "x-ms-request-id": "728b70ff-801e-0018-0e31-f34d5c000000",
-=======
         "x-ms-request-id": "bca9569f-501e-001b-0148-0973a3000000",
->>>>>>> 8d420312
         "x-ms-version": "2019-12-12"
       },
       "ResponseBody": []
@@ -788,11 +728,7 @@
           "Microsoft-HTTPAPI/2.0"
         ],
         "x-ms-client-request-id": "d7fc9d3d-398d-9e05-0775-a7113fff3852",
-<<<<<<< HEAD
-        "x-ms-request-id": "728b7101-801e-0018-1031-f34d5c000000",
-=======
         "x-ms-request-id": "bca956a5-501e-001b-0648-0973a3000000",
->>>>>>> 8d420312
         "x-ms-version": "2019-12-12"
       },
       "ResponseBody": []
@@ -825,11 +761,7 @@
           "Microsoft-HTTPAPI/2.0"
         ],
         "x-ms-client-request-id": "21e66799-5eeb-0ee5-7183-168b92164996",
-<<<<<<< HEAD
-        "x-ms-request-id": "f7baa1af-001e-0029-2231-f3ac4f000000",
-=======
         "x-ms-request-id": "a4cbbd46-601e-0010-4448-0988c8000000",
->>>>>>> 8d420312
         "x-ms-version": "2019-12-12"
       },
       "ResponseBody": []
@@ -902,11 +834,7 @@
         ],
         "x-ms-client-request-id": "07b50dbb-9787-26bf-fb90-9f12a18dea65",
         "x-ms-lease-id": "9bdeafaf-33ba-96bb-6780-e7ba40dd18fd",
-<<<<<<< HEAD
-        "x-ms-request-id": "f7baa1c6-001e-0029-3731-f3ac4f000000",
-=======
         "x-ms-request-id": "a4cbbd55-601e-0010-4d48-0988c8000000",
->>>>>>> 8d420312
         "x-ms-version": "2019-12-12"
       },
       "ResponseBody": []
@@ -943,11 +871,7 @@
         ],
         "x-ms-client-request-id": "9d7286c5-ff4c-83a0-b246-658a41d01264",
         "x-ms-lease-id": "1dc9fb93-89ae-4db3-fca7-922dab010727",
-<<<<<<< HEAD
-        "x-ms-request-id": "f7baa1d0-001e-0029-4131-f3ac4f000000",
-=======
         "x-ms-request-id": "a4cbbd59-601e-0010-5148-0988c8000000",
->>>>>>> 8d420312
         "x-ms-version": "2019-12-12"
       },
       "ResponseBody": []
@@ -977,11 +901,7 @@
           "Microsoft-HTTPAPI/2.0"
         ],
         "x-ms-client-request-id": "1b4d0e72-4d1b-7a19-201c-1b2a51587048",
-<<<<<<< HEAD
-        "x-ms-request-id": "f7baa1d9-001e-0029-4a31-f3ac4f000000",
-=======
         "x-ms-request-id": "a4cbbd5a-601e-0010-5248-0988c8000000",
->>>>>>> 8d420312
         "x-ms-version": "2019-12-12"
       },
       "ResponseBody": []
