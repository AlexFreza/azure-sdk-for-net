{
  "Entries": [
    {
      "RequestUri": "http://seanstage4.blob.core.windows.net/test-container-d8caf62e-0230-9a4b-23ff-20ad735f6c2c?restype=container",
      "RequestMethod": "PUT",
      "RequestHeaders": {
        "Authorization": "Sanitized",
<<<<<<< HEAD
        "traceparent": "00-faa0c119a4db3e42a7af3c459237afad-ec5ff457c9dce741-00",
        "User-Agent": [
          "azsdk-net-Storage.Blobs/12.4.0-dev.20200305.1",
          "(.NET Core 4.6.28325.01; Microsoft Windows 10.0.18363 )"
        ],
        "x-ms-blob-public-access": "container",
        "x-ms-client-request-id": "5f17e349-f59d-4a95-4a2f-ecf4b2d77b9d",
        "x-ms-date": "Thu, 05 Mar 2020 21:04:50 GMT",
        "x-ms-return-client-request-id": "true",
        "x-ms-version": "2019-10-10"
=======
        "traceparent": "00-2c138e71c5ff4f47ab26f8be880df841-9c5f5fa579dafe44-00",
        "User-Agent": [
          "azsdk-net-Storage.Blobs/12.5.0-dev.20200326.1",
          "(.NET Core 4.6.28325.01; Microsoft Windows 10.0.18362 )"
        ],
        "x-ms-blob-public-access": "container",
        "x-ms-client-request-id": "5f17e349-f59d-4a95-4a2f-ecf4b2d77b9d",
        "x-ms-date": "Thu, 26 Mar 2020 20:54:57 GMT",
        "x-ms-return-client-request-id": "true",
        "x-ms-version": "2019-12-12"
>>>>>>> 32e373e2
      },
      "RequestBody": null,
      "StatusCode": 201,
      "ResponseHeaders": {
        "Content-Length": "0",
<<<<<<< HEAD
        "Date": "Thu, 05 Mar 2020 21:04:49 GMT",
        "ETag": "\u00220x8D7C148D7DDAD83\u0022",
        "Last-Modified": "Thu, 05 Mar 2020 21:04:49 GMT",
=======
        "Date": "Thu, 26 Mar 2020 20:54:58 GMT",
        "ETag": "\u00220x8D7D1C7F2217F7E\u0022",
        "Last-Modified": "Thu, 26 Mar 2020 20:54:58 GMT",
>>>>>>> 32e373e2
        "Server": [
          "Windows-Azure-Blob/1.0",
          "Microsoft-HTTPAPI/2.0"
        ],
        "x-ms-client-request-id": "5f17e349-f59d-4a95-4a2f-ecf4b2d77b9d",
<<<<<<< HEAD
        "x-ms-request-id": "c0f34403-a01e-0020-0f31-f3e99c000000",
        "x-ms-version": "2019-10-10"
=======
        "x-ms-request-id": "05b3190d-601e-003f-19b0-035a98000000",
        "x-ms-version": "2019-12-12"
>>>>>>> 32e373e2
      },
      "ResponseBody": []
    },
    {
      "RequestUri": "http://seanstage4.blob.core.windows.net/test-container-d8caf62e-0230-9a4b-23ff-20ad735f6c2c/test-blob-e86ece87-88c9-8e62-b840-0499739a8eec",
      "RequestMethod": "PUT",
      "RequestHeaders": {
        "Authorization": "Sanitized",
        "Content-Length": "1024",
<<<<<<< HEAD
        "traceparent": "00-71e472c913e16649958b0a980c291421-ce46ed4c7498e54e-00",
        "User-Agent": [
          "azsdk-net-Storage.Blobs/12.4.0-dev.20200305.1",
          "(.NET Core 4.6.28325.01; Microsoft Windows 10.0.18363 )"
        ],
        "x-ms-blob-type": "BlockBlob",
        "x-ms-client-request-id": "6c65076e-c6e3-67d0-b8bd-5eec5d6ee5a6",
        "x-ms-date": "Thu, 05 Mar 2020 21:04:50 GMT",
        "x-ms-return-client-request-id": "true",
        "x-ms-version": "2019-10-10"
=======
        "traceparent": "00-1e1050ffe4dfa14caa73f5300789b5c6-b7ca2dd8b4ec5b4e-00",
        "User-Agent": [
          "azsdk-net-Storage.Blobs/12.5.0-dev.20200326.1",
          "(.NET Core 4.6.28325.01; Microsoft Windows 10.0.18362 )"
        ],
        "x-ms-blob-type": "BlockBlob",
        "x-ms-client-request-id": "6c65076e-c6e3-67d0-b8bd-5eec5d6ee5a6",
        "x-ms-date": "Thu, 26 Mar 2020 20:54:58 GMT",
        "x-ms-return-client-request-id": "true",
        "x-ms-version": "2019-12-12"
>>>>>>> 32e373e2
      },
      "RequestBody": "gKkU/UsiTQhbz8s6xJgQHtUWZJBIDI8SpbfRyjqmSTR6oDLg8Cy\u002BJ5YPBM4pWoWxHs0fm3PrVXQZAVeUUILNtIWXwCNlLy6pWDz6OQfB6UsxH6tth63Ajku\u002Bxu7UKtcTQU9IkpliS\u002B6edUM38RxsWBgMYjHWXy3Y1jHYp2k/1S1l5ve3eFaxz9O9zhFpiJ0vUW3Wx8ilPeIhcLtniaSFX6AV0goltODBW5JdGZEcbk2UqFX7aQ1lv6gVlgiaSUUvN29wU7aTCpyNFGw1SCRRBQFu0\u002BBOivaTsBNhDx7YJhFMLeEhqxuXAZ64bVSgMHaEw5AHLHVk4a153aOjMfp\u002Bte5b6BtCL1nl1tJClRyh84Cc3UyN0fmb50w0qM549M\u002BkOrhmREdaQpQ2IVaiIkuQ1\u002BkjBlSu8OT0vwDPDoeLbeIDnVtkO644QZq3VrCj\u002BcUApNDkVO179knUcYVGizQMq7Nzn4TwK5s76sS59pk0UMY7zmm3phn0h6cRkMoo8rZmq6v8MFlAEHg0qWopwv\u002BwoCC/CrzKVQWafhjd3pvREvgNUkruNyBt\u002B77xgvyuy8SnYfCpaef5nFWlYrFAYjHcYpdxG2\u002B1wWgAUg7\u002B2NMJ67NTNX2rKKgRFLX1SdRvLJmMFR9kPa9U8p\u002BHqBfY\u002B8SCnHf\u002B7Sy0MDruYAe6v3iTkSV1ccOzpK4D/kPdJH\u002BQOBnxcq1dcD5s2OTlddyomjIn8xfxY4kAzvfI\u002Bu7p1gy6XSftyE3LNiDnCZnfzi7RW2MQtjFon9WP8aO1lHZPggLYKhe0utLlXL33ClnwIQDJ95\u002BL2SDbUb5SXtepFaGpl4aWB6MWHKCRKllzcZR7n8\u002Bj7J3XxKji/NhZYlz7PEYcTXPSWRpcstr\u002B\u002Ba7GZ\u002BAq1r4HBSkD0tLetArKvblElu4SVyMgqUW1RznD2Mr6G5X3Loyd8zYdGHqh9KUQkfUgumO/sw\u002B9CSx4Ub7vQPkH45h00o4tpqK49T\u002Bpf7SgpbZEoh5nOmiGOiVfJKF3LdiAmRAMm75m8xPBB77PE4l42KwIq57boKkw7ZhozYEAQMdnKOajkwn33a4KpjOqtieb50z1b4I5pfhn3K4m/SWSwMb2aOuj1ESjEM3v0Pp1hjdwzOY1C9FFLYLtPLdb0d\u002BJeOVts047\u002BBIHUl60StT\u002B8VV2tTE\u002BXbT0sTpotpiMRz/tZVgUCNLpNdTTLblzkOOu7kpi5BuuShsweAIT0kJ6egoexuR76eiCjX9cai/7gSFXusdNKmMjPxo95JDQ1WORWbKvVMn\u002BMgVh31acUt/rNfbguxd6LFCm\u002B4fJPgVYsrccyhF9TC1YWYjC7EsMh\u002B07Ua\u002BZ8BpLFyxiCFhBNPMACS2efw==",
      "StatusCode": 201,
      "ResponseHeaders": {
        "Content-Length": "0",
        "Content-MD5": "xcOIISVzWGNRfav8oewXlw==",
<<<<<<< HEAD
        "Date": "Thu, 05 Mar 2020 21:04:49 GMT",
        "ETag": "\u00220x8D7C148D7EAFB08\u0022",
        "Last-Modified": "Thu, 05 Mar 2020 21:04:50 GMT",
=======
        "Date": "Thu, 26 Mar 2020 20:54:58 GMT",
        "ETag": "\u00220x8D7D1C7F23EC0D4\u0022",
        "Last-Modified": "Thu, 26 Mar 2020 20:54:58 GMT",
>>>>>>> 32e373e2
        "Server": [
          "Windows-Azure-Blob/1.0",
          "Microsoft-HTTPAPI/2.0"
        ],
        "x-ms-client-request-id": "6c65076e-c6e3-67d0-b8bd-5eec5d6ee5a6",
        "x-ms-content-crc64": "sC\u002BPX3OMLDU=",
<<<<<<< HEAD
        "x-ms-request-id": "c0f34407-a01e-0020-1131-f3e99c000000",
        "x-ms-request-server-encrypted": "true",
        "x-ms-version": "2019-10-10"
=======
        "x-ms-request-id": "05b31915-601e-003f-1fb0-035a98000000",
        "x-ms-request-server-encrypted": "true",
        "x-ms-version": "2019-12-12"
>>>>>>> 32e373e2
      },
      "ResponseBody": []
    },
    {
      "RequestUri": "http://seanstage4-secondary.blob.core.windows.net/test-container-d8caf62e-0230-9a4b-23ff-20ad735f6c2c/test-blob-e86ece87-88c9-8e62-b840-0499739a8eec",
      "RequestMethod": "GET",
      "RequestHeaders": {
        "Authorization": "Sanitized",
<<<<<<< HEAD
        "traceparent": "00-c8417d2a39e1f64aa7f5f024bd001bb3-d4dc9f7786a16c4d-00",
        "User-Agent": [
          "azsdk-net-Storage.Blobs/12.4.0-dev.20200305.1",
          "(.NET Core 4.6.28325.01; Microsoft Windows 10.0.18363 )"
        ],
        "x-ms-client-request-id": "6b2be65d-2234-8f09-ed5a-e41355f7bdd4",
        "x-ms-date": "Thu, 05 Mar 2020 21:04:50 GMT",
        "x-ms-range": "bytes=0-",
        "x-ms-return-client-request-id": "true",
        "x-ms-version": "2019-10-10"
      },
      "RequestBody": null,
      "StatusCode": 502,
      "ResponseHeaders": {
        "Cache-Control": "must-revalidate, no-cache",
        "Connection": "close",
        "Content-Type": "text/html; charset=UTF-8",
        "Date": "Thu, 05 Mar 2020 21:04:50 GMT",
        "Timestamp": "13:04:50.849"
      },
      "ResponseBody": "[Fiddler] DNS Lookup for \u0022seanstage4-secondary.blob.core.windows.net\u0022 failed. System.Net.Sockets.SocketException No such host is known                                                                                                                                                                                                                                                                                                                                                                                          "
    },
    {
      "RequestUri": "http://seanstage4.blob.core.windows.net/test-container-d8caf62e-0230-9a4b-23ff-20ad735f6c2c/test-blob-e86ece87-88c9-8e62-b840-0499739a8eec",
      "RequestMethod": "GET",
      "RequestHeaders": {
        "Authorization": "Sanitized",
        "traceparent": "00-c8417d2a39e1f64aa7f5f024bd001bb3-d4dc9f7786a16c4d-00",
        "User-Agent": [
          "azsdk-net-Storage.Blobs/12.4.0-dev.20200305.1",
          "(.NET Core 4.6.28325.01; Microsoft Windows 10.0.18363 )"
        ],
        "x-ms-client-request-id": "6b2be65d-2234-8f09-ed5a-e41355f7bdd4",
        "x-ms-date": "Thu, 05 Mar 2020 21:04:51 GMT",
        "x-ms-range": "bytes=0-",
        "x-ms-return-client-request-id": "true",
        "x-ms-version": "2019-10-10"
      },
      "RequestBody": null,
      "StatusCode": 206,
      "ResponseHeaders": {
        "Accept-Ranges": "bytes",
        "Content-Length": "1024",
        "Content-Range": "bytes 0-1023/1024",
        "Content-Type": "application/octet-stream",
        "Date": "Thu, 05 Mar 2020 21:04:51 GMT",
        "ETag": "\u00220x8D7C148D7EAFB08\u0022",
        "Last-Modified": "Thu, 05 Mar 2020 21:04:50 GMT",
=======
        "traceparent": "00-ca39dd73c6354040a5ea3ec35bf420c2-63a54d9c5796674c-00",
        "User-Agent": [
          "azsdk-net-Storage.Blobs/12.5.0-dev.20200326.1",
          "(.NET Core 4.6.28325.01; Microsoft Windows 10.0.18362 )"
        ],
        "x-ms-client-request-id": "6b2be65d-2234-8f09-ed5a-e41355f7bdd4",
        "x-ms-date": "Thu, 26 Mar 2020 20:54:59 GMT",
        "x-ms-return-client-request-id": "true",
        "x-ms-version": "2019-12-12"
      },
      "RequestBody": null,
      "StatusCode": 200,
      "ResponseHeaders": {
        "Accept-Ranges": "bytes",
        "Content-Length": "1024",
        "Content-MD5": "xcOIISVzWGNRfav8oewXlw==",
        "Content-Type": "application/octet-stream",
        "Date": "Thu, 26 Mar 2020 20:54:59 GMT",
        "ETag": "\u00220x8D7D1C7F23EC0D4\u0022",
        "Last-Modified": "Thu, 26 Mar 2020 20:54:58 GMT",
>>>>>>> 32e373e2
        "Server": [
          "Windows-Azure-Blob/1.0",
          "Microsoft-HTTPAPI/2.0"
        ],
<<<<<<< HEAD
        "x-ms-blob-content-md5": "xcOIISVzWGNRfav8oewXlw==",
        "x-ms-blob-type": "BlockBlob",
        "x-ms-client-request-id": "6b2be65d-2234-8f09-ed5a-e41355f7bdd4",
        "x-ms-creation-time": "Thu, 05 Mar 2020 21:04:50 GMT",
        "x-ms-lease-state": "available",
        "x-ms-lease-status": "unlocked",
        "x-ms-request-id": "c0f34438-a01e-0020-3a31-f3e99c000000",
        "x-ms-server-encrypted": "true",
        "x-ms-version": "2019-10-10"
=======
        "x-ms-blob-type": "BlockBlob",
        "x-ms-client-request-id": "6b2be65d-2234-8f09-ed5a-e41355f7bdd4",
        "x-ms-creation-time": "Thu, 26 Mar 2020 20:54:58 GMT",
        "x-ms-lease-state": "available",
        "x-ms-lease-status": "unlocked",
        "x-ms-request-id": "05b3194a-601e-003f-4eb0-035a98000000",
        "x-ms-server-encrypted": "true",
        "x-ms-version": "2019-12-12"
>>>>>>> 32e373e2
      },
      "ResponseBody": "gKkU/UsiTQhbz8s6xJgQHtUWZJBIDI8SpbfRyjqmSTR6oDLg8Cy\u002BJ5YPBM4pWoWxHs0fm3PrVXQZAVeUUILNtIWXwCNlLy6pWDz6OQfB6UsxH6tth63Ajku\u002Bxu7UKtcTQU9IkpliS\u002B6edUM38RxsWBgMYjHWXy3Y1jHYp2k/1S1l5ve3eFaxz9O9zhFpiJ0vUW3Wx8ilPeIhcLtniaSFX6AV0goltODBW5JdGZEcbk2UqFX7aQ1lv6gVlgiaSUUvN29wU7aTCpyNFGw1SCRRBQFu0\u002BBOivaTsBNhDx7YJhFMLeEhqxuXAZ64bVSgMHaEw5AHLHVk4a153aOjMfp\u002Bte5b6BtCL1nl1tJClRyh84Cc3UyN0fmb50w0qM549M\u002BkOrhmREdaQpQ2IVaiIkuQ1\u002BkjBlSu8OT0vwDPDoeLbeIDnVtkO644QZq3VrCj\u002BcUApNDkVO179knUcYVGizQMq7Nzn4TwK5s76sS59pk0UMY7zmm3phn0h6cRkMoo8rZmq6v8MFlAEHg0qWopwv\u002BwoCC/CrzKVQWafhjd3pvREvgNUkruNyBt\u002B77xgvyuy8SnYfCpaef5nFWlYrFAYjHcYpdxG2\u002B1wWgAUg7\u002B2NMJ67NTNX2rKKgRFLX1SdRvLJmMFR9kPa9U8p\u002BHqBfY\u002B8SCnHf\u002B7Sy0MDruYAe6v3iTkSV1ccOzpK4D/kPdJH\u002BQOBnxcq1dcD5s2OTlddyomjIn8xfxY4kAzvfI\u002Bu7p1gy6XSftyE3LNiDnCZnfzi7RW2MQtjFon9WP8aO1lHZPggLYKhe0utLlXL33ClnwIQDJ95\u002BL2SDbUb5SXtepFaGpl4aWB6MWHKCRKllzcZR7n8\u002Bj7J3XxKji/NhZYlz7PEYcTXPSWRpcstr\u002B\u002Ba7GZ\u002BAq1r4HBSkD0tLetArKvblElu4SVyMgqUW1RznD2Mr6G5X3Loyd8zYdGHqh9KUQkfUgumO/sw\u002B9CSx4Ub7vQPkH45h00o4tpqK49T\u002Bpf7SgpbZEoh5nOmiGOiVfJKF3LdiAmRAMm75m8xPBB77PE4l42KwIq57boKkw7ZhozYEAQMdnKOajkwn33a4KpjOqtieb50z1b4I5pfhn3K4m/SWSwMb2aOuj1ESjEM3v0Pp1hjdwzOY1C9FFLYLtPLdb0d\u002BJeOVts047\u002BBIHUl60StT\u002B8VV2tTE\u002BXbT0sTpotpiMRz/tZVgUCNLpNdTTLblzkOOu7kpi5BuuShsweAIT0kJ6egoexuR76eiCjX9cai/7gSFXusdNKmMjPxo95JDQ1WORWbKvVMn\u002BMgVh31acUt/rNfbguxd6LFCm\u002B4fJPgVYsrccyhF9TC1YWYjC7EsMh\u002B07Ua\u002BZ8BpLFyxiCFhBNPMACS2efw=="
    },
    {
      "RequestUri": "http://seanstage4.blob.core.windows.net/test-container-d8caf62e-0230-9a4b-23ff-20ad735f6c2c?restype=container",
      "RequestMethod": "DELETE",
      "RequestHeaders": {
        "Authorization": "Sanitized",
<<<<<<< HEAD
        "traceparent": "00-f589ef110c71524fa99e31de1aff67e2-d101b1bbad04324f-00",
        "User-Agent": [
          "azsdk-net-Storage.Blobs/12.4.0-dev.20200305.1",
          "(.NET Core 4.6.28325.01; Microsoft Windows 10.0.18363 )"
        ],
        "x-ms-client-request-id": "768f67c3-7943-8372-fd1a-5c101c9b7ef2",
        "x-ms-date": "Thu, 05 Mar 2020 21:04:52 GMT",
        "x-ms-return-client-request-id": "true",
        "x-ms-version": "2019-10-10"
=======
        "traceparent": "00-a6a1babd2ca1994d9d63f4d3a65829f5-40ab1abe8018ac41-00",
        "User-Agent": [
          "azsdk-net-Storage.Blobs/12.5.0-dev.20200326.1",
          "(.NET Core 4.6.28325.01; Microsoft Windows 10.0.18362 )"
        ],
        "x-ms-client-request-id": "768f67c3-7943-8372-fd1a-5c101c9b7ef2",
        "x-ms-date": "Thu, 26 Mar 2020 20:55:00 GMT",
        "x-ms-return-client-request-id": "true",
        "x-ms-version": "2019-12-12"
>>>>>>> 32e373e2
      },
      "RequestBody": null,
      "StatusCode": 202,
      "ResponseHeaders": {
        "Content-Length": "0",
<<<<<<< HEAD
        "Date": "Thu, 05 Mar 2020 21:04:51 GMT",
=======
        "Date": "Thu, 26 Mar 2020 20:54:59 GMT",
>>>>>>> 32e373e2
        "Server": [
          "Windows-Azure-Blob/1.0",
          "Microsoft-HTTPAPI/2.0"
        ],
        "x-ms-client-request-id": "768f67c3-7943-8372-fd1a-5c101c9b7ef2",
<<<<<<< HEAD
        "x-ms-request-id": "c0f3443e-a01e-0020-4031-f3e99c000000",
        "x-ms-version": "2019-10-10"
=======
        "x-ms-request-id": "05b3194f-601e-003f-52b0-035a98000000",
        "x-ms-version": "2019-12-12"
>>>>>>> 32e373e2
      },
      "ResponseBody": []
    }
  ],
  "Variables": {
    "RandomSeed": "347958568",
    "Storage_TestConfigSecondary": "SecondaryTenant\nseanstage4\nU2FuaXRpemVk\nhttp://seanstage4.blob.core.windows.net\nhttp://seanstage4.file.core.windows.net\nhttp://seanstage4.queue.core.windows.net\nhttp://seanstage4.table.core.windows.net\n\n\n\n\nhttp://seanstage4-secondary.blob.core.windows.net\nhttp://seanstage4-secondary.file.core.windows.net\nhttp://seanstage4-secondary.queue.core.windows.net\nhttp://seanstage4-secondary.table.core.windows.net\n\nSanitized\n\n\nCloud\nBlobEndpoint=http://seanstage4.blob.core.windows.net/;QueueEndpoint=http://seanstage4.queue.core.windows.net/;FileEndpoint=http://seanstage4.file.core.windows.net/;BlobSecondaryEndpoint=http://seanstage4-secondary.blob.core.windows.net/;QueueSecondaryEndpoint=http://seanstage4-secondary.queue.core.windows.net/;FileSecondaryEndpoint=http://seanstage4-secondary.file.core.windows.net/;AccountName=seanstage4;AccountKey=Sanitized\n"
  }
}<|MERGE_RESOLUTION|>--- conflicted
+++ resolved
@@ -5,18 +5,6 @@
       "RequestMethod": "PUT",
       "RequestHeaders": {
         "Authorization": "Sanitized",
-<<<<<<< HEAD
-        "traceparent": "00-faa0c119a4db3e42a7af3c459237afad-ec5ff457c9dce741-00",
-        "User-Agent": [
-          "azsdk-net-Storage.Blobs/12.4.0-dev.20200305.1",
-          "(.NET Core 4.6.28325.01; Microsoft Windows 10.0.18363 )"
-        ],
-        "x-ms-blob-public-access": "container",
-        "x-ms-client-request-id": "5f17e349-f59d-4a95-4a2f-ecf4b2d77b9d",
-        "x-ms-date": "Thu, 05 Mar 2020 21:04:50 GMT",
-        "x-ms-return-client-request-id": "true",
-        "x-ms-version": "2019-10-10"
-=======
         "traceparent": "00-2c138e71c5ff4f47ab26f8be880df841-9c5f5fa579dafe44-00",
         "User-Agent": [
           "azsdk-net-Storage.Blobs/12.5.0-dev.20200326.1",
@@ -27,33 +15,21 @@
         "x-ms-date": "Thu, 26 Mar 2020 20:54:57 GMT",
         "x-ms-return-client-request-id": "true",
         "x-ms-version": "2019-12-12"
->>>>>>> 32e373e2
       },
       "RequestBody": null,
       "StatusCode": 201,
       "ResponseHeaders": {
         "Content-Length": "0",
-<<<<<<< HEAD
-        "Date": "Thu, 05 Mar 2020 21:04:49 GMT",
-        "ETag": "\u00220x8D7C148D7DDAD83\u0022",
-        "Last-Modified": "Thu, 05 Mar 2020 21:04:49 GMT",
-=======
         "Date": "Thu, 26 Mar 2020 20:54:58 GMT",
         "ETag": "\u00220x8D7D1C7F2217F7E\u0022",
         "Last-Modified": "Thu, 26 Mar 2020 20:54:58 GMT",
->>>>>>> 32e373e2
         "Server": [
           "Windows-Azure-Blob/1.0",
           "Microsoft-HTTPAPI/2.0"
         ],
         "x-ms-client-request-id": "5f17e349-f59d-4a95-4a2f-ecf4b2d77b9d",
-<<<<<<< HEAD
-        "x-ms-request-id": "c0f34403-a01e-0020-0f31-f3e99c000000",
-        "x-ms-version": "2019-10-10"
-=======
         "x-ms-request-id": "05b3190d-601e-003f-19b0-035a98000000",
         "x-ms-version": "2019-12-12"
->>>>>>> 32e373e2
       },
       "ResponseBody": []
     },
@@ -63,18 +39,6 @@
       "RequestHeaders": {
         "Authorization": "Sanitized",
         "Content-Length": "1024",
-<<<<<<< HEAD
-        "traceparent": "00-71e472c913e16649958b0a980c291421-ce46ed4c7498e54e-00",
-        "User-Agent": [
-          "azsdk-net-Storage.Blobs/12.4.0-dev.20200305.1",
-          "(.NET Core 4.6.28325.01; Microsoft Windows 10.0.18363 )"
-        ],
-        "x-ms-blob-type": "BlockBlob",
-        "x-ms-client-request-id": "6c65076e-c6e3-67d0-b8bd-5eec5d6ee5a6",
-        "x-ms-date": "Thu, 05 Mar 2020 21:04:50 GMT",
-        "x-ms-return-client-request-id": "true",
-        "x-ms-version": "2019-10-10"
-=======
         "traceparent": "00-1e1050ffe4dfa14caa73f5300789b5c6-b7ca2dd8b4ec5b4e-00",
         "User-Agent": [
           "azsdk-net-Storage.Blobs/12.5.0-dev.20200326.1",
@@ -85,37 +49,24 @@
         "x-ms-date": "Thu, 26 Mar 2020 20:54:58 GMT",
         "x-ms-return-client-request-id": "true",
         "x-ms-version": "2019-12-12"
->>>>>>> 32e373e2
       },
       "RequestBody": "gKkU/UsiTQhbz8s6xJgQHtUWZJBIDI8SpbfRyjqmSTR6oDLg8Cy\u002BJ5YPBM4pWoWxHs0fm3PrVXQZAVeUUILNtIWXwCNlLy6pWDz6OQfB6UsxH6tth63Ajku\u002Bxu7UKtcTQU9IkpliS\u002B6edUM38RxsWBgMYjHWXy3Y1jHYp2k/1S1l5ve3eFaxz9O9zhFpiJ0vUW3Wx8ilPeIhcLtniaSFX6AV0goltODBW5JdGZEcbk2UqFX7aQ1lv6gVlgiaSUUvN29wU7aTCpyNFGw1SCRRBQFu0\u002BBOivaTsBNhDx7YJhFMLeEhqxuXAZ64bVSgMHaEw5AHLHVk4a153aOjMfp\u002Bte5b6BtCL1nl1tJClRyh84Cc3UyN0fmb50w0qM549M\u002BkOrhmREdaQpQ2IVaiIkuQ1\u002BkjBlSu8OT0vwDPDoeLbeIDnVtkO644QZq3VrCj\u002BcUApNDkVO179knUcYVGizQMq7Nzn4TwK5s76sS59pk0UMY7zmm3phn0h6cRkMoo8rZmq6v8MFlAEHg0qWopwv\u002BwoCC/CrzKVQWafhjd3pvREvgNUkruNyBt\u002B77xgvyuy8SnYfCpaef5nFWlYrFAYjHcYpdxG2\u002B1wWgAUg7\u002B2NMJ67NTNX2rKKgRFLX1SdRvLJmMFR9kPa9U8p\u002BHqBfY\u002B8SCnHf\u002B7Sy0MDruYAe6v3iTkSV1ccOzpK4D/kPdJH\u002BQOBnxcq1dcD5s2OTlddyomjIn8xfxY4kAzvfI\u002Bu7p1gy6XSftyE3LNiDnCZnfzi7RW2MQtjFon9WP8aO1lHZPggLYKhe0utLlXL33ClnwIQDJ95\u002BL2SDbUb5SXtepFaGpl4aWB6MWHKCRKllzcZR7n8\u002Bj7J3XxKji/NhZYlz7PEYcTXPSWRpcstr\u002B\u002Ba7GZ\u002BAq1r4HBSkD0tLetArKvblElu4SVyMgqUW1RznD2Mr6G5X3Loyd8zYdGHqh9KUQkfUgumO/sw\u002B9CSx4Ub7vQPkH45h00o4tpqK49T\u002Bpf7SgpbZEoh5nOmiGOiVfJKF3LdiAmRAMm75m8xPBB77PE4l42KwIq57boKkw7ZhozYEAQMdnKOajkwn33a4KpjOqtieb50z1b4I5pfhn3K4m/SWSwMb2aOuj1ESjEM3v0Pp1hjdwzOY1C9FFLYLtPLdb0d\u002BJeOVts047\u002BBIHUl60StT\u002B8VV2tTE\u002BXbT0sTpotpiMRz/tZVgUCNLpNdTTLblzkOOu7kpi5BuuShsweAIT0kJ6egoexuR76eiCjX9cai/7gSFXusdNKmMjPxo95JDQ1WORWbKvVMn\u002BMgVh31acUt/rNfbguxd6LFCm\u002B4fJPgVYsrccyhF9TC1YWYjC7EsMh\u002B07Ua\u002BZ8BpLFyxiCFhBNPMACS2efw==",
       "StatusCode": 201,
       "ResponseHeaders": {
         "Content-Length": "0",
         "Content-MD5": "xcOIISVzWGNRfav8oewXlw==",
-<<<<<<< HEAD
-        "Date": "Thu, 05 Mar 2020 21:04:49 GMT",
-        "ETag": "\u00220x8D7C148D7EAFB08\u0022",
-        "Last-Modified": "Thu, 05 Mar 2020 21:04:50 GMT",
-=======
         "Date": "Thu, 26 Mar 2020 20:54:58 GMT",
         "ETag": "\u00220x8D7D1C7F23EC0D4\u0022",
         "Last-Modified": "Thu, 26 Mar 2020 20:54:58 GMT",
->>>>>>> 32e373e2
         "Server": [
           "Windows-Azure-Blob/1.0",
           "Microsoft-HTTPAPI/2.0"
         ],
         "x-ms-client-request-id": "6c65076e-c6e3-67d0-b8bd-5eec5d6ee5a6",
         "x-ms-content-crc64": "sC\u002BPX3OMLDU=",
-<<<<<<< HEAD
-        "x-ms-request-id": "c0f34407-a01e-0020-1131-f3e99c000000",
-        "x-ms-request-server-encrypted": "true",
-        "x-ms-version": "2019-10-10"
-=======
         "x-ms-request-id": "05b31915-601e-003f-1fb0-035a98000000",
         "x-ms-request-server-encrypted": "true",
         "x-ms-version": "2019-12-12"
->>>>>>> 32e373e2
       },
       "ResponseBody": []
     },
@@ -124,56 +75,6 @@
       "RequestMethod": "GET",
       "RequestHeaders": {
         "Authorization": "Sanitized",
-<<<<<<< HEAD
-        "traceparent": "00-c8417d2a39e1f64aa7f5f024bd001bb3-d4dc9f7786a16c4d-00",
-        "User-Agent": [
-          "azsdk-net-Storage.Blobs/12.4.0-dev.20200305.1",
-          "(.NET Core 4.6.28325.01; Microsoft Windows 10.0.18363 )"
-        ],
-        "x-ms-client-request-id": "6b2be65d-2234-8f09-ed5a-e41355f7bdd4",
-        "x-ms-date": "Thu, 05 Mar 2020 21:04:50 GMT",
-        "x-ms-range": "bytes=0-",
-        "x-ms-return-client-request-id": "true",
-        "x-ms-version": "2019-10-10"
-      },
-      "RequestBody": null,
-      "StatusCode": 502,
-      "ResponseHeaders": {
-        "Cache-Control": "must-revalidate, no-cache",
-        "Connection": "close",
-        "Content-Type": "text/html; charset=UTF-8",
-        "Date": "Thu, 05 Mar 2020 21:04:50 GMT",
-        "Timestamp": "13:04:50.849"
-      },
-      "ResponseBody": "[Fiddler] DNS Lookup for \u0022seanstage4-secondary.blob.core.windows.net\u0022 failed. System.Net.Sockets.SocketException No such host is known                                                                                                                                                                                                                                                                                                                                                                                          "
-    },
-    {
-      "RequestUri": "http://seanstage4.blob.core.windows.net/test-container-d8caf62e-0230-9a4b-23ff-20ad735f6c2c/test-blob-e86ece87-88c9-8e62-b840-0499739a8eec",
-      "RequestMethod": "GET",
-      "RequestHeaders": {
-        "Authorization": "Sanitized",
-        "traceparent": "00-c8417d2a39e1f64aa7f5f024bd001bb3-d4dc9f7786a16c4d-00",
-        "User-Agent": [
-          "azsdk-net-Storage.Blobs/12.4.0-dev.20200305.1",
-          "(.NET Core 4.6.28325.01; Microsoft Windows 10.0.18363 )"
-        ],
-        "x-ms-client-request-id": "6b2be65d-2234-8f09-ed5a-e41355f7bdd4",
-        "x-ms-date": "Thu, 05 Mar 2020 21:04:51 GMT",
-        "x-ms-range": "bytes=0-",
-        "x-ms-return-client-request-id": "true",
-        "x-ms-version": "2019-10-10"
-      },
-      "RequestBody": null,
-      "StatusCode": 206,
-      "ResponseHeaders": {
-        "Accept-Ranges": "bytes",
-        "Content-Length": "1024",
-        "Content-Range": "bytes 0-1023/1024",
-        "Content-Type": "application/octet-stream",
-        "Date": "Thu, 05 Mar 2020 21:04:51 GMT",
-        "ETag": "\u00220x8D7C148D7EAFB08\u0022",
-        "Last-Modified": "Thu, 05 Mar 2020 21:04:50 GMT",
-=======
         "traceparent": "00-ca39dd73c6354040a5ea3ec35bf420c2-63a54d9c5796674c-00",
         "User-Agent": [
           "azsdk-net-Storage.Blobs/12.5.0-dev.20200326.1",
@@ -194,22 +95,10 @@
         "Date": "Thu, 26 Mar 2020 20:54:59 GMT",
         "ETag": "\u00220x8D7D1C7F23EC0D4\u0022",
         "Last-Modified": "Thu, 26 Mar 2020 20:54:58 GMT",
->>>>>>> 32e373e2
         "Server": [
           "Windows-Azure-Blob/1.0",
           "Microsoft-HTTPAPI/2.0"
         ],
-<<<<<<< HEAD
-        "x-ms-blob-content-md5": "xcOIISVzWGNRfav8oewXlw==",
-        "x-ms-blob-type": "BlockBlob",
-        "x-ms-client-request-id": "6b2be65d-2234-8f09-ed5a-e41355f7bdd4",
-        "x-ms-creation-time": "Thu, 05 Mar 2020 21:04:50 GMT",
-        "x-ms-lease-state": "available",
-        "x-ms-lease-status": "unlocked",
-        "x-ms-request-id": "c0f34438-a01e-0020-3a31-f3e99c000000",
-        "x-ms-server-encrypted": "true",
-        "x-ms-version": "2019-10-10"
-=======
         "x-ms-blob-type": "BlockBlob",
         "x-ms-client-request-id": "6b2be65d-2234-8f09-ed5a-e41355f7bdd4",
         "x-ms-creation-time": "Thu, 26 Mar 2020 20:54:58 GMT",
@@ -218,7 +107,6 @@
         "x-ms-request-id": "05b3194a-601e-003f-4eb0-035a98000000",
         "x-ms-server-encrypted": "true",
         "x-ms-version": "2019-12-12"
->>>>>>> 32e373e2
       },
       "ResponseBody": "gKkU/UsiTQhbz8s6xJgQHtUWZJBIDI8SpbfRyjqmSTR6oDLg8Cy\u002BJ5YPBM4pWoWxHs0fm3PrVXQZAVeUUILNtIWXwCNlLy6pWDz6OQfB6UsxH6tth63Ajku\u002Bxu7UKtcTQU9IkpliS\u002B6edUM38RxsWBgMYjHWXy3Y1jHYp2k/1S1l5ve3eFaxz9O9zhFpiJ0vUW3Wx8ilPeIhcLtniaSFX6AV0goltODBW5JdGZEcbk2UqFX7aQ1lv6gVlgiaSUUvN29wU7aTCpyNFGw1SCRRBQFu0\u002BBOivaTsBNhDx7YJhFMLeEhqxuXAZ64bVSgMHaEw5AHLHVk4a153aOjMfp\u002Bte5b6BtCL1nl1tJClRyh84Cc3UyN0fmb50w0qM549M\u002BkOrhmREdaQpQ2IVaiIkuQ1\u002BkjBlSu8OT0vwDPDoeLbeIDnVtkO644QZq3VrCj\u002BcUApNDkVO179knUcYVGizQMq7Nzn4TwK5s76sS59pk0UMY7zmm3phn0h6cRkMoo8rZmq6v8MFlAEHg0qWopwv\u002BwoCC/CrzKVQWafhjd3pvREvgNUkruNyBt\u002B77xgvyuy8SnYfCpaef5nFWlYrFAYjHcYpdxG2\u002B1wWgAUg7\u002B2NMJ67NTNX2rKKgRFLX1SdRvLJmMFR9kPa9U8p\u002BHqBfY\u002B8SCnHf\u002B7Sy0MDruYAe6v3iTkSV1ccOzpK4D/kPdJH\u002BQOBnxcq1dcD5s2OTlddyomjIn8xfxY4kAzvfI\u002Bu7p1gy6XSftyE3LNiDnCZnfzi7RW2MQtjFon9WP8aO1lHZPggLYKhe0utLlXL33ClnwIQDJ95\u002BL2SDbUb5SXtepFaGpl4aWB6MWHKCRKllzcZR7n8\u002Bj7J3XxKji/NhZYlz7PEYcTXPSWRpcstr\u002B\u002Ba7GZ\u002BAq1r4HBSkD0tLetArKvblElu4SVyMgqUW1RznD2Mr6G5X3Loyd8zYdGHqh9KUQkfUgumO/sw\u002B9CSx4Ub7vQPkH45h00o4tpqK49T\u002Bpf7SgpbZEoh5nOmiGOiVfJKF3LdiAmRAMm75m8xPBB77PE4l42KwIq57boKkw7ZhozYEAQMdnKOajkwn33a4KpjOqtieb50z1b4I5pfhn3K4m/SWSwMb2aOuj1ESjEM3v0Pp1hjdwzOY1C9FFLYLtPLdb0d\u002BJeOVts047\u002BBIHUl60StT\u002B8VV2tTE\u002BXbT0sTpotpiMRz/tZVgUCNLpNdTTLblzkOOu7kpi5BuuShsweAIT0kJ6egoexuR76eiCjX9cai/7gSFXusdNKmMjPxo95JDQ1WORWbKvVMn\u002BMgVh31acUt/rNfbguxd6LFCm\u002B4fJPgVYsrccyhF9TC1YWYjC7EsMh\u002B07Ua\u002BZ8BpLFyxiCFhBNPMACS2efw=="
     },
@@ -227,17 +115,6 @@
       "RequestMethod": "DELETE",
       "RequestHeaders": {
         "Authorization": "Sanitized",
-<<<<<<< HEAD
-        "traceparent": "00-f589ef110c71524fa99e31de1aff67e2-d101b1bbad04324f-00",
-        "User-Agent": [
-          "azsdk-net-Storage.Blobs/12.4.0-dev.20200305.1",
-          "(.NET Core 4.6.28325.01; Microsoft Windows 10.0.18363 )"
-        ],
-        "x-ms-client-request-id": "768f67c3-7943-8372-fd1a-5c101c9b7ef2",
-        "x-ms-date": "Thu, 05 Mar 2020 21:04:52 GMT",
-        "x-ms-return-client-request-id": "true",
-        "x-ms-version": "2019-10-10"
-=======
         "traceparent": "00-a6a1babd2ca1994d9d63f4d3a65829f5-40ab1abe8018ac41-00",
         "User-Agent": [
           "azsdk-net-Storage.Blobs/12.5.0-dev.20200326.1",
@@ -247,29 +124,19 @@
         "x-ms-date": "Thu, 26 Mar 2020 20:55:00 GMT",
         "x-ms-return-client-request-id": "true",
         "x-ms-version": "2019-12-12"
->>>>>>> 32e373e2
       },
       "RequestBody": null,
       "StatusCode": 202,
       "ResponseHeaders": {
         "Content-Length": "0",
-<<<<<<< HEAD
-        "Date": "Thu, 05 Mar 2020 21:04:51 GMT",
-=======
         "Date": "Thu, 26 Mar 2020 20:54:59 GMT",
->>>>>>> 32e373e2
         "Server": [
           "Windows-Azure-Blob/1.0",
           "Microsoft-HTTPAPI/2.0"
         ],
         "x-ms-client-request-id": "768f67c3-7943-8372-fd1a-5c101c9b7ef2",
-<<<<<<< HEAD
-        "x-ms-request-id": "c0f3443e-a01e-0020-4031-f3e99c000000",
-        "x-ms-version": "2019-10-10"
-=======
         "x-ms-request-id": "05b3194f-601e-003f-52b0-035a98000000",
         "x-ms-version": "2019-12-12"
->>>>>>> 32e373e2
       },
       "ResponseBody": []
     }
