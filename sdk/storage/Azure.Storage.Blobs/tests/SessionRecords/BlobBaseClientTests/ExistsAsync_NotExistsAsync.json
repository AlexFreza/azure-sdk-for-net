--- conflicted
+++ resolved
@@ -1,22 +1,6 @@
 {
   "Entries": [
     {
-<<<<<<< HEAD
-      "RequestUri": "https://seanstagetest.blob.core.windows.net/test-container-a11b2822-047b-45e4-f1f3-3130350e29cc?restype=container",
-      "RequestMethod": "PUT",
-      "RequestHeaders": {
-        "Authorization": "Sanitized",
-        "traceparent": "00-be406bff07c668418e87a0ecbdafe036-bdde5259c54a164b-00",
-        "User-Agent": [
-          "azsdk-net-Storage.Blobs/12.4.0-dev.20200305.1",
-          "(.NET Core 4.6.28325.01; Microsoft Windows 10.0.18363 )"
-        ],
-        "x-ms-blob-public-access": "container",
-        "x-ms-client-request-id": "543c3260-cad7-d5dd-98dc-aa2238643391",
-        "x-ms-date": "Thu, 05 Mar 2020 21:04:57 GMT",
-        "x-ms-return-client-request-id": "true",
-        "x-ms-version": "2019-10-10"
-=======
       "RequestUri": "https://seanmcccanary.blob.core.windows.net/test-container-a11b2822-047b-45e4-f1f3-3130350e29cc?restype=container",
       "RequestMethod": "PUT",
       "RequestHeaders": {
@@ -31,52 +15,25 @@
         "x-ms-date": "Thu, 02 Apr 2020 23:44:58 GMT",
         "x-ms-return-client-request-id": "true",
         "x-ms-version": "2019-12-12"
->>>>>>> 32e373e2
       },
       "RequestBody": null,
       "StatusCode": 201,
       "ResponseHeaders": {
         "Content-Length": "0",
-<<<<<<< HEAD
-        "Date": "Thu, 05 Mar 2020 21:04:57 GMT",
-        "ETag": "\u00220x8D7C148DCBA1F76\u0022",
-        "Last-Modified": "Thu, 05 Mar 2020 21:04:58 GMT",
-=======
         "Date": "Thu, 02 Apr 2020 23:44:57 GMT",
         "ETag": "\u00220x8D7D75FDA3BF35F\u0022",
         "Last-Modified": "Thu, 02 Apr 2020 23:44:57 GMT",
->>>>>>> 32e373e2
         "Server": [
           "Windows-Azure-Blob/1.0",
           "Microsoft-HTTPAPI/2.0"
         ],
         "x-ms-client-request-id": "543c3260-cad7-d5dd-98dc-aa2238643391",
-<<<<<<< HEAD
-        "x-ms-request-id": "b2d3efa6-501e-0034-1831-f3a1f3000000",
-        "x-ms-version": "2019-10-10"
-=======
         "x-ms-request-id": "8e694950-701e-007e-4b48-09dde7000000",
         "x-ms-version": "2019-12-12"
->>>>>>> 32e373e2
       },
       "ResponseBody": []
     },
     {
-<<<<<<< HEAD
-      "RequestUri": "https://seanstagetest.blob.core.windows.net/test-container-a11b2822-047b-45e4-f1f3-3130350e29cc/test-blob-558676fb-3618-6120-df1f-3d7258696a9c",
-      "RequestMethod": "HEAD",
-      "RequestHeaders": {
-        "Authorization": "Sanitized",
-        "traceparent": "00-c7c9242af36af745a87153c73b3f5c9f-0871db2acddcfe45-00",
-        "User-Agent": [
-          "azsdk-net-Storage.Blobs/12.4.0-dev.20200305.1",
-          "(.NET Core 4.6.28325.01; Microsoft Windows 10.0.18363 )"
-        ],
-        "x-ms-client-request-id": "647f19d5-84cd-29e5-11da-75b78d6a7c2e",
-        "x-ms-date": "Thu, 05 Mar 2020 21:04:58 GMT",
-        "x-ms-return-client-request-id": "true",
-        "x-ms-version": "2019-10-10"
-=======
       "RequestUri": "https://seanmcccanary.blob.core.windows.net/test-container-a11b2822-047b-45e4-f1f3-3130350e29cc/test-blob-558676fb-3618-6120-df1f-3d7258696a9c",
       "RequestMethod": "HEAD",
       "RequestHeaders": {
@@ -90,16 +47,11 @@
         "x-ms-date": "Thu, 02 Apr 2020 23:44:58 GMT",
         "x-ms-return-client-request-id": "true",
         "x-ms-version": "2019-12-12"
->>>>>>> 32e373e2
       },
       "RequestBody": null,
       "StatusCode": 404,
       "ResponseHeaders": {
-<<<<<<< HEAD
-        "Date": "Thu, 05 Mar 2020 21:04:58 GMT",
-=======
         "Date": "Thu, 02 Apr 2020 23:44:57 GMT",
->>>>>>> 32e373e2
         "Server": [
           "Windows-Azure-Blob/1.0",
           "Microsoft-HTTPAPI/2.0"
@@ -107,32 +59,12 @@
         "Transfer-Encoding": "chunked",
         "x-ms-client-request-id": "647f19d5-84cd-29e5-11da-75b78d6a7c2e",
         "x-ms-error-code": "BlobNotFound",
-<<<<<<< HEAD
-        "x-ms-request-id": "b2d3efac-501e-0034-1b31-f3a1f3000000",
-        "x-ms-version": "2019-10-10"
-=======
         "x-ms-request-id": "8e69495a-701e-007e-5348-09dde7000000",
         "x-ms-version": "2019-12-12"
->>>>>>> 32e373e2
       },
       "ResponseBody": []
     },
     {
-<<<<<<< HEAD
-      "RequestUri": "https://seanstagetest.blob.core.windows.net/test-container-a11b2822-047b-45e4-f1f3-3130350e29cc?restype=container",
-      "RequestMethod": "DELETE",
-      "RequestHeaders": {
-        "Authorization": "Sanitized",
-        "traceparent": "00-933333df4935324796747bcd49de0e12-1c2ed3044e285948-00",
-        "User-Agent": [
-          "azsdk-net-Storage.Blobs/12.4.0-dev.20200305.1",
-          "(.NET Core 4.6.28325.01; Microsoft Windows 10.0.18363 )"
-        ],
-        "x-ms-client-request-id": "3f9c3c5b-06ea-94cf-4ea6-f1f75f3dd025",
-        "x-ms-date": "Thu, 05 Mar 2020 21:04:58 GMT",
-        "x-ms-return-client-request-id": "true",
-        "x-ms-version": "2019-10-10"
-=======
       "RequestUri": "https://seanmcccanary.blob.core.windows.net/test-container-a11b2822-047b-45e4-f1f3-3130350e29cc?restype=container",
       "RequestMethod": "DELETE",
       "RequestHeaders": {
@@ -146,39 +78,25 @@
         "x-ms-date": "Thu, 02 Apr 2020 23:44:58 GMT",
         "x-ms-return-client-request-id": "true",
         "x-ms-version": "2019-12-12"
->>>>>>> 32e373e2
       },
       "RequestBody": null,
       "StatusCode": 202,
       "ResponseHeaders": {
         "Content-Length": "0",
-<<<<<<< HEAD
-        "Date": "Thu, 05 Mar 2020 21:04:58 GMT",
-=======
         "Date": "Thu, 02 Apr 2020 23:44:57 GMT",
->>>>>>> 32e373e2
         "Server": [
           "Windows-Azure-Blob/1.0",
           "Microsoft-HTTPAPI/2.0"
         ],
         "x-ms-client-request-id": "3f9c3c5b-06ea-94cf-4ea6-f1f75f3dd025",
-<<<<<<< HEAD
-        "x-ms-request-id": "b2d3efb1-501e-0034-1f31-f3a1f3000000",
-        "x-ms-version": "2019-10-10"
-=======
         "x-ms-request-id": "8e694961-701e-007e-5a48-09dde7000000",
         "x-ms-version": "2019-12-12"
->>>>>>> 32e373e2
       },
       "ResponseBody": []
     }
   ],
   "Variables": {
     "RandomSeed": "349719399",
-<<<<<<< HEAD
-    "Storage_TestConfigDefault": "ProductionTenant\nseanstagetest\nU2FuaXRpemVk\nhttps://seanstagetest.blob.core.windows.net\nhttp://seanstagetest.file.core.windows.net\nhttp://seanstagetest.queue.core.windows.net\nhttp://seanstagetest.table.core.windows.net\n\n\n\n\nhttp://seanstagetest-secondary.blob.core.windows.net\nhttp://seanstagetest-secondary.file.core.windows.net\nhttp://seanstagetest-secondary.queue.core.windows.net\nhttp://seanstagetest-secondary.table.core.windows.net\n\nSanitized\n\n\nCloud\nBlobEndpoint=https://seanstagetest.blob.core.windows.net/;QueueEndpoint=http://seanstagetest.queue.core.windows.net/;FileEndpoint=http://seanstagetest.file.core.windows.net/;BlobSecondaryEndpoint=http://seanstagetest-secondary.blob.core.windows.net/;QueueSecondaryEndpoint=http://seanstagetest-secondary.queue.core.windows.net/;FileSecondaryEndpoint=http://seanstagetest-secondary.file.core.windows.net/;AccountName=seanstagetest;AccountKey=Sanitized\nseanscope1"
-=======
     "Storage_TestConfigDefault": "ProductionTenant\nseanmcccanary\nU2FuaXRpemVk\nhttps://seanmcccanary.blob.core.windows.net\nhttps://seanmcccanary.file.core.windows.net\nhttps://seanmcccanary.queue.core.windows.net\nhttps://seanmcccanary.table.core.windows.net\n\n\n\n\nhttps://seanmcccanary-secondary.blob.core.windows.net\nhttps://seanmcccanary-secondary.file.core.windows.net\nhttps://seanmcccanary-secondary.queue.core.windows.net\nhttps://seanmcccanary-secondary.table.core.windows.net\n\nSanitized\n\n\nCloud\nBlobEndpoint=https://seanmcccanary.blob.core.windows.net/;QueueEndpoint=https://seanmcccanary.queue.core.windows.net/;FileEndpoint=https://seanmcccanary.file.core.windows.net/;BlobSecondaryEndpoint=https://seanmcccanary-secondary.blob.core.windows.net/;QueueSecondaryEndpoint=https://seanmcccanary-secondary.queue.core.windows.net/;FileSecondaryEndpoint=https://seanmcccanary-secondary.file.core.windows.net/;AccountName=seanmcccanary;AccountKey=Sanitized\nseanscope1"
->>>>>>> 32e373e2
   }
 }