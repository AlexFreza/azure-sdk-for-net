--- conflicted
+++ resolved
@@ -1,22 +1,6 @@
 {
   "Entries": [
     {
-<<<<<<< HEAD
-      "RequestUri": "https://seanstagetest.blob.core.windows.net/test-container-728971e0-9b6c-c9b8-1ebb-b7b02b728325?restype=container",
-      "RequestMethod": "PUT",
-      "RequestHeaders": {
-        "Authorization": "Sanitized",
-        "traceparent": "00-f5c8e4ada42ae04a8740cbd2e6264f31-ea1a852a9b73c949-00",
-        "User-Agent": [
-          "azsdk-net-Storage.Blobs/12.4.0-dev.20200305.1",
-          "(.NET Core 4.6.28325.01; Microsoft Windows 10.0.18363 )"
-        ],
-        "x-ms-blob-public-access": "container",
-        "x-ms-client-request-id": "36568bce-845e-d6d6-e981-ddb2a86a4de2",
-        "x-ms-date": "Thu, 05 Mar 2020 21:06:15 GMT",
-        "x-ms-return-client-request-id": "true",
-        "x-ms-version": "2019-10-10"
-=======
       "RequestUri": "https://seanmcccanary.blob.core.windows.net/test-container-728971e0-9b6c-c9b8-1ebb-b7b02b728325?restype=container",
       "RequestMethod": "PUT",
       "RequestHeaders": {
@@ -31,59 +15,31 @@
         "x-ms-date": "Thu, 02 Apr 2020 23:46:12 GMT",
         "x-ms-return-client-request-id": "true",
         "x-ms-version": "2019-12-12"
->>>>>>> 32e373e2
       },
       "RequestBody": null,
       "StatusCode": 201,
       "ResponseHeaders": {
         "Content-Length": "0",
-<<<<<<< HEAD
-        "Date": "Thu, 05 Mar 2020 21:06:15 GMT",
-        "ETag": "\u00220x8D7C1490B2164FE\u0022",
-        "Last-Modified": "Thu, 05 Mar 2020 21:06:15 GMT",
-=======
         "Date": "Thu, 02 Apr 2020 23:46:11 GMT",
         "ETag": "\u00220x8D7D760061D94F2\u0022",
         "Last-Modified": "Thu, 02 Apr 2020 23:46:11 GMT",
->>>>>>> 32e373e2
         "Server": [
           "Windows-Azure-Blob/1.0",
           "Microsoft-HTTPAPI/2.0"
         ],
         "x-ms-client-request-id": "36568bce-845e-d6d6-e981-ddb2a86a4de2",
-<<<<<<< HEAD
-        "x-ms-request-id": "9d98889e-f01e-0002-1831-f32c83000000",
-        "x-ms-version": "2019-10-10"
-=======
         "x-ms-request-id": "9c5c431f-f01e-0094-6a48-09fac9000000",
         "x-ms-version": "2019-12-12"
->>>>>>> 32e373e2
       },
       "ResponseBody": []
     },
     {
-<<<<<<< HEAD
-      "RequestUri": "https://seanstagetest.blob.core.windows.net/test-container-728971e0-9b6c-c9b8-1ebb-b7b02b728325/test-blob-ef410e41-970c-4823-9554-89b48c02d43f",
-=======
       "RequestUri": "https://seanmcccanary.blob.core.windows.net/test-container-728971e0-9b6c-c9b8-1ebb-b7b02b728325/test-blob-ef410e41-970c-4823-9554-89b48c02d43f",
->>>>>>> 32e373e2
       "RequestMethod": "PUT",
       "RequestHeaders": {
         "Authorization": "Sanitized",
         "Content-Length": "2048",
         "If-None-Match": "*",
-<<<<<<< HEAD
-        "traceparent": "00-d9a6d97af2de5947bf397305b642111c-358c191711ec6a48-00",
-        "User-Agent": [
-          "azsdk-net-Storage.Blobs/12.4.0-dev.20200305.1",
-          "(.NET Core 4.6.28325.01; Microsoft Windows 10.0.18363 )"
-        ],
-        "x-ms-blob-type": "BlockBlob",
-        "x-ms-client-request-id": "e5742c6a-599d-37e8-680d-a109fb2249e7",
-        "x-ms-date": "Thu, 05 Mar 2020 21:06:16 GMT",
-        "x-ms-return-client-request-id": "true",
-        "x-ms-version": "2019-10-10"
-=======
         "traceparent": "00-09ac53d957d7494da28b7f6980a8a3c8-ab61aa0c83ed454c-00",
         "User-Agent": [
           "azsdk-net-Storage.Blobs/12.5.0-dev.20200402.1",
@@ -94,60 +50,33 @@
         "x-ms-date": "Thu, 02 Apr 2020 23:46:12 GMT",
         "x-ms-return-client-request-id": "true",
         "x-ms-version": "2019-12-12"
->>>>>>> 32e373e2
       },
       "RequestBody": "gAHRkgjLDNHT9hVCPPaZ5adfrqdOEMsHlgGVh8ViH7fClFi5lOcH85wxF4lIUzjghp5xKv9HWnA2yfsHNYUMcNZdf6ie4FC/V7oKHPhBv0LJtAEm8PW4ezrng8rr/74XJaaz6tOPQqZNstJEPT139Aq5PoCE5YDgpARutl2G01j78vdRjtRvOXJa2D4idD78cI7AMsE9kz8m0kbPIYtJx956SEpGJmY1SgUOKQ1CvTDGcUbOxaGWvl\u002B3K7uOnxfmERBfqCvztkkoiui8L2oy5BQVCbBFegE944rrjvqqp6rtKBf84hUE0rv8pTq42o/0hUaneJZmoZcPIsShCCdOfuM\u002BzgdTNgH/ETb1SNTHhAn79gi0Ai4Th4aA7b9QY8mTrSdXeguIoU9EqGdgcVjCR566phIfmnu0KkeA0khBrq1sYZqtbwn9clS5b1rHsxUuvqUhlr23dBOrolDEB84GAvm58xC9FNiVvTO9ZSsg7XcxUhSjIBjvte2HAc24OGqFs2xgDcAFcKnNjNiK\u002Bg7nirTZk7W6YuLhyj0jNRIK3ITIN7K/wOC2LOFr1pQ/ZbveoHcZ36W0y1CJfkOC4jqXwq9UwcJcKMrUImbUT4xOomSCRZWb8f3eE2xhNUGcNEqm1BPk66P5gXisRLw/4HzEO9ze/52l\u002B9Gyda5V\u002BvKJN\u002B4cLXp4abfBicMd7qxAnzPvnflkvjStAdhCMXX1o4aFIwzOI7IBTNElHHbZhwwkctZ7Zlz5JHi5biuiNThBzOY8mMufcXuA7lEoP6G\u002B03rLHb\u002BeeT0pi/\u002BTFbSGXxaZ41CQne9BhABa\u002B3cL0OTX\u002B5qx1hh4o1KpEgzMDFzH\u002BY47jlxRLTaKipm\u002BRH7FHroavBkZ1Yj\u002BIED954ridXikkwHp0EKIhc1kJ0x/ul7U4/RRsU9CrSQGPG4bU0asqBUgGbF83E54kjdMta48f2XhKQOWkcMpYuXd4pPTbDGHt342XqCtVwem2B8X9vd2yb0IOipDFhdS97fLnvm6pCUFxP0vBSDFNNL78LijEWvuZxjWyzIHRKFn5Gfp4rgO6zT5EjH5R8OcQwZYRyVeruVL3Dfg5Nnz/oBcxyG521EZ7QSEqf869CBVOYgsr/x7CDaBnQWBLQdaBhOwnX\u002Bi42e0Ploh2gTmEegWi6pRx0\u002BD4L7rNz5LmL/8KaPriVegslUgd3CiWi4xm4sdaqJcCT/DLb3Bt6woaaWbJLFh\u002BoiRddhUME/e4YaQuZuzLi4cnyBjKFyZ3/up9w7LBzV90KECjPTJCNjv5Es2Mf4QdTp3foWQ/dIs95bdqjlBE9pREuj6sKI5UpdIc0MQY679mYLTU4mv7NLO1pRd7F2frtFx5R4VFcSYPSvtSImPHJPo3xG2bsBQoSYVLNoN22Y6qMVxnn6P6IO9OhZdwqRIP7kAdQxL6EAQIEP4/\u002Bnqi2HFs5/EHX0VWPeN\u002BTOq89\u002BCzO0gDGZZ7sCEYH46l\u002Bia0660mA8EhCE86x0Vve8MZi1kdjL8yX/7a8TfQLz/28EP8yWE9VrQfUjL5CFJRDHRd/lQ1iG1ngkvuSxKJUNkPA9cBcrJiHHSlPjpMOVesieTDcjCrgWfWVQcVTsuhVgEZ6cR7D5mCO\u002BIfkIoy24k0QcEtxd7oY4KvKx1rTI1pA6f5ck\u002BTMXpLAXYOjDDd43m94Q0Kc5AicUZBjCS8Vu8UtkziOak5oRCG4oRomddR0QejrWuAXo/XlwEJEaUVjuqG\u002BdXj\u002B6nQhEA8g1DL\u002BZdu7/rdGKlDlFe8ymKoME9rcVOZ4d/BrhWd0yjrg5t\u002By91pmiHqOLZBA2W\u002BJvEHKFQwkRI9cdf3bUHlf0VAl9C8ff6FPlYtgXidWJ56Q0cklqrU\u002BzJJAZoFsmzgBLlwwKuUwajygen9ws/ZYBk5vOn6gOiaq5zeczxkf4wpTby/bFgypYGeMdSA1zgir6GAzDVC5UPQllTO9o6sjgJd1HVTGjOAxtdoHI7T2ZSku4Oao3NW5qh4rpXDY\u002B8zMWOSYwKCz1WtwAVeGoj1PPyAKjrLEerPBy3M2qud/aLoNSsrAbaSIext7ONt\u002BIwfg7HZAzn0KB\u002B4wxwU9fTp0AJideWdiftGLghOnSUHYQ5h7Vb5xLppM8zLsn5avWv3Q9zgy0LmQfn2UxUxZYs6cWIN8whd8AtIOUHYkhd867DclxkIZpWLe2udA3Fld45B0QDcTIojWZPRWNIAze\u002BieaekFM6x8grMQnecwOzZ4oGzlsEWoJ7muT2Fds3Dim27\u002BsnJwSL/z972D8pShpjm93YQTXbui9jIvZvQ7Lt9CPfKIMYjD\u002BGe84biIFDUlDJk3r9Xszz2jW7wwUNHLuNjuQbSSGXSg6dUcZmvzGtINCmprA475VX605OXMk6eF4TjvqdJwguMUhrXwwFjBoDDqM0Z3YKVZ5OxF3TSe5FY9lnUzE3D/jHd3RozY\u002BJUV8zS00lBRHoCTlcTmKqWuhZJfwznTnpy/6qbe8CoYgOxXP\u002BoP2gH13Hf0r328GWHByLD6eTVbMlSX9Pe5gh5mexTYnvrLrquAWfax7v8vA9FFDSdpLge2\u002B/2Vd\u002BUaTEppjiRY03pnBioFei8\u002BqVNleOEWdITm/V0dIZL9NjbGZg2sWGDKxjBW3gcNY6PYeFKqL/8D89fFcoDXS7Hned/jTwQRklDiqqKwz5Z96ZmpNKlAQwY3snI11tXf43p\u002Bf2Q3GiSvtuXxt4VcUzRBR4jnI=",
       "StatusCode": 201,
       "ResponseHeaders": {
         "Content-Length": "0",
         "Content-MD5": "/n2qWwknUH5LZr0tMNwk5g==",
-<<<<<<< HEAD
-        "Date": "Thu, 05 Mar 2020 21:06:15 GMT",
-        "ETag": "\u00220x8D7C1490B2E6472\u0022",
-        "Last-Modified": "Thu, 05 Mar 2020 21:06:16 GMT",
-=======
         "Date": "Thu, 02 Apr 2020 23:46:11 GMT",
         "ETag": "\u00220x8D7D760062AFFDA\u0022",
         "Last-Modified": "Thu, 02 Apr 2020 23:46:11 GMT",
->>>>>>> 32e373e2
         "Server": [
           "Windows-Azure-Blob/1.0",
           "Microsoft-HTTPAPI/2.0"
         ],
         "x-ms-client-request-id": "e5742c6a-599d-37e8-680d-a109fb2249e7",
         "x-ms-content-crc64": "ZhP0WmKwwYE=",
-<<<<<<< HEAD
-        "x-ms-request-id": "9d9888a1-f01e-0002-1931-f32c83000000",
-        "x-ms-request-server-encrypted": "true",
-        "x-ms-version": "2019-10-10"
-=======
         "x-ms-request-id": "9c5c4338-f01e-0094-7c48-09fac9000000",
         "x-ms-request-server-encrypted": "true",
         "x-ms-version": "2019-12-12"
->>>>>>> 32e373e2
       },
       "ResponseBody": []
     },
     {
-<<<<<<< HEAD
-      "RequestUri": "https://seanstagetest.blob.core.windows.net/test-container-728971e0-9b6c-c9b8-1ebb-b7b02b728325/test-blob-ef410e41-970c-4823-9554-89b48c02d43f",
-=======
       "RequestUri": "https://seanmcccanary.blob.core.windows.net/test-container-728971e0-9b6c-c9b8-1ebb-b7b02b728325/test-blob-ef410e41-970c-4823-9554-89b48c02d43f",
->>>>>>> 32e373e2
       "RequestMethod": "GET",
       "RequestHeaders": {
         "Authorization": "Sanitized",
         "User-Agent": [
-<<<<<<< HEAD
-          "azsdk-net-Storage.Blobs/12.4.0-dev.20200305.1",
-          "(.NET Core 4.6.28325.01; Microsoft Windows 10.0.18363 )"
-        ],
-        "x-ms-client-request-id": "1808185516_bytes=0-268435455",
-        "x-ms-date": "Thu, 05 Mar 2020 21:06:16 GMT",
-        "x-ms-range": "bytes=0-268435455",
-        "x-ms-return-client-request-id": "true",
-        "x-ms-version": "2019-10-10"
-=======
           "azsdk-net-Storage.Blobs/12.5.0-dev.20200402.1",
           "(.NET Core 4.6.28325.01; Microsoft Windows 10.0.18362 )"
         ],
@@ -156,7 +85,6 @@
         "x-ms-range": "bytes=0-268435455",
         "x-ms-return-client-request-id": "true",
         "x-ms-version": "2019-12-12"
->>>>>>> 32e373e2
       },
       "RequestBody": null,
       "StatusCode": 206,
@@ -165,57 +93,26 @@
         "Content-Length": "2048",
         "Content-Range": "bytes 0-2047/2048",
         "Content-Type": "application/octet-stream",
-<<<<<<< HEAD
-        "Date": "Thu, 05 Mar 2020 21:06:16 GMT",
-        "ETag": "\u00220x8D7C1490B2E6472\u0022",
-        "Last-Modified": "Thu, 05 Mar 2020 21:06:16 GMT",
-=======
         "Date": "Thu, 02 Apr 2020 23:46:11 GMT",
         "ETag": "\u00220x8D7D760062AFFDA\u0022",
         "Last-Modified": "Thu, 02 Apr 2020 23:46:11 GMT",
->>>>>>> 32e373e2
         "Server": [
           "Windows-Azure-Blob/1.0",
           "Microsoft-HTTPAPI/2.0"
         ],
-        "Vary": "Origin",
         "x-ms-blob-content-md5": "/n2qWwknUH5LZr0tMNwk5g==",
         "x-ms-blob-type": "BlockBlob",
         "x-ms-client-request-id": "1808185516_bytes=0-268435455",
-<<<<<<< HEAD
-        "x-ms-creation-time": "Thu, 05 Mar 2020 21:06:16 GMT",
-        "x-ms-lease-state": "available",
-        "x-ms-lease-status": "unlocked",
-        "x-ms-request-id": "c0f34e09-a01e-0020-1131-f3e99c000000",
-        "x-ms-server-encrypted": "true",
-        "x-ms-version": "2019-10-10"
-=======
         "x-ms-creation-time": "Thu, 02 Apr 2020 23:46:11 GMT",
         "x-ms-lease-state": "available",
         "x-ms-lease-status": "unlocked",
         "x-ms-request-id": "c8e445a9-201e-003e-5a48-09dadf000000",
         "x-ms-server-encrypted": "true",
         "x-ms-version": "2019-12-12"
->>>>>>> 32e373e2
       },
       "ResponseBody": "gAHRkgjLDNHT9hVCPPaZ5adfrqdOEMsHlgGVh8ViH7fClFi5lOcH85wxF4lIUzjghp5xKv9HWnA2yfsHNYUMcNZdf6ie4FC/V7oKHPhBv0LJtAEm8PW4ezrng8rr/74XJaaz6tOPQqZNstJEPT139Aq5PoCE5YDgpARutl2G01j78vdRjtRvOXJa2D4idD78cI7AMsE9kz8m0kbPIYtJx956SEpGJmY1SgUOKQ1CvTDGcUbOxaGWvl\u002B3K7uOnxfmERBfqCvztkkoiui8L2oy5BQVCbBFegE944rrjvqqp6rtKBf84hUE0rv8pTq42o/0hUaneJZmoZcPIsShCCdOfuM\u002BzgdTNgH/ETb1SNTHhAn79gi0Ai4Th4aA7b9QY8mTrSdXeguIoU9EqGdgcVjCR566phIfmnu0KkeA0khBrq1sYZqtbwn9clS5b1rHsxUuvqUhlr23dBOrolDEB84GAvm58xC9FNiVvTO9ZSsg7XcxUhSjIBjvte2HAc24OGqFs2xgDcAFcKnNjNiK\u002Bg7nirTZk7W6YuLhyj0jNRIK3ITIN7K/wOC2LOFr1pQ/ZbveoHcZ36W0y1CJfkOC4jqXwq9UwcJcKMrUImbUT4xOomSCRZWb8f3eE2xhNUGcNEqm1BPk66P5gXisRLw/4HzEO9ze/52l\u002B9Gyda5V\u002BvKJN\u002B4cLXp4abfBicMd7qxAnzPvnflkvjStAdhCMXX1o4aFIwzOI7IBTNElHHbZhwwkctZ7Zlz5JHi5biuiNThBzOY8mMufcXuA7lEoP6G\u002B03rLHb\u002BeeT0pi/\u002BTFbSGXxaZ41CQne9BhABa\u002B3cL0OTX\u002B5qx1hh4o1KpEgzMDFzH\u002BY47jlxRLTaKipm\u002BRH7FHroavBkZ1Yj\u002BIED954ridXikkwHp0EKIhc1kJ0x/ul7U4/RRsU9CrSQGPG4bU0asqBUgGbF83E54kjdMta48f2XhKQOWkcMpYuXd4pPTbDGHt342XqCtVwem2B8X9vd2yb0IOipDFhdS97fLnvm6pCUFxP0vBSDFNNL78LijEWvuZxjWyzIHRKFn5Gfp4rgO6zT5EjH5R8OcQwZYRyVeruVL3Dfg5Nnz/oBcxyG521EZ7QSEqf869CBVOYgsr/x7CDaBnQWBLQdaBhOwnX\u002Bi42e0Ploh2gTmEegWi6pRx0\u002BD4L7rNz5LmL/8KaPriVegslUgd3CiWi4xm4sdaqJcCT/DLb3Bt6woaaWbJLFh\u002BoiRddhUME/e4YaQuZuzLi4cnyBjKFyZ3/up9w7LBzV90KECjPTJCNjv5Es2Mf4QdTp3foWQ/dIs95bdqjlBE9pREuj6sKI5UpdIc0MQY679mYLTU4mv7NLO1pRd7F2frtFx5R4VFcSYPSvtSImPHJPo3xG2bsBQoSYVLNoN22Y6qMVxnn6P6IO9OhZdwqRIP7kAdQxL6EAQIEP4/\u002Bnqi2HFs5/EHX0VWPeN\u002BTOq89\u002BCzO0gDGZZ7sCEYH46l\u002Bia0660mA8EhCE86x0Vve8MZi1kdjL8yX/7a8TfQLz/28EP8yWE9VrQfUjL5CFJRDHRd/lQ1iG1ngkvuSxKJUNkPA9cBcrJiHHSlPjpMOVesieTDcjCrgWfWVQcVTsuhVgEZ6cR7D5mCO\u002BIfkIoy24k0QcEtxd7oY4KvKx1rTI1pA6f5ck\u002BTMXpLAXYOjDDd43m94Q0Kc5AicUZBjCS8Vu8UtkziOak5oRCG4oRomddR0QejrWuAXo/XlwEJEaUVjuqG\u002BdXj\u002B6nQhEA8g1DL\u002BZdu7/rdGKlDlFe8ymKoME9rcVOZ4d/BrhWd0yjrg5t\u002By91pmiHqOLZBA2W\u002BJvEHKFQwkRI9cdf3bUHlf0VAl9C8ff6FPlYtgXidWJ56Q0cklqrU\u002BzJJAZoFsmzgBLlwwKuUwajygen9ws/ZYBk5vOn6gOiaq5zeczxkf4wpTby/bFgypYGeMdSA1zgir6GAzDVC5UPQllTO9o6sjgJd1HVTGjOAxtdoHI7T2ZSku4Oao3NW5qh4rpXDY\u002B8zMWOSYwKCz1WtwAVeGoj1PPyAKjrLEerPBy3M2qud/aLoNSsrAbaSIext7ONt\u002BIwfg7HZAzn0KB\u002B4wxwU9fTp0AJideWdiftGLghOnSUHYQ5h7Vb5xLppM8zLsn5avWv3Q9zgy0LmQfn2UxUxZYs6cWIN8whd8AtIOUHYkhd867DclxkIZpWLe2udA3Fld45B0QDcTIojWZPRWNIAze\u002BieaekFM6x8grMQnecwOzZ4oGzlsEWoJ7muT2Fds3Dim27\u002BsnJwSL/z972D8pShpjm93YQTXbui9jIvZvQ7Lt9CPfKIMYjD\u002BGe84biIFDUlDJk3r9Xszz2jW7wwUNHLuNjuQbSSGXSg6dUcZmvzGtINCmprA475VX605OXMk6eF4TjvqdJwguMUhrXwwFjBoDDqM0Z3YKVZ5OxF3TSe5FY9lnUzE3D/jHd3RozY\u002BJUV8zS00lBRHoCTlcTmKqWuhZJfwznTnpy/6qbe8CoYgOxXP\u002BoP2gH13Hf0r328GWHByLD6eTVbMlSX9Pe5gh5mexTYnvrLrquAWfax7v8vA9FFDSdpLge2\u002B/2Vd\u002BUaTEppjiRY03pnBioFei8\u002BqVNleOEWdITm/V0dIZL9NjbGZg2sWGDKxjBW3gcNY6PYeFKqL/8D89fFcoDXS7Hned/jTwQRklDiqqKwz5Z96ZmpNKlAQwY3snI11tXf43p\u002Bf2Q3GiSvtuXxt4VcUzRBR4jnI="
     },
     {
-<<<<<<< HEAD
-      "RequestUri": "https://seanstagetest.blob.core.windows.net/test-container-728971e0-9b6c-c9b8-1ebb-b7b02b728325?restype=container",
-      "RequestMethod": "DELETE",
-      "RequestHeaders": {
-        "Authorization": "Sanitized",
-        "traceparent": "00-671ce7c4af792b409b8c9abbddc6d876-3b6fc35acada8343-00",
-        "User-Agent": [
-          "azsdk-net-Storage.Blobs/12.4.0-dev.20200305.1",
-          "(.NET Core 4.6.28325.01; Microsoft Windows 10.0.18363 )"
-        ],
-        "x-ms-client-request-id": "ea1c2126-f5a6-65bd-819e-dbb771ac137f",
-        "x-ms-date": "Thu, 05 Mar 2020 21:06:16 GMT",
-        "x-ms-return-client-request-id": "true",
-        "x-ms-version": "2019-10-10"
-=======
       "RequestUri": "https://seanmcccanary.blob.core.windows.net/test-container-728971e0-9b6c-c9b8-1ebb-b7b02b728325?restype=container",
       "RequestMethod": "DELETE",
       "RequestHeaders": {
@@ -229,39 +126,25 @@
         "x-ms-date": "Thu, 02 Apr 2020 23:46:12 GMT",
         "x-ms-return-client-request-id": "true",
         "x-ms-version": "2019-12-12"
->>>>>>> 32e373e2
       },
       "RequestBody": null,
       "StatusCode": 202,
       "ResponseHeaders": {
         "Content-Length": "0",
-<<<<<<< HEAD
-        "Date": "Thu, 05 Mar 2020 21:06:16 GMT",
-=======
         "Date": "Thu, 02 Apr 2020 23:46:11 GMT",
->>>>>>> 32e373e2
         "Server": [
           "Windows-Azure-Blob/1.0",
           "Microsoft-HTTPAPI/2.0"
         ],
         "x-ms-client-request-id": "ea1c2126-f5a6-65bd-819e-dbb771ac137f",
-<<<<<<< HEAD
-        "x-ms-request-id": "c0f34e0e-a01e-0020-1331-f3e99c000000",
-        "x-ms-version": "2019-10-10"
-=======
         "x-ms-request-id": "c8e445b2-201e-003e-6048-09dadf000000",
         "x-ms-version": "2019-12-12"
->>>>>>> 32e373e2
       },
       "ResponseBody": []
     }
   ],
   "Variables": {
     "RandomSeed": "621325659",
-<<<<<<< HEAD
-    "Storage_TestConfigDefault": "ProductionTenant\nseanstagetest\nU2FuaXRpemVk\nhttps://seanstagetest.blob.core.windows.net\nhttp://seanstagetest.file.core.windows.net\nhttp://seanstagetest.queue.core.windows.net\nhttp://seanstagetest.table.core.windows.net\n\n\n\n\nhttp://seanstagetest-secondary.blob.core.windows.net\nhttp://seanstagetest-secondary.file.core.windows.net\nhttp://seanstagetest-secondary.queue.core.windows.net\nhttp://seanstagetest-secondary.table.core.windows.net\n\nSanitized\n\n\nCloud\nBlobEndpoint=https://seanstagetest.blob.core.windows.net/;QueueEndpoint=http://seanstagetest.queue.core.windows.net/;FileEndpoint=http://seanstagetest.file.core.windows.net/;BlobSecondaryEndpoint=http://seanstagetest-secondary.blob.core.windows.net/;QueueSecondaryEndpoint=http://seanstagetest-secondary.queue.core.windows.net/;FileSecondaryEndpoint=http://seanstagetest-secondary.file.core.windows.net/;AccountName=seanstagetest;AccountKey=Sanitized\nseanscope1"
-=======
     "Storage_TestConfigDefault": "ProductionTenant\nseanmcccanary\nU2FuaXRpemVk\nhttps://seanmcccanary.blob.core.windows.net\nhttps://seanmcccanary.file.core.windows.net\nhttps://seanmcccanary.queue.core.windows.net\nhttps://seanmcccanary.table.core.windows.net\n\n\n\n\nhttps://seanmcccanary-secondary.blob.core.windows.net\nhttps://seanmcccanary-secondary.file.core.windows.net\nhttps://seanmcccanary-secondary.queue.core.windows.net\nhttps://seanmcccanary-secondary.table.core.windows.net\n\nSanitized\n\n\nCloud\nBlobEndpoint=https://seanmcccanary.blob.core.windows.net/;QueueEndpoint=https://seanmcccanary.queue.core.windows.net/;FileEndpoint=https://seanmcccanary.file.core.windows.net/;BlobSecondaryEndpoint=https://seanmcccanary-secondary.blob.core.windows.net/;QueueSecondaryEndpoint=https://seanmcccanary-secondary.queue.core.windows.net/;FileSecondaryEndpoint=https://seanmcccanary-secondary.file.core.windows.net/;AccountName=seanmcccanary;AccountKey=Sanitized\nseanscope1"
->>>>>>> 32e373e2
   }
 }