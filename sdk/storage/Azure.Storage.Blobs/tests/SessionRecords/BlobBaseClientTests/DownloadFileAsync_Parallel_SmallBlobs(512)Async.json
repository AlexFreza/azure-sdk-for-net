--- conflicted
+++ resolved
@@ -28,11 +28,7 @@
           "Microsoft-HTTPAPI/2.0"
         ],
         "x-ms-client-request-id": "b26c56a4-553a-d484-bda6-64f49ff67151",
-<<<<<<< HEAD
-        "x-ms-request-id": "27a9a0aa-e01e-000e-0931-f3bb8b000000",
-=======
         "x-ms-request-id": "33315894-901e-0082-6248-090c1e000000",
->>>>>>> 8d420312
         "x-ms-version": "2019-12-12"
       },
       "ResponseBody": []
@@ -141,11 +137,7 @@
           "Microsoft-HTTPAPI/2.0"
         ],
         "x-ms-client-request-id": "9c40dc1e-e714-36e8-91c5-0af257e3870a",
-<<<<<<< HEAD
-        "x-ms-request-id": "5f19c7e0-901e-003b-3231-f3d79f000000",
-=======
         "x-ms-request-id": "a2dea822-401e-0091-3148-092812000000",
->>>>>>> 8d420312
         "x-ms-version": "2019-12-12"
       },
       "ResponseBody": []
