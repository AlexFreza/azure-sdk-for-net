{
  "Entries": [
    {
<<<<<<< HEAD
      "RequestUri": "https://seanstagetest.blob.core.windows.net/test-container-2b0f0d52-6d05-72b7-b830-6625aacf32ef?restype=container",
      "RequestMethod": "PUT",
      "RequestHeaders": {
        "Authorization": "Sanitized",
        "traceparent": "00-2c3e9892a06b454295d5ef7c20066e2c-0068cc632f97314a-00",
        "User-Agent": [
          "azsdk-net-Storage.Blobs/12.4.0-dev.20200305.1",
          "(.NET Core 4.6.28325.01; Microsoft Windows 10.0.18363 )"
        ],
        "x-ms-blob-public-access": "container",
        "x-ms-client-request-id": "b26c56a4-553a-d484-bda6-64f49ff67151",
        "x-ms-date": "Thu, 05 Mar 2020 21:06:14 GMT",
        "x-ms-return-client-request-id": "true",
        "x-ms-version": "2019-10-10"
=======
      "RequestUri": "https://seanmcccanary.blob.core.windows.net/test-container-2b0f0d52-6d05-72b7-b830-6625aacf32ef?restype=container",
      "RequestMethod": "PUT",
      "RequestHeaders": {
        "Authorization": "Sanitized",
        "traceparent": "00-53bcfee13ae9c64d86427ddb37c43058-4ca1a0a0d4a23645-00",
        "User-Agent": [
          "azsdk-net-Storage.Blobs/12.5.0-dev.20200402.1",
          "(.NET Core 4.6.28325.01; Microsoft Windows 10.0.18362 )"
        ],
        "x-ms-blob-public-access": "container",
        "x-ms-client-request-id": "b26c56a4-553a-d484-bda6-64f49ff67151",
        "x-ms-date": "Thu, 02 Apr 2020 23:46:10 GMT",
        "x-ms-return-client-request-id": "true",
        "x-ms-version": "2019-12-12"
>>>>>>> 32e373e2
      },
      "RequestBody": null,
      "StatusCode": 201,
      "ResponseHeaders": {
        "Content-Length": "0",
<<<<<<< HEAD
        "Date": "Thu, 05 Mar 2020 21:06:13 GMT",
        "ETag": "\u00220x8D7C1490A2FD299\u0022",
        "Last-Modified": "Thu, 05 Mar 2020 21:06:14 GMT",
=======
        "Date": "Thu, 02 Apr 2020 23:46:09 GMT",
        "ETag": "\u00220x8D7D760051B6CA7\u0022",
        "Last-Modified": "Thu, 02 Apr 2020 23:46:09 GMT",
>>>>>>> 32e373e2
        "Server": [
          "Windows-Azure-Blob/1.0",
          "Microsoft-HTTPAPI/2.0"
        ],
        "x-ms-client-request-id": "b26c56a4-553a-d484-bda6-64f49ff67151",
<<<<<<< HEAD
        "x-ms-request-id": "27a9a0aa-e01e-000e-0931-f3bb8b000000",
        "x-ms-version": "2019-10-10"
=======
        "x-ms-request-id": "33315894-901e-0082-6248-090c1e000000",
        "x-ms-version": "2019-12-12"
>>>>>>> 32e373e2
      },
      "ResponseBody": []
    },
    {
<<<<<<< HEAD
      "RequestUri": "https://seanstagetest.blob.core.windows.net/test-container-2b0f0d52-6d05-72b7-b830-6625aacf32ef/test-blob-eaf40705-81b7-c5ff-14a0-d88ef69a537a",
=======
      "RequestUri": "https://seanmcccanary.blob.core.windows.net/test-container-2b0f0d52-6d05-72b7-b830-6625aacf32ef/test-blob-eaf40705-81b7-c5ff-14a0-d88ef69a537a",
>>>>>>> 32e373e2
      "RequestMethod": "PUT",
      "RequestHeaders": {
        "Authorization": "Sanitized",
        "Content-Length": "512",
        "If-None-Match": "*",
<<<<<<< HEAD
        "traceparent": "00-1dfb7c52d1d18741bd1c45bcea7ddbfa-c43b0f957410294c-00",
        "User-Agent": [
          "azsdk-net-Storage.Blobs/12.4.0-dev.20200305.1",
          "(.NET Core 4.6.28325.01; Microsoft Windows 10.0.18363 )"
        ],
        "x-ms-blob-type": "BlockBlob",
        "x-ms-client-request-id": "17172505-ba48-22ca-56a7-9e997df6dd23",
        "x-ms-date": "Thu, 05 Mar 2020 21:06:14 GMT",
        "x-ms-return-client-request-id": "true",
        "x-ms-version": "2019-10-10"
=======
        "traceparent": "00-62a9a730c505db4aae78543966c7ea1f-8d6fd33bf25e0d40-00",
        "User-Agent": [
          "azsdk-net-Storage.Blobs/12.5.0-dev.20200402.1",
          "(.NET Core 4.6.28325.01; Microsoft Windows 10.0.18362 )"
        ],
        "x-ms-blob-type": "BlockBlob",
        "x-ms-client-request-id": "17172505-ba48-22ca-56a7-9e997df6dd23",
        "x-ms-date": "Thu, 02 Apr 2020 23:46:10 GMT",
        "x-ms-return-client-request-id": "true",
        "x-ms-version": "2019-12-12"
>>>>>>> 32e373e2
      },
      "RequestBody": "NsRtz0YYL95rRRxG8nh\u002B4xgypfxhTyoJxL1LKNR5SwPHBX0WqqtgGKePRw9TP7nBaMEeZUfiGeeaZAuJzQYK8fkYf\u002Bz6aDht0o1U0gcbtYQDicASWua85OuVe0Wg10qhhVUVO8DNxwCIsZO5jUfgf6\u002BGhURG95YTW5oBZOzyzftCs02yBXnENsK/ialSAlajtfuWGVEGWo2\u002BAeAly2ITleSYd9r6LXk1wk6Bhm3twVlDXa7wXLOpPFm/8wSZnmtfrPTFuot8qYeCYVcDhNMf0T\u002BG4W6zIjkw7zqBOjp1nCTjItp5KAfNx7MmbvtcpriFoCHEErz8q4m6lMpQ\u002B29NDMQyH2L4pak4uRq6jLM\u002B1EiC\u002B5oZsIln5nZRv5M8fMxE2WE2KYZVjfp3i1mhQh/VfMCCzv/VM1w7yzjrp\u002BYW/DxOdrJRB6rCLG6foSQvxaRXe0LTuq7MbqYF\u002B15NauUTYY8dU8xsg3QWv6KRNZI3CwWUlCyjQ0KNggcMTAxMdMKIi0CVEnLY6vfOvfoMOjkUzu9ZuNW5bx5Nj9DEXzdnyUrgCalSoviSvKk01YZHgUfO\u002BH4c8rvszxshR4OiE4u/ZvOvLDGPwSv3xvwrhJqYBQ2I9ma5StaO8zqNMFp18KkedW6Tl1UWPjZSJSy/wEqBiUJ1GRwkBhscIDj3AZHQgdY=",
      "StatusCode": 201,
      "ResponseHeaders": {
        "Content-Length": "0",
        "Content-MD5": "FBB/2WuQOTDo6UfAqqsNZg==",
<<<<<<< HEAD
        "Date": "Thu, 05 Mar 2020 21:06:13 GMT",
        "ETag": "\u00220x8D7C1490A3D774C\u0022",
        "Last-Modified": "Thu, 05 Mar 2020 21:06:14 GMT",
=======
        "Date": "Thu, 02 Apr 2020 23:46:09 GMT",
        "ETag": "\u00220x8D7D760052966C9\u0022",
        "Last-Modified": "Thu, 02 Apr 2020 23:46:09 GMT",
>>>>>>> 32e373e2
        "Server": [
          "Windows-Azure-Blob/1.0",
          "Microsoft-HTTPAPI/2.0"
        ],
        "x-ms-client-request-id": "17172505-ba48-22ca-56a7-9e997df6dd23",
        "x-ms-content-crc64": "y//Jrdj1YBc=",
<<<<<<< HEAD
        "x-ms-request-id": "27a9a0ad-e01e-000e-0a31-f3bb8b000000",
        "x-ms-request-server-encrypted": "true",
        "x-ms-version": "2019-10-10"
=======
        "x-ms-request-id": "333158b8-901e-0082-0248-090c1e000000",
        "x-ms-request-server-encrypted": "true",
        "x-ms-version": "2019-12-12"
>>>>>>> 32e373e2
      },
      "ResponseBody": []
    },
    {
<<<<<<< HEAD
      "RequestUri": "https://seanstagetest.blob.core.windows.net/test-container-2b0f0d52-6d05-72b7-b830-6625aacf32ef/test-blob-eaf40705-81b7-c5ff-14a0-d88ef69a537a",
=======
      "RequestUri": "https://seanmcccanary.blob.core.windows.net/test-container-2b0f0d52-6d05-72b7-b830-6625aacf32ef/test-blob-eaf40705-81b7-c5ff-14a0-d88ef69a537a",
>>>>>>> 32e373e2
      "RequestMethod": "GET",
      "RequestHeaders": {
        "Authorization": "Sanitized",
        "User-Agent": [
<<<<<<< HEAD
          "azsdk-net-Storage.Blobs/12.4.0-dev.20200305.1",
          "(.NET Core 4.6.28325.01; Microsoft Windows 10.0.18363 )"
        ],
        "x-ms-client-request-id": "1376893267_bytes=0-268435455",
        "x-ms-date": "Thu, 05 Mar 2020 21:06:14 GMT",
        "x-ms-range": "bytes=0-268435455",
        "x-ms-return-client-request-id": "true",
        "x-ms-version": "2019-10-10"
=======
          "azsdk-net-Storage.Blobs/12.5.0-dev.20200402.1",
          "(.NET Core 4.6.28325.01; Microsoft Windows 10.0.18362 )"
        ],
        "x-ms-client-request-id": "1376893267_bytes=0-268435455",
        "x-ms-date": "Thu, 02 Apr 2020 23:46:10 GMT",
        "x-ms-range": "bytes=0-268435455",
        "x-ms-return-client-request-id": "true",
        "x-ms-version": "2019-12-12"
>>>>>>> 32e373e2
      },
      "RequestBody": null,
      "StatusCode": 206,
      "ResponseHeaders": {
        "Accept-Ranges": "bytes",
        "Content-Length": "512",
        "Content-Range": "bytes 0-511/512",
        "Content-Type": "application/octet-stream",
<<<<<<< HEAD
        "Date": "Thu, 05 Mar 2020 21:06:14 GMT",
        "ETag": "\u00220x8D7C1490A3D774C\u0022",
        "Last-Modified": "Thu, 05 Mar 2020 21:06:14 GMT",
=======
        "Date": "Thu, 02 Apr 2020 23:46:09 GMT",
        "ETag": "\u00220x8D7D760052966C9\u0022",
        "Last-Modified": "Thu, 02 Apr 2020 23:46:09 GMT",
>>>>>>> 32e373e2
        "Server": [
          "Windows-Azure-Blob/1.0",
          "Microsoft-HTTPAPI/2.0"
        ],
        "Vary": "Origin",
        "x-ms-blob-content-md5": "FBB/2WuQOTDo6UfAqqsNZg==",
        "x-ms-blob-type": "BlockBlob",
        "x-ms-client-request-id": "1376893267_bytes=0-268435455",
<<<<<<< HEAD
        "x-ms-creation-time": "Thu, 05 Mar 2020 21:06:14 GMT",
        "x-ms-lease-state": "available",
        "x-ms-lease-status": "unlocked",
        "x-ms-request-id": "5f19c7dc-901e-003b-3031-f3d79f000000",
        "x-ms-server-encrypted": "true",
        "x-ms-version": "2019-10-10"
=======
        "x-ms-creation-time": "Thu, 02 Apr 2020 23:46:09 GMT",
        "x-ms-lease-state": "available",
        "x-ms-lease-status": "unlocked",
        "x-ms-request-id": "a2dea818-401e-0091-2c48-092812000000",
        "x-ms-server-encrypted": "true",
        "x-ms-version": "2019-12-12"
>>>>>>> 32e373e2
      },
      "ResponseBody": "NsRtz0YYL95rRRxG8nh\u002B4xgypfxhTyoJxL1LKNR5SwPHBX0WqqtgGKePRw9TP7nBaMEeZUfiGeeaZAuJzQYK8fkYf\u002Bz6aDht0o1U0gcbtYQDicASWua85OuVe0Wg10qhhVUVO8DNxwCIsZO5jUfgf6\u002BGhURG95YTW5oBZOzyzftCs02yBXnENsK/ialSAlajtfuWGVEGWo2\u002BAeAly2ITleSYd9r6LXk1wk6Bhm3twVlDXa7wXLOpPFm/8wSZnmtfrPTFuot8qYeCYVcDhNMf0T\u002BG4W6zIjkw7zqBOjp1nCTjItp5KAfNx7MmbvtcpriFoCHEErz8q4m6lMpQ\u002B29NDMQyH2L4pak4uRq6jLM\u002B1EiC\u002B5oZsIln5nZRv5M8fMxE2WE2KYZVjfp3i1mhQh/VfMCCzv/VM1w7yzjrp\u002BYW/DxOdrJRB6rCLG6foSQvxaRXe0LTuq7MbqYF\u002B15NauUTYY8dU8xsg3QWv6KRNZI3CwWUlCyjQ0KNggcMTAxMdMKIi0CVEnLY6vfOvfoMOjkUzu9ZuNW5bx5Nj9DEXzdnyUrgCalSoviSvKk01YZHgUfO\u002BH4c8rvszxshR4OiE4u/ZvOvLDGPwSv3xvwrhJqYBQ2I9ma5StaO8zqNMFp18KkedW6Tl1UWPjZSJSy/wEqBiUJ1GRwkBhscIDj3AZHQgdY="
    },
    {
<<<<<<< HEAD
      "RequestUri": "https://seanstagetest.blob.core.windows.net/test-container-2b0f0d52-6d05-72b7-b830-6625aacf32ef?restype=container",
      "RequestMethod": "DELETE",
      "RequestHeaders": {
        "Authorization": "Sanitized",
        "traceparent": "00-409459539c4d9b4cb0ffe5f14b9e66b2-deda2a0015b40f40-00",
        "User-Agent": [
          "azsdk-net-Storage.Blobs/12.4.0-dev.20200305.1",
          "(.NET Core 4.6.28325.01; Microsoft Windows 10.0.18363 )"
        ],
        "x-ms-client-request-id": "9c40dc1e-e714-36e8-91c5-0af257e3870a",
        "x-ms-date": "Thu, 05 Mar 2020 21:06:14 GMT",
        "x-ms-return-client-request-id": "true",
        "x-ms-version": "2019-10-10"
=======
      "RequestUri": "https://seanmcccanary.blob.core.windows.net/test-container-2b0f0d52-6d05-72b7-b830-6625aacf32ef?restype=container",
      "RequestMethod": "DELETE",
      "RequestHeaders": {
        "Authorization": "Sanitized",
        "traceparent": "00-8486508e2e103945a2fc510c8290f67c-e9fa0d48f33f4e4c-00",
        "User-Agent": [
          "azsdk-net-Storage.Blobs/12.5.0-dev.20200402.1",
          "(.NET Core 4.6.28325.01; Microsoft Windows 10.0.18362 )"
        ],
        "x-ms-client-request-id": "9c40dc1e-e714-36e8-91c5-0af257e3870a",
        "x-ms-date": "Thu, 02 Apr 2020 23:46:11 GMT",
        "x-ms-return-client-request-id": "true",
        "x-ms-version": "2019-12-12"
>>>>>>> 32e373e2
      },
      "RequestBody": null,
      "StatusCode": 202,
      "ResponseHeaders": {
        "Content-Length": "0",
<<<<<<< HEAD
        "Date": "Thu, 05 Mar 2020 21:06:14 GMT",
=======
        "Date": "Thu, 02 Apr 2020 23:46:09 GMT",
>>>>>>> 32e373e2
        "Server": [
          "Windows-Azure-Blob/1.0",
          "Microsoft-HTTPAPI/2.0"
        ],
        "x-ms-client-request-id": "9c40dc1e-e714-36e8-91c5-0af257e3870a",
<<<<<<< HEAD
        "x-ms-request-id": "5f19c7e0-901e-003b-3231-f3d79f000000",
        "x-ms-version": "2019-10-10"
=======
        "x-ms-request-id": "a2dea822-401e-0091-3148-092812000000",
        "x-ms-version": "2019-12-12"
>>>>>>> 32e373e2
      },
      "ResponseBody": []
    }
  ],
  "Variables": {
    "RandomSeed": "1107485676",
<<<<<<< HEAD
    "Storage_TestConfigDefault": "ProductionTenant\nseanstagetest\nU2FuaXRpemVk\nhttps://seanstagetest.blob.core.windows.net\nhttp://seanstagetest.file.core.windows.net\nhttp://seanstagetest.queue.core.windows.net\nhttp://seanstagetest.table.core.windows.net\n\n\n\n\nhttp://seanstagetest-secondary.blob.core.windows.net\nhttp://seanstagetest-secondary.file.core.windows.net\nhttp://seanstagetest-secondary.queue.core.windows.net\nhttp://seanstagetest-secondary.table.core.windows.net\n\nSanitized\n\n\nCloud\nBlobEndpoint=https://seanstagetest.blob.core.windows.net/;QueueEndpoint=http://seanstagetest.queue.core.windows.net/;FileEndpoint=http://seanstagetest.file.core.windows.net/;BlobSecondaryEndpoint=http://seanstagetest-secondary.blob.core.windows.net/;QueueSecondaryEndpoint=http://seanstagetest-secondary.queue.core.windows.net/;FileSecondaryEndpoint=http://seanstagetest-secondary.file.core.windows.net/;AccountName=seanstagetest;AccountKey=Sanitized\nseanscope1"
=======
    "Storage_TestConfigDefault": "ProductionTenant\nseanmcccanary\nU2FuaXRpemVk\nhttps://seanmcccanary.blob.core.windows.net\nhttps://seanmcccanary.file.core.windows.net\nhttps://seanmcccanary.queue.core.windows.net\nhttps://seanmcccanary.table.core.windows.net\n\n\n\n\nhttps://seanmcccanary-secondary.blob.core.windows.net\nhttps://seanmcccanary-secondary.file.core.windows.net\nhttps://seanmcccanary-secondary.queue.core.windows.net\nhttps://seanmcccanary-secondary.table.core.windows.net\n\nSanitized\n\n\nCloud\nBlobEndpoint=https://seanmcccanary.blob.core.windows.net/;QueueEndpoint=https://seanmcccanary.queue.core.windows.net/;FileEndpoint=https://seanmcccanary.file.core.windows.net/;BlobSecondaryEndpoint=https://seanmcccanary-secondary.blob.core.windows.net/;QueueSecondaryEndpoint=https://seanmcccanary-secondary.queue.core.windows.net/;FileSecondaryEndpoint=https://seanmcccanary-secondary.file.core.windows.net/;AccountName=seanmcccanary;AccountKey=Sanitized\nseanscope1"
>>>>>>> 32e373e2
  }
}<|MERGE_RESOLUTION|>--- conflicted
+++ resolved
@@ -1,22 +1,6 @@
 {
   "Entries": [
     {
-<<<<<<< HEAD
-      "RequestUri": "https://seanstagetest.blob.core.windows.net/test-container-2b0f0d52-6d05-72b7-b830-6625aacf32ef?restype=container",
-      "RequestMethod": "PUT",
-      "RequestHeaders": {
-        "Authorization": "Sanitized",
-        "traceparent": "00-2c3e9892a06b454295d5ef7c20066e2c-0068cc632f97314a-00",
-        "User-Agent": [
-          "azsdk-net-Storage.Blobs/12.4.0-dev.20200305.1",
-          "(.NET Core 4.6.28325.01; Microsoft Windows 10.0.18363 )"
-        ],
-        "x-ms-blob-public-access": "container",
-        "x-ms-client-request-id": "b26c56a4-553a-d484-bda6-64f49ff67151",
-        "x-ms-date": "Thu, 05 Mar 2020 21:06:14 GMT",
-        "x-ms-return-client-request-id": "true",
-        "x-ms-version": "2019-10-10"
-=======
       "RequestUri": "https://seanmcccanary.blob.core.windows.net/test-container-2b0f0d52-6d05-72b7-b830-6625aacf32ef?restype=container",
       "RequestMethod": "PUT",
       "RequestHeaders": {
@@ -31,59 +15,31 @@
         "x-ms-date": "Thu, 02 Apr 2020 23:46:10 GMT",
         "x-ms-return-client-request-id": "true",
         "x-ms-version": "2019-12-12"
->>>>>>> 32e373e2
       },
       "RequestBody": null,
       "StatusCode": 201,
       "ResponseHeaders": {
         "Content-Length": "0",
-<<<<<<< HEAD
-        "Date": "Thu, 05 Mar 2020 21:06:13 GMT",
-        "ETag": "\u00220x8D7C1490A2FD299\u0022",
-        "Last-Modified": "Thu, 05 Mar 2020 21:06:14 GMT",
-=======
         "Date": "Thu, 02 Apr 2020 23:46:09 GMT",
         "ETag": "\u00220x8D7D760051B6CA7\u0022",
         "Last-Modified": "Thu, 02 Apr 2020 23:46:09 GMT",
->>>>>>> 32e373e2
         "Server": [
           "Windows-Azure-Blob/1.0",
           "Microsoft-HTTPAPI/2.0"
         ],
         "x-ms-client-request-id": "b26c56a4-553a-d484-bda6-64f49ff67151",
-<<<<<<< HEAD
-        "x-ms-request-id": "27a9a0aa-e01e-000e-0931-f3bb8b000000",
-        "x-ms-version": "2019-10-10"
-=======
         "x-ms-request-id": "33315894-901e-0082-6248-090c1e000000",
         "x-ms-version": "2019-12-12"
->>>>>>> 32e373e2
       },
       "ResponseBody": []
     },
     {
-<<<<<<< HEAD
-      "RequestUri": "https://seanstagetest.blob.core.windows.net/test-container-2b0f0d52-6d05-72b7-b830-6625aacf32ef/test-blob-eaf40705-81b7-c5ff-14a0-d88ef69a537a",
-=======
       "RequestUri": "https://seanmcccanary.blob.core.windows.net/test-container-2b0f0d52-6d05-72b7-b830-6625aacf32ef/test-blob-eaf40705-81b7-c5ff-14a0-d88ef69a537a",
->>>>>>> 32e373e2
       "RequestMethod": "PUT",
       "RequestHeaders": {
         "Authorization": "Sanitized",
         "Content-Length": "512",
         "If-None-Match": "*",
-<<<<<<< HEAD
-        "traceparent": "00-1dfb7c52d1d18741bd1c45bcea7ddbfa-c43b0f957410294c-00",
-        "User-Agent": [
-          "azsdk-net-Storage.Blobs/12.4.0-dev.20200305.1",
-          "(.NET Core 4.6.28325.01; Microsoft Windows 10.0.18363 )"
-        ],
-        "x-ms-blob-type": "BlockBlob",
-        "x-ms-client-request-id": "17172505-ba48-22ca-56a7-9e997df6dd23",
-        "x-ms-date": "Thu, 05 Mar 2020 21:06:14 GMT",
-        "x-ms-return-client-request-id": "true",
-        "x-ms-version": "2019-10-10"
-=======
         "traceparent": "00-62a9a730c505db4aae78543966c7ea1f-8d6fd33bf25e0d40-00",
         "User-Agent": [
           "azsdk-net-Storage.Blobs/12.5.0-dev.20200402.1",
@@ -94,60 +50,33 @@
         "x-ms-date": "Thu, 02 Apr 2020 23:46:10 GMT",
         "x-ms-return-client-request-id": "true",
         "x-ms-version": "2019-12-12"
->>>>>>> 32e373e2
       },
       "RequestBody": "NsRtz0YYL95rRRxG8nh\u002B4xgypfxhTyoJxL1LKNR5SwPHBX0WqqtgGKePRw9TP7nBaMEeZUfiGeeaZAuJzQYK8fkYf\u002Bz6aDht0o1U0gcbtYQDicASWua85OuVe0Wg10qhhVUVO8DNxwCIsZO5jUfgf6\u002BGhURG95YTW5oBZOzyzftCs02yBXnENsK/ialSAlajtfuWGVEGWo2\u002BAeAly2ITleSYd9r6LXk1wk6Bhm3twVlDXa7wXLOpPFm/8wSZnmtfrPTFuot8qYeCYVcDhNMf0T\u002BG4W6zIjkw7zqBOjp1nCTjItp5KAfNx7MmbvtcpriFoCHEErz8q4m6lMpQ\u002B29NDMQyH2L4pak4uRq6jLM\u002B1EiC\u002B5oZsIln5nZRv5M8fMxE2WE2KYZVjfp3i1mhQh/VfMCCzv/VM1w7yzjrp\u002BYW/DxOdrJRB6rCLG6foSQvxaRXe0LTuq7MbqYF\u002B15NauUTYY8dU8xsg3QWv6KRNZI3CwWUlCyjQ0KNggcMTAxMdMKIi0CVEnLY6vfOvfoMOjkUzu9ZuNW5bx5Nj9DEXzdnyUrgCalSoviSvKk01YZHgUfO\u002BH4c8rvszxshR4OiE4u/ZvOvLDGPwSv3xvwrhJqYBQ2I9ma5StaO8zqNMFp18KkedW6Tl1UWPjZSJSy/wEqBiUJ1GRwkBhscIDj3AZHQgdY=",
       "StatusCode": 201,
       "ResponseHeaders": {
         "Content-Length": "0",
         "Content-MD5": "FBB/2WuQOTDo6UfAqqsNZg==",
-<<<<<<< HEAD
-        "Date": "Thu, 05 Mar 2020 21:06:13 GMT",
-        "ETag": "\u00220x8D7C1490A3D774C\u0022",
-        "Last-Modified": "Thu, 05 Mar 2020 21:06:14 GMT",
-=======
         "Date": "Thu, 02 Apr 2020 23:46:09 GMT",
         "ETag": "\u00220x8D7D760052966C9\u0022",
         "Last-Modified": "Thu, 02 Apr 2020 23:46:09 GMT",
->>>>>>> 32e373e2
         "Server": [
           "Windows-Azure-Blob/1.0",
           "Microsoft-HTTPAPI/2.0"
         ],
         "x-ms-client-request-id": "17172505-ba48-22ca-56a7-9e997df6dd23",
         "x-ms-content-crc64": "y//Jrdj1YBc=",
-<<<<<<< HEAD
-        "x-ms-request-id": "27a9a0ad-e01e-000e-0a31-f3bb8b000000",
-        "x-ms-request-server-encrypted": "true",
-        "x-ms-version": "2019-10-10"
-=======
         "x-ms-request-id": "333158b8-901e-0082-0248-090c1e000000",
         "x-ms-request-server-encrypted": "true",
         "x-ms-version": "2019-12-12"
->>>>>>> 32e373e2
       },
       "ResponseBody": []
     },
     {
-<<<<<<< HEAD
-      "RequestUri": "https://seanstagetest.blob.core.windows.net/test-container-2b0f0d52-6d05-72b7-b830-6625aacf32ef/test-blob-eaf40705-81b7-c5ff-14a0-d88ef69a537a",
-=======
       "RequestUri": "https://seanmcccanary.blob.core.windows.net/test-container-2b0f0d52-6d05-72b7-b830-6625aacf32ef/test-blob-eaf40705-81b7-c5ff-14a0-d88ef69a537a",
->>>>>>> 32e373e2
       "RequestMethod": "GET",
       "RequestHeaders": {
         "Authorization": "Sanitized",
         "User-Agent": [
-<<<<<<< HEAD
-          "azsdk-net-Storage.Blobs/12.4.0-dev.20200305.1",
-          "(.NET Core 4.6.28325.01; Microsoft Windows 10.0.18363 )"
-        ],
-        "x-ms-client-request-id": "1376893267_bytes=0-268435455",
-        "x-ms-date": "Thu, 05 Mar 2020 21:06:14 GMT",
-        "x-ms-range": "bytes=0-268435455",
-        "x-ms-return-client-request-id": "true",
-        "x-ms-version": "2019-10-10"
-=======
           "azsdk-net-Storage.Blobs/12.5.0-dev.20200402.1",
           "(.NET Core 4.6.28325.01; Microsoft Windows 10.0.18362 )"
         ],
@@ -156,7 +85,6 @@
         "x-ms-range": "bytes=0-268435455",
         "x-ms-return-client-request-id": "true",
         "x-ms-version": "2019-12-12"
->>>>>>> 32e373e2
       },
       "RequestBody": null,
       "StatusCode": 206,
@@ -165,57 +93,26 @@
         "Content-Length": "512",
         "Content-Range": "bytes 0-511/512",
         "Content-Type": "application/octet-stream",
-<<<<<<< HEAD
-        "Date": "Thu, 05 Mar 2020 21:06:14 GMT",
-        "ETag": "\u00220x8D7C1490A3D774C\u0022",
-        "Last-Modified": "Thu, 05 Mar 2020 21:06:14 GMT",
-=======
         "Date": "Thu, 02 Apr 2020 23:46:09 GMT",
         "ETag": "\u00220x8D7D760052966C9\u0022",
         "Last-Modified": "Thu, 02 Apr 2020 23:46:09 GMT",
->>>>>>> 32e373e2
         "Server": [
           "Windows-Azure-Blob/1.0",
           "Microsoft-HTTPAPI/2.0"
         ],
-        "Vary": "Origin",
         "x-ms-blob-content-md5": "FBB/2WuQOTDo6UfAqqsNZg==",
         "x-ms-blob-type": "BlockBlob",
         "x-ms-client-request-id": "1376893267_bytes=0-268435455",
-<<<<<<< HEAD
-        "x-ms-creation-time": "Thu, 05 Mar 2020 21:06:14 GMT",
-        "x-ms-lease-state": "available",
-        "x-ms-lease-status": "unlocked",
-        "x-ms-request-id": "5f19c7dc-901e-003b-3031-f3d79f000000",
-        "x-ms-server-encrypted": "true",
-        "x-ms-version": "2019-10-10"
-=======
         "x-ms-creation-time": "Thu, 02 Apr 2020 23:46:09 GMT",
         "x-ms-lease-state": "available",
         "x-ms-lease-status": "unlocked",
         "x-ms-request-id": "a2dea818-401e-0091-2c48-092812000000",
         "x-ms-server-encrypted": "true",
         "x-ms-version": "2019-12-12"
->>>>>>> 32e373e2
       },
       "ResponseBody": "NsRtz0YYL95rRRxG8nh\u002B4xgypfxhTyoJxL1LKNR5SwPHBX0WqqtgGKePRw9TP7nBaMEeZUfiGeeaZAuJzQYK8fkYf\u002Bz6aDht0o1U0gcbtYQDicASWua85OuVe0Wg10qhhVUVO8DNxwCIsZO5jUfgf6\u002BGhURG95YTW5oBZOzyzftCs02yBXnENsK/ialSAlajtfuWGVEGWo2\u002BAeAly2ITleSYd9r6LXk1wk6Bhm3twVlDXa7wXLOpPFm/8wSZnmtfrPTFuot8qYeCYVcDhNMf0T\u002BG4W6zIjkw7zqBOjp1nCTjItp5KAfNx7MmbvtcpriFoCHEErz8q4m6lMpQ\u002B29NDMQyH2L4pak4uRq6jLM\u002B1EiC\u002B5oZsIln5nZRv5M8fMxE2WE2KYZVjfp3i1mhQh/VfMCCzv/VM1w7yzjrp\u002BYW/DxOdrJRB6rCLG6foSQvxaRXe0LTuq7MbqYF\u002B15NauUTYY8dU8xsg3QWv6KRNZI3CwWUlCyjQ0KNggcMTAxMdMKIi0CVEnLY6vfOvfoMOjkUzu9ZuNW5bx5Nj9DEXzdnyUrgCalSoviSvKk01YZHgUfO\u002BH4c8rvszxshR4OiE4u/ZvOvLDGPwSv3xvwrhJqYBQ2I9ma5StaO8zqNMFp18KkedW6Tl1UWPjZSJSy/wEqBiUJ1GRwkBhscIDj3AZHQgdY="
     },
     {
-<<<<<<< HEAD
-      "RequestUri": "https://seanstagetest.blob.core.windows.net/test-container-2b0f0d52-6d05-72b7-b830-6625aacf32ef?restype=container",
-      "RequestMethod": "DELETE",
-      "RequestHeaders": {
-        "Authorization": "Sanitized",
-        "traceparent": "00-409459539c4d9b4cb0ffe5f14b9e66b2-deda2a0015b40f40-00",
-        "User-Agent": [
-          "azsdk-net-Storage.Blobs/12.4.0-dev.20200305.1",
-          "(.NET Core 4.6.28325.01; Microsoft Windows 10.0.18363 )"
-        ],
-        "x-ms-client-request-id": "9c40dc1e-e714-36e8-91c5-0af257e3870a",
-        "x-ms-date": "Thu, 05 Mar 2020 21:06:14 GMT",
-        "x-ms-return-client-request-id": "true",
-        "x-ms-version": "2019-10-10"
-=======
       "RequestUri": "https://seanmcccanary.blob.core.windows.net/test-container-2b0f0d52-6d05-72b7-b830-6625aacf32ef?restype=container",
       "RequestMethod": "DELETE",
       "RequestHeaders": {
@@ -229,39 +126,25 @@
         "x-ms-date": "Thu, 02 Apr 2020 23:46:11 GMT",
         "x-ms-return-client-request-id": "true",
         "x-ms-version": "2019-12-12"
->>>>>>> 32e373e2
       },
       "RequestBody": null,
       "StatusCode": 202,
       "ResponseHeaders": {
         "Content-Length": "0",
-<<<<<<< HEAD
-        "Date": "Thu, 05 Mar 2020 21:06:14 GMT",
-=======
         "Date": "Thu, 02 Apr 2020 23:46:09 GMT",
->>>>>>> 32e373e2
         "Server": [
           "Windows-Azure-Blob/1.0",
           "Microsoft-HTTPAPI/2.0"
         ],
         "x-ms-client-request-id": "9c40dc1e-e714-36e8-91c5-0af257e3870a",
-<<<<<<< HEAD
-        "x-ms-request-id": "5f19c7e0-901e-003b-3231-f3d79f000000",
-        "x-ms-version": "2019-10-10"
-=======
         "x-ms-request-id": "a2dea822-401e-0091-3148-092812000000",
         "x-ms-version": "2019-12-12"
->>>>>>> 32e373e2
       },
       "ResponseBody": []
     }
   ],
   "Variables": {
     "RandomSeed": "1107485676",
-<<<<<<< HEAD
-    "Storage_TestConfigDefault": "ProductionTenant\nseanstagetest\nU2FuaXRpemVk\nhttps://seanstagetest.blob.core.windows.net\nhttp://seanstagetest.file.core.windows.net\nhttp://seanstagetest.queue.core.windows.net\nhttp://seanstagetest.table.core.windows.net\n\n\n\n\nhttp://seanstagetest-secondary.blob.core.windows.net\nhttp://seanstagetest-secondary.file.core.windows.net\nhttp://seanstagetest-secondary.queue.core.windows.net\nhttp://seanstagetest-secondary.table.core.windows.net\n\nSanitized\n\n\nCloud\nBlobEndpoint=https://seanstagetest.blob.core.windows.net/;QueueEndpoint=http://seanstagetest.queue.core.windows.net/;FileEndpoint=http://seanstagetest.file.core.windows.net/;BlobSecondaryEndpoint=http://seanstagetest-secondary.blob.core.windows.net/;QueueSecondaryEndpoint=http://seanstagetest-secondary.queue.core.windows.net/;FileSecondaryEndpoint=http://seanstagetest-secondary.file.core.windows.net/;AccountName=seanstagetest;AccountKey=Sanitized\nseanscope1"
-=======
     "Storage_TestConfigDefault": "ProductionTenant\nseanmcccanary\nU2FuaXRpemVk\nhttps://seanmcccanary.blob.core.windows.net\nhttps://seanmcccanary.file.core.windows.net\nhttps://seanmcccanary.queue.core.windows.net\nhttps://seanmcccanary.table.core.windows.net\n\n\n\n\nhttps://seanmcccanary-secondary.blob.core.windows.net\nhttps://seanmcccanary-secondary.file.core.windows.net\nhttps://seanmcccanary-secondary.queue.core.windows.net\nhttps://seanmcccanary-secondary.table.core.windows.net\n\nSanitized\n\n\nCloud\nBlobEndpoint=https://seanmcccanary.blob.core.windows.net/;QueueEndpoint=https://seanmcccanary.queue.core.windows.net/;FileEndpoint=https://seanmcccanary.file.core.windows.net/;BlobSecondaryEndpoint=https://seanmcccanary-secondary.blob.core.windows.net/;QueueSecondaryEndpoint=https://seanmcccanary-secondary.queue.core.windows.net/;FileSecondaryEndpoint=https://seanmcccanary-secondary.file.core.windows.net/;AccountName=seanmcccanary;AccountKey=Sanitized\nseanscope1"
->>>>>>> 32e373e2
   }
 }