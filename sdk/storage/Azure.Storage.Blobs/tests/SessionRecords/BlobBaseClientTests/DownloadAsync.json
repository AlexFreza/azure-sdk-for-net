--- conflicted
+++ resolved
@@ -1,32 +1,18 @@
 {
   "Entries": [
     {
-<<<<<<< HEAD
-      "RequestUri": "https://seanmcccanary.blob.core.windows.net/test-container-a7ed5fd1-e73c-5d5d-6899-b02adda65f39?restype=container",
+      "RequestUri": "https://seanmcccanary.blob.core.windows.net/test-container-19b5532b-08fe-e9d3-ffae-c2e2e9d21ca7?restype=container",
       "RequestMethod": "PUT",
       "RequestHeaders": {
         "Authorization": "Sanitized",
-        "traceparent": "00-7ecb51b3ba3b2449bbe88476ef4d5cdc-208a5bb1692e7d4d-00",
+        "traceparent": "00-32dd26916cb7c14e81b62b847d35ab71-39be0290f977ce43-00",
         "User-Agent": [
-          "azsdk-net-Storage.Blobs/12.5.0-dev.20200402.1",
-=======
-      "RequestUri": "https://seandevtest.blob.core.windows.net/test-container-a7ed5fd1-e73c-5d5d-6899-b02adda65f39?restype=container",
-      "RequestMethod": "PUT",
-      "RequestHeaders": {
-        "Authorization": "Sanitized",
-        "traceparent": "00-5647b5c7e4e42a4ba25572a96a2f272d-99cf7e95add6d14e-00",
-        "User-Agent": [
-          "azsdk-net-Storage.Blobs/12.5.0-dev.20200326.1",
->>>>>>> bb257be6
+          "azsdk-net-Storage.Blobs/12.5.0-dev.20200403.1",
           "(.NET Core 4.6.28325.01; Microsoft Windows 10.0.18362 )"
         ],
         "x-ms-blob-public-access": "container",
-        "x-ms-client-request-id": "23358479-fa59-0f8c-082a-05f9d3507cdd",
-<<<<<<< HEAD
-        "x-ms-date": "Thu, 02 Apr 2020 23:42:04 GMT",
-=======
-        "x-ms-date": "Thu, 26 Mar 2020 20:37:10 GMT",
->>>>>>> bb257be6
+        "x-ms-client-request-id": "f77dfd9e-db92-beff-47a3-27cf68f0c297",
+        "x-ms-date": "Sat, 04 Apr 2020 01:34:28 GMT",
         "x-ms-return-client-request-id": "true",
         "x-ms-version": "2019-12-12"
       },
@@ -34,118 +20,68 @@
       "StatusCode": 201,
       "ResponseHeaders": {
         "Content-Length": "0",
-<<<<<<< HEAD
-        "Date": "Thu, 02 Apr 2020 23:42:03 GMT",
-        "ETag": "\u00220x8D7D75F72639B0A\u0022",
-        "Last-Modified": "Thu, 02 Apr 2020 23:42:03 GMT",
-=======
-        "Date": "Thu, 26 Mar 2020 20:37:11 GMT",
-        "ETag": "\u00220x8D7D1C575E79DA4\u0022",
-        "Last-Modified": "Thu, 26 Mar 2020 20:37:11 GMT",
->>>>>>> bb257be6
+        "Date": "Sat, 04 Apr 2020 01:34:28 GMT",
+        "ETag": "\u00220x8D7D83851078447\u0022",
+        "Last-Modified": "Sat, 04 Apr 2020 01:34:28 GMT",
         "Server": [
           "Windows-Azure-Blob/1.0",
           "Microsoft-HTTPAPI/2.0"
         ],
-        "x-ms-client-request-id": "23358479-fa59-0f8c-082a-05f9d3507cdd",
-<<<<<<< HEAD
-        "x-ms-request-id": "5f351b83-401e-0017-5748-09e4ab000000",
+        "x-ms-client-request-id": "f77dfd9e-db92-beff-47a3-27cf68f0c297",
+        "x-ms-request-id": "408e92d8-701e-008a-1021-0a1611000000",
         "x-ms-version": "2019-12-12"
-=======
-        "x-ms-request-id": "bf7f77c0-301e-006e-60ae-03a323000000",
-        "x-ms-version": "2019-07-07"
->>>>>>> bb257be6
       },
       "ResponseBody": []
     },
     {
-<<<<<<< HEAD
-      "RequestUri": "https://seanmcccanary.blob.core.windows.net/test-container-a7ed5fd1-e73c-5d5d-6899-b02adda65f39/test-blob-2504e025-0915-0607-011b-5c1ccfbb7be1",
-=======
-      "RequestUri": "https://seandevtest.blob.core.windows.net/test-container-a7ed5fd1-e73c-5d5d-6899-b02adda65f39/test-blob-2504e025-0915-0607-011b-5c1ccfbb7be1",
->>>>>>> bb257be6
+      "RequestUri": "https://seanmcccanary.blob.core.windows.net/test-container-19b5532b-08fe-e9d3-ffae-c2e2e9d21ca7/test-blob-bd10409d-26c1-d2ec-7147-b409c8c82be1",
       "RequestMethod": "PUT",
       "RequestHeaders": {
         "Authorization": "Sanitized",
         "Content-Length": "1024",
-<<<<<<< HEAD
-        "traceparent": "00-5b456ab726033940a5f5faa6aa3d3f46-777c0e6709effa41-00",
+        "traceparent": "00-eab01eaab30d064fbd2c00508b3ab88e-18b84e6f8bc61e44-00",
         "User-Agent": [
-          "azsdk-net-Storage.Blobs/12.5.0-dev.20200402.1",
-=======
-        "traceparent": "00-2b53b20ef00ee248b3d48bfbf22ba4ba-edd83c40cf0e4348-00",
-        "User-Agent": [
-          "azsdk-net-Storage.Blobs/12.5.0-dev.20200326.1",
->>>>>>> bb257be6
+          "azsdk-net-Storage.Blobs/12.5.0-dev.20200403.1",
           "(.NET Core 4.6.28325.01; Microsoft Windows 10.0.18362 )"
         ],
         "x-ms-blob-type": "BlockBlob",
-        "x-ms-client-request-id": "fbe2a494-436b-c907-bc51-afad466322f8",
-<<<<<<< HEAD
-        "x-ms-date": "Thu, 02 Apr 2020 23:42:04 GMT",
-=======
-        "x-ms-date": "Thu, 26 Mar 2020 20:37:10 GMT",
->>>>>>> bb257be6
+        "x-ms-client-request-id": "e82a7295-29a2-832a-e85e-ca62bc060806",
+        "x-ms-date": "Sat, 04 Apr 2020 01:34:28 GMT",
         "x-ms-return-client-request-id": "true",
         "x-ms-version": "2019-12-12"
       },
-      "RequestBody": "VSjjLcNLNySoqEkAxqnyQBNcsVlxPODjJEaz06e9cQ3ARF1DRViQLUwRe7GxjElfOMXmd54iaxlIAAl9mGR86zc7QIFLr/q6zIMNX8EuMpf9VJri1vlundhE\u002B0VPEpXnlY96dUzHE4jKLKobFQtYGc5xf0PJmRQ9zKKoB7S1arnuJcoxtLxLNUARGKpPU4fM6\u002BF33pNRHfx7PaipHwzUFcHwLfBBJ2QRJUkDt4Fp7Xkb2xvSPowmnAjOtncUoRYzPQPpXiaXi8R9ZbhJTWV6EU8vjkPxAtc0ypDocnDt/YQz0Hp\u002BgI9Tg09WVdjU3E6iU6Qo5RPTQTortJOVrxhTj2g0Fn3q/JDA2wrzmqz\u002BYO1BRR/MxRhwX44/Usz7vdQ3AsVvn8bRt1YUZwkI36aOLFOmU2n5h8pQw7buq6rDxR41vJjnj8AncI7It10OZ4DnsSV5VGlqPnv6HtwQ4wyrUKLq0iMOp52Sf\u002BPbMM9tQVs2BvmFSnC0y34c7HDkF42CHWe6JJRc2QqH59WGjw2rjd2A2dwSJgYyNgel8botrWhVWRNosh3H2i3v/WOaLjtwcV6TYz2wb/ZgiO2Mt\u002BdPWjltMDb6Qtq/uf\u002BvIiijlwjMNIBcmUoqpekcCCovOiNGn6MpLf0FdS6D06o\u002BAU3OvPDlwIJm88DvQ4tM3jqwj3/caYKEeWoKxr9S2Maf7KOcTUs5Snmg36ziOulyuJfz0kMrYZjKSUOG2vnCFBv6T1bnsJDvd0UFO4nWoj6AmA4nXgWCdIoL0gQHs2\u002BA3cqR6OuSigcHBFv\u002BJSYO86cEBUHqm7YVd9rM3N6M58TVhV2\u002BRblS7Q4GIFmqhE9k/N5cA64tlUIUe3AQxq4peh2XKKDIT67tsRcz5Htca/OLaN8AL\u002BQVp\u002B8bqslIQSdf3aU8Eluum60wblGW\u002BrHHtxB9hV7OKUo5gYGwraXkpG/w0wbVIFiX3Mwxz8CSf60\u002BU/K5y7zIkbRaApHa/u0ITMrhpiaq8Ze35aiRnVmKpgLUcVmzKtmzJ0JSeh3Hvd7eKYP2sdiGlGJaAeUTNvNa0FyPBY2TVSHwLn7jV3Z58CjKs3PWk/UpTdz3WCn0n/BO96rBN7dRS9RhBoJaozzr4RG8SYOAgz1nZriwm/z4/I6OlGDMuLhweWifdYxyz6mgDHYXN1VtznNsWtH\u002Boa/XaQr0zA7cHylYTNAb4Q6w9JcPD4\u002BG4MQ4IMXsX13ncdi4xwuCfgOaw\u002B1Nv\u002BuFUe1lvGU675EfUYhFu6tI8L/Lcdr4YhkCLnaUdEuhOCHZs8/Yh6P4rYJGmXaDPMJXUdMtgk4Qje/TYo3upXtFfRlnbAfbcGkc0sNYscmjf/GzPCJ4dLXSyA==",
+      "RequestBody": "BrbcFDdArX9oyzuuK5ScasV/Q\u002BtUJRSn3kM0FoUbgO2NRTeWudUMXlD\u002BjsagUZKyBr0J6azXQuGhNDXzC5f5TUpNIOZdBrDwc\u002BWbVZdOB4ywgRDIEZdBtQJW9ISfGFK4BUB7UzCsVf8MGXbGPO1KUy2oQ4mHMTyzC2vjBhIsUVqT4lBW0rRcAysQu/ghe3gVDKFW9tTIMdMEyEfFyE/t38gbMlqd84B5TD9ddnVDkY/yzvpx1VqGyrF8UgpslzvcI9wwBkgeeBkg3aqVarpewTa30vpVfAltlWepIKB2DbUEgVOZEotH01bgUPiw8GD2HpHTtMRAh6bSwnHhdVd4qdD0kOlmxK6rcP\u002BjdCsRvaQHsgEPo1jxw/qtxk8ZZV7\u002BaKcnu2B2j1niJ0PEnBJ6wAXN2cJVaAV3A8zvuf1ekgqgpQuE6gFDkCOnLHwVLCbnMgZKTIycqf\u002Bhr7iTh9VchJQ4JPcG9tYEiUmfrTuJYtamB4f3FEZ\u002BBPwM4zpJsAhNS6jn3Agv4DsvRsJD/PvEGEzh7X9OZG9OuR/7\u002BhKbutlAUWGSoYbOdidLx86DOwgAR8vtZ8OI/\u002Bc4mSLpM\u002BUpk4vpAqqZMXbGE3ZYApyhy30X\u002BrJHrlMVt1J6Wgdj5UNCIjNDmTldZxZUJlRMMPxKl86k0Tgy4uU400pXHtduYi0yFeBpXjFEupOc8of\u002ByYdWL8I5vxMKD0BOCsbuBUg/5cQmGRoc4TmdXxellu9dOQrDAe8UNaMaJwafGlNqVrRKXAzD2K9sOU6JnF/8ZXlQ8NG7KgNZK7AgDPIUfMblMgliWjnimmFbV8egiphEHsKMTiqCriuw8DFco8y9V72Ho2lVmQpAblZvYNI8uKAX2\u002B0viC2cYoPdsmkHhveVnv8KGecv7oW3S\u002BDTE05ZdDiRRMfejc\u002BP6kHmeOagOOdf2cLTMp656O1odzxNyU81hD0xdUEvtxAwei\u002BlSXaeFhL4dDmMhUKZ2FzadhWTQiHxsPOpb8OmLyKxordvE592yWEpVFQWqf77mJ3kVUH7nTgNtJiD9adPUkUW2\u002BKKKcW9Y6y0ae3N2gf0rdYmwdnhtQV/Yl4G89S52QIPAM4bcG7XJ/KURzNKQNqRjkfRKZBrNCXdC8dntnDX\u002B5Drvdo52T1nTpnnTG7SNCGDdWWN569xo8uoPmSnb3GCvUujXoIAWLUKadv2hOe2C9el40ELShPgeRoOkJrYv94oZY8iLtWegx2vgn7Uex7k8TONAowvdnM4w\u002BVo8scaMqn8zh9YlNwBBmAjW8eVDP77KZ5nSr1S\u002BO4c6mvwNZFVlVDU163/jF1WjPsrCxurorbmbcgps\u002BfsqdUxO6lxENDPzsZ3wTRR\u002Bw==",
       "StatusCode": 201,
       "ResponseHeaders": {
         "Content-Length": "0",
-        "Content-MD5": "nz5jvJfviAzaEEVYtQO83w==",
-<<<<<<< HEAD
-        "Date": "Thu, 02 Apr 2020 23:42:03 GMT",
-        "ETag": "\u00220x8D7D75F72711561\u0022",
-        "Last-Modified": "Thu, 02 Apr 2020 23:42:03 GMT",
-=======
-        "Date": "Thu, 26 Mar 2020 20:37:11 GMT",
-        "ETag": "\u00220x8D7D1C575FC18FF\u0022",
-        "Last-Modified": "Thu, 26 Mar 2020 20:37:11 GMT",
->>>>>>> bb257be6
+        "Content-MD5": "5qKhdl0R5SGdS2pAiw/L3w==",
+        "Date": "Sat, 04 Apr 2020 01:34:28 GMT",
+        "ETag": "\u00220x8D7D838511CE30D\u0022",
+        "Last-Modified": "Sat, 04 Apr 2020 01:34:28 GMT",
         "Server": [
           "Windows-Azure-Blob/1.0",
           "Microsoft-HTTPAPI/2.0"
         ],
-        "x-ms-client-request-id": "fbe2a494-436b-c907-bc51-afad466322f8",
-        "x-ms-content-crc64": "jOEIvxOGp08=",
-<<<<<<< HEAD
-        "x-ms-request-id": "5f351b86-401e-0017-5848-09e4ab000000",
-=======
-        "x-ms-request-id": "bf7f78d1-301e-006e-56ae-03a323000000",
->>>>>>> bb257be6
+        "x-ms-client-request-id": "e82a7295-29a2-832a-e85e-ca62bc060806",
+        "x-ms-content-crc64": "Tu7qlaGKuZo=",
+        "x-ms-request-id": "408e92e2-701e-008a-1521-0a1611000000",
         "x-ms-request-server-encrypted": "true",
         "x-ms-version": "2019-12-12"
       },
       "ResponseBody": []
     },
     {
-<<<<<<< HEAD
-      "RequestUri": "https://seanmcccanary.blob.core.windows.net/test-container-a7ed5fd1-e73c-5d5d-6899-b02adda65f39/test-blob-2504e025-0915-0607-011b-5c1ccfbb7be1",
+      "RequestUri": "https://seanmcccanary.blob.core.windows.net/test-container-19b5532b-08fe-e9d3-ffae-c2e2e9d21ca7/test-blob-bd10409d-26c1-d2ec-7147-b409c8c82be1",
       "RequestMethod": "GET",
       "RequestHeaders": {
         "Authorization": "Sanitized",
-        "traceparent": "00-4e6908bbea50cf47af8689785a5c8ca5-b98e36b644d03249-00",
+        "traceparent": "00-1fab61d0794b4148a81883566f1871fa-e544e1af47997c45-00",
         "User-Agent": [
-          "azsdk-net-Storage.Blobs/12.5.0-dev.20200402.1",
+          "azsdk-net-Storage.Blobs/12.5.0-dev.20200403.1",
           "(.NET Core 4.6.28325.01; Microsoft Windows 10.0.18362 )"
         ],
-        "x-ms-client-request-id": "2b87f912-80d8-2675-09e6-ce672c78e87f",
-        "x-ms-date": "Thu, 02 Apr 2020 23:42:04 GMT",
-        "x-ms-range": "bytes=0-",
-=======
-      "RequestUri": "https://seandevtest.blob.core.windows.net/test-container-a7ed5fd1-e73c-5d5d-6899-b02adda65f39/test-blob-2504e025-0915-0607-011b-5c1ccfbb7be1",
-      "RequestMethod": "GET",
-      "RequestHeaders": {
-        "Authorization": "Sanitized",
-        "traceparent": "00-14fad98ab40541499dd63eb489b6efb8-99efdcafb09aae4d-00",
-        "User-Agent": [
-          "azsdk-net-Storage.Blobs/12.5.0-dev.20200326.1",
-          "(.NET Core 4.6.28325.01; Microsoft Windows 10.0.18362 )"
-        ],
-        "x-ms-client-request-id": "2b87f912-80d8-2675-09e6-ce672c78e87f",
-        "x-ms-date": "Thu, 26 Mar 2020 20:37:10 GMT",
->>>>>>> bb257be6
+        "x-ms-client-request-id": "56743165-439d-3f3f-bcaa-ef6f85512975",
+        "x-ms-date": "Sat, 04 Apr 2020 01:34:28 GMT",
         "x-ms-return-client-request-id": "true",
         "x-ms-version": "2019-12-12"
       },
@@ -154,68 +90,38 @@
       "ResponseHeaders": {
         "Accept-Ranges": "bytes",
         "Content-Length": "1024",
-        "Content-MD5": "nz5jvJfviAzaEEVYtQO83w==",
+        "Content-MD5": "5qKhdl0R5SGdS2pAiw/L3w==",
         "Content-Type": "application/octet-stream",
-<<<<<<< HEAD
-        "Date": "Thu, 02 Apr 2020 23:42:03 GMT",
-        "ETag": "\u00220x8D7D75F72711561\u0022",
-        "Last-Modified": "Thu, 02 Apr 2020 23:42:03 GMT",
-=======
-        "Date": "Thu, 26 Mar 2020 20:37:11 GMT",
-        "ETag": "\u00220x8D7D1C575FC18FF\u0022",
-        "Last-Modified": "Thu, 26 Mar 2020 20:37:11 GMT",
->>>>>>> bb257be6
+        "Date": "Sat, 04 Apr 2020 01:34:28 GMT",
+        "ETag": "\u00220x8D7D838511CE30D\u0022",
+        "Last-Modified": "Sat, 04 Apr 2020 01:34:28 GMT",
         "Server": [
           "Windows-Azure-Blob/1.0",
           "Microsoft-HTTPAPI/2.0"
         ],
-<<<<<<< HEAD
-        "x-ms-blob-content-md5": "nz5jvJfviAzaEEVYtQO83w==",
         "x-ms-blob-type": "BlockBlob",
-        "x-ms-client-request-id": "2b87f912-80d8-2675-09e6-ce672c78e87f",
-        "x-ms-creation-time": "Thu, 02 Apr 2020 23:42:03 GMT",
+        "x-ms-client-request-id": "56743165-439d-3f3f-bcaa-ef6f85512975",
+        "x-ms-creation-time": "Sat, 04 Apr 2020 01:34:28 GMT",
         "x-ms-lease-state": "available",
         "x-ms-lease-status": "unlocked",
-        "x-ms-request-id": "5f351b88-401e-0017-5a48-09e4ab000000",
-=======
-        "x-ms-blob-type": "BlockBlob",
-        "x-ms-client-request-id": "2b87f912-80d8-2675-09e6-ce672c78e87f",
-        "x-ms-creation-time": "Thu, 26 Mar 2020 20:37:11 GMT",
-        "x-ms-lease-state": "available",
-        "x-ms-lease-status": "unlocked",
-        "x-ms-request-id": "bf7f790f-301e-006e-0bae-03a323000000",
->>>>>>> bb257be6
+        "x-ms-request-id": "408e92e9-701e-008a-1b21-0a1611000000",
         "x-ms-server-encrypted": "true",
         "x-ms-version": "2019-12-12"
       },
-      "ResponseBody": "VSjjLcNLNySoqEkAxqnyQBNcsVlxPODjJEaz06e9cQ3ARF1DRViQLUwRe7GxjElfOMXmd54iaxlIAAl9mGR86zc7QIFLr/q6zIMNX8EuMpf9VJri1vlundhE\u002B0VPEpXnlY96dUzHE4jKLKobFQtYGc5xf0PJmRQ9zKKoB7S1arnuJcoxtLxLNUARGKpPU4fM6\u002BF33pNRHfx7PaipHwzUFcHwLfBBJ2QRJUkDt4Fp7Xkb2xvSPowmnAjOtncUoRYzPQPpXiaXi8R9ZbhJTWV6EU8vjkPxAtc0ypDocnDt/YQz0Hp\u002BgI9Tg09WVdjU3E6iU6Qo5RPTQTortJOVrxhTj2g0Fn3q/JDA2wrzmqz\u002BYO1BRR/MxRhwX44/Usz7vdQ3AsVvn8bRt1YUZwkI36aOLFOmU2n5h8pQw7buq6rDxR41vJjnj8AncI7It10OZ4DnsSV5VGlqPnv6HtwQ4wyrUKLq0iMOp52Sf\u002BPbMM9tQVs2BvmFSnC0y34c7HDkF42CHWe6JJRc2QqH59WGjw2rjd2A2dwSJgYyNgel8botrWhVWRNosh3H2i3v/WOaLjtwcV6TYz2wb/ZgiO2Mt\u002BdPWjltMDb6Qtq/uf\u002BvIiijlwjMNIBcmUoqpekcCCovOiNGn6MpLf0FdS6D06o\u002BAU3OvPDlwIJm88DvQ4tM3jqwj3/caYKEeWoKxr9S2Maf7KOcTUs5Snmg36ziOulyuJfz0kMrYZjKSUOG2vnCFBv6T1bnsJDvd0UFO4nWoj6AmA4nXgWCdIoL0gQHs2\u002BA3cqR6OuSigcHBFv\u002BJSYO86cEBUHqm7YVd9rM3N6M58TVhV2\u002BRblS7Q4GIFmqhE9k/N5cA64tlUIUe3AQxq4peh2XKKDIT67tsRcz5Htca/OLaN8AL\u002BQVp\u002B8bqslIQSdf3aU8Eluum60wblGW\u002BrHHtxB9hV7OKUo5gYGwraXkpG/w0wbVIFiX3Mwxz8CSf60\u002BU/K5y7zIkbRaApHa/u0ITMrhpiaq8Ze35aiRnVmKpgLUcVmzKtmzJ0JSeh3Hvd7eKYP2sdiGlGJaAeUTNvNa0FyPBY2TVSHwLn7jV3Z58CjKs3PWk/UpTdz3WCn0n/BO96rBN7dRS9RhBoJaozzr4RG8SYOAgz1nZriwm/z4/I6OlGDMuLhweWifdYxyz6mgDHYXN1VtznNsWtH\u002Boa/XaQr0zA7cHylYTNAb4Q6w9JcPD4\u002BG4MQ4IMXsX13ncdi4xwuCfgOaw\u002B1Nv\u002BuFUe1lvGU675EfUYhFu6tI8L/Lcdr4YhkCLnaUdEuhOCHZs8/Yh6P4rYJGmXaDPMJXUdMtgk4Qje/TYo3upXtFfRlnbAfbcGkc0sNYscmjf/GzPCJ4dLXSyA=="
+      "ResponseBody": "BrbcFDdArX9oyzuuK5ScasV/Q\u002BtUJRSn3kM0FoUbgO2NRTeWudUMXlD\u002BjsagUZKyBr0J6azXQuGhNDXzC5f5TUpNIOZdBrDwc\u002BWbVZdOB4ywgRDIEZdBtQJW9ISfGFK4BUB7UzCsVf8MGXbGPO1KUy2oQ4mHMTyzC2vjBhIsUVqT4lBW0rRcAysQu/ghe3gVDKFW9tTIMdMEyEfFyE/t38gbMlqd84B5TD9ddnVDkY/yzvpx1VqGyrF8UgpslzvcI9wwBkgeeBkg3aqVarpewTa30vpVfAltlWepIKB2DbUEgVOZEotH01bgUPiw8GD2HpHTtMRAh6bSwnHhdVd4qdD0kOlmxK6rcP\u002BjdCsRvaQHsgEPo1jxw/qtxk8ZZV7\u002BaKcnu2B2j1niJ0PEnBJ6wAXN2cJVaAV3A8zvuf1ekgqgpQuE6gFDkCOnLHwVLCbnMgZKTIycqf\u002Bhr7iTh9VchJQ4JPcG9tYEiUmfrTuJYtamB4f3FEZ\u002BBPwM4zpJsAhNS6jn3Agv4DsvRsJD/PvEGEzh7X9OZG9OuR/7\u002BhKbutlAUWGSoYbOdidLx86DOwgAR8vtZ8OI/\u002Bc4mSLpM\u002BUpk4vpAqqZMXbGE3ZYApyhy30X\u002BrJHrlMVt1J6Wgdj5UNCIjNDmTldZxZUJlRMMPxKl86k0Tgy4uU400pXHtduYi0yFeBpXjFEupOc8of\u002ByYdWL8I5vxMKD0BOCsbuBUg/5cQmGRoc4TmdXxellu9dOQrDAe8UNaMaJwafGlNqVrRKXAzD2K9sOU6JnF/8ZXlQ8NG7KgNZK7AgDPIUfMblMgliWjnimmFbV8egiphEHsKMTiqCriuw8DFco8y9V72Ho2lVmQpAblZvYNI8uKAX2\u002B0viC2cYoPdsmkHhveVnv8KGecv7oW3S\u002BDTE05ZdDiRRMfejc\u002BP6kHmeOagOOdf2cLTMp656O1odzxNyU81hD0xdUEvtxAwei\u002BlSXaeFhL4dDmMhUKZ2FzadhWTQiHxsPOpb8OmLyKxordvE592yWEpVFQWqf77mJ3kVUH7nTgNtJiD9adPUkUW2\u002BKKKcW9Y6y0ae3N2gf0rdYmwdnhtQV/Yl4G89S52QIPAM4bcG7XJ/KURzNKQNqRjkfRKZBrNCXdC8dntnDX\u002B5Drvdo52T1nTpnnTG7SNCGDdWWN569xo8uoPmSnb3GCvUujXoIAWLUKadv2hOe2C9el40ELShPgeRoOkJrYv94oZY8iLtWegx2vgn7Uex7k8TONAowvdnM4w\u002BVo8scaMqn8zh9YlNwBBmAjW8eVDP77KZ5nSr1S\u002BO4c6mvwNZFVlVDU163/jF1WjPsrCxurorbmbcgps\u002BfsqdUxO6lxENDPzsZ3wTRR\u002Bw=="
     },
     {
-<<<<<<< HEAD
-      "RequestUri": "https://seanmcccanary.blob.core.windows.net/test-container-a7ed5fd1-e73c-5d5d-6899-b02adda65f39?restype=container",
+      "RequestUri": "https://seanmcccanary.blob.core.windows.net/test-container-19b5532b-08fe-e9d3-ffae-c2e2e9d21ca7?restype=container",
       "RequestMethod": "DELETE",
       "RequestHeaders": {
         "Authorization": "Sanitized",
-        "traceparent": "00-293d1fff0714a845bdf4c70697b42ce6-2584ffafad8fad4f-00",
+        "traceparent": "00-7bb8eb7d1aad4f43a24ee002591f59e0-e1e1e6f80e2ff64e-00",
         "User-Agent": [
-          "azsdk-net-Storage.Blobs/12.5.0-dev.20200402.1",
+          "azsdk-net-Storage.Blobs/12.5.0-dev.20200403.1",
           "(.NET Core 4.6.28325.01; Microsoft Windows 10.0.18362 )"
         ],
-        "x-ms-client-request-id": "4c9b7ba3-f6db-401f-cae7-591f79a71d42",
-        "x-ms-date": "Thu, 02 Apr 2020 23:42:04 GMT",
-=======
-      "RequestUri": "https://seandevtest.blob.core.windows.net/test-container-a7ed5fd1-e73c-5d5d-6899-b02adda65f39?restype=container",
-      "RequestMethod": "DELETE",
-      "RequestHeaders": {
-        "Authorization": "Sanitized",
-        "traceparent": "00-59fc98c696f2f341839d19145b369167-68bd957ef62c9c42-00",
-        "User-Agent": [
-          "azsdk-net-Storage.Blobs/12.5.0-dev.20200326.1",
-          "(.NET Core 4.6.28325.01; Microsoft Windows 10.0.18362 )"
-        ],
-        "x-ms-client-request-id": "4c9b7ba3-f6db-401f-cae7-591f79a71d42",
-        "x-ms-date": "Thu, 26 Mar 2020 20:37:10 GMT",
->>>>>>> bb257be6
+        "x-ms-client-request-id": "8afc8ce1-b291-5f68-a5cf-1c5b8abec73b",
+        "x-ms-date": "Sat, 04 Apr 2020 01:34:28 GMT",
         "x-ms-return-client-request-id": "true",
         "x-ms-version": "2019-12-12"
       },
@@ -223,33 +129,20 @@
       "StatusCode": 202,
       "ResponseHeaders": {
         "Content-Length": "0",
-<<<<<<< HEAD
-        "Date": "Thu, 02 Apr 2020 23:42:03 GMT",
-=======
-        "Date": "Thu, 26 Mar 2020 20:37:11 GMT",
->>>>>>> bb257be6
+        "Date": "Sat, 04 Apr 2020 01:34:28 GMT",
         "Server": [
           "Windows-Azure-Blob/1.0",
           "Microsoft-HTTPAPI/2.0"
         ],
-        "x-ms-client-request-id": "4c9b7ba3-f6db-401f-cae7-591f79a71d42",
-<<<<<<< HEAD
-        "x-ms-request-id": "5f351b90-401e-0017-5f48-09e4ab000000",
+        "x-ms-client-request-id": "8afc8ce1-b291-5f68-a5cf-1c5b8abec73b",
+        "x-ms-request-id": "408e9302-701e-008a-3221-0a1611000000",
         "x-ms-version": "2019-12-12"
-=======
-        "x-ms-request-id": "bf7f7960-301e-006e-56ae-03a323000000",
-        "x-ms-version": "2019-07-07"
->>>>>>> bb257be6
       },
       "ResponseBody": []
     }
   ],
   "Variables": {
-    "RandomSeed": "39693598",
-<<<<<<< HEAD
+    "RandomSeed": "1548310715",
     "Storage_TestConfigDefault": "ProductionTenant\nseanmcccanary\nU2FuaXRpemVk\nhttps://seanmcccanary.blob.core.windows.net\nhttps://seanmcccanary.file.core.windows.net\nhttps://seanmcccanary.queue.core.windows.net\nhttps://seanmcccanary.table.core.windows.net\n\n\n\n\nhttps://seanmcccanary-secondary.blob.core.windows.net\nhttps://seanmcccanary-secondary.file.core.windows.net\nhttps://seanmcccanary-secondary.queue.core.windows.net\nhttps://seanmcccanary-secondary.table.core.windows.net\n\nSanitized\n\n\nCloud\nBlobEndpoint=https://seanmcccanary.blob.core.windows.net/;QueueEndpoint=https://seanmcccanary.queue.core.windows.net/;FileEndpoint=https://seanmcccanary.file.core.windows.net/;BlobSecondaryEndpoint=https://seanmcccanary-secondary.blob.core.windows.net/;QueueSecondaryEndpoint=https://seanmcccanary-secondary.queue.core.windows.net/;FileSecondaryEndpoint=https://seanmcccanary-secondary.file.core.windows.net/;AccountName=seanmcccanary;AccountKey=Sanitized\nseanscope1"
-=======
-    "Storage_TestConfigDefault": "ProductionTenant\nseandevtest\nU2FuaXRpemVk\nhttps://seandevtest.blob.core.windows.net\nhttps://seandevtest.file.core.windows.net\nhttps://seandevtest.queue.core.windows.net\nhttps://seandevtest.table.core.windows.net\n\n\n\n\nhttps://seandevtest-secondary.blob.core.windows.net\nhttps://seandevtest-secondary.file.core.windows.net\nhttps://seandevtest-secondary.queue.core.windows.net\nhttps://seandevtest-secondary.table.core.windows.net\n\nSanitized\n\n\nCloud\nBlobEndpoint=https://seandevtest.blob.core.windows.net/;QueueEndpoint=https://seandevtest.queue.core.windows.net/;FileEndpoint=https://seandevtest.file.core.windows.net/;BlobSecondaryEndpoint=https://seandevtest-secondary.blob.core.windows.net/;QueueSecondaryEndpoint=https://seandevtest-secondary.queue.core.windows.net/;FileSecondaryEndpoint=https://seandevtest-secondary.file.core.windows.net/;AccountName=seandevtest;AccountKey=Sanitized\nseanscope1"
->>>>>>> bb257be6
   }
 }