{
  "Entries": [
    {
      "RequestUri": "https://seanmcccanary.blob.core.windows.net/test-container-a631e686-9b45-1e86-dcc3-523f3c265c1e?restype=container",
      "RequestMethod": "PUT",
      "RequestHeaders": {
        "Authorization": "Sanitized",
        "traceparent": "00-4e9af9b9adcc9e489264826901db0d38-1df7dc15bfc3e146-00",
        "User-Agent": [
          "azsdk-net-Storage.Blobs/12.5.0-dev.20200402.1",
          "(.NET Core 4.6.28325.01; Microsoft Windows 10.0.18362 )"
        ],
        "x-ms-blob-public-access": "container",
        "x-ms-client-request-id": "cc1d6251-f0de-9259-15f3-824555fa984a",
        "x-ms-date": "Thu, 02 Apr 2020 23:42:21 GMT",
        "x-ms-return-client-request-id": "true",
        "x-ms-version": "2019-12-12"
      },
      "RequestBody": null,
      "StatusCode": 201,
      "ResponseHeaders": {
        "Content-Length": "0",
        "Date": "Thu, 02 Apr 2020 23:42:20 GMT",
        "ETag": "\u00220x8D7D75F7C9E4CB5\u0022",
        "Last-Modified": "Thu, 02 Apr 2020 23:42:20 GMT",
        "Server": [
          "Windows-Azure-Blob/1.0",
          "Microsoft-HTTPAPI/2.0"
        ],
        "x-ms-client-request-id": "cc1d6251-f0de-9259-15f3-824555fa984a",
<<<<<<< HEAD
        "x-ms-request-id": "916492cc-501e-0024-6730-f3649b000000",
=======
        "x-ms-request-id": "4ae8bba3-201e-0001-5c48-09127c000000",
>>>>>>> 8d420312
        "x-ms-version": "2019-12-12"
      },
      "ResponseBody": []
    },
    {
      "RequestUri": "https://seanmcccanary.blob.core.windows.net/test-container-a631e686-9b45-1e86-dcc3-523f3c265c1e/test-blob-e8a64577-c01f-9c9f-6b1a-3547ad322bb6",
      "RequestMethod": "PUT",
      "RequestHeaders": {
        "Authorization": "Sanitized",
        "Content-Length": "1024",
        "traceparent": "00-860c1100ccbe5c4ba0bad84f587ebfd7-ab0ef5d8e1e87446-00",
        "User-Agent": [
          "azsdk-net-Storage.Blobs/12.5.0-dev.20200402.1",
          "(.NET Core 4.6.28325.01; Microsoft Windows 10.0.18362 )"
        ],
        "x-ms-blob-type": "BlockBlob",
        "x-ms-client-request-id": "07238759-fb05-cf7d-2b5c-48ad980c421a",
        "x-ms-date": "Thu, 02 Apr 2020 23:42:21 GMT",
        "x-ms-return-client-request-id": "true",
        "x-ms-version": "2019-12-12"
      },
      "RequestBody": "s/Pt2giQQHAWYrPOZzXCd2aj3Kx/Jz\u002BQw4FgxLoS5OPHy5FiDL1B5wU20rwN0TQ1V77hClV/N4uzXBeHL3y1BH7PBpyjX2qoYfWmSVWCg/FMK2z8MdmOSJMGr6\u002BmuriJgM0\u002BPcuYkfhTOKlg2O42MNklOgQQuNOkQb0InbC6Aac8HciHREUmtJlzqfgwLW\u002Blz37WgX\u002B0eMf6mvsNj/NHmDcCI7olruyU/oVqnA/acxNNYs4y5IAniKUBjalJGSWlLBDBLgq1gCGSQoL5Sdy3Hybnvy0lFbS22poVIyBCSuVgxXD/GUUJmOGtn6L9Lj/ISW2DYVr3fxZcClNvn1wAT/edmYNruAbh3iZLeHURuKxbTNqzv\u002BiKaEVZow7xmviFrE\u002BqYJS7XZBnooM0rAagSlKnE1KCTJAPEzA9EhX370QtxsslZ1gXoO9JSx1kVrs\u002BuFm8SYamAmC/mk1kfUp7b7I/BuY7euL5kHNjOAFzq7x0/1m8O6W9h8NrZswKsiKkztxqJE/VAz12wrkSQspeTO\u002BQ8H7xvzQMgX8jzxQV7t1RvmokCIZsnvsbRnjsq0T5DBrdesKksw6oXqPQsjQpYNTcwYRfOkNoJFGD1nm7INY6KcL6OHQarQtbfKrjm\u002BzH8uWkD\u002BrAmdLWdFZxINyV7D7NlohxLydfwhR5A72ZhYhkvOSTFxDrepDwI8MeqIwuxpBrFQVkVcO9RE3WR5YVPe/NDWT4AtQu4Rz4gQtkQRqHSj0sLW\u002BCAGYh1dLCFTL52\u002BbUUJonNsO7PTToa9S3WQMzTvxY6A9/Sw3\u002B1ywBa8zp/qYlj/B/XxR5cPA7mpSSaXvPj8Y2oPLXVQWNKV6XudJo/20uksoSs\u002B7o33ceRLF4a22wMtsFs12zTjrr8Ta14rYd0ponY9exvNvYTsF6uBBUFL3w5of3YksPekSPJ8K4Mv3AAXEWUQiW/nb/LWScOJUpl9x4xPsvJm9OF\u002BiSIpQZHxzEubefPcO1WucQ9zXnc0GuZZDlP20BkdoBxzkfBNzi5Q1I13/eilkZw2oTHi86Z6Sn47wDNN\u002BuwijcnnaJllYLLhEnnpvCz9s3zHwC7XKrx1\u002BVeCAf3rEumhVWAezijywUCPAdEskI5BTgzGdirNS2MdYW9B0261Bf\u002BQSGbM7vVDxP7eWBjbSWjJQMPhFKy\u002B1AoNAVy5oP3hyfvRjFgnhF8XcqEr7vNKMigGiJKqw\u002BFS0WRsv92omiQA/I4tCb0Akcxk2aH7gvUWws80syhbRwYafqrzysSBfuiNKvJlLThrBebWRfpPZ15/Vf0eY9b7paWIAosSHNb302rJbmfyoaWG2b0xhQEbyxdcdGTHYwsBgXVM3Rq9WOkP3mKA==",
      "StatusCode": 201,
      "ResponseHeaders": {
        "Content-Length": "0",
        "Content-MD5": "csLlzpxLp45tozAFo8UXAw==",
        "Date": "Thu, 02 Apr 2020 23:42:20 GMT",
        "ETag": "\u00220x8D7D75F7CAB5F24\u0022",
        "Last-Modified": "Thu, 02 Apr 2020 23:42:20 GMT",
        "Server": [
          "Windows-Azure-Blob/1.0",
          "Microsoft-HTTPAPI/2.0"
        ],
        "x-ms-client-request-id": "07238759-fb05-cf7d-2b5c-48ad980c421a",
        "x-ms-content-crc64": "81URoOcK9eU=",
        "x-ms-request-id": "4ae8bbac-201e-0001-6248-09127c000000",
        "x-ms-request-server-encrypted": "true",
        "x-ms-version": "2019-12-12"
      },
      "ResponseBody": []
    },
    {
      "RequestUri": "https://seanmcccanary.blob.core.windows.net/test-container-a631e686-9b45-1e86-dcc3-523f3c265c1e/test-blob-e8a64577-c01f-9c9f-6b1a-3547ad322bb6",
      "RequestMethod": "HEAD",
      "RequestHeaders": {
        "Authorization": "Sanitized",
        "traceparent": "00-7f0f49858bafaf4abf1bb739689dadd2-2d4897bcfd0d9a43-00",
        "User-Agent": [
          "azsdk-net-Storage.Blobs/12.5.0-dev.20200402.1",
          "(.NET Core 4.6.28325.01; Microsoft Windows 10.0.18362 )"
        ],
        "x-ms-client-request-id": "09359934-deda-fc23-e2be-3b6efccbe196",
        "x-ms-date": "Thu, 02 Apr 2020 23:42:21 GMT",
        "x-ms-return-client-request-id": "true",
        "x-ms-version": "2019-12-12"
      },
      "RequestBody": null,
      "StatusCode": 200,
      "ResponseHeaders": {
        "Accept-Ranges": "bytes",
        "Content-Length": "1024",
        "Content-MD5": "csLlzpxLp45tozAFo8UXAw==",
        "Content-Type": "application/octet-stream",
        "Date": "Thu, 02 Apr 2020 23:42:20 GMT",
        "ETag": "\u00220x8D7D75F7CAB5F24\u0022",
        "Last-Modified": "Thu, 02 Apr 2020 23:42:20 GMT",
        "Server": [
          "Windows-Azure-Blob/1.0",
          "Microsoft-HTTPAPI/2.0"
        ],
        "x-ms-access-tier": "Hot",
        "x-ms-access-tier-inferred": "true",
        "x-ms-blob-type": "BlockBlob",
        "x-ms-client-request-id": "09359934-deda-fc23-e2be-3b6efccbe196",
        "x-ms-creation-time": "Thu, 02 Apr 2020 23:42:20 GMT",
        "x-ms-lease-state": "available",
        "x-ms-lease-status": "unlocked",
        "x-ms-request-id": "4ae8bbb1-201e-0001-6548-09127c000000",
        "x-ms-server-encrypted": "true",
        "x-ms-version": "2019-12-12"
      },
      "ResponseBody": []
    },
    {
      "RequestUri": "https://seanmcccanary.blob.core.windows.net/test-container-a631e686-9b45-1e86-dcc3-523f3c265c1e?restype=container",
      "RequestMethod": "DELETE",
      "RequestHeaders": {
        "Authorization": "Sanitized",
        "traceparent": "00-13befd4761a8b94ca4c1952d04061419-55d27d6164a3d847-00",
        "User-Agent": [
          "azsdk-net-Storage.Blobs/12.5.0-dev.20200402.1",
          "(.NET Core 4.6.28325.01; Microsoft Windows 10.0.18362 )"
        ],
        "x-ms-client-request-id": "fe793ad6-38d6-8b40-c5c8-6f28240d0a32",
        "x-ms-date": "Thu, 02 Apr 2020 23:42:21 GMT",
        "x-ms-return-client-request-id": "true",
        "x-ms-version": "2019-12-12"
      },
      "RequestBody": null,
      "StatusCode": 202,
      "ResponseHeaders": {
        "Content-Length": "0",
        "Date": "Thu, 02 Apr 2020 23:42:20 GMT",
        "Server": [
          "Windows-Azure-Blob/1.0",
          "Microsoft-HTTPAPI/2.0"
        ],
        "x-ms-client-request-id": "fe793ad6-38d6-8b40-c5c8-6f28240d0a32",
<<<<<<< HEAD
        "x-ms-request-id": "916492dd-501e-0024-7030-f3649b000000",
=======
        "x-ms-request-id": "4ae8bbbb-201e-0001-6f48-09127c000000",
>>>>>>> 8d420312
        "x-ms-version": "2019-12-12"
      },
      "ResponseBody": []
    }
  ],
  "Variables": {
    "RandomSeed": "2111848853",
    "Storage_TestConfigDefault": "ProductionTenant\nseanmcccanary\nU2FuaXRpemVk\nhttps://seanmcccanary.blob.core.windows.net\nhttps://seanmcccanary.file.core.windows.net\nhttps://seanmcccanary.queue.core.windows.net\nhttps://seanmcccanary.table.core.windows.net\n\n\n\n\nhttps://seanmcccanary-secondary.blob.core.windows.net\nhttps://seanmcccanary-secondary.file.core.windows.net\nhttps://seanmcccanary-secondary.queue.core.windows.net\nhttps://seanmcccanary-secondary.table.core.windows.net\n\nSanitized\n\n\nCloud\nBlobEndpoint=https://seanmcccanary.blob.core.windows.net/;QueueEndpoint=https://seanmcccanary.queue.core.windows.net/;FileEndpoint=https://seanmcccanary.file.core.windows.net/;BlobSecondaryEndpoint=https://seanmcccanary-secondary.blob.core.windows.net/;QueueSecondaryEndpoint=https://seanmcccanary-secondary.queue.core.windows.net/;FileSecondaryEndpoint=https://seanmcccanary-secondary.file.core.windows.net/;AccountName=seanmcccanary;AccountKey=Sanitized\nseanscope1"
  }
}<|MERGE_RESOLUTION|>--- conflicted
+++ resolved
@@ -28,11 +28,7 @@
           "Microsoft-HTTPAPI/2.0"
         ],
         "x-ms-client-request-id": "cc1d6251-f0de-9259-15f3-824555fa984a",
-<<<<<<< HEAD
-        "x-ms-request-id": "916492cc-501e-0024-6730-f3649b000000",
-=======
         "x-ms-request-id": "4ae8bba3-201e-0001-5c48-09127c000000",
->>>>>>> 8d420312
         "x-ms-version": "2019-12-12"
       },
       "ResponseBody": []
@@ -141,11 +137,7 @@
           "Microsoft-HTTPAPI/2.0"
         ],
         "x-ms-client-request-id": "fe793ad6-38d6-8b40-c5c8-6f28240d0a32",
-<<<<<<< HEAD
-        "x-ms-request-id": "916492dd-501e-0024-7030-f3649b000000",
-=======
         "x-ms-request-id": "4ae8bbbb-201e-0001-6f48-09127c000000",
->>>>>>> 8d420312
         "x-ms-version": "2019-12-12"
       },
       "ResponseBody": []
