{
  "Entries": [
    {
<<<<<<< HEAD
      "RequestUri": "https://seanmcccanary.blob.core.windows.net/test-container-3a576660-b26d-61bd-42f9-29f43d70d232?restype=container",
      "RequestMethod": "PUT",
      "RequestHeaders": {
        "Authorization": "Sanitized",
        "traceparent": "00-b95126cc2254e34286fc7618ba7cce71-0ca2aaf7eb85244e-00",
        "User-Agent": [
          "azsdk-net-Storage.Blobs/12.5.0-dev.20200402.1",
          "(.NET Core 4.6.28325.01; Microsoft Windows 10.0.18362 )"
        ],
        "x-ms-blob-public-access": "container",
        "x-ms-client-request-id": "9e3d7a00-a554-6928-c22d-973eeded53a1",
        "x-ms-date": "Thu, 02 Apr 2020 23:55:21 GMT",
=======
      "RequestUri": "http://kasoboltest.blob.core.windows.net/test-container-3a576660-b26d-61bd-42f9-29f43d70d232?restype=container",
      "RequestMethod": "PUT",
      "RequestHeaders": {
        "Authorization": "Sanitized",
        "traceparent": "00-b3b01d6660393c408516fe5239ce8bdd-1cd8e45e0a87e341-00",
        "User-Agent": [
          "azsdk-net-Storage.Blobs/12.4.0-dev.20200329.1",
          "(.NET Core 4.6.28325.01; Microsoft Windows 10.0.18363 )"
        ],
        "x-ms-blob-public-access": "container",
        "x-ms-client-request-id": "9e3d7a00-a554-6928-c22d-973eeded53a1",
        "x-ms-date": "Mon, 30 Mar 2020 05:49:20 GMT",
>>>>>>> bb257be6
        "x-ms-return-client-request-id": "true",
        "x-ms-version": "2019-12-12"
      },
      "RequestBody": null,
      "StatusCode": 201,
      "ResponseHeaders": {
        "Content-Length": "0",
<<<<<<< HEAD
        "Date": "Thu, 02 Apr 2020 23:55:30 GMT",
        "ETag": "\u00220x8D7D7614D696E86\u0022",
        "Last-Modified": "Thu, 02 Apr 2020 23:55:20 GMT",
=======
        "Date": "Mon, 30 Mar 2020 05:49:19 GMT",
        "ETag": "\u00220x8D7D46E17B0ACD9\u0022",
        "Last-Modified": "Mon, 30 Mar 2020 05:49:20 GMT",
>>>>>>> bb257be6
        "Server": [
          "Windows-Azure-Blob/1.0",
          "Microsoft-HTTPAPI/2.0"
        ],
        "x-ms-client-request-id": "9e3d7a00-a554-6928-c22d-973eeded53a1",
<<<<<<< HEAD
        "x-ms-request-id": "9c5d31a2-f01e-0094-1a4a-09fac9000000",
        "x-ms-version": "2019-12-12"
=======
        "x-ms-request-id": "84f6de86-401e-0069-3d56-060b5f000000",
        "x-ms-version": "2019-07-07"
>>>>>>> bb257be6
      },
      "ResponseBody": []
    },
    {
<<<<<<< HEAD
      "RequestUri": "https://seanmcccanary.blob.core.windows.net/test-container-3a576660-b26d-61bd-42f9-29f43d70d232/test-blob-55857d39-ec6e-cfcf-b842-671dd6592faa?comp=block\u0026blockid=dGVzdC1ibG9jay0zMDZkNDQ4Ni04NzFlLWI0MDItMWNkYS1hZjY4ZjRkNzQxZGU%3D",
=======
      "RequestUri": "http://kasoboltest.blob.core.windows.net/test-container-3a576660-b26d-61bd-42f9-29f43d70d232/test-blob-55857d39-ec6e-cfcf-b842-671dd6592faa?comp=block\u0026blockid=dGVzdC1ibG9jay0zMDZkNDQ4Ni04NzFlLWI0MDItMWNkYS1hZjY4ZjRkNzQxZGU%3D",
>>>>>>> bb257be6
      "RequestMethod": "PUT",
      "RequestHeaders": {
        "Authorization": "Sanitized",
        "Content-Length": "4096",
<<<<<<< HEAD
        "traceparent": "00-4d8053eebe320c409776711f90c888cd-709151676d2c0d4c-00",
        "User-Agent": [
          "azsdk-net-Storage.Blobs/12.5.0-dev.20200402.1",
          "(.NET Core 4.6.28325.01; Microsoft Windows 10.0.18362 )"
        ],
        "x-ms-client-request-id": "3b975777-0d9b-b905-4fbc-b88afaca1a0b",
        "x-ms-date": "Thu, 02 Apr 2020 23:55:31 GMT",
=======
        "traceparent": "00-a55321609f0ab74690947f32e7127682-c84a92ed01760845-00",
        "User-Agent": [
          "azsdk-net-Storage.Blobs/12.4.0-dev.20200329.1",
          "(.NET Core 4.6.28325.01; Microsoft Windows 10.0.18363 )"
        ],
        "x-ms-client-request-id": "3b975777-0d9b-b905-4fbc-b88afaca1a0b",
        "x-ms-date": "Mon, 30 Mar 2020 05:49:20 GMT",
>>>>>>> bb257be6
        "x-ms-return-client-request-id": "true",
        "x-ms-version": "2019-12-12"
      },
      "RequestBody": "n9LzwjIz3dRj6yee\u002BW8n5fw6KrUSA\u002BcUqm3lET4Kk2n97Z4a\u002BpBuBZ\u002Bx8YPEMdZIG4Egmy56l5zr3xjFTsuVWVe\u002BoAvRDepsyyUVYRJjT3mXnPa86fg6g1YCLhp4qbfTG5grBpDKdw2XtM8JZTWJh5CeLrHV2G9fgx21z97P9CJtQUZ5OEjpzCXoJTUpMR4geKaK2XsF/kIpzINzFagvx8CsmyPvEE9HtWKM7LM5NVH/lFY3RRqnZ0IDUGzFdbd8uV51fJb6MWdXQyQZeRKP75YxdIBR94KmBTPh7MDigT\u002BqEDJUxLm7BGPu4AH1ju4wc2DWkwE2KsLcz3diGUSndcHkbmnfOyvcdm8cYheAsHZEsHlfDO4\u002Bc\u002BVwePVBWOseR2s/ECCFUDg0\u002BRySGsirWx4AHWjLR2jTpvqEbsI1mh6D/RusQJ9Wv2BAKxPRq1kcxRzWQTqDU/8CbGolAeF1/17\u002BDhys/xp/ql4IihxVAfqgZ6mlX1nkAKocqdQ1ML1\u002Byyu00p08cMYBV5fbesjirGpvhJo4z58EGg1ykFVGSXmgib/woC5dZPbjowfCCIXiOfxpxqsjRvuMr7iPyt9wuw0eO/EI8gw7ESCjVCuYQhKHj1dY3YPNfELEZPF2zZkXcuj6pM2U2UfwLbSKgPHP9GymCDqIGN6JUL6uRI0axUSHjOJDnZ5E87YPaK/PQvxR9XCEz8VejloKcFMO5ZW51WhwA/QPjFbOYRWEeK8uuQ3BXU8dlvV\u002BKP2IOCxKNQ0gVZJHXz8HQmkZtW2v2RWq27ZGTIhGnD5y8dr3hlMpgysHZCId51rOuhvlA\u002BGIzk7n3V12BOmF2blT1W1kELsV8DFBqHXzjfRcd5JsYJld6SKLD6j1s39CgoppyRLtaqlf0BKvRibZ9FBoGY1WGHgf9utK2AESIDyy/yXqicPibw3pDZCGrqP8shtYjZny7GoSStMmopGoTbDV/UYA7muMhqqAbAvomEhHTiXmupKjwBK72D/wu8x7Qb/gsLFc\u002B8OvywbucX9eKbGK31NswZIdMjw0RRYsnMveBCtLB\u002BeX6lNiNu\u002BMtE6SXa6NZdx5D38tw350KLatgy86EG1UEyLJ8/QACYujkH3uoehonjbvZPWrHkNpIsKctLK/UaThPUmMw3LneQX0iTMAhYbOReX5S6t3qfTeYNAxY1XZ4z7ZDWOe29rDB\u002Bvwt5QQaJ07zm/Nxgb4aZRUrWOhtRWwGqb0JngjL2kKNUPAh/Jgzfcz9pTlDBw44aPOSS53IlLVP5zuHEIkF54GwpHCN\u002BGi9OBrbb\u002BByg6Ju0TUVOY7kxLx6kdVcbG1D9713kmLdarBLFRNC7WSVHWNZWD9UMO4yy5\u002B0EyaTIIvtl7gi\u002BzE/UWaEiiR7YhdX5bSyAxQt78bPRMbDKVdJ9/SHlRXsciIyGgaYj2aJt6lIXG2yIR23v6exU7YqfCgPepJv84zBa3OSf\u002BkNVSBgBY0deszpl9aWz9VuOt6sB93eSVSUWcQcRvE536F0qmpHUU3ozMFbZaL7mSO3k3BU5ngLLsvLi6vJAPQbr/g1YiWq5qlQwzrcgyOx2MCgZPNApPlpKbteu4Xh38vNP7Xqhnb9zKyGxCN9LqvoWfKraJvAmwr\u002BzDiqDGsjryNvD0NthxKJophG\u002BaDV7DsPtiHTdncvzKSrK7o\u002BU4ABo1U/zh8oepKgIYYDuaFqKOA9mpZJUHisfwKegptYiw7YRVYLlh3b5zuPMxTw7FMDQQKaAPkp\u002BFMck48cifg3B5Z3KzRLHlLCIbNauh0ju1KvmwGY/kpV7kzDLsJO/x1Dl\u002Bu\u002BeYEeuGKv198Fjz42ONh8bO62XkkMIXynR\u002B9QsyJWFyJxZUGRUSLe6SZrEB9OzPXp0lJujTlishhEdzBzHyS8r7fbxNOWqxvL17VioREdWLs5ZuDQJ0oozvMpTNnya4nBrmCncsgiUyd2YvVEABEHJx51efhD7Igt8zYgrV4B2WwrYPLwdeXy1xO5mcSUpM6h4iX7vTHRvcHYub/SAaWJNElJWJ8eVrE4gmKkilKDWQ4nfst4Rlx6GeMw1/xl4JWt8GV7Swwvg4t0gvqPLTNvFWBxqsLaUO3tDz78LX70kqHNNtntR83B97s/w4NhqyyvgcKcNDXSk1\u002B3TnwNc1YMgDBYwjZZgY1Sb7MHmo0qi2QSDKt8WJ6sOmN6dfmR9IQlMwOTCOj2VgA1CcRCiziSjMLX\u002B2bqkGeRrMeS3wuTgHsvIqeJl0K7G7ZrRw7aKa9qp\u002Bk2\u002BjldOmLbwVvhY7b0YUlJU2hRCPWAHJ\u002Bwv0lY94NYaHdinMZB0egE7ZXmmfg/tuWFUNYHGV7zdp1ZrLrZQwnYiTs/UcSCx0GADFsf2YKncMijk2btEQ7YryZpKCVtK2pLzhD8wCThAolUhszDk5zasjuyda/jK3fsZuKeGd8cUyEw08ux6rDjgpDdWIpB1NuJTnYpuvW6qOKZEJlCQuiqeDPr0v\u002BRaMeKzrLexZLtalHG1ItpMpgrdiso2JnXYX/oMuCWlgIcOCWuXuxCm6MP6\u002BZHu25dQUVbgFyUqFAt861zNtKyFpRPqtylupPr6NqH2SzzT6XRSvGbOxWlR0\u002BVgKt\u002Bz2TQnZUSOBCR94axr9eCDM8jemPHYewg1xu\u002BqiOM0DoorNl19zuXoVeVf5MrKUs943qAsgYHd624r4Z5k03sxSeMSML\u002BTFWTi9kMciIY9e2QQMapDF30ITVrvQe1Xc3JqHqrXqCIP1bk7OZs\u002BwVLX/mYqRJHA/iJmGeNko9N3m3LAsnnrVdNCAFvxB93hyYv4B0OHLS7QmRB4cY4\u002BqzHls64Yfg7o7JiS2ERF3/ZUdFBXbJyP8G5T4BlZcuRFE2UqC0Qv2VuNDxq65FTqmrkqE/091z6VVcNPtI3ln3mkTbTvK9SiJKsE2m1x1QwZaVVgP273F0wmlKWA4CTNl3\u002BhFqaQC37Ud\u002B9SKPzRE4C3Jks4hVAarSZ4uIcvIUSGR0Lt0M5ViW3Wi8d/pO5fRXEU2bnZhQIflmmAJ1LntUaqy\u002BGp80LCUaztUfmYmwg4GWMWCleKrLJAzjpU1WIa/tZw1Nj8pVI\u002BUngc7CMIhvtRSA3v0ar/EB8/aSUIbXxK0mMjJ8YvO3QA17fffcCPOEdO841UKy0rcbS5zUw9NeULwhnP5W81MgyJ7wnjL5JeoDDtuXnu5qc196YBdX4305HS06u2z0LoGcFwykwjSFIiax0LX3x7HOtiie25I8yeUgtoEFvmp\u002BDt9a\u002BofhxbEr9T7wpRLHQVZ8bARDVVLuYE4mgwuyf2O7M8HVnMwq7PB2c\u002BZUSyTTWXQqiVJmOrmMbJo5ukKmeHXbNXFQ8qSJUYATzeJsmhUpUyqWh/YRVfkISDAy8TGu0PtweRayg2fQoDfRUm3XINKFD2cXD/B/yt94R6l0V2BOZPzm/CD/d8/Dxua/PwKLMShdrOHKl8AK8a82OTu9W0nWg\u002B1w8COxhpeXU0kJv4rc7BWAFqt/hM073ApxyD2UBWqd6LsUG0EErCZJMkN3ATEkWUwlPUSdV/8gNBMZP71aA03ea9fPyNHUfGqENVGJw9vZTW/xbsgmAJG89OYt62xo7y/1mZVaVZF7UcDZGCGulnA4P/FOaJWFuGtFEtPqppD\u002BG0UhlCpFfvjedhwHTOdvDl119at6GoaacOEqFUK9kKsw2/zcjAJG88D5b/J4fWyE1QN2dbHkgwG\u002BhyNIG2m2IeZx13Dqk4JbLwHqgauUIfN1pj8\u002BRxr5S1f7HQXe/dhWQ04MB6X7mUKBGkWv\u002BQJWKmUw03Qqd9nLd4sY7nV8fTEplD5chxpNeQz9vCzVSVFVpfOgripjLMt0QY8Z4qvMBZ0UhmXE\u002BaNK4lloLLqt9i06w0iC3M4Hxmdy50WLNJdhMbePwMPrkaxPVcvQ\u002BwARx0ti3x9iSSjODb/\u002BUhFdv67CBvsCHjVpTjKcMoYDNstnYCD6KVR3/\u002BePwLME7T6a8pYdDvQEDqkW\u002BJHtxRehy9b0l/HxY5ZZSwYUc12CZWDzAkDw5SjWYlJ25DDCiTrP7fTcEFZNqI//w8Pt75tLk5Mx\u002BsPXsOWuHTSfe35ll8HMRIZoplUKpVmw8SJk6XO3KlCdkY92\u002BDwPLfIhri0QmSwCIKsU4u09JlRpJr/DSjTB6FAuyAUxVktJWXli6PcsoFf2YsjIokdjX2s7DNJ8S\u002BK\u002BYMbc4dEm0Mpfyoh02z1dPYVozedr\u002BUUIy2ia9kl4zQ6Wo4gxT76Fz5H\u002BaNe\u002B7oQt3c5NE377U2eA1BZoi9qB5v163je1LO7G4/1WbZBuSdzkbRh6K7mPm1AgsHqoHEO2fILaRBBMd7HghjCBpOXXEoo6hB7CBrpD6kPnlXtzHsa5n/AOlAXMl/ZmmqWJDvZqSZ7wbZcl9HXHllnNZeE2bGdpxwT0yH2FbewoW2wVutxMfEzdg7AulKt6R/2r/zIUMC09H0fxdYAgawCr/JgJsdx9gOmVWOm2OzJYeoF/2W66FCs/15qUWgbLvBewg5cTcZUhLn5JftdEh\u002BQUmfv\u002BoJKR8OhsydlB6CXiyZzRBbebRQjsXqrvcJVT\u002B1C2gMEKzRyFH5Kvpqe74EZZZrQ7coEteVPzEkLnoYBSGc6Ii2hk2PyAS\u002BYk655gMH1klgnhGIjPiQZtF7vZnn0SXI3ZMlXe9I63uyeaCI21kuHEgwp2cQBGuAJh9sBBpq1pEo8Qh/0ohqF7KV1gNYF5uIXZFBpynOqMknpSfP7NdhR6MPX\u002BpArjnP1p\u002B0ij5YOB6D47Z5GS9nakhPSD1QmjrbJI5gSLexN69ngcCaCh6K320ZTAkg6C5zl\u002BWSAVX8b0xU2VWv5\u002B9WwqwXEZde3VAptHjQN04xqkxv/KDCLzZJaxKENTC42ueNwnldGcaHFMqVaFztLDf\u002BIy8ZT/s\u002BhKN1zaaEypgvYNmRQnTE5JB12NfmPLbZbE7qlhIBr5rsTz3V10wgAkoiZfeDS9mzKU6eo3cTSFf8rFFnqjSGLcFOpQNG/w1UVcaNw9bPVhBlJ2zTYwwTyQbl6Tr6uGgVnDgmRKbWfDoxOk2wlYSBLUYw8nLHsrrFKtwMYRXSaZ1eeDeemRF5nrsyoji\u002BYzNyVLvkubX1TemNYRna2gsUXtCgUh1c8pQkx2O3lRCCFseYigxp7a/XaTpOATgHnsSgLkNYDgEmJWIXv/JSPbjY\u002B0pCQlAOumEw2PjjDuFcLSifB2bNOgjGclSaQi29hStxdQXttVx0oWPSJzUIMyaAy5LJszZCC8FBi8/7ZHgzc1PdYZnbfmfMKlYC6xLTvj8uGYaa88HlP2lErDmMeUz7rqPhOsGcpU0q/YjQPyC\u002Bbd2AzUrxqI\u002BB6DIglsI\u002BT7EZF0xu8nN9kXQ5b/Y5FPBIlk5b\u002B6vyCfYkX1KPbB567L3XtyfUT2taEzvWuDiJWMNB6ACD4kQFFx1GSqMg7jVlzoNIUV3A==",
      "StatusCode": 201,
      "ResponseHeaders": {
        "Content-Length": "0",
<<<<<<< HEAD
        "Date": "Thu, 02 Apr 2020 23:55:30 GMT",
=======
        "Date": "Mon, 30 Mar 2020 05:49:19 GMT",
>>>>>>> bb257be6
        "Server": [
          "Windows-Azure-Blob/1.0",
          "Microsoft-HTTPAPI/2.0"
        ],
        "x-ms-client-request-id": "3b975777-0d9b-b905-4fbc-b88afaca1a0b",
        "x-ms-content-crc64": "gN2v8q83CO8=",
<<<<<<< HEAD
        "x-ms-request-id": "9c5d365c-f01e-0094-5c4a-09fac9000000",
=======
        "x-ms-request-id": "84f6de9e-401e-0069-4e56-060b5f000000",
>>>>>>> bb257be6
        "x-ms-request-server-encrypted": "true",
        "x-ms-version": "2019-12-12"
      },
      "ResponseBody": []
    },
    {
<<<<<<< HEAD
      "RequestUri": "https://seanmcccanary.blob.core.windows.net/test-container-3a576660-b26d-61bd-42f9-29f43d70d232/test-blob-55857d39-ec6e-cfcf-b842-671dd6592faa?comp=blocklist",
=======
      "RequestUri": "http://kasoboltest.blob.core.windows.net/test-container-3a576660-b26d-61bd-42f9-29f43d70d232/test-blob-55857d39-ec6e-cfcf-b842-671dd6592faa?comp=blocklist",
>>>>>>> bb257be6
      "RequestMethod": "PUT",
      "RequestHeaders": {
        "Authorization": "Sanitized",
        "Content-Length": "104",
        "Content-Type": "application/xml",
<<<<<<< HEAD
        "traceparent": "00-02237cb3b917f44a882581ec2a53be8b-cb6181b157fcd94e-00",
        "User-Agent": [
          "azsdk-net-Storage.Blobs/12.5.0-dev.20200402.1",
          "(.NET Core 4.6.28325.01; Microsoft Windows 10.0.18362 )"
        ],
        "x-ms-client-request-id": "9cf0a086-0540-6343-a1e2-da44f05651b8",
        "x-ms-date": "Thu, 02 Apr 2020 23:55:31 GMT",
=======
        "traceparent": "00-90a4b63e818dfd45af24a0c9ebbdd770-1d10b11393d94041-00",
        "User-Agent": [
          "azsdk-net-Storage.Blobs/12.4.0-dev.20200329.1",
          "(.NET Core 4.6.28325.01; Microsoft Windows 10.0.18363 )"
        ],
        "x-ms-client-request-id": "9cf0a086-0540-6343-a1e2-da44f05651b8",
        "x-ms-date": "Mon, 30 Mar 2020 05:49:20 GMT",
>>>>>>> bb257be6
        "x-ms-meta-Capital": "letter",
        "x-ms-meta-foo": "bar",
        "x-ms-meta-meta": "data",
        "x-ms-meta-UPPER": "case",
        "x-ms-return-client-request-id": "true",
        "x-ms-version": "2019-12-12"
      },
      "RequestBody": "\u003CBlockList\u003E\u003CLatest\u003EdGVzdC1ibG9jay0zMDZkNDQ4Ni04NzFlLWI0MDItMWNkYS1hZjY4ZjRkNzQxZGU=\u003C/Latest\u003E\u003C/BlockList\u003E",
      "StatusCode": 201,
      "ResponseHeaders": {
        "Content-Length": "0",
<<<<<<< HEAD
        "Date": "Thu, 02 Apr 2020 23:55:30 GMT",
        "ETag": "\u00220x8D7D761537961E4\u0022",
        "Last-Modified": "Thu, 02 Apr 2020 23:55:30 GMT",
=======
        "Date": "Mon, 30 Mar 2020 05:49:19 GMT",
        "ETag": "\u00220x8D7D46E17BD9AA3\u0022",
        "Last-Modified": "Mon, 30 Mar 2020 05:49:20 GMT",
>>>>>>> bb257be6
        "Server": [
          "Windows-Azure-Blob/1.0",
          "Microsoft-HTTPAPI/2.0"
        ],
        "x-ms-client-request-id": "9cf0a086-0540-6343-a1e2-da44f05651b8",
<<<<<<< HEAD
        "x-ms-content-crc64": "tKm9w4qDX28=",
        "x-ms-request-id": "9c5d3664-f01e-0094-634a-09fac9000000",
=======
        "x-ms-content-crc64": "Cj5LMw3Gs1Y=",
        "x-ms-request-id": "84f6deb1-401e-0069-5d56-060b5f000000",
>>>>>>> bb257be6
        "x-ms-request-server-encrypted": "true",
        "x-ms-version": "2019-12-12"
      },
      "ResponseBody": []
    },
    {
<<<<<<< HEAD
      "RequestUri": "https://seanmcccanary.blob.core.windows.net/test-container-3a576660-b26d-61bd-42f9-29f43d70d232/test-blob-55857d39-ec6e-cfcf-b842-671dd6592faa",
      "RequestMethod": "HEAD",
      "RequestHeaders": {
        "Authorization": "Sanitized",
        "traceparent": "00-7e38b25a2b7dec4cb77062b4a0d20bdb-6559a5bf7c844e40-00",
        "User-Agent": [
          "azsdk-net-Storage.Blobs/12.5.0-dev.20200402.1",
          "(.NET Core 4.6.28325.01; Microsoft Windows 10.0.18362 )"
        ],
        "x-ms-client-request-id": "5a043717-7dd9-0fcb-3a14-eb061196ed0e",
        "x-ms-date": "Thu, 02 Apr 2020 23:55:31 GMT",
=======
      "RequestUri": "http://kasoboltest.blob.core.windows.net/test-container-3a576660-b26d-61bd-42f9-29f43d70d232/test-blob-55857d39-ec6e-cfcf-b842-671dd6592faa",
      "RequestMethod": "HEAD",
      "RequestHeaders": {
        "Authorization": "Sanitized",
        "traceparent": "00-d36588f7c0946446aa1f03f75e595c79-1d13d8bbd6f6084e-00",
        "User-Agent": [
          "azsdk-net-Storage.Blobs/12.4.0-dev.20200329.1",
          "(.NET Core 4.6.28325.01; Microsoft Windows 10.0.18363 )"
        ],
        "x-ms-client-request-id": "5a043717-7dd9-0fcb-3a14-eb061196ed0e",
        "x-ms-date": "Mon, 30 Mar 2020 05:49:20 GMT",
>>>>>>> bb257be6
        "x-ms-return-client-request-id": "true",
        "x-ms-version": "2019-12-12"
      },
      "RequestBody": null,
      "StatusCode": 200,
      "ResponseHeaders": {
        "Accept-Ranges": "bytes",
        "Content-Length": "4096",
        "Content-Type": "application/octet-stream",
<<<<<<< HEAD
        "Date": "Thu, 02 Apr 2020 23:55:30 GMT",
        "ETag": "\u00220x8D7D761537961E4\u0022",
        "Last-Modified": "Thu, 02 Apr 2020 23:55:30 GMT",
=======
        "Date": "Mon, 30 Mar 2020 05:49:19 GMT",
        "ETag": "\u00220x8D7D46E17BD9AA3\u0022",
        "Last-Modified": "Mon, 30 Mar 2020 05:49:20 GMT",
>>>>>>> bb257be6
        "Server": [
          "Windows-Azure-Blob/1.0",
          "Microsoft-HTTPAPI/2.0"
        ],
        "x-ms-access-tier": "Hot",
        "x-ms-access-tier-inferred": "true",
        "x-ms-blob-type": "BlockBlob",
        "x-ms-client-request-id": "5a043717-7dd9-0fcb-3a14-eb061196ed0e",
<<<<<<< HEAD
        "x-ms-creation-time": "Thu, 02 Apr 2020 23:55:30 GMT",
=======
        "x-ms-creation-time": "Mon, 30 Mar 2020 05:49:20 GMT",
>>>>>>> bb257be6
        "x-ms-lease-state": "available",
        "x-ms-lease-status": "unlocked",
        "x-ms-meta-Capital": "letter",
        "x-ms-meta-foo": "bar",
        "x-ms-meta-meta": "data",
        "x-ms-meta-UPPER": "case",
<<<<<<< HEAD
        "x-ms-request-id": "9c5d3675-f01e-0094-6e4a-09fac9000000",
=======
        "x-ms-request-id": "84f6debd-401e-0069-6956-060b5f000000",
>>>>>>> bb257be6
        "x-ms-server-encrypted": "true",
        "x-ms-version": "2019-12-12"
      },
      "ResponseBody": []
    },
    {
<<<<<<< HEAD
      "RequestUri": "https://seanmcccanary.blob.core.windows.net/test-container-3a576660-b26d-61bd-42f9-29f43d70d232?restype=container",
      "RequestMethod": "DELETE",
      "RequestHeaders": {
        "Authorization": "Sanitized",
        "traceparent": "00-b9b0b9e58c535c4cbb3f860fe460d3cc-76a9067def214043-00",
        "User-Agent": [
          "azsdk-net-Storage.Blobs/12.5.0-dev.20200402.1",
          "(.NET Core 4.6.28325.01; Microsoft Windows 10.0.18362 )"
        ],
        "x-ms-client-request-id": "b92c2461-f752-fbde-7943-570eda1f7ae6",
        "x-ms-date": "Thu, 02 Apr 2020 23:55:31 GMT",
=======
      "RequestUri": "http://kasoboltest.blob.core.windows.net/test-container-3a576660-b26d-61bd-42f9-29f43d70d232?restype=container",
      "RequestMethod": "DELETE",
      "RequestHeaders": {
        "Authorization": "Sanitized",
        "traceparent": "00-964e99028bd9d144965e966a42c52f60-7d69fad58fb37e43-00",
        "User-Agent": [
          "azsdk-net-Storage.Blobs/12.4.0-dev.20200329.1",
          "(.NET Core 4.6.28325.01; Microsoft Windows 10.0.18363 )"
        ],
        "x-ms-client-request-id": "b92c2461-f752-fbde-7943-570eda1f7ae6",
        "x-ms-date": "Mon, 30 Mar 2020 05:49:20 GMT",
>>>>>>> bb257be6
        "x-ms-return-client-request-id": "true",
        "x-ms-version": "2019-12-12"
      },
      "RequestBody": null,
      "StatusCode": 202,
      "ResponseHeaders": {
        "Content-Length": "0",
<<<<<<< HEAD
        "Date": "Thu, 02 Apr 2020 23:55:31 GMT",
=======
        "Date": "Mon, 30 Mar 2020 05:49:20 GMT",
>>>>>>> bb257be6
        "Server": [
          "Windows-Azure-Blob/1.0",
          "Microsoft-HTTPAPI/2.0"
        ],
        "x-ms-client-request-id": "b92c2461-f752-fbde-7943-570eda1f7ae6",
<<<<<<< HEAD
        "x-ms-request-id": "9c5d367f-f01e-0094-754a-09fac9000000",
        "x-ms-version": "2019-12-12"
=======
        "x-ms-request-id": "84f6ded7-401e-0069-7c56-060b5f000000",
        "x-ms-version": "2019-07-07"
>>>>>>> bb257be6
      },
      "ResponseBody": []
    }
  ],
  "Variables": {
    "RandomSeed": "1076530355",
<<<<<<< HEAD
    "Storage_TestConfigDefault": "ProductionTenant\nseanmcccanary\nU2FuaXRpemVk\nhttps://seanmcccanary.blob.core.windows.net\nhttps://seanmcccanary.file.core.windows.net\nhttps://seanmcccanary.queue.core.windows.net\nhttps://seanmcccanary.table.core.windows.net\n\n\n\n\nhttps://seanmcccanary-secondary.blob.core.windows.net\nhttps://seanmcccanary-secondary.file.core.windows.net\nhttps://seanmcccanary-secondary.queue.core.windows.net\nhttps://seanmcccanary-secondary.table.core.windows.net\n\nSanitized\n\n\nCloud\nBlobEndpoint=https://seanmcccanary.blob.core.windows.net/;QueueEndpoint=https://seanmcccanary.queue.core.windows.net/;FileEndpoint=https://seanmcccanary.file.core.windows.net/;BlobSecondaryEndpoint=https://seanmcccanary-secondary.blob.core.windows.net/;QueueSecondaryEndpoint=https://seanmcccanary-secondary.queue.core.windows.net/;FileSecondaryEndpoint=https://seanmcccanary-secondary.file.core.windows.net/;AccountName=seanmcccanary;AccountKey=Sanitized\nseanscope1"
=======
    "Storage_TestConfigDefault": "ProductionTenant\nkasoboltest\nU2FuaXRpemVk\nhttp://kasoboltest.blob.core.windows.net\nhttp://kasoboltest.file.core.windows.net\nhttp://kasoboltest.queue.core.windows.net\nhttp://kasoboltest.table.core.windows.net\n\n\n\n\nhttp://kasoboltest-secondary.blob.core.windows.net\nhttp://kasoboltest-secondary.file.core.windows.net\nhttp://kasoboltest-secondary.queue.core.windows.net\nhttp://kasoboltest-secondary.table.core.windows.net\n\nSanitized\n\n\nCloud\nBlobEndpoint=http://kasoboltest.blob.core.windows.net/;QueueEndpoint=http://kasoboltest.queue.core.windows.net/;FileEndpoint=http://kasoboltest.file.core.windows.net/;BlobSecondaryEndpoint=http://kasoboltest-secondary.blob.core.windows.net/;QueueSecondaryEndpoint=http://kasoboltest-secondary.queue.core.windows.net/;FileSecondaryEndpoint=http://kasoboltest-secondary.file.core.windows.net/;AccountName=kasoboltest;AccountKey=Sanitized\nencryptionScope"
>>>>>>> bb257be6
  }
}<|MERGE_RESOLUTION|>--- conflicted
+++ resolved
@@ -1,33 +1,18 @@
 {
   "Entries": [
     {
-<<<<<<< HEAD
-      "RequestUri": "https://seanmcccanary.blob.core.windows.net/test-container-3a576660-b26d-61bd-42f9-29f43d70d232?restype=container",
+      "RequestUri": "https://seanmcccanary.blob.core.windows.net/test-container-244c5d69-a601-b7f8-27e9-c152930dc8ce?restype=container",
       "RequestMethod": "PUT",
       "RequestHeaders": {
         "Authorization": "Sanitized",
-        "traceparent": "00-b95126cc2254e34286fc7618ba7cce71-0ca2aaf7eb85244e-00",
+        "traceparent": "00-bdf0d510973c854bb37bc3f75be1191d-26f9ad646d5bf449-00",
         "User-Agent": [
-          "azsdk-net-Storage.Blobs/12.5.0-dev.20200402.1",
+          "azsdk-net-Storage.Blobs/12.5.0-dev.20200403.1",
           "(.NET Core 4.6.28325.01; Microsoft Windows 10.0.18362 )"
         ],
         "x-ms-blob-public-access": "container",
-        "x-ms-client-request-id": "9e3d7a00-a554-6928-c22d-973eeded53a1",
-        "x-ms-date": "Thu, 02 Apr 2020 23:55:21 GMT",
-=======
-      "RequestUri": "http://kasoboltest.blob.core.windows.net/test-container-3a576660-b26d-61bd-42f9-29f43d70d232?restype=container",
-      "RequestMethod": "PUT",
-      "RequestHeaders": {
-        "Authorization": "Sanitized",
-        "traceparent": "00-b3b01d6660393c408516fe5239ce8bdd-1cd8e45e0a87e341-00",
-        "User-Agent": [
-          "azsdk-net-Storage.Blobs/12.4.0-dev.20200329.1",
-          "(.NET Core 4.6.28325.01; Microsoft Windows 10.0.18363 )"
-        ],
-        "x-ms-blob-public-access": "container",
-        "x-ms-client-request-id": "9e3d7a00-a554-6928-c22d-973eeded53a1",
-        "x-ms-date": "Mon, 30 Mar 2020 05:49:20 GMT",
->>>>>>> bb257be6
+        "x-ms-client-request-id": "824e28a2-5c9c-b924-4597-4f931df501f9",
+        "x-ms-date": "Sat, 04 Apr 2020 01:43:36 GMT",
         "x-ms-return-client-request-id": "true",
         "x-ms-version": "2019-12-12"
       },
@@ -35,113 +20,66 @@
       "StatusCode": 201,
       "ResponseHeaders": {
         "Content-Length": "0",
-<<<<<<< HEAD
-        "Date": "Thu, 02 Apr 2020 23:55:30 GMT",
-        "ETag": "\u00220x8D7D7614D696E86\u0022",
-        "Last-Modified": "Thu, 02 Apr 2020 23:55:20 GMT",
-=======
-        "Date": "Mon, 30 Mar 2020 05:49:19 GMT",
-        "ETag": "\u00220x8D7D46E17B0ACD9\u0022",
-        "Last-Modified": "Mon, 30 Mar 2020 05:49:20 GMT",
->>>>>>> bb257be6
+        "Date": "Sat, 04 Apr 2020 01:43:35 GMT",
+        "ETag": "\u00220x8D7D83997A35D31\u0022",
+        "Last-Modified": "Sat, 04 Apr 2020 01:43:36 GMT",
         "Server": [
           "Windows-Azure-Blob/1.0",
           "Microsoft-HTTPAPI/2.0"
         ],
-        "x-ms-client-request-id": "9e3d7a00-a554-6928-c22d-973eeded53a1",
-<<<<<<< HEAD
-        "x-ms-request-id": "9c5d31a2-f01e-0094-1a4a-09fac9000000",
+        "x-ms-client-request-id": "824e28a2-5c9c-b924-4597-4f931df501f9",
+        "x-ms-request-id": "0188b477-201e-004c-6722-0add90000000",
         "x-ms-version": "2019-12-12"
-=======
-        "x-ms-request-id": "84f6de86-401e-0069-3d56-060b5f000000",
-        "x-ms-version": "2019-07-07"
->>>>>>> bb257be6
       },
       "ResponseBody": []
     },
     {
-<<<<<<< HEAD
-      "RequestUri": "https://seanmcccanary.blob.core.windows.net/test-container-3a576660-b26d-61bd-42f9-29f43d70d232/test-blob-55857d39-ec6e-cfcf-b842-671dd6592faa?comp=block\u0026blockid=dGVzdC1ibG9jay0zMDZkNDQ4Ni04NzFlLWI0MDItMWNkYS1hZjY4ZjRkNzQxZGU%3D",
-=======
-      "RequestUri": "http://kasoboltest.blob.core.windows.net/test-container-3a576660-b26d-61bd-42f9-29f43d70d232/test-blob-55857d39-ec6e-cfcf-b842-671dd6592faa?comp=block\u0026blockid=dGVzdC1ibG9jay0zMDZkNDQ4Ni04NzFlLWI0MDItMWNkYS1hZjY4ZjRkNzQxZGU%3D",
->>>>>>> bb257be6
+      "RequestUri": "https://seanmcccanary.blob.core.windows.net/test-container-244c5d69-a601-b7f8-27e9-c152930dc8ce/test-blob-8b2813af-4aa6-1b09-3003-181a1ec0f141?comp=block\u0026blockid=dGVzdC1ibG9jay02MTIyOGUzYi01ZmI2LTRjYzAtZTgxOS03NGIxM2FiN2U4ODM%3D",
       "RequestMethod": "PUT",
       "RequestHeaders": {
         "Authorization": "Sanitized",
         "Content-Length": "4096",
-<<<<<<< HEAD
-        "traceparent": "00-4d8053eebe320c409776711f90c888cd-709151676d2c0d4c-00",
+        "traceparent": "00-5246bd82cd76e346bffff477a9e13105-579caf41389f8c47-00",
         "User-Agent": [
-          "azsdk-net-Storage.Blobs/12.5.0-dev.20200402.1",
+          "azsdk-net-Storage.Blobs/12.5.0-dev.20200403.1",
           "(.NET Core 4.6.28325.01; Microsoft Windows 10.0.18362 )"
         ],
-        "x-ms-client-request-id": "3b975777-0d9b-b905-4fbc-b88afaca1a0b",
-        "x-ms-date": "Thu, 02 Apr 2020 23:55:31 GMT",
-=======
-        "traceparent": "00-a55321609f0ab74690947f32e7127682-c84a92ed01760845-00",
-        "User-Agent": [
-          "azsdk-net-Storage.Blobs/12.4.0-dev.20200329.1",
-          "(.NET Core 4.6.28325.01; Microsoft Windows 10.0.18363 )"
-        ],
-        "x-ms-client-request-id": "3b975777-0d9b-b905-4fbc-b88afaca1a0b",
-        "x-ms-date": "Mon, 30 Mar 2020 05:49:20 GMT",
->>>>>>> bb257be6
+        "x-ms-client-request-id": "019865d6-761a-7582-4efe-6e69ee8197f1",
+        "x-ms-date": "Sat, 04 Apr 2020 01:43:36 GMT",
         "x-ms-return-client-request-id": "true",
         "x-ms-version": "2019-12-12"
       },
-      "RequestBody": "n9LzwjIz3dRj6yee\u002BW8n5fw6KrUSA\u002BcUqm3lET4Kk2n97Z4a\u002BpBuBZ\u002Bx8YPEMdZIG4Egmy56l5zr3xjFTsuVWVe\u002BoAvRDepsyyUVYRJjT3mXnPa86fg6g1YCLhp4qbfTG5grBpDKdw2XtM8JZTWJh5CeLrHV2G9fgx21z97P9CJtQUZ5OEjpzCXoJTUpMR4geKaK2XsF/kIpzINzFagvx8CsmyPvEE9HtWKM7LM5NVH/lFY3RRqnZ0IDUGzFdbd8uV51fJb6MWdXQyQZeRKP75YxdIBR94KmBTPh7MDigT\u002BqEDJUxLm7BGPu4AH1ju4wc2DWkwE2KsLcz3diGUSndcHkbmnfOyvcdm8cYheAsHZEsHlfDO4\u002Bc\u002BVwePVBWOseR2s/ECCFUDg0\u002BRySGsirWx4AHWjLR2jTpvqEbsI1mh6D/RusQJ9Wv2BAKxPRq1kcxRzWQTqDU/8CbGolAeF1/17\u002BDhys/xp/ql4IihxVAfqgZ6mlX1nkAKocqdQ1ML1\u002Byyu00p08cMYBV5fbesjirGpvhJo4z58EGg1ykFVGSXmgib/woC5dZPbjowfCCIXiOfxpxqsjRvuMr7iPyt9wuw0eO/EI8gw7ESCjVCuYQhKHj1dY3YPNfELEZPF2zZkXcuj6pM2U2UfwLbSKgPHP9GymCDqIGN6JUL6uRI0axUSHjOJDnZ5E87YPaK/PQvxR9XCEz8VejloKcFMO5ZW51WhwA/QPjFbOYRWEeK8uuQ3BXU8dlvV\u002BKP2IOCxKNQ0gVZJHXz8HQmkZtW2v2RWq27ZGTIhGnD5y8dr3hlMpgysHZCId51rOuhvlA\u002BGIzk7n3V12BOmF2blT1W1kELsV8DFBqHXzjfRcd5JsYJld6SKLD6j1s39CgoppyRLtaqlf0BKvRibZ9FBoGY1WGHgf9utK2AESIDyy/yXqicPibw3pDZCGrqP8shtYjZny7GoSStMmopGoTbDV/UYA7muMhqqAbAvomEhHTiXmupKjwBK72D/wu8x7Qb/gsLFc\u002B8OvywbucX9eKbGK31NswZIdMjw0RRYsnMveBCtLB\u002BeX6lNiNu\u002BMtE6SXa6NZdx5D38tw350KLatgy86EG1UEyLJ8/QACYujkH3uoehonjbvZPWrHkNpIsKctLK/UaThPUmMw3LneQX0iTMAhYbOReX5S6t3qfTeYNAxY1XZ4z7ZDWOe29rDB\u002Bvwt5QQaJ07zm/Nxgb4aZRUrWOhtRWwGqb0JngjL2kKNUPAh/Jgzfcz9pTlDBw44aPOSS53IlLVP5zuHEIkF54GwpHCN\u002BGi9OBrbb\u002BByg6Ju0TUVOY7kxLx6kdVcbG1D9713kmLdarBLFRNC7WSVHWNZWD9UMO4yy5\u002B0EyaTIIvtl7gi\u002BzE/UWaEiiR7YhdX5bSyAxQt78bPRMbDKVdJ9/SHlRXsciIyGgaYj2aJt6lIXG2yIR23v6exU7YqfCgPepJv84zBa3OSf\u002BkNVSBgBY0deszpl9aWz9VuOt6sB93eSVSUWcQcRvE536F0qmpHUU3ozMFbZaL7mSO3k3BU5ngLLsvLi6vJAPQbr/g1YiWq5qlQwzrcgyOx2MCgZPNApPlpKbteu4Xh38vNP7Xqhnb9zKyGxCN9LqvoWfKraJvAmwr\u002BzDiqDGsjryNvD0NthxKJophG\u002BaDV7DsPtiHTdncvzKSrK7o\u002BU4ABo1U/zh8oepKgIYYDuaFqKOA9mpZJUHisfwKegptYiw7YRVYLlh3b5zuPMxTw7FMDQQKaAPkp\u002BFMck48cifg3B5Z3KzRLHlLCIbNauh0ju1KvmwGY/kpV7kzDLsJO/x1Dl\u002Bu\u002BeYEeuGKv198Fjz42ONh8bO62XkkMIXynR\u002B9QsyJWFyJxZUGRUSLe6SZrEB9OzPXp0lJujTlishhEdzBzHyS8r7fbxNOWqxvL17VioREdWLs5ZuDQJ0oozvMpTNnya4nBrmCncsgiUyd2YvVEABEHJx51efhD7Igt8zYgrV4B2WwrYPLwdeXy1xO5mcSUpM6h4iX7vTHRvcHYub/SAaWJNElJWJ8eVrE4gmKkilKDWQ4nfst4Rlx6GeMw1/xl4JWt8GV7Swwvg4t0gvqPLTNvFWBxqsLaUO3tDz78LX70kqHNNtntR83B97s/w4NhqyyvgcKcNDXSk1\u002B3TnwNc1YMgDBYwjZZgY1Sb7MHmo0qi2QSDKt8WJ6sOmN6dfmR9IQlMwOTCOj2VgA1CcRCiziSjMLX\u002B2bqkGeRrMeS3wuTgHsvIqeJl0K7G7ZrRw7aKa9qp\u002Bk2\u002BjldOmLbwVvhY7b0YUlJU2hRCPWAHJ\u002Bwv0lY94NYaHdinMZB0egE7ZXmmfg/tuWFUNYHGV7zdp1ZrLrZQwnYiTs/UcSCx0GADFsf2YKncMijk2btEQ7YryZpKCVtK2pLzhD8wCThAolUhszDk5zasjuyda/jK3fsZuKeGd8cUyEw08ux6rDjgpDdWIpB1NuJTnYpuvW6qOKZEJlCQuiqeDPr0v\u002BRaMeKzrLexZLtalHG1ItpMpgrdiso2JnXYX/oMuCWlgIcOCWuXuxCm6MP6\u002BZHu25dQUVbgFyUqFAt861zNtKyFpRPqtylupPr6NqH2SzzT6XRSvGbOxWlR0\u002BVgKt\u002Bz2TQnZUSOBCR94axr9eCDM8jemPHYewg1xu\u002BqiOM0DoorNl19zuXoVeVf5MrKUs943qAsgYHd624r4Z5k03sxSeMSML\u002BTFWTi9kMciIY9e2QQMapDF30ITVrvQe1Xc3JqHqrXqCIP1bk7OZs\u002BwVLX/mYqRJHA/iJmGeNko9N3m3LAsnnrVdNCAFvxB93hyYv4B0OHLS7QmRB4cY4\u002BqzHls64Yfg7o7JiS2ERF3/ZUdFBXbJyP8G5T4BlZcuRFE2UqC0Qv2VuNDxq65FTqmrkqE/091z6VVcNPtI3ln3mkTbTvK9SiJKsE2m1x1QwZaVVgP273F0wmlKWA4CTNl3\u002BhFqaQC37Ud\u002B9SKPzRE4C3Jks4hVAarSZ4uIcvIUSGR0Lt0M5ViW3Wi8d/pO5fRXEU2bnZhQIflmmAJ1LntUaqy\u002BGp80LCUaztUfmYmwg4GWMWCleKrLJAzjpU1WIa/tZw1Nj8pVI\u002BUngc7CMIhvtRSA3v0ar/EB8/aSUIbXxK0mMjJ8YvO3QA17fffcCPOEdO841UKy0rcbS5zUw9NeULwhnP5W81MgyJ7wnjL5JeoDDtuXnu5qc196YBdX4305HS06u2z0LoGcFwykwjSFIiax0LX3x7HOtiie25I8yeUgtoEFvmp\u002BDt9a\u002BofhxbEr9T7wpRLHQVZ8bARDVVLuYE4mgwuyf2O7M8HVnMwq7PB2c\u002BZUSyTTWXQqiVJmOrmMbJo5ukKmeHXbNXFQ8qSJUYATzeJsmhUpUyqWh/YRVfkISDAy8TGu0PtweRayg2fQoDfRUm3XINKFD2cXD/B/yt94R6l0V2BOZPzm/CD/d8/Dxua/PwKLMShdrOHKl8AK8a82OTu9W0nWg\u002B1w8COxhpeXU0kJv4rc7BWAFqt/hM073ApxyD2UBWqd6LsUG0EErCZJMkN3ATEkWUwlPUSdV/8gNBMZP71aA03ea9fPyNHUfGqENVGJw9vZTW/xbsgmAJG89OYt62xo7y/1mZVaVZF7UcDZGCGulnA4P/FOaJWFuGtFEtPqppD\u002BG0UhlCpFfvjedhwHTOdvDl119at6GoaacOEqFUK9kKsw2/zcjAJG88D5b/J4fWyE1QN2dbHkgwG\u002BhyNIG2m2IeZx13Dqk4JbLwHqgauUIfN1pj8\u002BRxr5S1f7HQXe/dhWQ04MB6X7mUKBGkWv\u002BQJWKmUw03Qqd9nLd4sY7nV8fTEplD5chxpNeQz9vCzVSVFVpfOgripjLMt0QY8Z4qvMBZ0UhmXE\u002BaNK4lloLLqt9i06w0iC3M4Hxmdy50WLNJdhMbePwMPrkaxPVcvQ\u002BwARx0ti3x9iSSjODb/\u002BUhFdv67CBvsCHjVpTjKcMoYDNstnYCD6KVR3/\u002BePwLME7T6a8pYdDvQEDqkW\u002BJHtxRehy9b0l/HxY5ZZSwYUc12CZWDzAkDw5SjWYlJ25DDCiTrP7fTcEFZNqI//w8Pt75tLk5Mx\u002BsPXsOWuHTSfe35ll8HMRIZoplUKpVmw8SJk6XO3KlCdkY92\u002BDwPLfIhri0QmSwCIKsU4u09JlRpJr/DSjTB6FAuyAUxVktJWXli6PcsoFf2YsjIokdjX2s7DNJ8S\u002BK\u002BYMbc4dEm0Mpfyoh02z1dPYVozedr\u002BUUIy2ia9kl4zQ6Wo4gxT76Fz5H\u002BaNe\u002B7oQt3c5NE377U2eA1BZoi9qB5v163je1LO7G4/1WbZBuSdzkbRh6K7mPm1AgsHqoHEO2fILaRBBMd7HghjCBpOXXEoo6hB7CBrpD6kPnlXtzHsa5n/AOlAXMl/ZmmqWJDvZqSZ7wbZcl9HXHllnNZeE2bGdpxwT0yH2FbewoW2wVutxMfEzdg7AulKt6R/2r/zIUMC09H0fxdYAgawCr/JgJsdx9gOmVWOm2OzJYeoF/2W66FCs/15qUWgbLvBewg5cTcZUhLn5JftdEh\u002BQUmfv\u002BoJKR8OhsydlB6CXiyZzRBbebRQjsXqrvcJVT\u002B1C2gMEKzRyFH5Kvpqe74EZZZrQ7coEteVPzEkLnoYBSGc6Ii2hk2PyAS\u002BYk655gMH1klgnhGIjPiQZtF7vZnn0SXI3ZMlXe9I63uyeaCI21kuHEgwp2cQBGuAJh9sBBpq1pEo8Qh/0ohqF7KV1gNYF5uIXZFBpynOqMknpSfP7NdhR6MPX\u002BpArjnP1p\u002B0ij5YOB6D47Z5GS9nakhPSD1QmjrbJI5gSLexN69ngcCaCh6K320ZTAkg6C5zl\u002BWSAVX8b0xU2VWv5\u002B9WwqwXEZde3VAptHjQN04xqkxv/KDCLzZJaxKENTC42ueNwnldGcaHFMqVaFztLDf\u002BIy8ZT/s\u002BhKN1zaaEypgvYNmRQnTE5JB12NfmPLbZbE7qlhIBr5rsTz3V10wgAkoiZfeDS9mzKU6eo3cTSFf8rFFnqjSGLcFOpQNG/w1UVcaNw9bPVhBlJ2zTYwwTyQbl6Tr6uGgVnDgmRKbWfDoxOk2wlYSBLUYw8nLHsrrFKtwMYRXSaZ1eeDeemRF5nrsyoji\u002BYzNyVLvkubX1TemNYRna2gsUXtCgUh1c8pQkx2O3lRCCFseYigxp7a/XaTpOATgHnsSgLkNYDgEmJWIXv/JSPbjY\u002B0pCQlAOumEw2PjjDuFcLSifB2bNOgjGclSaQi29hStxdQXttVx0oWPSJzUIMyaAy5LJszZCC8FBi8/7ZHgzc1PdYZnbfmfMKlYC6xLTvj8uGYaa88HlP2lErDmMeUz7rqPhOsGcpU0q/YjQPyC\u002Bbd2AzUrxqI\u002BB6DIglsI\u002BT7EZF0xu8nN9kXQ5b/Y5FPBIlk5b\u002B6vyCfYkX1KPbB567L3XtyfUT2taEzvWuDiJWMNB6ACD4kQFFx1GSqMg7jVlzoNIUV3A==",
+      "RequestBody": "63uwar9FMTOO3Fw1/ZkrFuaNibK\u002Bcp9XHzJSmUQKmoWlDqiiRZY6aeH1/Mru1B6X1wE0kDY/gnjbWEuM85jvhEHXj\u002B/widFPUx/RyXXVaUsTusFC1glOZosvxuxLrXVIBXiIFkQupk4v5D0XbbkDBu8AeTjXrK03iChjwMPlBKapiMP9TFIG5RRzEvLMN/jSLL/9SjQ8cVnLUI4by\u002BWKSuCWbeX1Bbmc\u002BZQkY5m7alEwkZQE57lybRZpMvvE6hku6MgRNskT3CYFYFCfGA3AD\u002BU86zpRhmImIwDOi9O\u002B2A569nrQqTSHHLRt/odo0lUIqSIVh//f3WJl6hLJRFFTR4hBJSKT72axtc6G5IfbvlCqxeKwqFAPmhgYa78hvddiGbf\u002BJqwzdbq8ZNIwWfjbiizBHn9vop44MosJe4Smj/f3I8rP3Zejd08n9EN\u002B30EfPOCSX55Y83YYxfQhKfo2FdTaOTYuC6yUHqcvR65aulNJ6T6jFC9Yni9TthejgU1V8d5vo6UL8TAz/UH3KKzIvQuh2EC8kwGkgpoG2lWV8ZxZ2lbP6xetPvcObxbuYXWCi/kLAakNmV7dyiALBBbbngylnk5W\u002BNL085lJrSPrtiAkg09bie/yS0H38iD2ojnhMtEKSMInLJImFw4PxOs68RQA54DGfxQcs1INXgWx/lFfZ3tS4W1e/Ve9NHLh4odVvAEM9ru4GrO97ZVwGc2NdRm8sFxw6BCmoekpCUqhOtDKt6EEpAiWp0zHlfPX7uOJML9ZJDIr5dTwZlTRjxFoG7LFpWEriNERJggPqFMczrMFoNiLSBaen9LNEz6zxRc7XnlAEkiCXaftSP4pGzyA05egy\u002B443dOcJwWPXXSTXWHw1EnZ3Ltqg0Ixnf8XdIOVTUCmE/kpAoGmo\u002BtD8/8zWuucOEfzpvfbNkesB0DThLKB\u002BRA07Epnx9HIMzjQJ5BC/UMUezw8oqZIytyyfPpB0h84wfnv/m2gNXB1KnO/Cw63aQn9vwl2RVdq6yFttUvXh2AZl2aXU/7Vc0XLx3czib/O\u002BxPwQxMVwnuhhRNLM38lnaMSpXOoHxYLJ0vDq33fN2Finro35kNMA9Xq9c7riT/GpSnUIONLJtv85RzHURf9wk6y6ZTF7bdfxqGevSpHH54M/QVUCxZ9FnjfOwAnhLK97DOAOaCqAbdxdFpBrWmwtMV\u002Bu1MRqbY3NNMc5bK3OEHv4ND3x\u002Bb\u002BYfxO4pa8O2gPLoY6qclfrEN8SQTMjhsFujwYUsyYue3ff1pWwsYgevlqDbcrfI94kDSNe37iMdLhSSdao\u002Bicd3SZWyluCOl8W84LYoBj2T6toMKYCj5u/E6HdXmfxtYQzZZCkiBlCYdKER\u002Bv185RfXDprAMmBGw2K17a5pNv3JX4\u002B5TqIUYdR5c6TfgfviWANfcJtRnT6ckpC2fCiyL02jSJt9s5Z1wpy2Rs7LZ0F2w5WrCbZid8JBHLwRXfW7x0RXPDlQZJRs6a4Om0Z/0TtPT6iDFxWHQNDZPKbqVHSnCo96ZDsIFl7xPiAYU9x70UuAwg5NKLAu3\u002Btohzf9goUpZ5DG9W0ARzlJkdj1fv0EbVtbWYJ2WdHfW5RPr58m86ua7vw7pOvegIrU84bXKVD\u002BVCnckikCsw2\u002B95nYsJeqIp49ao/wyLh/jNkHkWZK\u002BDIzQUtlSlGCmCvujL1CBc/jOsDoqc7A/ZtxbRVP\u002ByGnY/9nlW9cNOhMusJkAkv7PYcZFGaVYl5jYlO/8908Mp0KRxjN2mBQlvXoq/78bOtPdj\u002BeNua7AgGg9DMbrDELAHglacszPVMWuI1gvLZvZwVoYH2trfu2TzUHLNY9RPrE3at21wMgHEjsd35pSlVbMZ0ts0uzXWKMfxqGLAB86XOCq98a\u002BJACOEQ0wSZ9XPTvu\u002BtJD4G/AYA4\u002BlfomfA4f44K1q52MEj9K3r3jpw8DxIVlmAlI\u002Bnh05pe0f44GZ5D/FGYcoZWaXuSS\u002BQWt3LkDPtF0wOAE0ukKPMEJ25KxRHcs5JKo4ybzyzkgtgF2ywnatUC8jaas\u002BkF5EmDQkIdR4bCOgPgqWluuhPWm4Bjrl3G7MyZN9LbQf\u002BpNL9DCHzq1ztRM6EoNsFrpDgixChokkX7vFV1hA\u002Bz9ugEN2S6K7GW68RFEnq8rqX7LZOaqI3XQKJpR0wXZVM7rUy5E/9csYiGm9hUE4/bTx2vilZ8GU5qPPbCQNR1f3ZxGXUt84q2nmwbFBylcy0SngguZ\u002Br8v4P\u002BTucImmCkESxR4woarUuC\u002BOvqYQUhtMnJr7LcRweLdFnhP6SjrgQLZwLwQ5ATB\u002BC8q28PEl6OzJotTvq918oUxn6wKX2W31rX7voCMXEpppfCL6uYjFILUmMahl8JTZ84230RYt5zFcwUJzNUjJsY86hS66gujEocpMcKjFkL3pFayVX0GDPJXwnvhFUuptXH8ZK2tmHnGl8y9L4HaJljCFiSCbM1JNtkmZyuPwf0/g3xQoq2RRg/c78GwRN1seZwfHv8nK0Skty3QizFSNtHPgawFiYOvMNAUoYELlPH7temLcKb\u002BGFg3r\u002Bt/vL7airjv4MMxavAYb\u002B4vDoXHmR4/2NVLxsIu0WlTzd2UL3AVOhrIG7Quykr1bwC0zwnWcBLNP\u002BflksP2wRNZ4Z0WgEB\u002BGdRq\u002B31qERKKVlvBdgJjeV3KyvOIL6tW1Vqg0OSt3urAOrU1a3SVYy7VXzhoNUsM\u002BmRDT7lM8e4pFCYixTwp2Hds/T9NLhHlMWfAssxu6pwTl9qAbpMxc0jHCFdOcp3yr4bE/zQPw8xWWhpRjEMdvimGEzFhqWngO432hiG6lsLJ0gNJpe9oB9QOKhB44\u002BcFqUopxGNsjQYY4MOqFTmqm8NXh74/1BQ\u002BHgtdV39Va1uq7NzbkM5fXUD9MMUrwe6aZ45RIVgkydEx76pUEzmGw3VoAyhczwrw\u002BCp5PqNTElwcwu/tBEn/gicLpaEkC04LenFPw77GPZSHXCkxr4st4t1OO0xJlbsvbIEFUSVlzOzcbcQyB06dVoVbaaggydKb2cbH1c/9weC6HFc9wOhvIY84VT3G/9uOrODK7iwPDqKuaXdinfcg3q/je\u002Bb7Y5WY7EQY5HSQ1N3vNSjvNtO0qw2wj1d1DIOUF3aR44P0l01PMgHn8iYuHZSVd2jONavcLtDVStA\u002BI9/EhMz\u002BAvFZ9qHboATNzLTnhnHC35kayeHOsbSzH0h9DQ4iI21ZLBqnP3zG9pWnDl4b7cBif0RGqbrrM004qttVXpL6r6lLjlpXH6AYV9dMJ6dWmy2IHo3F23mybfjJapShbZgCrGK00GNqC2OgLlXnnwup5g\u002BtzTwFMNAzlSBdjbUPeuY7TXtAocrOIhMqJa0jzs7tH4SE96Bb\u002BXuOgTs/CH2ulLNvqFGQaUBE368o2w8jD8ZRcG4sioNF41P/siCPjxWVf4z5tCJ9XLZAQBfxLyJsb3V07ZQPfg4wJcT9kLcjuVCVl19\u002BJVun0Be37EprULQxj0arGqGBhgGCyY5Zg8gDIIbHX5fC8kYdzRmAW5HHxNUQyAFsdJ6zFA1Z\u002B1/JSlBLsMvDp/Ucbp0AjUmH/S5vvwS5SLfGkq/kEEuKaPbqUIbFOKbGBBzf9F1kb\u002BdVKxbi6jxXEAGchSIf25eplgWmGjzGvsSHqbrn2VBWYibEkuUwq366k0CBKLeEpiiFNmJXvlWqkmhSW0CBczqtRib7W0SueOqK74r8QZYRAwOOYqbx/qPRGgB44kw6NSAF1\u002BKQiU7n2r13zNLOrkzWQVg89wyXu0eDKj1EMZaeTLZm9m2zgHW0qoflfjHNAm\u002BzpqDz/UITchifDWMNn6Um1XwYZ7vfJrziiEyIrj0VtifRkI71qlN0V4BVFHcWpwriwqS1sJ630IPgEXTxhsffiVc7PA8WLS8opAw3ihJJz\u002BFFpeuUXAGFGbwPFZjegsy8eYsf32r7zJV5iQiSgEpxlkGTr\u002BDYSylVsiJPBxeSSiU/dxCHLfB6SdlSGtb09pl1nYNXTtLv4DJhyilErMWB6z7nUwk56mhRGWYLijBWXL\u002BI2WWUOv9ST5LiIWfHMZ0T0C\u002BUEaOMO7MbBjFs5FoCD21tv9Nf7axDkQN6W8kAiefI97YAvk8b\u002BJ2yeTDN5Ws04BX2WXXJs\u002BJ/VHycFePqFnxNo\u002Byj/U0iVcM1rXB/da\u002BYQXuzCixuA0fTgWnOe\u002BK5xGa0fEV\u002BkOLI1AeykAZyA\u002BLRB9RoOwhP36CozHvnU9nge\u002BUNxvVqGayU6jIou289YYGG/XQKUY1aZKCg1cRm4YQt0hgdYDjtZuor01DWJyA1a276XFJh1iZbs2JUxUfoMgSt\u002BulTI/1EmZaJ4n48hD18b25VaIUxy/vxxbDalKGiP6FIKCg64ktttcK/2/OoGy8g1FnZksWDeDLtXVpMbgD056Lc8FwRRYki67bGdfAESaqBtcBLyKzfyK/5SYDtHUu9xvBMzyrTD5LMtqcSvQJC5RevyrRArR71/SusG/gENc5vBK7/t36DsqotexIFzQ\u002BtumBtQVKTeRnRWs3/IvOaxIDYo7RTQy2VKBgKFzII7DAcAmGXmvB724uVKlywhJO2lrKRLSlXWncy2BU6hWXnyG6Z4yCSAy2MXMgovhTQ4KeEV3yDe78KyKvuYMLbQVIlrWHuGqFzJJOFAMxhKpxeYfdxsjHlZEyvjxp0p55qsR92Bwy24soCFTLo\u002BnbuqZ4LjALPaY8gPEURQouK\u002Bnz1Gk\u002Bw6yePq38pb5kC/G3VvOV4bRebn0eMVcrHoaA\u002Bex6x99wrPb56f\u002BSHof32HUPbP4GmDo1pWX8EJJVYxAXa7vR\u002BUQSNroMnAe0zF/lJmjSK7GYilGiRSJ5hIxUpHbveqLMJd8w/TYz\u002BgwycNkGBvo5c0dujuFqL7QhmLI9t\u002BeQ1UGtGQCJkT6LVIBFb8RJY32CKzEvcPvBYfYrH1SEBkIkoZuXaO35r9IY4ypRFL/v2DU0q4y2YVRV27cKboHZ915OIM4osfqfmHtfBp3RcF02OzcfT1q1fjBHMZ0270FQTuvMEuPxtyY6lRMBV1q2dGtZ1CNKuqgDiLKN4XBtaKk5/seyFV1pRIQQ5Lo3pBblgM0h3RsuFYQzuIoxY9W1zTxp12iC9G8N4I\u002BvOdX9y9SrqGCjS4uOG\u002BlDjlzTN\u002BC\u002BWyd93dyuUoxeI/yLfuu\u002BNey1lbt1AoGw28t/T3YSOriu8N6\u002Bj/4H/VXUVSePApz9lVhgHZIlOUiVvPIBLwMWS\u002Bkz7I4ND7X\u002BrZhVkL1qIdkugbotoh0WibeGGMML9s5Czhk\u002BWyYe8JWScXAJz6ibO4sY4q1Y\u002BJncHVLGdubi4rbaAtKUO9azH4EUizCtHLoe\u002Bt038xQQ\u002BdWPUj3DSHmur465P7zF9w\u002B0VcMsNG1ZPwCot4wJuv\u002BiuRkNFNmY/9cXddux4\u002Bz9SPPdg51A9LVoJiM9GoD9pPSPFnag==",
       "StatusCode": 201,
       "ResponseHeaders": {
         "Content-Length": "0",
-<<<<<<< HEAD
-        "Date": "Thu, 02 Apr 2020 23:55:30 GMT",
-=======
-        "Date": "Mon, 30 Mar 2020 05:49:19 GMT",
->>>>>>> bb257be6
+        "Date": "Sat, 04 Apr 2020 01:43:35 GMT",
         "Server": [
           "Windows-Azure-Blob/1.0",
           "Microsoft-HTTPAPI/2.0"
         ],
-        "x-ms-client-request-id": "3b975777-0d9b-b905-4fbc-b88afaca1a0b",
-        "x-ms-content-crc64": "gN2v8q83CO8=",
-<<<<<<< HEAD
-        "x-ms-request-id": "9c5d365c-f01e-0094-5c4a-09fac9000000",
-=======
-        "x-ms-request-id": "84f6de9e-401e-0069-4e56-060b5f000000",
->>>>>>> bb257be6
+        "x-ms-client-request-id": "019865d6-761a-7582-4efe-6e69ee8197f1",
+        "x-ms-content-crc64": "fEXW5rVwnh0=",
+        "x-ms-request-id": "0188b47d-201e-004c-6b22-0add90000000",
         "x-ms-request-server-encrypted": "true",
         "x-ms-version": "2019-12-12"
       },
       "ResponseBody": []
     },
     {
-<<<<<<< HEAD
-      "RequestUri": "https://seanmcccanary.blob.core.windows.net/test-container-3a576660-b26d-61bd-42f9-29f43d70d232/test-blob-55857d39-ec6e-cfcf-b842-671dd6592faa?comp=blocklist",
-=======
-      "RequestUri": "http://kasoboltest.blob.core.windows.net/test-container-3a576660-b26d-61bd-42f9-29f43d70d232/test-blob-55857d39-ec6e-cfcf-b842-671dd6592faa?comp=blocklist",
->>>>>>> bb257be6
+      "RequestUri": "https://seanmcccanary.blob.core.windows.net/test-container-244c5d69-a601-b7f8-27e9-c152930dc8ce/test-blob-8b2813af-4aa6-1b09-3003-181a1ec0f141?comp=blocklist",
       "RequestMethod": "PUT",
       "RequestHeaders": {
         "Authorization": "Sanitized",
         "Content-Length": "104",
         "Content-Type": "application/xml",
-<<<<<<< HEAD
-        "traceparent": "00-02237cb3b917f44a882581ec2a53be8b-cb6181b157fcd94e-00",
+        "traceparent": "00-7b2e247a087de540b1fe2819e836e4e8-09ffd2216417164a-00",
         "User-Agent": [
-          "azsdk-net-Storage.Blobs/12.5.0-dev.20200402.1",
+          "azsdk-net-Storage.Blobs/12.5.0-dev.20200403.1",
           "(.NET Core 4.6.28325.01; Microsoft Windows 10.0.18362 )"
         ],
-        "x-ms-client-request-id": "9cf0a086-0540-6343-a1e2-da44f05651b8",
-        "x-ms-date": "Thu, 02 Apr 2020 23:55:31 GMT",
-=======
-        "traceparent": "00-90a4b63e818dfd45af24a0c9ebbdd770-1d10b11393d94041-00",
-        "User-Agent": [
-          "azsdk-net-Storage.Blobs/12.4.0-dev.20200329.1",
-          "(.NET Core 4.6.28325.01; Microsoft Windows 10.0.18363 )"
-        ],
-        "x-ms-client-request-id": "9cf0a086-0540-6343-a1e2-da44f05651b8",
-        "x-ms-date": "Mon, 30 Mar 2020 05:49:20 GMT",
->>>>>>> bb257be6
+        "x-ms-client-request-id": "d5da46a6-e71e-4c68-f4b0-cd47cbe5fce5",
+        "x-ms-date": "Sat, 04 Apr 2020 01:43:36 GMT",
         "x-ms-meta-Capital": "letter",
         "x-ms-meta-foo": "bar",
         "x-ms-meta-meta": "data",
@@ -149,62 +87,37 @@
         "x-ms-return-client-request-id": "true",
         "x-ms-version": "2019-12-12"
       },
-      "RequestBody": "\u003CBlockList\u003E\u003CLatest\u003EdGVzdC1ibG9jay0zMDZkNDQ4Ni04NzFlLWI0MDItMWNkYS1hZjY4ZjRkNzQxZGU=\u003C/Latest\u003E\u003C/BlockList\u003E",
+      "RequestBody": "\u003CBlockList\u003E\u003CLatest\u003EdGVzdC1ibG9jay02MTIyOGUzYi01ZmI2LTRjYzAtZTgxOS03NGIxM2FiN2U4ODM=\u003C/Latest\u003E\u003C/BlockList\u003E",
       "StatusCode": 201,
       "ResponseHeaders": {
         "Content-Length": "0",
-<<<<<<< HEAD
-        "Date": "Thu, 02 Apr 2020 23:55:30 GMT",
-        "ETag": "\u00220x8D7D761537961E4\u0022",
-        "Last-Modified": "Thu, 02 Apr 2020 23:55:30 GMT",
-=======
-        "Date": "Mon, 30 Mar 2020 05:49:19 GMT",
-        "ETag": "\u00220x8D7D46E17BD9AA3\u0022",
-        "Last-Modified": "Mon, 30 Mar 2020 05:49:20 GMT",
->>>>>>> bb257be6
+        "Date": "Sat, 04 Apr 2020 01:43:35 GMT",
+        "ETag": "\u00220x8D7D83997BDB8B7\u0022",
+        "Last-Modified": "Sat, 04 Apr 2020 01:43:36 GMT",
         "Server": [
           "Windows-Azure-Blob/1.0",
           "Microsoft-HTTPAPI/2.0"
         ],
-        "x-ms-client-request-id": "9cf0a086-0540-6343-a1e2-da44f05651b8",
-<<<<<<< HEAD
-        "x-ms-content-crc64": "tKm9w4qDX28=",
-        "x-ms-request-id": "9c5d3664-f01e-0094-634a-09fac9000000",
-=======
-        "x-ms-content-crc64": "Cj5LMw3Gs1Y=",
-        "x-ms-request-id": "84f6deb1-401e-0069-5d56-060b5f000000",
->>>>>>> bb257be6
+        "x-ms-client-request-id": "d5da46a6-e71e-4c68-f4b0-cd47cbe5fce5",
+        "x-ms-content-crc64": "mdBekox4zkU=",
+        "x-ms-request-id": "0188b483-201e-004c-7122-0add90000000",
         "x-ms-request-server-encrypted": "true",
         "x-ms-version": "2019-12-12"
       },
       "ResponseBody": []
     },
     {
-<<<<<<< HEAD
-      "RequestUri": "https://seanmcccanary.blob.core.windows.net/test-container-3a576660-b26d-61bd-42f9-29f43d70d232/test-blob-55857d39-ec6e-cfcf-b842-671dd6592faa",
+      "RequestUri": "https://seanmcccanary.blob.core.windows.net/test-container-244c5d69-a601-b7f8-27e9-c152930dc8ce/test-blob-8b2813af-4aa6-1b09-3003-181a1ec0f141",
       "RequestMethod": "HEAD",
       "RequestHeaders": {
         "Authorization": "Sanitized",
-        "traceparent": "00-7e38b25a2b7dec4cb77062b4a0d20bdb-6559a5bf7c844e40-00",
+        "traceparent": "00-aefd7af1f9557e45ad1862ec5d34f82e-ecb9f94083672d48-00",
         "User-Agent": [
-          "azsdk-net-Storage.Blobs/12.5.0-dev.20200402.1",
+          "azsdk-net-Storage.Blobs/12.5.0-dev.20200403.1",
           "(.NET Core 4.6.28325.01; Microsoft Windows 10.0.18362 )"
         ],
-        "x-ms-client-request-id": "5a043717-7dd9-0fcb-3a14-eb061196ed0e",
-        "x-ms-date": "Thu, 02 Apr 2020 23:55:31 GMT",
-=======
-      "RequestUri": "http://kasoboltest.blob.core.windows.net/test-container-3a576660-b26d-61bd-42f9-29f43d70d232/test-blob-55857d39-ec6e-cfcf-b842-671dd6592faa",
-      "RequestMethod": "HEAD",
-      "RequestHeaders": {
-        "Authorization": "Sanitized",
-        "traceparent": "00-d36588f7c0946446aa1f03f75e595c79-1d13d8bbd6f6084e-00",
-        "User-Agent": [
-          "azsdk-net-Storage.Blobs/12.4.0-dev.20200329.1",
-          "(.NET Core 4.6.28325.01; Microsoft Windows 10.0.18363 )"
-        ],
-        "x-ms-client-request-id": "5a043717-7dd9-0fcb-3a14-eb061196ed0e",
-        "x-ms-date": "Mon, 30 Mar 2020 05:49:20 GMT",
->>>>>>> bb257be6
+        "x-ms-client-request-id": "a7c2944f-c1a6-3ed2-ee3f-dd1a7edc365a",
+        "x-ms-date": "Sat, 04 Apr 2020 01:43:36 GMT",
         "x-ms-return-client-request-id": "true",
         "x-ms-version": "2019-12-12"
       },
@@ -214,15 +127,9 @@
         "Accept-Ranges": "bytes",
         "Content-Length": "4096",
         "Content-Type": "application/octet-stream",
-<<<<<<< HEAD
-        "Date": "Thu, 02 Apr 2020 23:55:30 GMT",
-        "ETag": "\u00220x8D7D761537961E4\u0022",
-        "Last-Modified": "Thu, 02 Apr 2020 23:55:30 GMT",
-=======
-        "Date": "Mon, 30 Mar 2020 05:49:19 GMT",
-        "ETag": "\u00220x8D7D46E17BD9AA3\u0022",
-        "Last-Modified": "Mon, 30 Mar 2020 05:49:20 GMT",
->>>>>>> bb257be6
+        "Date": "Sat, 04 Apr 2020 01:43:36 GMT",
+        "ETag": "\u00220x8D7D83997BDB8B7\u0022",
+        "Last-Modified": "Sat, 04 Apr 2020 01:43:36 GMT",
         "Server": [
           "Windows-Azure-Blob/1.0",
           "Microsoft-HTTPAPI/2.0"
@@ -230,54 +137,32 @@
         "x-ms-access-tier": "Hot",
         "x-ms-access-tier-inferred": "true",
         "x-ms-blob-type": "BlockBlob",
-        "x-ms-client-request-id": "5a043717-7dd9-0fcb-3a14-eb061196ed0e",
-<<<<<<< HEAD
-        "x-ms-creation-time": "Thu, 02 Apr 2020 23:55:30 GMT",
-=======
-        "x-ms-creation-time": "Mon, 30 Mar 2020 05:49:20 GMT",
->>>>>>> bb257be6
+        "x-ms-client-request-id": "a7c2944f-c1a6-3ed2-ee3f-dd1a7edc365a",
+        "x-ms-creation-time": "Sat, 04 Apr 2020 01:43:36 GMT",
         "x-ms-lease-state": "available",
         "x-ms-lease-status": "unlocked",
         "x-ms-meta-Capital": "letter",
         "x-ms-meta-foo": "bar",
         "x-ms-meta-meta": "data",
         "x-ms-meta-UPPER": "case",
-<<<<<<< HEAD
-        "x-ms-request-id": "9c5d3675-f01e-0094-6e4a-09fac9000000",
-=======
-        "x-ms-request-id": "84f6debd-401e-0069-6956-060b5f000000",
->>>>>>> bb257be6
+        "x-ms-request-id": "0188b489-201e-004c-7722-0add90000000",
         "x-ms-server-encrypted": "true",
         "x-ms-version": "2019-12-12"
       },
       "ResponseBody": []
     },
     {
-<<<<<<< HEAD
-      "RequestUri": "https://seanmcccanary.blob.core.windows.net/test-container-3a576660-b26d-61bd-42f9-29f43d70d232?restype=container",
+      "RequestUri": "https://seanmcccanary.blob.core.windows.net/test-container-244c5d69-a601-b7f8-27e9-c152930dc8ce?restype=container",
       "RequestMethod": "DELETE",
       "RequestHeaders": {
         "Authorization": "Sanitized",
-        "traceparent": "00-b9b0b9e58c535c4cbb3f860fe460d3cc-76a9067def214043-00",
+        "traceparent": "00-864344ae45f8ae458b96900b69392ea6-8c3c4fdc4f60f943-00",
         "User-Agent": [
-          "azsdk-net-Storage.Blobs/12.5.0-dev.20200402.1",
+          "azsdk-net-Storage.Blobs/12.5.0-dev.20200403.1",
           "(.NET Core 4.6.28325.01; Microsoft Windows 10.0.18362 )"
         ],
-        "x-ms-client-request-id": "b92c2461-f752-fbde-7943-570eda1f7ae6",
-        "x-ms-date": "Thu, 02 Apr 2020 23:55:31 GMT",
-=======
-      "RequestUri": "http://kasoboltest.blob.core.windows.net/test-container-3a576660-b26d-61bd-42f9-29f43d70d232?restype=container",
-      "RequestMethod": "DELETE",
-      "RequestHeaders": {
-        "Authorization": "Sanitized",
-        "traceparent": "00-964e99028bd9d144965e966a42c52f60-7d69fad58fb37e43-00",
-        "User-Agent": [
-          "azsdk-net-Storage.Blobs/12.4.0-dev.20200329.1",
-          "(.NET Core 4.6.28325.01; Microsoft Windows 10.0.18363 )"
-        ],
-        "x-ms-client-request-id": "b92c2461-f752-fbde-7943-570eda1f7ae6",
-        "x-ms-date": "Mon, 30 Mar 2020 05:49:20 GMT",
->>>>>>> bb257be6
+        "x-ms-client-request-id": "37f8dd46-5522-643e-91fd-5742c3470c64",
+        "x-ms-date": "Sat, 04 Apr 2020 01:43:36 GMT",
         "x-ms-return-client-request-id": "true",
         "x-ms-version": "2019-12-12"
       },
@@ -285,33 +170,20 @@
       "StatusCode": 202,
       "ResponseHeaders": {
         "Content-Length": "0",
-<<<<<<< HEAD
-        "Date": "Thu, 02 Apr 2020 23:55:31 GMT",
-=======
-        "Date": "Mon, 30 Mar 2020 05:49:20 GMT",
->>>>>>> bb257be6
+        "Date": "Sat, 04 Apr 2020 01:43:36 GMT",
         "Server": [
           "Windows-Azure-Blob/1.0",
           "Microsoft-HTTPAPI/2.0"
         ],
-        "x-ms-client-request-id": "b92c2461-f752-fbde-7943-570eda1f7ae6",
-<<<<<<< HEAD
-        "x-ms-request-id": "9c5d367f-f01e-0094-754a-09fac9000000",
+        "x-ms-client-request-id": "37f8dd46-5522-643e-91fd-5742c3470c64",
+        "x-ms-request-id": "0188b48c-201e-004c-7a22-0add90000000",
         "x-ms-version": "2019-12-12"
-=======
-        "x-ms-request-id": "84f6ded7-401e-0069-7c56-060b5f000000",
-        "x-ms-version": "2019-07-07"
->>>>>>> bb257be6
       },
       "ResponseBody": []
     }
   ],
   "Variables": {
-    "RandomSeed": "1076530355",
-<<<<<<< HEAD
+    "RandomSeed": "1438740205",
     "Storage_TestConfigDefault": "ProductionTenant\nseanmcccanary\nU2FuaXRpemVk\nhttps://seanmcccanary.blob.core.windows.net\nhttps://seanmcccanary.file.core.windows.net\nhttps://seanmcccanary.queue.core.windows.net\nhttps://seanmcccanary.table.core.windows.net\n\n\n\n\nhttps://seanmcccanary-secondary.blob.core.windows.net\nhttps://seanmcccanary-secondary.file.core.windows.net\nhttps://seanmcccanary-secondary.queue.core.windows.net\nhttps://seanmcccanary-secondary.table.core.windows.net\n\nSanitized\n\n\nCloud\nBlobEndpoint=https://seanmcccanary.blob.core.windows.net/;QueueEndpoint=https://seanmcccanary.queue.core.windows.net/;FileEndpoint=https://seanmcccanary.file.core.windows.net/;BlobSecondaryEndpoint=https://seanmcccanary-secondary.blob.core.windows.net/;QueueSecondaryEndpoint=https://seanmcccanary-secondary.queue.core.windows.net/;FileSecondaryEndpoint=https://seanmcccanary-secondary.file.core.windows.net/;AccountName=seanmcccanary;AccountKey=Sanitized\nseanscope1"
-=======
-    "Storage_TestConfigDefault": "ProductionTenant\nkasoboltest\nU2FuaXRpemVk\nhttp://kasoboltest.blob.core.windows.net\nhttp://kasoboltest.file.core.windows.net\nhttp://kasoboltest.queue.core.windows.net\nhttp://kasoboltest.table.core.windows.net\n\n\n\n\nhttp://kasoboltest-secondary.blob.core.windows.net\nhttp://kasoboltest-secondary.file.core.windows.net\nhttp://kasoboltest-secondary.queue.core.windows.net\nhttp://kasoboltest-secondary.table.core.windows.net\n\nSanitized\n\n\nCloud\nBlobEndpoint=http://kasoboltest.blob.core.windows.net/;QueueEndpoint=http://kasoboltest.queue.core.windows.net/;FileEndpoint=http://kasoboltest.file.core.windows.net/;BlobSecondaryEndpoint=http://kasoboltest-secondary.blob.core.windows.net/;QueueSecondaryEndpoint=http://kasoboltest-secondary.queue.core.windows.net/;FileSecondaryEndpoint=http://kasoboltest-secondary.file.core.windows.net/;AccountName=kasoboltest;AccountKey=Sanitized\nencryptionScope"
->>>>>>> bb257be6
   }
 }