{
  "Entries": [
    {
<<<<<<< HEAD
      "RequestUri": "https://seanstagetest.blob.core.windows.net/test-container-ee87ce3b-b0f5-8af9-05e5-533bfa39d4f7?restype=container",
      "RequestMethod": "PUT",
      "RequestHeaders": {
        "Authorization": "Sanitized",
        "traceparent": "00-12fcc753a571014ea876ac09dc816dbc-b9ceda0e623ac44c-00",
        "User-Agent": [
          "azsdk-net-Storage.Blobs/12.4.0-dev.20200305.1",
          "(.NET Core 4.6.28325.01; Microsoft Windows 10.0.18363 )"
        ],
        "x-ms-blob-public-access": "container",
        "x-ms-client-request-id": "17e1c303-361b-b814-0d23-c0a53530deb7",
        "x-ms-date": "Thu, 05 Mar 2020 21:11:13 GMT",
        "x-ms-return-client-request-id": "true",
        "x-ms-version": "2019-10-10"
=======
      "RequestUri": "https://seanmcccanary.blob.core.windows.net/test-container-ee87ce3b-b0f5-8af9-05e5-533bfa39d4f7?restype=container",
      "RequestMethod": "PUT",
      "RequestHeaders": {
        "Authorization": "Sanitized",
        "traceparent": "00-f1f6ef1a536b7e498a7702796cb93d1e-795217a1d40dd646-00",
        "User-Agent": [
          "azsdk-net-Storage.Blobs/12.5.0-dev.20200402.1",
          "(.NET Core 4.6.28325.01; Microsoft Windows 10.0.18362 )"
        ],
        "x-ms-blob-public-access": "container",
        "x-ms-client-request-id": "17e1c303-361b-b814-0d23-c0a53530deb7",
        "x-ms-date": "Thu, 02 Apr 2020 23:53:23 GMT",
        "x-ms-return-client-request-id": "true",
        "x-ms-version": "2019-12-12"
>>>>>>> 32e373e2
      },
      "RequestBody": null,
      "StatusCode": 201,
      "ResponseHeaders": {
        "Content-Length": "0",
<<<<<<< HEAD
        "Date": "Thu, 05 Mar 2020 21:11:13 GMT",
        "ETag": "\u00220x8D7C149BCA569E9\u0022",
        "Last-Modified": "Thu, 05 Mar 2020 21:11:13 GMT",
=======
        "Date": "Thu, 02 Apr 2020 23:53:32 GMT",
        "ETag": "\u00220x8D7D761077D9EC1\u0022",
        "Last-Modified": "Thu, 02 Apr 2020 23:53:23 GMT",
>>>>>>> 32e373e2
        "Server": [
          "Windows-Azure-Blob/1.0",
          "Microsoft-HTTPAPI/2.0"
        ],
        "x-ms-client-request-id": "17e1c303-361b-b814-0d23-c0a53530deb7",
<<<<<<< HEAD
        "x-ms-request-id": "09b4b3ca-a01e-0030-4b32-f32cf4000000",
        "x-ms-version": "2019-10-10"
=======
        "x-ms-request-id": "094f0cce-a01e-006d-7d49-09f9eb000000",
        "x-ms-version": "2019-12-12"
>>>>>>> 32e373e2
      },
      "ResponseBody": []
    },
    {
<<<<<<< HEAD
      "RequestUri": "https://seanstagetest.blob.core.windows.net/test-container-ee87ce3b-b0f5-8af9-05e5-533bfa39d4f7/test-blob-5c97259e-69bb-b35d-1452-12200e9529e9",
=======
      "RequestUri": "https://seanmcccanary.blob.core.windows.net/test-container-ee87ce3b-b0f5-8af9-05e5-533bfa39d4f7/test-blob-5c97259e-69bb-b35d-1452-12200e9529e9",
>>>>>>> 32e373e2
      "RequestMethod": "PUT",
      "RequestHeaders": {
        "Authorization": "Sanitized",
        "Content-Length": "1024",
<<<<<<< HEAD
        "traceparent": "00-a117114412077d49b07e7ac5f048b1b8-67480c25a899954f-00",
        "User-Agent": [
          "azsdk-net-Storage.Blobs/12.4.0-dev.20200305.1",
          "(.NET Core 4.6.28325.01; Microsoft Windows 10.0.18363 )"
        ],
        "x-ms-blob-type": "BlockBlob",
        "x-ms-client-request-id": "1999e69f-e910-6622-6f37-6f9d0e43aba7",
        "x-ms-date": "Thu, 05 Mar 2020 21:11:13 GMT",
        "x-ms-return-client-request-id": "true",
        "x-ms-version": "2019-10-10"
=======
        "traceparent": "00-c13843ac6fea994484d5944054334066-4e6f300a22d0464c-00",
        "User-Agent": [
          "azsdk-net-Storage.Blobs/12.5.0-dev.20200402.1",
          "(.NET Core 4.6.28325.01; Microsoft Windows 10.0.18362 )"
        ],
        "x-ms-blob-type": "BlockBlob",
        "x-ms-client-request-id": "1999e69f-e910-6622-6f37-6f9d0e43aba7",
        "x-ms-date": "Thu, 02 Apr 2020 23:53:34 GMT",
        "x-ms-return-client-request-id": "true",
        "x-ms-version": "2019-12-12"
>>>>>>> 32e373e2
      },
      "RequestBody": "gcnnxt/gaXr6sXyubn1uLi34ODZYvdw8DJieqwEuoUFoivpS7/F7IllmHGm6ZUqQtZF4PPenX8PtqrpHQr15zBA6RuOCGz47fRbd8aFygaZNDfZvtmRKwCo2ZEQ2M\u002BCb7VBYfx9mDZlSPL7hym4ieygU\u002BTTHChar8IW5TLf6BEk1QQRQGQKH5wBdHHmmaPa7E\u002BkbIjqr1OM6rY\u002BZrMHhWDd0q4hq0mEmjRI0ae2cBYeP/jjO3uIPim0gFmxy7To\u002BfMRCMbxtUUGI9JUodmv1nqcHCq6JE3pVZSEbSbv0s5/X9ewpWdTLIa32RulN5xMBK3fFa\u002BOLtWlJ7MubUgeFk0D1UIB\u002BzETSPOkBk82QCH4OGR5EL0i8S0CD320IMM6lcLKoV5aSg14z8i76iiKbueRNjTjoQWT4OQRA\u002BuzXyQwaWyIa6LDne5a/EDwZwcEe5yaIu6OWvC5OsB6RUolxXCgi4C7/gdE0ZRGiKTEn3ndDIRLGTg5phJ7zyzeSVSkMTbMU9\u002BGTH2ZVVFWR85P9J9GnTjF2qw0auVyPC7WZohDoldt9E\u002BeVrwGscfq415AK9qRm6gb4lqKl\u002BT2FAxOwvLFFqV64fxTqEZ4vyjkTYuLLhBURMrcJ8P841xmqD6zu\u002B7VIci4yUneQe9loyMtokpdbun/\u002Bn4n6PLlegKf6QAHyQc\u002BEyu\u002B0mTKdgLfeoCczz0SBT1Ut71srTjZ109HPlTvXdYf85MiopiBMYB7SHJuRK7FiefCsxVF0WHu4P8Vgzut7BiufN\u002Bt82ag04I48WTGa46ggbRxKK7A2h4tN72da65IzVhVw8fPF5p9Id\u002BXCN/9JHlsdQGHPMNt7aa9gL\u002BpA2vT8CQMbKvG1WoZ8ArPKc1CMA9ELPasxZCY69YhDZbe1CJ3wxi78LvNqaOXaUi4nsPVf1CsYNJxJyqXc4TVpcfXPx/kW2qwhkNXdodTFVxH3EkWS45GLnNMAp/yJH0y\u002BAPbwC4s0EdVJPkNWO5LHhHOT5M7v1o5kQyomFTOwmHCIHqDe1EyGwwFvSaVNNGFAOSKI9Tp\u002BzypojMdgDfuimKbTzh3x6a8nDSHMgI3pFg7J5dwQJ6I2Ck92dkiEJbUGzbH\u002BemZDTk9zYegYsU6df3W4ligeknAEnMTOe3NmoudsxrPc6pynhpeMnMa5HVgA2fbSzI6N5ztA\u002Bt2iddPcDL8ArOubwZTZEBCRkfWqSn5rzaF8lNVY3t54m\u002B\u002B\u002BBRDDsI8GuXFsZRhi\u002Bbt9/FVFlrBeN6cxYHjpp80MIiWkGgsAzeFlo5EN/miJGpoZ2\u002BKIMgQ/X85okVAXHBGjYELyvd6wfS504PIeUDg/p0bd0Mzrg/AgZLo9lzuRToZ/ag==",
      "StatusCode": 201,
      "ResponseHeaders": {
        "Content-Length": "0",
        "Content-MD5": "wRJ9hcsNS1PU8dOQvRl8MA==",
<<<<<<< HEAD
        "Date": "Thu, 05 Mar 2020 21:11:13 GMT",
        "ETag": "\u00220x8D7C149BCB2826D\u0022",
        "Last-Modified": "Thu, 05 Mar 2020 21:11:13 GMT",
=======
        "Date": "Thu, 02 Apr 2020 23:53:33 GMT",
        "ETag": "\u00220x8D7D7610D814FC7\u0022",
        "Last-Modified": "Thu, 02 Apr 2020 23:53:33 GMT",
>>>>>>> 32e373e2
        "Server": [
          "Windows-Azure-Blob/1.0",
          "Microsoft-HTTPAPI/2.0"
        ],
        "x-ms-client-request-id": "1999e69f-e910-6622-6f37-6f9d0e43aba7",
        "x-ms-content-crc64": "dV/9EXnhHxE=",
<<<<<<< HEAD
        "x-ms-request-id": "09b4b3ce-a01e-0030-4c32-f32cf4000000",
        "x-ms-request-server-encrypted": "true",
        "x-ms-version": "2019-10-10"
=======
        "x-ms-request-id": "094f0feb-a01e-006d-1f49-09f9eb000000",
        "x-ms-request-server-encrypted": "true",
        "x-ms-version": "2019-12-12"
>>>>>>> 32e373e2
      },
      "ResponseBody": []
    },
    {
<<<<<<< HEAD
      "RequestUri": "https://seanstagetest.blob.core.windows.net/test-container-ee87ce3b-b0f5-8af9-05e5-533bfa39d4f7/test-blob-1487516e-3a39-c2b2-d3c6-0397f577c131?comp=block\u0026blockid=dGVzdC1ibG9jay0yODgxYTVjMC0wZmZjLTIwZDktMTdlNS1kNTgwNmNiNWMyMTU%3D",
=======
      "RequestUri": "https://seanmcccanary.blob.core.windows.net/test-container-ee87ce3b-b0f5-8af9-05e5-533bfa39d4f7/test-blob-1487516e-3a39-c2b2-d3c6-0397f577c131?comp=block\u0026blockid=dGVzdC1ibG9jay0yODgxYTVjMC0wZmZjLTIwZDktMTdlNS1kNTgwNmNiNWMyMTU%3D",
>>>>>>> 32e373e2
      "RequestMethod": "PUT",
      "RequestHeaders": {
        "Authorization": "Sanitized",
        "Content-Length": "0",
<<<<<<< HEAD
        "traceparent": "00-576705191ce70947b6464a574db1bab9-fc20601f34b8e549-00",
        "User-Agent": [
          "azsdk-net-Storage.Blobs/12.4.0-dev.20200305.1",
          "(.NET Core 4.6.28325.01; Microsoft Windows 10.0.18363 )"
        ],
        "x-ms-client-request-id": "68dc3d76-82c1-5faa-7867-fd536532551e",
        "x-ms-copy-source": "https://seanstagetest.blob.core.windows.net/test-container-ee87ce3b-b0f5-8af9-05e5-533bfa39d4f7/test-blob-5c97259e-69bb-b35d-1452-12200e9529e9",
        "x-ms-date": "Thu, 05 Mar 2020 21:11:14 GMT",
        "x-ms-return-client-request-id": "true",
        "x-ms-source-if-modified-since": "Fri, 06 Mar 2020 21:11:13 GMT",
        "x-ms-source-range": "bytes=0-",
        "x-ms-version": "2019-10-10"
=======
        "traceparent": "00-8f38245ca0460b4a90d42915fb35d7b6-927ee887e2d5bd4b-00",
        "User-Agent": [
          "azsdk-net-Storage.Blobs/12.5.0-dev.20200402.1",
          "(.NET Core 4.6.28325.01; Microsoft Windows 10.0.18362 )"
        ],
        "x-ms-client-request-id": "68dc3d76-82c1-5faa-7867-fd536532551e",
        "x-ms-copy-source": "https://seanmcccanary.blob.core.windows.net/test-container-ee87ce3b-b0f5-8af9-05e5-533bfa39d4f7/test-blob-5c97259e-69bb-b35d-1452-12200e9529e9",
        "x-ms-date": "Thu, 02 Apr 2020 23:53:34 GMT",
        "x-ms-return-client-request-id": "true",
        "x-ms-source-if-modified-since": "Fri, 03 Apr 2020 23:53:23 GMT",
        "x-ms-source-range": "bytes=0-",
        "x-ms-version": "2019-12-12"
>>>>>>> 32e373e2
      },
      "RequestBody": null,
      "StatusCode": 304,
      "ResponseHeaders": {
        "Content-Length": "0",
<<<<<<< HEAD
        "Date": "Thu, 05 Mar 2020 21:11:13 GMT",
=======
        "Date": "Thu, 02 Apr 2020 23:53:33 GMT",
>>>>>>> 32e373e2
        "Server": [
          "Windows-Azure-Blob/1.0",
          "Microsoft-HTTPAPI/2.0"
        ],
        "x-ms-client-request-id": "68dc3d76-82c1-5faa-7867-fd536532551e",
        "x-ms-error-code": "CannotVerifyCopySource",
<<<<<<< HEAD
        "x-ms-request-id": "09b4b3cf-a01e-0030-4d32-f32cf4000000",
        "x-ms-version": "2019-10-10"
=======
        "x-ms-request-id": "094f0ff1-a01e-006d-2449-09f9eb000000",
        "x-ms-version": "2019-12-12"
>>>>>>> 32e373e2
      },
      "ResponseBody": []
    },
    {
<<<<<<< HEAD
      "RequestUri": "https://seanstagetest.blob.core.windows.net/test-container-ee87ce3b-b0f5-8af9-05e5-533bfa39d4f7?restype=container",
      "RequestMethod": "DELETE",
      "RequestHeaders": {
        "Authorization": "Sanitized",
        "traceparent": "00-32f2b8911b484341ba465bb183e93bbb-2a92243087bacc42-00",
        "User-Agent": [
          "azsdk-net-Storage.Blobs/12.4.0-dev.20200305.1",
          "(.NET Core 4.6.28325.01; Microsoft Windows 10.0.18363 )"
        ],
        "x-ms-client-request-id": "2f0ade74-59d8-f553-2118-28f47fdeff01",
        "x-ms-date": "Thu, 05 Mar 2020 21:11:14 GMT",
        "x-ms-return-client-request-id": "true",
        "x-ms-version": "2019-10-10"
=======
      "RequestUri": "https://seanmcccanary.blob.core.windows.net/test-container-ee87ce3b-b0f5-8af9-05e5-533bfa39d4f7?restype=container",
      "RequestMethod": "DELETE",
      "RequestHeaders": {
        "Authorization": "Sanitized",
        "traceparent": "00-b6348fd8d5ee7b4d83833e239ec8dc79-cde62f5f74d0564d-00",
        "User-Agent": [
          "azsdk-net-Storage.Blobs/12.5.0-dev.20200402.1",
          "(.NET Core 4.6.28325.01; Microsoft Windows 10.0.18362 )"
        ],
        "x-ms-client-request-id": "2f0ade74-59d8-f553-2118-28f47fdeff01",
        "x-ms-date": "Thu, 02 Apr 2020 23:53:34 GMT",
        "x-ms-return-client-request-id": "true",
        "x-ms-version": "2019-12-12"
>>>>>>> 32e373e2
      },
      "RequestBody": null,
      "StatusCode": 202,
      "ResponseHeaders": {
        "Content-Length": "0",
<<<<<<< HEAD
        "Date": "Thu, 05 Mar 2020 21:11:13 GMT",
=======
        "Date": "Thu, 02 Apr 2020 23:53:33 GMT",
>>>>>>> 32e373e2
        "Server": [
          "Windows-Azure-Blob/1.0",
          "Microsoft-HTTPAPI/2.0"
        ],
        "x-ms-client-request-id": "2f0ade74-59d8-f553-2118-28f47fdeff01",
<<<<<<< HEAD
        "x-ms-request-id": "09b4b3d0-a01e-0030-4e32-f32cf4000000",
        "x-ms-version": "2019-10-10"
=======
        "x-ms-request-id": "094f0ffa-a01e-006d-2b49-09f9eb000000",
        "x-ms-version": "2019-12-12"
>>>>>>> 32e373e2
      },
      "ResponseBody": []
    },
    {
<<<<<<< HEAD
      "RequestUri": "https://seanstagetest.blob.core.windows.net/test-container-f7452880-486b-55f7-6799-f5a48d8596e7?restype=container",
      "RequestMethod": "PUT",
      "RequestHeaders": {
        "Authorization": "Sanitized",
        "traceparent": "00-b47288a7b99b174abaeca8f3699506a5-63355e5cb3589f4f-00",
        "User-Agent": [
          "azsdk-net-Storage.Blobs/12.4.0-dev.20200305.1",
          "(.NET Core 4.6.28325.01; Microsoft Windows 10.0.18363 )"
        ],
        "x-ms-blob-public-access": "container",
        "x-ms-client-request-id": "9fa4f31e-424a-2c21-e7b4-c73e64ae679c",
        "x-ms-date": "Thu, 05 Mar 2020 21:11:14 GMT",
        "x-ms-return-client-request-id": "true",
        "x-ms-version": "2019-10-10"
=======
      "RequestUri": "https://seanmcccanary.blob.core.windows.net/test-container-f7452880-486b-55f7-6799-f5a48d8596e7?restype=container",
      "RequestMethod": "PUT",
      "RequestHeaders": {
        "Authorization": "Sanitized",
        "traceparent": "00-ea9ea42aba53994b9723112543013063-4840384c20f51f4f-00",
        "User-Agent": [
          "azsdk-net-Storage.Blobs/12.5.0-dev.20200402.1",
          "(.NET Core 4.6.28325.01; Microsoft Windows 10.0.18362 )"
        ],
        "x-ms-blob-public-access": "container",
        "x-ms-client-request-id": "9fa4f31e-424a-2c21-e7b4-c73e64ae679c",
        "x-ms-date": "Thu, 02 Apr 2020 23:53:34 GMT",
        "x-ms-return-client-request-id": "true",
        "x-ms-version": "2019-12-12"
>>>>>>> 32e373e2
      },
      "RequestBody": null,
      "StatusCode": 201,
      "ResponseHeaders": {
        "Content-Length": "0",
<<<<<<< HEAD
        "Date": "Thu, 05 Mar 2020 21:11:13 GMT",
        "ETag": "\u00220x8D7C149BD08C2BF\u0022",
        "Last-Modified": "Thu, 05 Mar 2020 21:11:14 GMT",
=======
        "Date": "Thu, 02 Apr 2020 23:53:43 GMT",
        "ETag": "\u00220x8D7D7610DD53B34\u0022",
        "Last-Modified": "Thu, 02 Apr 2020 23:53:34 GMT",
>>>>>>> 32e373e2
        "Server": [
          "Windows-Azure-Blob/1.0",
          "Microsoft-HTTPAPI/2.0"
        ],
        "x-ms-client-request-id": "9fa4f31e-424a-2c21-e7b4-c73e64ae679c",
<<<<<<< HEAD
        "x-ms-request-id": "0e690098-201e-003e-5532-f30544000000",
        "x-ms-version": "2019-10-10"
=======
        "x-ms-request-id": "2c12548d-701e-0033-1049-09120b000000",
        "x-ms-version": "2019-12-12"
>>>>>>> 32e373e2
      },
      "ResponseBody": []
    },
    {
<<<<<<< HEAD
      "RequestUri": "https://seanstagetest.blob.core.windows.net/test-container-f7452880-486b-55f7-6799-f5a48d8596e7/test-blob-84804e38-07a0-7423-b9bd-e834837a0ab3",
=======
      "RequestUri": "https://seanmcccanary.blob.core.windows.net/test-container-f7452880-486b-55f7-6799-f5a48d8596e7/test-blob-84804e38-07a0-7423-b9bd-e834837a0ab3",
>>>>>>> 32e373e2
      "RequestMethod": "PUT",
      "RequestHeaders": {
        "Authorization": "Sanitized",
        "Content-Length": "1024",
<<<<<<< HEAD
        "traceparent": "00-124bafa2c76dee4f8ace0833b2c730b6-fbad8f4f35cf4d42-00",
        "User-Agent": [
          "azsdk-net-Storage.Blobs/12.4.0-dev.20200305.1",
          "(.NET Core 4.6.28325.01; Microsoft Windows 10.0.18363 )"
        ],
        "x-ms-blob-type": "BlockBlob",
        "x-ms-client-request-id": "7fa3fcc5-a67c-c5fd-3767-7a41a831b5c0",
        "x-ms-date": "Thu, 05 Mar 2020 21:11:14 GMT",
        "x-ms-return-client-request-id": "true",
        "x-ms-version": "2019-10-10"
=======
        "traceparent": "00-b65094f3d65021419fcdc34f52cf81f9-e3657adea2093d40-00",
        "User-Agent": [
          "azsdk-net-Storage.Blobs/12.5.0-dev.20200402.1",
          "(.NET Core 4.6.28325.01; Microsoft Windows 10.0.18362 )"
        ],
        "x-ms-blob-type": "BlockBlob",
        "x-ms-client-request-id": "7fa3fcc5-a67c-c5fd-3767-7a41a831b5c0",
        "x-ms-date": "Thu, 02 Apr 2020 23:53:44 GMT",
        "x-ms-return-client-request-id": "true",
        "x-ms-version": "2019-12-12"
>>>>>>> 32e373e2
      },
      "RequestBody": "gUHGDf942Vrim1xBQA9ehtVghZrg953rT7Ofc14HRezCa2a2GraVphlKvK7l3\u002BzXVUFpBCnNu4qj275L2Gb721Zvf9SoqGseyt\u002BAlTruBW/Hxx0dnUHC9LDcEj74Sc2zTuBYdWAXLq3WSjpKTCVPtdZOhBFI3j0UrYokzJUsJoARzUdZlY8Pr5hvR1IHeKiKjF1oqsW8anCjRMjV82EXqSS5OX/e9h9GPtV42JbrDTTimkA4w3y7VGLWtlHGObs2WJ0uTT8oq5U9IWvvRJHZuDaU81kh3\u002BWo/uQdCD/OgAQZQYD5vMD1uu6r\u002B6EQyxDQ/P4bMkZiFXi3hk5aC6NVbqFm1QMR4Pt1nzlrduNDlzPUTQtBs06\u002BtysIQTZymq9LVYwAqvUNvxwCpZMM95\u002BUc\u002B8bhr2YFLtTqB7XCZ/FAwSKHyBXQ\u002B09xo3uPg26scCLc81GVhPxskDRrALXNbZ8PaGOgtd\u002BPTAC3sAwqdWtmPZeS5XSfq3xmW3ghZfqZZHXcgBrLC/pDDWdRHhTwAlqIxMLeekgqr/0nOlqnriYF3guWDfUQWzHdD9fNDk0nthjdWGD3\u002Bynt8dBdo9Gfm59BC0AJGjSluKnRASqwHWFwP4QBilWFTiLhqFvk8vcgPXQ4jAMNHlwkd5/3Jro/fZRvLaQNXhEJ\u002B/1dJ3GYgMWysMO2d5FeIuFoHRK1jido4mrHtYUS0t9jLpBF7/bqS/baBHW2SMXDEMqC5UD\u002BVC2V9EUG0MsAn54kUwkA2HMqfZFbm0nx8llkxKS6kC1eZNpir/ux47rr2aTXUjW8wjiXmGfvYrij48Hrocxmhg\u002Bwxe5unmh3uJnWr8HlGmAj58KsIveFrsIhvsw5hgGuhVOVJoxHDmPQIB/N2PK2/slhx/nJumMX61bsTN9cffKYaCquD/PT3Jme3ALX95YPasACl75HpMrwfXt1WsFEc6ItNbDICK7Vjetgat5gP/OA3OIfGeZ0UIMf/dJ4noGYGmhg6oHlB2IRLMnS53oskD1HtH3fZVn7\u002BOTtqErcXS9piBB2P1Vxm9W/ze0coWlJM22VMOoDuPUOpTHdN58XNM/aaV8ptlDoFdioX5ds31e7pHUdR2wFJc9bZ1pjlKQ2aJkdQjfKH7zcrRrRm1ldocXaIVMqOe1jlQNPzk72RIF0cfb\u002BT50fsYT4AJpRc4q1/YWUiXMQzG7ruaz0uhFt5miZnWliX1Iouq/OcfkTEiG42hCJIfsOI2WIEpXwKzdzSlpxt5YhU55za87DQpq1mGeLe6AApIRtS7oD2ky8eE94Wuee4VqLl0ZyVbXsSuDK0rouZO9XcuWWBGwcHXkRtzN/SuezFrcM/\u002BQZjg7OQQDZOMfSQ==",
      "StatusCode": 201,
      "ResponseHeaders": {
        "Content-Length": "0",
        "Content-MD5": "lQGNs0rXQOLYkVRG8L4PlQ==",
<<<<<<< HEAD
        "Date": "Thu, 05 Mar 2020 21:11:14 GMT",
        "ETag": "\u00220x8D7C149BD16C215\u0022",
        "Last-Modified": "Thu, 05 Mar 2020 21:11:14 GMT",
=======
        "Date": "Thu, 02 Apr 2020 23:53:43 GMT",
        "ETag": "\u00220x8D7D76113D804A1\u0022",
        "Last-Modified": "Thu, 02 Apr 2020 23:53:44 GMT",
>>>>>>> 32e373e2
        "Server": [
          "Windows-Azure-Blob/1.0",
          "Microsoft-HTTPAPI/2.0"
        ],
        "x-ms-client-request-id": "7fa3fcc5-a67c-c5fd-3767-7a41a831b5c0",
        "x-ms-content-crc64": "8xPW7jlupcE=",
<<<<<<< HEAD
        "x-ms-request-id": "0e69009e-201e-003e-5832-f30544000000",
        "x-ms-request-server-encrypted": "true",
        "x-ms-version": "2019-10-10"
=======
        "x-ms-request-id": "2c12583d-701e-0033-5f49-09120b000000",
        "x-ms-request-server-encrypted": "true",
        "x-ms-version": "2019-12-12"
>>>>>>> 32e373e2
      },
      "ResponseBody": []
    },
    {
<<<<<<< HEAD
      "RequestUri": "https://seanstagetest.blob.core.windows.net/test-container-f7452880-486b-55f7-6799-f5a48d8596e7/test-blob-7f03502f-2f83-b33c-ba54-8d0dab04680c?comp=block\u0026blockid=dGVzdC1ibG9jay04NjZmNTViMS04YWQ3LTU4MzctZTc5YS1iN2E1MGI1MjgzYzQ%3D",
=======
      "RequestUri": "https://seanmcccanary.blob.core.windows.net/test-container-f7452880-486b-55f7-6799-f5a48d8596e7/test-blob-7f03502f-2f83-b33c-ba54-8d0dab04680c?comp=block\u0026blockid=dGVzdC1ibG9jay04NjZmNTViMS04YWQ3LTU4MzctZTc5YS1iN2E1MGI1MjgzYzQ%3D",
>>>>>>> 32e373e2
      "RequestMethod": "PUT",
      "RequestHeaders": {
        "Authorization": "Sanitized",
        "Content-Length": "0",
<<<<<<< HEAD
        "traceparent": "00-cfd2e6db451587468b2454d4e6989bd3-53f75a8a4a33d54a-00",
        "User-Agent": [
          "azsdk-net-Storage.Blobs/12.4.0-dev.20200305.1",
          "(.NET Core 4.6.28325.01; Microsoft Windows 10.0.18363 )"
        ],
        "x-ms-client-request-id": "538f6dff-2fc2-a4e9-19aa-97e97896a867",
        "x-ms-copy-source": "https://seanstagetest.blob.core.windows.net/test-container-f7452880-486b-55f7-6799-f5a48d8596e7/test-blob-84804e38-07a0-7423-b9bd-e834837a0ab3",
        "x-ms-date": "Thu, 05 Mar 2020 21:11:14 GMT",
        "x-ms-return-client-request-id": "true",
        "x-ms-source-if-unmodified-since": "Wed, 04 Mar 2020 21:11:13 GMT",
        "x-ms-source-range": "bytes=0-",
        "x-ms-version": "2019-10-10"
=======
        "traceparent": "00-661292aba3166a4da150a62907aad493-8407a032b2f80e42-00",
        "User-Agent": [
          "azsdk-net-Storage.Blobs/12.5.0-dev.20200402.1",
          "(.NET Core 4.6.28325.01; Microsoft Windows 10.0.18362 )"
        ],
        "x-ms-client-request-id": "538f6dff-2fc2-a4e9-19aa-97e97896a867",
        "x-ms-copy-source": "https://seanmcccanary.blob.core.windows.net/test-container-f7452880-486b-55f7-6799-f5a48d8596e7/test-blob-84804e38-07a0-7423-b9bd-e834837a0ab3",
        "x-ms-date": "Thu, 02 Apr 2020 23:53:45 GMT",
        "x-ms-return-client-request-id": "true",
        "x-ms-source-if-unmodified-since": "Wed, 01 Apr 2020 23:53:23 GMT",
        "x-ms-source-range": "bytes=0-",
        "x-ms-version": "2019-12-12"
>>>>>>> 32e373e2
      },
      "RequestBody": null,
      "StatusCode": 412,
      "ResponseHeaders": {
        "Content-Length": "259",
        "Content-Type": "application/xml",
<<<<<<< HEAD
        "Date": "Thu, 05 Mar 2020 21:11:14 GMT",
=======
        "Date": "Thu, 02 Apr 2020 23:53:43 GMT",
>>>>>>> 32e373e2
        "Server": [
          "Windows-Azure-Blob/1.0",
          "Microsoft-HTTPAPI/2.0"
        ],
        "x-ms-client-request-id": "538f6dff-2fc2-a4e9-19aa-97e97896a867",
        "x-ms-error-code": "CannotVerifyCopySource",
<<<<<<< HEAD
        "x-ms-request-id": "0e6900a0-201e-003e-5a32-f30544000000",
        "x-ms-version": "2019-10-10"
      },
      "ResponseBody": [
        "\uFEFF\u003C?xml version=\u00221.0\u0022 encoding=\u0022utf-8\u0022?\u003E\u003CError\u003E\u003CCode\u003ECannotVerifyCopySource\u003C/Code\u003E\u003CMessage\u003EThe condition specified using HTTP conditional header(s) is not met.\n",
        "RequestId:0e6900a0-201e-003e-5a32-f30544000000\n",
        "Time:2020-03-05T21:11:14.7045924Z\u003C/Message\u003E\u003C/Error\u003E"
      ]
    },
    {
      "RequestUri": "https://seanstagetest.blob.core.windows.net/test-container-f7452880-486b-55f7-6799-f5a48d8596e7?restype=container",
      "RequestMethod": "DELETE",
      "RequestHeaders": {
        "Authorization": "Sanitized",
        "traceparent": "00-c4e428e1e5bb5d4ea43d0762b721ad6b-6a6440ffe4c9f541-00",
        "User-Agent": [
          "azsdk-net-Storage.Blobs/12.4.0-dev.20200305.1",
          "(.NET Core 4.6.28325.01; Microsoft Windows 10.0.18363 )"
        ],
        "x-ms-client-request-id": "9da68481-30c2-ae02-b14a-a2fff5251d29",
        "x-ms-date": "Thu, 05 Mar 2020 21:11:14 GMT",
        "x-ms-return-client-request-id": "true",
        "x-ms-version": "2019-10-10"
=======
        "x-ms-request-id": "2c125843-701e-0033-6449-09120b000000",
        "x-ms-version": "2019-12-12"
      },
      "ResponseBody": [
        "\uFEFF\u003C?xml version=\u00221.0\u0022 encoding=\u0022utf-8\u0022?\u003E\u003CError\u003E\u003CCode\u003ECannotVerifyCopySource\u003C/Code\u003E\u003CMessage\u003EThe condition specified using HTTP conditional header(s) is not met.\n",
        "RequestId:2c125843-701e-0033-6449-09120b000000\n",
        "Time:2020-04-02T23:53:44.2333738Z\u003C/Message\u003E\u003C/Error\u003E"
      ]
    },
    {
      "RequestUri": "https://seanmcccanary.blob.core.windows.net/test-container-f7452880-486b-55f7-6799-f5a48d8596e7?restype=container",
      "RequestMethod": "DELETE",
      "RequestHeaders": {
        "Authorization": "Sanitized",
        "traceparent": "00-ccc20a8d8c1a6e4089df6fde23bf644b-d8f37817f7f21046-00",
        "User-Agent": [
          "azsdk-net-Storage.Blobs/12.5.0-dev.20200402.1",
          "(.NET Core 4.6.28325.01; Microsoft Windows 10.0.18362 )"
        ],
        "x-ms-client-request-id": "9da68481-30c2-ae02-b14a-a2fff5251d29",
        "x-ms-date": "Thu, 02 Apr 2020 23:53:45 GMT",
        "x-ms-return-client-request-id": "true",
        "x-ms-version": "2019-12-12"
>>>>>>> 32e373e2
      },
      "RequestBody": null,
      "StatusCode": 202,
      "ResponseHeaders": {
        "Content-Length": "0",
<<<<<<< HEAD
        "Date": "Thu, 05 Mar 2020 21:11:14 GMT",
=======
        "Date": "Thu, 02 Apr 2020 23:53:44 GMT",
>>>>>>> 32e373e2
        "Server": [
          "Windows-Azure-Blob/1.0",
          "Microsoft-HTTPAPI/2.0"
        ],
        "x-ms-client-request-id": "9da68481-30c2-ae02-b14a-a2fff5251d29",
<<<<<<< HEAD
        "x-ms-request-id": "0e6900a1-201e-003e-5b32-f30544000000",
        "x-ms-version": "2019-10-10"
=======
        "x-ms-request-id": "2c125863-701e-0033-6f49-09120b000000",
        "x-ms-version": "2019-12-12"
>>>>>>> 32e373e2
      },
      "ResponseBody": []
    },
    {
<<<<<<< HEAD
      "RequestUri": "https://seanstagetest.blob.core.windows.net/test-container-4f575d48-08c0-521d-0b6b-0ce96901de0a?restype=container",
      "RequestMethod": "PUT",
      "RequestHeaders": {
        "Authorization": "Sanitized",
        "traceparent": "00-c2e2ce82d1863444b95c415175f9caf5-c9746ad6d91fd947-00",
        "User-Agent": [
          "azsdk-net-Storage.Blobs/12.4.0-dev.20200305.1",
          "(.NET Core 4.6.28325.01; Microsoft Windows 10.0.18363 )"
        ],
        "x-ms-blob-public-access": "container",
        "x-ms-client-request-id": "679f9cbb-efb7-7837-6753-9157231944af",
        "x-ms-date": "Thu, 05 Mar 2020 21:11:14 GMT",
        "x-ms-return-client-request-id": "true",
        "x-ms-version": "2019-10-10"
=======
      "RequestUri": "https://seanmcccanary.blob.core.windows.net/test-container-4f575d48-08c0-521d-0b6b-0ce96901de0a?restype=container",
      "RequestMethod": "PUT",
      "RequestHeaders": {
        "Authorization": "Sanitized",
        "traceparent": "00-3348ca0958c5c547be09dd12236e83b6-d4a6d23afa74924e-00",
        "User-Agent": [
          "azsdk-net-Storage.Blobs/12.5.0-dev.20200402.1",
          "(.NET Core 4.6.28325.01; Microsoft Windows 10.0.18362 )"
        ],
        "x-ms-blob-public-access": "container",
        "x-ms-client-request-id": "679f9cbb-efb7-7837-6753-9157231944af",
        "x-ms-date": "Thu, 02 Apr 2020 23:53:45 GMT",
        "x-ms-return-client-request-id": "true",
        "x-ms-version": "2019-12-12"
>>>>>>> 32e373e2
      },
      "RequestBody": null,
      "StatusCode": 201,
      "ResponseHeaders": {
        "Content-Length": "0",
<<<<<<< HEAD
        "Date": "Thu, 05 Mar 2020 21:11:15 GMT",
        "ETag": "\u00220x8D7C149BD6B0050\u0022",
        "Last-Modified": "Thu, 05 Mar 2020 21:11:15 GMT",
=======
        "Date": "Thu, 02 Apr 2020 23:53:53 GMT",
        "ETag": "\u00220x8D7D761142C9D9D\u0022",
        "Last-Modified": "Thu, 02 Apr 2020 23:53:44 GMT",
>>>>>>> 32e373e2
        "Server": [
          "Windows-Azure-Blob/1.0",
          "Microsoft-HTTPAPI/2.0"
        ],
        "x-ms-client-request-id": "679f9cbb-efb7-7837-6753-9157231944af",
<<<<<<< HEAD
        "x-ms-request-id": "b9ea1368-001e-0016-3732-f364ec000000",
        "x-ms-version": "2019-10-10"
=======
        "x-ms-request-id": "79e863e6-b01e-003c-6e49-096467000000",
        "x-ms-version": "2019-12-12"
>>>>>>> 32e373e2
      },
      "ResponseBody": []
    },
    {
<<<<<<< HEAD
      "RequestUri": "https://seanstagetest.blob.core.windows.net/test-container-4f575d48-08c0-521d-0b6b-0ce96901de0a/test-blob-dda9e66e-c25a-c0e7-79e6-d0affc6f3723",
=======
      "RequestUri": "https://seanmcccanary.blob.core.windows.net/test-container-4f575d48-08c0-521d-0b6b-0ce96901de0a/test-blob-dda9e66e-c25a-c0e7-79e6-d0affc6f3723",
>>>>>>> 32e373e2
      "RequestMethod": "PUT",
      "RequestHeaders": {
        "Authorization": "Sanitized",
        "Content-Length": "1024",
<<<<<<< HEAD
        "traceparent": "00-1f0f51bc67c40447aae2df2931f35cde-33910069016fed40-00",
        "User-Agent": [
          "azsdk-net-Storage.Blobs/12.4.0-dev.20200305.1",
          "(.NET Core 4.6.28325.01; Microsoft Windows 10.0.18363 )"
        ],
        "x-ms-blob-type": "BlockBlob",
        "x-ms-client-request-id": "b1342642-6e1e-846c-4aab-17ed6d578965",
        "x-ms-date": "Thu, 05 Mar 2020 21:11:15 GMT",
        "x-ms-return-client-request-id": "true",
        "x-ms-version": "2019-10-10"
=======
        "traceparent": "00-d4bfc1990c405c449be254c69211df47-473cafd034993047-00",
        "User-Agent": [
          "azsdk-net-Storage.Blobs/12.5.0-dev.20200402.1",
          "(.NET Core 4.6.28325.01; Microsoft Windows 10.0.18362 )"
        ],
        "x-ms-blob-type": "BlockBlob",
        "x-ms-client-request-id": "b1342642-6e1e-846c-4aab-17ed6d578965",
        "x-ms-date": "Thu, 02 Apr 2020 23:53:55 GMT",
        "x-ms-return-client-request-id": "true",
        "x-ms-version": "2019-12-12"
>>>>>>> 32e373e2
      },
      "RequestBody": "bJiTVbwqOT25tok\u002BqVJJqDvqLs1idlJ7aO\u002BLnHhMfK08r15wz9plkGNhrgFm\u002BM8UCukcOep3TfVGGOzMn5zEbTnbAvn02NlhhJ1qAMhQFXAgdpGPMELCxGFoKrbtmPDGnUHHivbVIDIPu7VNDU0s9QN8rCkLNT32GT2Xi60jc\u002Byto2OHiIp6S1Vff3SNdbYUOzWzcezHu2cD0XG4PZSE7EfIn2nppWx5AWDTq7XIaKOGg094cAIA5ej7g7cYwQ7B25MsxdVMK5bIOW\u002BM9A\u002ByO2jNMblEC3xFyLqB7SG1YEBREtAhm6POOli5sDaSdPHZSUhOS5BUfM8X5/wbyz10EtkvOuI/kKDF//dhi1tGs1TIp6TZZhWv/ZUBCrSmsm4aRJ1cYjkPmrmoiUuY8vBz0TOoUiSZm6vEfz1MPoXrHk2JR0e96VAauQ3qMd3KFgqljTmA/l9KganxmOL8wlszvGr\u002BD6uptefjjZkWrmrO\u002Bmgzp7BMayDtPsWey1FtHvaxtnVzzAde\u002B9dRnHDFM9I/I556yRur51BKENDmC\u002BqWdW\u002BjZPj0Wi5h1KvZ\u002B86wJwvyXqiy81TaBs8kKbs2eO/tuicAIs7aSshwGPRw0eyBmejF86xB44IbyF4pzzFyKly77ECnrwQ8FxTfQttfajTio4/ScIRDq9al5VlwsXqX/e2YtOWr2unjidyYYqCmu14pRiyin7rYeEFpAsqry2aaSEXtx7ZPN8ml7uenq0g1/in7RmtO9F0zvzukQdceOL12/RpbufSo2Q9j/LHSMM34MwShr4T7TFPnugd6q/XxhrUpMa0u2kQ1U2xb6visYI9uqw3TfYk5erHGc/7sLS4acXX7qP4gyVm/a1wXn2FbO1l4DP/nHgks8Lf7Z2ZFSSU\u002BQXmCsLiQTuK0ExEsIdtQajeldCEvMlNszrhHJGHyeSI32V3o2Yqh574dMwr3AM/bqvwvoNQEDw4lFeL/SSmAwZnv9Eh9aJGsBI1iEv9Idc3oa3pkw9lNM8pOwsOooZ6VnHFxCAuHXkFrgptHof0P3aAUF92vG/7AocF9LqbNBGPvzXWN1mzCYQ04\u002BUE9BpLNP\u002BQjk4rA5oFzsWdKCS\u002BbnX04WNOHgQYzUrXPdiG9gpovsO/CqXDYLuf0GiUFeFjdnFvDBK2\u002BRb3d8EHU8W9ftS7MGlhA2fQNYCrrk2bgLdpd8drG\u002Bn3tcWsx5LkuBD14lGX3OV3/ncNntqSD0rFW/MNnd/\u002BVmbuw3qntDvQ63lvtcv8B6fN8XVQWXkPZap652uj2x4w94/upRlu0EY7PLNdIlWCyVBLP6xqqfjp313QLNDQMRBfPr48DWKOYx0vGRzJskNQ\u002BBoXVJttyk2TBMQ==",
      "StatusCode": 201,
      "ResponseHeaders": {
        "Content-Length": "0",
        "Content-MD5": "aRt0UCdcZ5vKHoKpz/UH6A==",
<<<<<<< HEAD
        "Date": "Thu, 05 Mar 2020 21:11:15 GMT",
        "ETag": "\u00220x8D7C149BD77F530\u0022",
        "Last-Modified": "Thu, 05 Mar 2020 21:11:15 GMT",
=======
        "Date": "Thu, 02 Apr 2020 23:53:53 GMT",
        "ETag": "\u00220x8D7D7611A2FCB14\u0022",
        "Last-Modified": "Thu, 02 Apr 2020 23:53:54 GMT",
>>>>>>> 32e373e2
        "Server": [
          "Windows-Azure-Blob/1.0",
          "Microsoft-HTTPAPI/2.0"
        ],
        "x-ms-client-request-id": "b1342642-6e1e-846c-4aab-17ed6d578965",
        "x-ms-content-crc64": "6E7vIHGemH0=",
<<<<<<< HEAD
        "x-ms-request-id": "b9ea136f-001e-0016-3b32-f364ec000000",
        "x-ms-request-server-encrypted": "true",
        "x-ms-version": "2019-10-10"
=======
        "x-ms-request-id": "79e869ed-b01e-003c-0449-096467000000",
        "x-ms-request-server-encrypted": "true",
        "x-ms-version": "2019-12-12"
>>>>>>> 32e373e2
      },
      "ResponseBody": []
    },
    {
<<<<<<< HEAD
      "RequestUri": "https://seanstagetest.blob.core.windows.net/test-container-4f575d48-08c0-521d-0b6b-0ce96901de0a/test-blob-afa3b8ef-b92d-2726-45db-afac8bc9841b?comp=block\u0026blockid=dGVzdC1ibG9jay1kNjZkYTVjYS04NTNiLTYwMDUtNzhiMy1iZDVmMmZiMzVmZDY%3D",
=======
      "RequestUri": "https://seanmcccanary.blob.core.windows.net/test-container-4f575d48-08c0-521d-0b6b-0ce96901de0a/test-blob-afa3b8ef-b92d-2726-45db-afac8bc9841b?comp=block\u0026blockid=dGVzdC1ibG9jay1kNjZkYTVjYS04NTNiLTYwMDUtNzhiMy1iZDVmMmZiMzVmZDY%3D",
>>>>>>> 32e373e2
      "RequestMethod": "PUT",
      "RequestHeaders": {
        "Authorization": "Sanitized",
        "Content-Length": "0",
<<<<<<< HEAD
        "traceparent": "00-ac075a4d8522814489df4551dd1ad659-67dceefe959f7d4d-00",
        "User-Agent": [
          "azsdk-net-Storage.Blobs/12.4.0-dev.20200305.1",
          "(.NET Core 4.6.28325.01; Microsoft Windows 10.0.18363 )"
        ],
        "x-ms-client-request-id": "c722fb26-b3ea-692a-b343-3679fcc6f892",
        "x-ms-copy-source": "https://seanstagetest.blob.core.windows.net/test-container-4f575d48-08c0-521d-0b6b-0ce96901de0a/test-blob-dda9e66e-c25a-c0e7-79e6-d0affc6f3723",
        "x-ms-date": "Thu, 05 Mar 2020 21:11:15 GMT",
        "x-ms-return-client-request-id": "true",
        "x-ms-source-if-match": "\u0022garbage\u0022",
        "x-ms-source-range": "bytes=0-",
        "x-ms-version": "2019-10-10"
=======
        "traceparent": "00-166285aa72c3a6428cc6f62aa9f8b169-2d0ce7ab8a5ff447-00",
        "User-Agent": [
          "azsdk-net-Storage.Blobs/12.5.0-dev.20200402.1",
          "(.NET Core 4.6.28325.01; Microsoft Windows 10.0.18362 )"
        ],
        "x-ms-client-request-id": "c722fb26-b3ea-692a-b343-3679fcc6f892",
        "x-ms-copy-source": "https://seanmcccanary.blob.core.windows.net/test-container-4f575d48-08c0-521d-0b6b-0ce96901de0a/test-blob-dda9e66e-c25a-c0e7-79e6-d0affc6f3723",
        "x-ms-date": "Thu, 02 Apr 2020 23:53:55 GMT",
        "x-ms-return-client-request-id": "true",
        "x-ms-source-if-match": "\u0022garbage\u0022",
        "x-ms-source-range": "bytes=0-",
        "x-ms-version": "2019-12-12"
>>>>>>> 32e373e2
      },
      "RequestBody": null,
      "StatusCode": 412,
      "ResponseHeaders": {
        "Content-Length": "265",
        "Content-Type": "application/xml",
<<<<<<< HEAD
        "Date": "Thu, 05 Mar 2020 21:11:15 GMT",
=======
        "Date": "Thu, 02 Apr 2020 23:53:53 GMT",
>>>>>>> 32e373e2
        "Server": [
          "Windows-Azure-Blob/1.0",
          "Microsoft-HTTPAPI/2.0"
        ],
        "x-ms-client-request-id": "c722fb26-b3ea-692a-b343-3679fcc6f892",
        "x-ms-error-code": "SourceConditionNotMet",
<<<<<<< HEAD
        "x-ms-request-id": "b9ea1370-001e-0016-3c32-f364ec000000",
        "x-ms-version": "2019-10-10"
      },
      "ResponseBody": [
        "\uFEFF\u003C?xml version=\u00221.0\u0022 encoding=\u0022utf-8\u0022?\u003E\u003CError\u003E\u003CCode\u003ESourceConditionNotMet\u003C/Code\u003E\u003CMessage\u003EThe source condition specified using HTTP conditional header(s) is not met.\n",
        "RequestId:b9ea1370-001e-0016-3c32-f364ec000000\n",
        "Time:2020-03-05T21:11:15.3953881Z\u003C/Message\u003E\u003C/Error\u003E"
      ]
    },
    {
      "RequestUri": "https://seanstagetest.blob.core.windows.net/test-container-4f575d48-08c0-521d-0b6b-0ce96901de0a?restype=container",
      "RequestMethod": "DELETE",
      "RequestHeaders": {
        "Authorization": "Sanitized",
        "traceparent": "00-df0251980315d8469265c9ec729e44c1-1bd1644f03e8c641-00",
        "User-Agent": [
          "azsdk-net-Storage.Blobs/12.4.0-dev.20200305.1",
          "(.NET Core 4.6.28325.01; Microsoft Windows 10.0.18363 )"
        ],
        "x-ms-client-request-id": "33383cbb-9890-71ec-a6c5-d07636838b39",
        "x-ms-date": "Thu, 05 Mar 2020 21:11:15 GMT",
        "x-ms-return-client-request-id": "true",
        "x-ms-version": "2019-10-10"
=======
        "x-ms-request-id": "79e86a16-b01e-003c-2b49-096467000000",
        "x-ms-version": "2019-12-12"
      },
      "ResponseBody": [
        "\uFEFF\u003C?xml version=\u00221.0\u0022 encoding=\u0022utf-8\u0022?\u003E\u003CError\u003E\u003CCode\u003ESourceConditionNotMet\u003C/Code\u003E\u003CMessage\u003EThe source condition specified using HTTP conditional header(s) is not met.\n",
        "RequestId:79e86a16-b01e-003c-2b49-096467000000\n",
        "Time:2020-04-02T23:53:54.8194645Z\u003C/Message\u003E\u003C/Error\u003E"
      ]
    },
    {
      "RequestUri": "https://seanmcccanary.blob.core.windows.net/test-container-4f575d48-08c0-521d-0b6b-0ce96901de0a?restype=container",
      "RequestMethod": "DELETE",
      "RequestHeaders": {
        "Authorization": "Sanitized",
        "traceparent": "00-36fe1fc846c87347b42f43bb4c3e2a3f-dec84dabcade2842-00",
        "User-Agent": [
          "azsdk-net-Storage.Blobs/12.5.0-dev.20200402.1",
          "(.NET Core 4.6.28325.01; Microsoft Windows 10.0.18362 )"
        ],
        "x-ms-client-request-id": "33383cbb-9890-71ec-a6c5-d07636838b39",
        "x-ms-date": "Thu, 02 Apr 2020 23:53:55 GMT",
        "x-ms-return-client-request-id": "true",
        "x-ms-version": "2019-12-12"
>>>>>>> 32e373e2
      },
      "RequestBody": null,
      "StatusCode": 202,
      "ResponseHeaders": {
        "Content-Length": "0",
<<<<<<< HEAD
        "Date": "Thu, 05 Mar 2020 21:11:15 GMT",
=======
        "Date": "Thu, 02 Apr 2020 23:53:54 GMT",
>>>>>>> 32e373e2
        "Server": [
          "Windows-Azure-Blob/1.0",
          "Microsoft-HTTPAPI/2.0"
        ],
        "x-ms-client-request-id": "33383cbb-9890-71ec-a6c5-d07636838b39",
<<<<<<< HEAD
        "x-ms-request-id": "b9ea1375-001e-0016-3f32-f364ec000000",
        "x-ms-version": "2019-10-10"
=======
        "x-ms-request-id": "79e86a35-b01e-003c-4a49-096467000000",
        "x-ms-version": "2019-12-12"
>>>>>>> 32e373e2
      },
      "ResponseBody": []
    },
    {
<<<<<<< HEAD
      "RequestUri": "https://seanstagetest.blob.core.windows.net/test-container-e6c6d914-3d38-25e5-9ac5-1f05dcfb50f0?restype=container",
      "RequestMethod": "PUT",
      "RequestHeaders": {
        "Authorization": "Sanitized",
        "traceparent": "00-b84f786a5bbee84c876a7f94d02058b4-483db3ff6013b24f-00",
        "User-Agent": [
          "azsdk-net-Storage.Blobs/12.4.0-dev.20200305.1",
          "(.NET Core 4.6.28325.01; Microsoft Windows 10.0.18363 )"
        ],
        "x-ms-blob-public-access": "container",
        "x-ms-client-request-id": "3f1a9d59-bbfb-7d7f-5613-99cb78e794ab",
        "x-ms-date": "Thu, 05 Mar 2020 21:11:15 GMT",
        "x-ms-return-client-request-id": "true",
        "x-ms-version": "2019-10-10"
=======
      "RequestUri": "https://seanmcccanary.blob.core.windows.net/test-container-e6c6d914-3d38-25e5-9ac5-1f05dcfb50f0?restype=container",
      "RequestMethod": "PUT",
      "RequestHeaders": {
        "Authorization": "Sanitized",
        "traceparent": "00-ec92b263fbee124c8c92085e8ae10e9f-76cb66e9287ea841-00",
        "User-Agent": [
          "azsdk-net-Storage.Blobs/12.5.0-dev.20200402.1",
          "(.NET Core 4.6.28325.01; Microsoft Windows 10.0.18362 )"
        ],
        "x-ms-blob-public-access": "container",
        "x-ms-client-request-id": "3f1a9d59-bbfb-7d7f-5613-99cb78e794ab",
        "x-ms-date": "Thu, 02 Apr 2020 23:53:55 GMT",
        "x-ms-return-client-request-id": "true",
        "x-ms-version": "2019-12-12"
>>>>>>> 32e373e2
      },
      "RequestBody": null,
      "StatusCode": 201,
      "ResponseHeaders": {
        "Content-Length": "0",
<<<<<<< HEAD
        "Date": "Thu, 05 Mar 2020 21:11:15 GMT",
        "ETag": "\u00220x8D7C149BDD828C1\u0022",
        "Last-Modified": "Thu, 05 Mar 2020 21:11:15 GMT",
=======
        "Date": "Thu, 02 Apr 2020 23:53:54 GMT",
        "ETag": "\u00220x8D7D7611A7C48C6\u0022",
        "Last-Modified": "Thu, 02 Apr 2020 23:53:55 GMT",
>>>>>>> 32e373e2
        "Server": [
          "Windows-Azure-Blob/1.0",
          "Microsoft-HTTPAPI/2.0"
        ],
        "x-ms-client-request-id": "3f1a9d59-bbfb-7d7f-5613-99cb78e794ab",
<<<<<<< HEAD
        "x-ms-request-id": "64e2ff0d-b01e-0003-0a32-f3735f000000",
        "x-ms-version": "2019-10-10"
=======
        "x-ms-request-id": "b4d55bb2-d01e-0048-4049-095097000000",
        "x-ms-version": "2019-12-12"
>>>>>>> 32e373e2
      },
      "ResponseBody": []
    },
    {
<<<<<<< HEAD
      "RequestUri": "https://seanstagetest.blob.core.windows.net/test-container-e6c6d914-3d38-25e5-9ac5-1f05dcfb50f0/test-blob-07f7c8dd-f770-0443-4450-404a74bf9a1e",
=======
      "RequestUri": "https://seanmcccanary.blob.core.windows.net/test-container-e6c6d914-3d38-25e5-9ac5-1f05dcfb50f0/test-blob-07f7c8dd-f770-0443-4450-404a74bf9a1e",
>>>>>>> 32e373e2
      "RequestMethod": "PUT",
      "RequestHeaders": {
        "Authorization": "Sanitized",
        "Content-Length": "1024",
<<<<<<< HEAD
        "traceparent": "00-cf96245da07b6f49b83a6d64249bd94f-24c47b6b56d9ba4d-00",
        "User-Agent": [
          "azsdk-net-Storage.Blobs/12.4.0-dev.20200305.1",
          "(.NET Core 4.6.28325.01; Microsoft Windows 10.0.18363 )"
        ],
        "x-ms-blob-type": "BlockBlob",
        "x-ms-client-request-id": "c4d2b61e-1b19-b575-65c0-86e46943080d",
        "x-ms-date": "Thu, 05 Mar 2020 21:11:15 GMT",
        "x-ms-return-client-request-id": "true",
        "x-ms-version": "2019-10-10"
=======
        "traceparent": "00-0accd89e2de684499e92785c7ce980ad-4f46fabf90597d4c-00",
        "User-Agent": [
          "azsdk-net-Storage.Blobs/12.5.0-dev.20200402.1",
          "(.NET Core 4.6.28325.01; Microsoft Windows 10.0.18362 )"
        ],
        "x-ms-blob-type": "BlockBlob",
        "x-ms-client-request-id": "c4d2b61e-1b19-b575-65c0-86e46943080d",
        "x-ms-date": "Thu, 02 Apr 2020 23:53:56 GMT",
        "x-ms-return-client-request-id": "true",
        "x-ms-version": "2019-12-12"
>>>>>>> 32e373e2
      },
      "RequestBody": "dN/Ut8XLqk/X4voiKQ/zr536rD/gEPXm/0Fpeis2awSBaGFRFnBfjfLLaBnAXFNHH\u002BktfjtVymPq7riDYjAkoHf2ocGtopktmx5NFajcJaLtIVpBCe3IK539Zyi42yrCp8ihyrqSmX1QAOIcCLW7DsgVlkDV4paKLXYjsDpwdb/0im7fOlvoW4jd8AgKrCPoQlhgokXq7MQxF5xEbulC34sjKH1H3NNsLTu49/KOgIFSO27hENJ5CZ6priO/o\u002ByfmxB95oOmoGaF83UKMfXSo5Ya8jN7YM\u002B4qR7enS2wrYlOGVzhEJn9q5sIXBxcb9ip1wqMpLG5JDpBxTxlxwM41EbruxiY8JL9HEaXcwOyWzpGNcUjJAjYlfQhn0tcmOSYz4jWcbO/EOd3j4dqIbE3j2kCHpE9FbA9EyYjd1FHoIRi/6N73OqGhiXeq5WBbXND6g/hWnlSWrrYmF2Nm5mVMO8DCCENvLN/fJdsX2obvKaz341CZkYKEKXookOM\u002BeuLSHqmfmRRNS1bYd3h5ftQvdy32rsMU8mo\u002BPh8JRlv8oOs4BbvdT1BYapf5gRoKCqql\u002BVn1R8vf/Wx/YVs1RAU629aNQTkYUeedXgRrW3FQNDN0Y4zCBxkfGAhPXe41YuZSvqVDfIlxTWdyWCmHtKI7Ly0ngSC4eNS9rijwyPQ5Z/td2JyMDLdpwxYlT68vV6OmFG7AzeHF2kWQhc6ggERzePAuKZwFbyJ1/b3KUukljhZFSrSFOJoZmD5XO4aoyUKRsdb\u002BwW4HoOVMSxAj\u002B0dcavf4GzWP7kBV1FFdrnNbzPQ7eOESZsyofenPOO2J9dy2\u002BpCO8K5MwYOWqOzcqfKx8L4cKEKmSgQrD91LwPWSi960pvOizNxF7rcdu73fi5P3XQgvbc2aELBMo6DQwMDOA9zOZ8M\u002BzyOhljnLSM5GC0QJlKOtY14RGpZDVik7tS22T7fg0WPQ\u002BE4kTZfTzofhxlhch2xdIKC\u002B/U1su3j6piEMFTlWpXogeJwViNWGfUvOoU\u002BQ3u2BWS7XYdQWZDzVKee2h7mOi2EefE6QR5fLOIABnhopKcdzSvwKfwNmCdSfAJ7tz7WSQBYusqJfMNGXDCkT1MXi68AgAzz9RAwduDJ6MQb43SkKbx4EOrck1Fnqs3LaUjUOvBSezcy41PvJ0TpwJP/Kni8ACaXn3vFI\u002B26i0tCZA2Y9a7TyGg9cUZoiOim89O\u002BaH9VD2ghPJt1jVdJd1cIrcM2UMrlK2EQf47gLhaTHi8Z/CPL7VWkdrgTXjoQ8/ruYNslb6II2T0eRJDZQQ6E4W4oL3s0Pb9tkdoR0swmAIuU8c46ba\u002BNESLmrKnEyzSqjnzM58N\u002BuiIctw==",
      "StatusCode": 201,
      "ResponseHeaders": {
        "Content-Length": "0",
        "Content-MD5": "wNGQ6Y7fyFNzrEN7WMHYZQ==",
<<<<<<< HEAD
        "Date": "Thu, 05 Mar 2020 21:11:15 GMT",
        "ETag": "\u00220x8D7C149BDE6BC48\u0022",
        "Last-Modified": "Thu, 05 Mar 2020 21:11:15 GMT",
=======
        "Date": "Thu, 02 Apr 2020 23:53:54 GMT",
        "ETag": "\u00220x8D7D7611A891EF1\u0022",
        "Last-Modified": "Thu, 02 Apr 2020 23:53:55 GMT",
>>>>>>> 32e373e2
        "Server": [
          "Windows-Azure-Blob/1.0",
          "Microsoft-HTTPAPI/2.0"
        ],
        "x-ms-client-request-id": "c4d2b61e-1b19-b575-65c0-86e46943080d",
        "x-ms-content-crc64": "LUZ5/VfGpZ0=",
<<<<<<< HEAD
        "x-ms-request-id": "64e2ff0f-b01e-0003-0b32-f3735f000000",
        "x-ms-request-server-encrypted": "true",
        "x-ms-version": "2019-10-10"
=======
        "x-ms-request-id": "b4d55bc4-d01e-0048-5049-095097000000",
        "x-ms-request-server-encrypted": "true",
        "x-ms-version": "2019-12-12"
>>>>>>> 32e373e2
      },
      "ResponseBody": []
    },
    {
<<<<<<< HEAD
      "RequestUri": "https://seanstagetest.blob.core.windows.net/test-container-e6c6d914-3d38-25e5-9ac5-1f05dcfb50f0/test-blob-07f7c8dd-f770-0443-4450-404a74bf9a1e",
      "RequestMethod": "HEAD",
      "RequestHeaders": {
        "Authorization": "Sanitized",
        "traceparent": "00-a4a589f6c6ea1b42b1672080bc0e1f94-d05e1e43eb50a848-00",
        "User-Agent": [
          "azsdk-net-Storage.Blobs/12.4.0-dev.20200305.1",
          "(.NET Core 4.6.28325.01; Microsoft Windows 10.0.18363 )"
        ],
        "x-ms-client-request-id": "be2b9419-d5ec-3d04-d8db-b1e840c1fd00",
        "x-ms-date": "Thu, 05 Mar 2020 21:11:16 GMT",
        "x-ms-return-client-request-id": "true",
        "x-ms-version": "2019-10-10"
=======
      "RequestUri": "https://seanmcccanary.blob.core.windows.net/test-container-e6c6d914-3d38-25e5-9ac5-1f05dcfb50f0/test-blob-07f7c8dd-f770-0443-4450-404a74bf9a1e",
      "RequestMethod": "HEAD",
      "RequestHeaders": {
        "Authorization": "Sanitized",
        "traceparent": "00-e71bc9888a0fe34ea10d768678b3e9d3-89fa5d897d429744-00",
        "User-Agent": [
          "azsdk-net-Storage.Blobs/12.5.0-dev.20200402.1",
          "(.NET Core 4.6.28325.01; Microsoft Windows 10.0.18362 )"
        ],
        "x-ms-client-request-id": "be2b9419-d5ec-3d04-d8db-b1e840c1fd00",
        "x-ms-date": "Thu, 02 Apr 2020 23:53:56 GMT",
        "x-ms-return-client-request-id": "true",
        "x-ms-version": "2019-12-12"
>>>>>>> 32e373e2
      },
      "RequestBody": null,
      "StatusCode": 200,
      "ResponseHeaders": {
        "Accept-Ranges": "bytes",
        "Content-Length": "1024",
        "Content-MD5": "wNGQ6Y7fyFNzrEN7WMHYZQ==",
        "Content-Type": "application/octet-stream",
<<<<<<< HEAD
        "Date": "Thu, 05 Mar 2020 21:11:15 GMT",
        "ETag": "\u00220x8D7C149BDE6BC48\u0022",
        "Last-Modified": "Thu, 05 Mar 2020 21:11:15 GMT",
=======
        "Date": "Thu, 02 Apr 2020 23:53:54 GMT",
        "ETag": "\u00220x8D7D7611A891EF1\u0022",
        "Last-Modified": "Thu, 02 Apr 2020 23:53:55 GMT",
>>>>>>> 32e373e2
        "Server": [
          "Windows-Azure-Blob/1.0",
          "Microsoft-HTTPAPI/2.0"
        ],
        "x-ms-access-tier": "Hot",
        "x-ms-access-tier-inferred": "true",
        "x-ms-blob-type": "BlockBlob",
        "x-ms-client-request-id": "be2b9419-d5ec-3d04-d8db-b1e840c1fd00",
<<<<<<< HEAD
        "x-ms-creation-time": "Thu, 05 Mar 2020 21:11:15 GMT",
        "x-ms-lease-state": "available",
        "x-ms-lease-status": "unlocked",
        "x-ms-request-id": "64e2ff11-b01e-0003-0c32-f3735f000000",
        "x-ms-server-encrypted": "true",
        "x-ms-version": "2019-10-10"
=======
        "x-ms-creation-time": "Thu, 02 Apr 2020 23:53:55 GMT",
        "x-ms-lease-state": "available",
        "x-ms-lease-status": "unlocked",
        "x-ms-request-id": "b4d55bc8-d01e-0048-5449-095097000000",
        "x-ms-server-encrypted": "true",
        "x-ms-version": "2019-12-12"
>>>>>>> 32e373e2
      },
      "ResponseBody": []
    },
    {
<<<<<<< HEAD
      "RequestUri": "https://seanstagetest.blob.core.windows.net/test-container-e6c6d914-3d38-25e5-9ac5-1f05dcfb50f0/test-blob-22cb4d47-caf0-1819-a7bc-a28a58551739?comp=block\u0026blockid=dGVzdC1ibG9jay1kNWNhNTc4My00YTE3LTc3MjAtYTBlOC05NGI3NTQyNmQ2NjE%3D",
=======
      "RequestUri": "https://seanmcccanary.blob.core.windows.net/test-container-e6c6d914-3d38-25e5-9ac5-1f05dcfb50f0/test-blob-22cb4d47-caf0-1819-a7bc-a28a58551739?comp=block\u0026blockid=dGVzdC1ibG9jay1kNWNhNTc4My00YTE3LTc3MjAtYTBlOC05NGI3NTQyNmQ2NjE%3D",
>>>>>>> 32e373e2
      "RequestMethod": "PUT",
      "RequestHeaders": {
        "Authorization": "Sanitized",
        "Content-Length": "0",
<<<<<<< HEAD
        "traceparent": "00-02e90f36b450b849a8005faf468db91c-f953a04347052743-00",
        "User-Agent": [
          "azsdk-net-Storage.Blobs/12.4.0-dev.20200305.1",
          "(.NET Core 4.6.28325.01; Microsoft Windows 10.0.18363 )"
        ],
        "x-ms-client-request-id": "e86477c3-28f6-fce8-2c54-82073562c481",
        "x-ms-copy-source": "https://seanstagetest.blob.core.windows.net/test-container-e6c6d914-3d38-25e5-9ac5-1f05dcfb50f0/test-blob-07f7c8dd-f770-0443-4450-404a74bf9a1e",
        "x-ms-date": "Thu, 05 Mar 2020 21:11:16 GMT",
        "x-ms-return-client-request-id": "true",
        "x-ms-source-if-none-match": "\u00220x8D7C149BDE6BC48\u0022",
        "x-ms-source-range": "bytes=0-",
        "x-ms-version": "2019-10-10"
=======
        "traceparent": "00-4dd845f29f199944ad74183be3fa155d-c1ca66e7ab385547-00",
        "User-Agent": [
          "azsdk-net-Storage.Blobs/12.5.0-dev.20200402.1",
          "(.NET Core 4.6.28325.01; Microsoft Windows 10.0.18362 )"
        ],
        "x-ms-client-request-id": "e86477c3-28f6-fce8-2c54-82073562c481",
        "x-ms-copy-source": "https://seanmcccanary.blob.core.windows.net/test-container-e6c6d914-3d38-25e5-9ac5-1f05dcfb50f0/test-blob-07f7c8dd-f770-0443-4450-404a74bf9a1e",
        "x-ms-date": "Thu, 02 Apr 2020 23:53:56 GMT",
        "x-ms-return-client-request-id": "true",
        "x-ms-source-if-none-match": "\u00220x8D7D7611A891EF1\u0022",
        "x-ms-source-range": "bytes=0-",
        "x-ms-version": "2019-12-12"
>>>>>>> 32e373e2
      },
      "RequestBody": null,
      "StatusCode": 304,
      "ResponseHeaders": {
        "Content-Length": "0",
<<<<<<< HEAD
        "Date": "Thu, 05 Mar 2020 21:11:15 GMT",
=======
        "Date": "Thu, 02 Apr 2020 23:53:54 GMT",
>>>>>>> 32e373e2
        "Server": [
          "Windows-Azure-Blob/1.0",
          "Microsoft-HTTPAPI/2.0"
        ],
        "x-ms-client-request-id": "e86477c3-28f6-fce8-2c54-82073562c481",
        "x-ms-error-code": "CannotVerifyCopySource",
<<<<<<< HEAD
        "x-ms-request-id": "64e2ff12-b01e-0003-0d32-f3735f000000",
        "x-ms-version": "2019-10-10"
=======
        "x-ms-request-id": "b4d55bcf-d01e-0048-5b49-095097000000",
        "x-ms-version": "2019-12-12"
>>>>>>> 32e373e2
      },
      "ResponseBody": []
    },
    {
<<<<<<< HEAD
      "RequestUri": "https://seanstagetest.blob.core.windows.net/test-container-e6c6d914-3d38-25e5-9ac5-1f05dcfb50f0?restype=container",
      "RequestMethod": "DELETE",
      "RequestHeaders": {
        "Authorization": "Sanitized",
        "traceparent": "00-fdd7a2e2d73eb246bf468560e23981c0-746ad9a26a32e048-00",
        "User-Agent": [
          "azsdk-net-Storage.Blobs/12.4.0-dev.20200305.1",
          "(.NET Core 4.6.28325.01; Microsoft Windows 10.0.18363 )"
        ],
        "x-ms-client-request-id": "dcf31103-edc1-696b-dadc-230b96361919",
        "x-ms-date": "Thu, 05 Mar 2020 21:11:16 GMT",
        "x-ms-return-client-request-id": "true",
        "x-ms-version": "2019-10-10"
=======
      "RequestUri": "https://seanmcccanary.blob.core.windows.net/test-container-e6c6d914-3d38-25e5-9ac5-1f05dcfb50f0?restype=container",
      "RequestMethod": "DELETE",
      "RequestHeaders": {
        "Authorization": "Sanitized",
        "traceparent": "00-3439c4df8c7d194e81c34e3ea75532ca-692a772d2d99184a-00",
        "User-Agent": [
          "azsdk-net-Storage.Blobs/12.5.0-dev.20200402.1",
          "(.NET Core 4.6.28325.01; Microsoft Windows 10.0.18362 )"
        ],
        "x-ms-client-request-id": "dcf31103-edc1-696b-dadc-230b96361919",
        "x-ms-date": "Thu, 02 Apr 2020 23:53:56 GMT",
        "x-ms-return-client-request-id": "true",
        "x-ms-version": "2019-12-12"
>>>>>>> 32e373e2
      },
      "RequestBody": null,
      "StatusCode": 202,
      "ResponseHeaders": {
        "Content-Length": "0",
<<<<<<< HEAD
        "Date": "Thu, 05 Mar 2020 21:11:15 GMT",
=======
        "Date": "Thu, 02 Apr 2020 23:53:54 GMT",
>>>>>>> 32e373e2
        "Server": [
          "Windows-Azure-Blob/1.0",
          "Microsoft-HTTPAPI/2.0"
        ],
        "x-ms-client-request-id": "dcf31103-edc1-696b-dadc-230b96361919",
<<<<<<< HEAD
        "x-ms-request-id": "64e2ff15-b01e-0003-1032-f3735f000000",
        "x-ms-version": "2019-10-10"
=======
        "x-ms-request-id": "b4d55bd5-d01e-0048-6149-095097000000",
        "x-ms-version": "2019-12-12"
>>>>>>> 32e373e2
      },
      "ResponseBody": []
    }
  ],
  "Variables": {
<<<<<<< HEAD
    "DateTimeOffsetNow": "2020-03-05T13:11:13.6201004-08:00",
    "RandomSeed": "687558584",
    "Storage_TestConfigDefault": "ProductionTenant\nseanstagetest\nU2FuaXRpemVk\nhttps://seanstagetest.blob.core.windows.net\nhttp://seanstagetest.file.core.windows.net\nhttp://seanstagetest.queue.core.windows.net\nhttp://seanstagetest.table.core.windows.net\n\n\n\n\nhttp://seanstagetest-secondary.blob.core.windows.net\nhttp://seanstagetest-secondary.file.core.windows.net\nhttp://seanstagetest-secondary.queue.core.windows.net\nhttp://seanstagetest-secondary.table.core.windows.net\n\nSanitized\n\n\nCloud\nBlobEndpoint=https://seanstagetest.blob.core.windows.net/;QueueEndpoint=http://seanstagetest.queue.core.windows.net/;FileEndpoint=http://seanstagetest.file.core.windows.net/;BlobSecondaryEndpoint=http://seanstagetest-secondary.blob.core.windows.net/;QueueSecondaryEndpoint=http://seanstagetest-secondary.queue.core.windows.net/;FileSecondaryEndpoint=http://seanstagetest-secondary.file.core.windows.net/;AccountName=seanstagetest;AccountKey=Sanitized\nseanscope1"
=======
    "DateTimeOffsetNow": "2020-04-02T16:53:23.9669238-07:00",
    "RandomSeed": "687558584",
    "Storage_TestConfigDefault": "ProductionTenant\nseanmcccanary\nU2FuaXRpemVk\nhttps://seanmcccanary.blob.core.windows.net\nhttps://seanmcccanary.file.core.windows.net\nhttps://seanmcccanary.queue.core.windows.net\nhttps://seanmcccanary.table.core.windows.net\n\n\n\n\nhttps://seanmcccanary-secondary.blob.core.windows.net\nhttps://seanmcccanary-secondary.file.core.windows.net\nhttps://seanmcccanary-secondary.queue.core.windows.net\nhttps://seanmcccanary-secondary.table.core.windows.net\n\nSanitized\n\n\nCloud\nBlobEndpoint=https://seanmcccanary.blob.core.windows.net/;QueueEndpoint=https://seanmcccanary.queue.core.windows.net/;FileEndpoint=https://seanmcccanary.file.core.windows.net/;BlobSecondaryEndpoint=https://seanmcccanary-secondary.blob.core.windows.net/;QueueSecondaryEndpoint=https://seanmcccanary-secondary.queue.core.windows.net/;FileSecondaryEndpoint=https://seanmcccanary-secondary.file.core.windows.net/;AccountName=seanmcccanary;AccountKey=Sanitized\nseanscope1"
>>>>>>> 32e373e2
  }
}<|MERGE_RESOLUTION|>--- conflicted
+++ resolved
@@ -1,22 +1,6 @@
 {
   "Entries": [
     {
-<<<<<<< HEAD
-      "RequestUri": "https://seanstagetest.blob.core.windows.net/test-container-ee87ce3b-b0f5-8af9-05e5-533bfa39d4f7?restype=container",
-      "RequestMethod": "PUT",
-      "RequestHeaders": {
-        "Authorization": "Sanitized",
-        "traceparent": "00-12fcc753a571014ea876ac09dc816dbc-b9ceda0e623ac44c-00",
-        "User-Agent": [
-          "azsdk-net-Storage.Blobs/12.4.0-dev.20200305.1",
-          "(.NET Core 4.6.28325.01; Microsoft Windows 10.0.18363 )"
-        ],
-        "x-ms-blob-public-access": "container",
-        "x-ms-client-request-id": "17e1c303-361b-b814-0d23-c0a53530deb7",
-        "x-ms-date": "Thu, 05 Mar 2020 21:11:13 GMT",
-        "x-ms-return-client-request-id": "true",
-        "x-ms-version": "2019-10-10"
-=======
       "RequestUri": "https://seanmcccanary.blob.core.windows.net/test-container-ee87ce3b-b0f5-8af9-05e5-533bfa39d4f7?restype=container",
       "RequestMethod": "PUT",
       "RequestHeaders": {
@@ -31,58 +15,30 @@
         "x-ms-date": "Thu, 02 Apr 2020 23:53:23 GMT",
         "x-ms-return-client-request-id": "true",
         "x-ms-version": "2019-12-12"
->>>>>>> 32e373e2
-      },
-      "RequestBody": null,
-      "StatusCode": 201,
-      "ResponseHeaders": {
-        "Content-Length": "0",
-<<<<<<< HEAD
-        "Date": "Thu, 05 Mar 2020 21:11:13 GMT",
-        "ETag": "\u00220x8D7C149BCA569E9\u0022",
-        "Last-Modified": "Thu, 05 Mar 2020 21:11:13 GMT",
-=======
+      },
+      "RequestBody": null,
+      "StatusCode": 201,
+      "ResponseHeaders": {
+        "Content-Length": "0",
         "Date": "Thu, 02 Apr 2020 23:53:32 GMT",
         "ETag": "\u00220x8D7D761077D9EC1\u0022",
         "Last-Modified": "Thu, 02 Apr 2020 23:53:23 GMT",
->>>>>>> 32e373e2
         "Server": [
           "Windows-Azure-Blob/1.0",
           "Microsoft-HTTPAPI/2.0"
         ],
         "x-ms-client-request-id": "17e1c303-361b-b814-0d23-c0a53530deb7",
-<<<<<<< HEAD
-        "x-ms-request-id": "09b4b3ca-a01e-0030-4b32-f32cf4000000",
-        "x-ms-version": "2019-10-10"
-=======
         "x-ms-request-id": "094f0cce-a01e-006d-7d49-09f9eb000000",
         "x-ms-version": "2019-12-12"
->>>>>>> 32e373e2
-      },
-      "ResponseBody": []
-    },
-    {
-<<<<<<< HEAD
-      "RequestUri": "https://seanstagetest.blob.core.windows.net/test-container-ee87ce3b-b0f5-8af9-05e5-533bfa39d4f7/test-blob-5c97259e-69bb-b35d-1452-12200e9529e9",
-=======
+      },
+      "ResponseBody": []
+    },
+    {
       "RequestUri": "https://seanmcccanary.blob.core.windows.net/test-container-ee87ce3b-b0f5-8af9-05e5-533bfa39d4f7/test-blob-5c97259e-69bb-b35d-1452-12200e9529e9",
->>>>>>> 32e373e2
       "RequestMethod": "PUT",
       "RequestHeaders": {
         "Authorization": "Sanitized",
         "Content-Length": "1024",
-<<<<<<< HEAD
-        "traceparent": "00-a117114412077d49b07e7ac5f048b1b8-67480c25a899954f-00",
-        "User-Agent": [
-          "azsdk-net-Storage.Blobs/12.4.0-dev.20200305.1",
-          "(.NET Core 4.6.28325.01; Microsoft Windows 10.0.18363 )"
-        ],
-        "x-ms-blob-type": "BlockBlob",
-        "x-ms-client-request-id": "1999e69f-e910-6622-6f37-6f9d0e43aba7",
-        "x-ms-date": "Thu, 05 Mar 2020 21:11:13 GMT",
-        "x-ms-return-client-request-id": "true",
-        "x-ms-version": "2019-10-10"
-=======
         "traceparent": "00-c13843ac6fea994484d5944054334066-4e6f300a22d0464c-00",
         "User-Agent": [
           "azsdk-net-Storage.Blobs/12.5.0-dev.20200402.1",
@@ -93,64 +49,33 @@
         "x-ms-date": "Thu, 02 Apr 2020 23:53:34 GMT",
         "x-ms-return-client-request-id": "true",
         "x-ms-version": "2019-12-12"
->>>>>>> 32e373e2
       },
       "RequestBody": "gcnnxt/gaXr6sXyubn1uLi34ODZYvdw8DJieqwEuoUFoivpS7/F7IllmHGm6ZUqQtZF4PPenX8PtqrpHQr15zBA6RuOCGz47fRbd8aFygaZNDfZvtmRKwCo2ZEQ2M\u002BCb7VBYfx9mDZlSPL7hym4ieygU\u002BTTHChar8IW5TLf6BEk1QQRQGQKH5wBdHHmmaPa7E\u002BkbIjqr1OM6rY\u002BZrMHhWDd0q4hq0mEmjRI0ae2cBYeP/jjO3uIPim0gFmxy7To\u002BfMRCMbxtUUGI9JUodmv1nqcHCq6JE3pVZSEbSbv0s5/X9ewpWdTLIa32RulN5xMBK3fFa\u002BOLtWlJ7MubUgeFk0D1UIB\u002BzETSPOkBk82QCH4OGR5EL0i8S0CD320IMM6lcLKoV5aSg14z8i76iiKbueRNjTjoQWT4OQRA\u002BuzXyQwaWyIa6LDne5a/EDwZwcEe5yaIu6OWvC5OsB6RUolxXCgi4C7/gdE0ZRGiKTEn3ndDIRLGTg5phJ7zyzeSVSkMTbMU9\u002BGTH2ZVVFWR85P9J9GnTjF2qw0auVyPC7WZohDoldt9E\u002BeVrwGscfq415AK9qRm6gb4lqKl\u002BT2FAxOwvLFFqV64fxTqEZ4vyjkTYuLLhBURMrcJ8P841xmqD6zu\u002B7VIci4yUneQe9loyMtokpdbun/\u002Bn4n6PLlegKf6QAHyQc\u002BEyu\u002B0mTKdgLfeoCczz0SBT1Ut71srTjZ109HPlTvXdYf85MiopiBMYB7SHJuRK7FiefCsxVF0WHu4P8Vgzut7BiufN\u002Bt82ag04I48WTGa46ggbRxKK7A2h4tN72da65IzVhVw8fPF5p9Id\u002BXCN/9JHlsdQGHPMNt7aa9gL\u002BpA2vT8CQMbKvG1WoZ8ArPKc1CMA9ELPasxZCY69YhDZbe1CJ3wxi78LvNqaOXaUi4nsPVf1CsYNJxJyqXc4TVpcfXPx/kW2qwhkNXdodTFVxH3EkWS45GLnNMAp/yJH0y\u002BAPbwC4s0EdVJPkNWO5LHhHOT5M7v1o5kQyomFTOwmHCIHqDe1EyGwwFvSaVNNGFAOSKI9Tp\u002BzypojMdgDfuimKbTzh3x6a8nDSHMgI3pFg7J5dwQJ6I2Ck92dkiEJbUGzbH\u002BemZDTk9zYegYsU6df3W4ligeknAEnMTOe3NmoudsxrPc6pynhpeMnMa5HVgA2fbSzI6N5ztA\u002Bt2iddPcDL8ArOubwZTZEBCRkfWqSn5rzaF8lNVY3t54m\u002B\u002B\u002BBRDDsI8GuXFsZRhi\u002Bbt9/FVFlrBeN6cxYHjpp80MIiWkGgsAzeFlo5EN/miJGpoZ2\u002BKIMgQ/X85okVAXHBGjYELyvd6wfS504PIeUDg/p0bd0Mzrg/AgZLo9lzuRToZ/ag==",
       "StatusCode": 201,
       "ResponseHeaders": {
         "Content-Length": "0",
         "Content-MD5": "wRJ9hcsNS1PU8dOQvRl8MA==",
-<<<<<<< HEAD
-        "Date": "Thu, 05 Mar 2020 21:11:13 GMT",
-        "ETag": "\u00220x8D7C149BCB2826D\u0022",
-        "Last-Modified": "Thu, 05 Mar 2020 21:11:13 GMT",
-=======
         "Date": "Thu, 02 Apr 2020 23:53:33 GMT",
         "ETag": "\u00220x8D7D7610D814FC7\u0022",
         "Last-Modified": "Thu, 02 Apr 2020 23:53:33 GMT",
->>>>>>> 32e373e2
         "Server": [
           "Windows-Azure-Blob/1.0",
           "Microsoft-HTTPAPI/2.0"
         ],
         "x-ms-client-request-id": "1999e69f-e910-6622-6f37-6f9d0e43aba7",
         "x-ms-content-crc64": "dV/9EXnhHxE=",
-<<<<<<< HEAD
-        "x-ms-request-id": "09b4b3ce-a01e-0030-4c32-f32cf4000000",
-        "x-ms-request-server-encrypted": "true",
-        "x-ms-version": "2019-10-10"
-=======
         "x-ms-request-id": "094f0feb-a01e-006d-1f49-09f9eb000000",
         "x-ms-request-server-encrypted": "true",
         "x-ms-version": "2019-12-12"
->>>>>>> 32e373e2
-      },
-      "ResponseBody": []
-    },
-    {
-<<<<<<< HEAD
-      "RequestUri": "https://seanstagetest.blob.core.windows.net/test-container-ee87ce3b-b0f5-8af9-05e5-533bfa39d4f7/test-blob-1487516e-3a39-c2b2-d3c6-0397f577c131?comp=block\u0026blockid=dGVzdC1ibG9jay0yODgxYTVjMC0wZmZjLTIwZDktMTdlNS1kNTgwNmNiNWMyMTU%3D",
-=======
+      },
+      "ResponseBody": []
+    },
+    {
       "RequestUri": "https://seanmcccanary.blob.core.windows.net/test-container-ee87ce3b-b0f5-8af9-05e5-533bfa39d4f7/test-blob-1487516e-3a39-c2b2-d3c6-0397f577c131?comp=block\u0026blockid=dGVzdC1ibG9jay0yODgxYTVjMC0wZmZjLTIwZDktMTdlNS1kNTgwNmNiNWMyMTU%3D",
->>>>>>> 32e373e2
-      "RequestMethod": "PUT",
-      "RequestHeaders": {
-        "Authorization": "Sanitized",
-        "Content-Length": "0",
-<<<<<<< HEAD
-        "traceparent": "00-576705191ce70947b6464a574db1bab9-fc20601f34b8e549-00",
-        "User-Agent": [
-          "azsdk-net-Storage.Blobs/12.4.0-dev.20200305.1",
-          "(.NET Core 4.6.28325.01; Microsoft Windows 10.0.18363 )"
-        ],
-        "x-ms-client-request-id": "68dc3d76-82c1-5faa-7867-fd536532551e",
-        "x-ms-copy-source": "https://seanstagetest.blob.core.windows.net/test-container-ee87ce3b-b0f5-8af9-05e5-533bfa39d4f7/test-blob-5c97259e-69bb-b35d-1452-12200e9529e9",
-        "x-ms-date": "Thu, 05 Mar 2020 21:11:14 GMT",
-        "x-ms-return-client-request-id": "true",
-        "x-ms-source-if-modified-since": "Fri, 06 Mar 2020 21:11:13 GMT",
-        "x-ms-source-range": "bytes=0-",
-        "x-ms-version": "2019-10-10"
-=======
+      "RequestMethod": "PUT",
+      "RequestHeaders": {
+        "Authorization": "Sanitized",
+        "Content-Length": "0",
         "traceparent": "00-8f38245ca0460b4a90d42915fb35d7b6-927ee887e2d5bd4b-00",
         "User-Agent": [
           "azsdk-net-Storage.Blobs/12.5.0-dev.20200402.1",
@@ -163,49 +88,24 @@
         "x-ms-source-if-modified-since": "Fri, 03 Apr 2020 23:53:23 GMT",
         "x-ms-source-range": "bytes=0-",
         "x-ms-version": "2019-12-12"
->>>>>>> 32e373e2
       },
       "RequestBody": null,
       "StatusCode": 304,
       "ResponseHeaders": {
         "Content-Length": "0",
-<<<<<<< HEAD
-        "Date": "Thu, 05 Mar 2020 21:11:13 GMT",
-=======
         "Date": "Thu, 02 Apr 2020 23:53:33 GMT",
->>>>>>> 32e373e2
         "Server": [
           "Windows-Azure-Blob/1.0",
           "Microsoft-HTTPAPI/2.0"
         ],
         "x-ms-client-request-id": "68dc3d76-82c1-5faa-7867-fd536532551e",
         "x-ms-error-code": "CannotVerifyCopySource",
-<<<<<<< HEAD
-        "x-ms-request-id": "09b4b3cf-a01e-0030-4d32-f32cf4000000",
-        "x-ms-version": "2019-10-10"
-=======
         "x-ms-request-id": "094f0ff1-a01e-006d-2449-09f9eb000000",
         "x-ms-version": "2019-12-12"
->>>>>>> 32e373e2
-      },
-      "ResponseBody": []
-    },
-    {
-<<<<<<< HEAD
-      "RequestUri": "https://seanstagetest.blob.core.windows.net/test-container-ee87ce3b-b0f5-8af9-05e5-533bfa39d4f7?restype=container",
-      "RequestMethod": "DELETE",
-      "RequestHeaders": {
-        "Authorization": "Sanitized",
-        "traceparent": "00-32f2b8911b484341ba465bb183e93bbb-2a92243087bacc42-00",
-        "User-Agent": [
-          "azsdk-net-Storage.Blobs/12.4.0-dev.20200305.1",
-          "(.NET Core 4.6.28325.01; Microsoft Windows 10.0.18363 )"
-        ],
-        "x-ms-client-request-id": "2f0ade74-59d8-f553-2118-28f47fdeff01",
-        "x-ms-date": "Thu, 05 Mar 2020 21:11:14 GMT",
-        "x-ms-return-client-request-id": "true",
-        "x-ms-version": "2019-10-10"
-=======
+      },
+      "ResponseBody": []
+    },
+    {
       "RequestUri": "https://seanmcccanary.blob.core.windows.net/test-container-ee87ce3b-b0f5-8af9-05e5-533bfa39d4f7?restype=container",
       "RequestMethod": "DELETE",
       "RequestHeaders": {
@@ -219,49 +119,23 @@
         "x-ms-date": "Thu, 02 Apr 2020 23:53:34 GMT",
         "x-ms-return-client-request-id": "true",
         "x-ms-version": "2019-12-12"
->>>>>>> 32e373e2
       },
       "RequestBody": null,
       "StatusCode": 202,
       "ResponseHeaders": {
         "Content-Length": "0",
-<<<<<<< HEAD
-        "Date": "Thu, 05 Mar 2020 21:11:13 GMT",
-=======
         "Date": "Thu, 02 Apr 2020 23:53:33 GMT",
->>>>>>> 32e373e2
         "Server": [
           "Windows-Azure-Blob/1.0",
           "Microsoft-HTTPAPI/2.0"
         ],
         "x-ms-client-request-id": "2f0ade74-59d8-f553-2118-28f47fdeff01",
-<<<<<<< HEAD
-        "x-ms-request-id": "09b4b3d0-a01e-0030-4e32-f32cf4000000",
-        "x-ms-version": "2019-10-10"
-=======
         "x-ms-request-id": "094f0ffa-a01e-006d-2b49-09f9eb000000",
         "x-ms-version": "2019-12-12"
->>>>>>> 32e373e2
-      },
-      "ResponseBody": []
-    },
-    {
-<<<<<<< HEAD
-      "RequestUri": "https://seanstagetest.blob.core.windows.net/test-container-f7452880-486b-55f7-6799-f5a48d8596e7?restype=container",
-      "RequestMethod": "PUT",
-      "RequestHeaders": {
-        "Authorization": "Sanitized",
-        "traceparent": "00-b47288a7b99b174abaeca8f3699506a5-63355e5cb3589f4f-00",
-        "User-Agent": [
-          "azsdk-net-Storage.Blobs/12.4.0-dev.20200305.1",
-          "(.NET Core 4.6.28325.01; Microsoft Windows 10.0.18363 )"
-        ],
-        "x-ms-blob-public-access": "container",
-        "x-ms-client-request-id": "9fa4f31e-424a-2c21-e7b4-c73e64ae679c",
-        "x-ms-date": "Thu, 05 Mar 2020 21:11:14 GMT",
-        "x-ms-return-client-request-id": "true",
-        "x-ms-version": "2019-10-10"
-=======
+      },
+      "ResponseBody": []
+    },
+    {
       "RequestUri": "https://seanmcccanary.blob.core.windows.net/test-container-f7452880-486b-55f7-6799-f5a48d8596e7?restype=container",
       "RequestMethod": "PUT",
       "RequestHeaders": {
@@ -276,58 +150,30 @@
         "x-ms-date": "Thu, 02 Apr 2020 23:53:34 GMT",
         "x-ms-return-client-request-id": "true",
         "x-ms-version": "2019-12-12"
->>>>>>> 32e373e2
-      },
-      "RequestBody": null,
-      "StatusCode": 201,
-      "ResponseHeaders": {
-        "Content-Length": "0",
-<<<<<<< HEAD
-        "Date": "Thu, 05 Mar 2020 21:11:13 GMT",
-        "ETag": "\u00220x8D7C149BD08C2BF\u0022",
-        "Last-Modified": "Thu, 05 Mar 2020 21:11:14 GMT",
-=======
+      },
+      "RequestBody": null,
+      "StatusCode": 201,
+      "ResponseHeaders": {
+        "Content-Length": "0",
         "Date": "Thu, 02 Apr 2020 23:53:43 GMT",
         "ETag": "\u00220x8D7D7610DD53B34\u0022",
         "Last-Modified": "Thu, 02 Apr 2020 23:53:34 GMT",
->>>>>>> 32e373e2
         "Server": [
           "Windows-Azure-Blob/1.0",
           "Microsoft-HTTPAPI/2.0"
         ],
         "x-ms-client-request-id": "9fa4f31e-424a-2c21-e7b4-c73e64ae679c",
-<<<<<<< HEAD
-        "x-ms-request-id": "0e690098-201e-003e-5532-f30544000000",
-        "x-ms-version": "2019-10-10"
-=======
         "x-ms-request-id": "2c12548d-701e-0033-1049-09120b000000",
         "x-ms-version": "2019-12-12"
->>>>>>> 32e373e2
-      },
-      "ResponseBody": []
-    },
-    {
-<<<<<<< HEAD
-      "RequestUri": "https://seanstagetest.blob.core.windows.net/test-container-f7452880-486b-55f7-6799-f5a48d8596e7/test-blob-84804e38-07a0-7423-b9bd-e834837a0ab3",
-=======
+      },
+      "ResponseBody": []
+    },
+    {
       "RequestUri": "https://seanmcccanary.blob.core.windows.net/test-container-f7452880-486b-55f7-6799-f5a48d8596e7/test-blob-84804e38-07a0-7423-b9bd-e834837a0ab3",
->>>>>>> 32e373e2
       "RequestMethod": "PUT",
       "RequestHeaders": {
         "Authorization": "Sanitized",
         "Content-Length": "1024",
-<<<<<<< HEAD
-        "traceparent": "00-124bafa2c76dee4f8ace0833b2c730b6-fbad8f4f35cf4d42-00",
-        "User-Agent": [
-          "azsdk-net-Storage.Blobs/12.4.0-dev.20200305.1",
-          "(.NET Core 4.6.28325.01; Microsoft Windows 10.0.18363 )"
-        ],
-        "x-ms-blob-type": "BlockBlob",
-        "x-ms-client-request-id": "7fa3fcc5-a67c-c5fd-3767-7a41a831b5c0",
-        "x-ms-date": "Thu, 05 Mar 2020 21:11:14 GMT",
-        "x-ms-return-client-request-id": "true",
-        "x-ms-version": "2019-10-10"
-=======
         "traceparent": "00-b65094f3d65021419fcdc34f52cf81f9-e3657adea2093d40-00",
         "User-Agent": [
           "azsdk-net-Storage.Blobs/12.5.0-dev.20200402.1",
@@ -338,64 +184,33 @@
         "x-ms-date": "Thu, 02 Apr 2020 23:53:44 GMT",
         "x-ms-return-client-request-id": "true",
         "x-ms-version": "2019-12-12"
->>>>>>> 32e373e2
       },
       "RequestBody": "gUHGDf942Vrim1xBQA9ehtVghZrg953rT7Ofc14HRezCa2a2GraVphlKvK7l3\u002BzXVUFpBCnNu4qj275L2Gb721Zvf9SoqGseyt\u002BAlTruBW/Hxx0dnUHC9LDcEj74Sc2zTuBYdWAXLq3WSjpKTCVPtdZOhBFI3j0UrYokzJUsJoARzUdZlY8Pr5hvR1IHeKiKjF1oqsW8anCjRMjV82EXqSS5OX/e9h9GPtV42JbrDTTimkA4w3y7VGLWtlHGObs2WJ0uTT8oq5U9IWvvRJHZuDaU81kh3\u002BWo/uQdCD/OgAQZQYD5vMD1uu6r\u002B6EQyxDQ/P4bMkZiFXi3hk5aC6NVbqFm1QMR4Pt1nzlrduNDlzPUTQtBs06\u002BtysIQTZymq9LVYwAqvUNvxwCpZMM95\u002BUc\u002B8bhr2YFLtTqB7XCZ/FAwSKHyBXQ\u002B09xo3uPg26scCLc81GVhPxskDRrALXNbZ8PaGOgtd\u002BPTAC3sAwqdWtmPZeS5XSfq3xmW3ghZfqZZHXcgBrLC/pDDWdRHhTwAlqIxMLeekgqr/0nOlqnriYF3guWDfUQWzHdD9fNDk0nthjdWGD3\u002Bynt8dBdo9Gfm59BC0AJGjSluKnRASqwHWFwP4QBilWFTiLhqFvk8vcgPXQ4jAMNHlwkd5/3Jro/fZRvLaQNXhEJ\u002B/1dJ3GYgMWysMO2d5FeIuFoHRK1jido4mrHtYUS0t9jLpBF7/bqS/baBHW2SMXDEMqC5UD\u002BVC2V9EUG0MsAn54kUwkA2HMqfZFbm0nx8llkxKS6kC1eZNpir/ux47rr2aTXUjW8wjiXmGfvYrij48Hrocxmhg\u002Bwxe5unmh3uJnWr8HlGmAj58KsIveFrsIhvsw5hgGuhVOVJoxHDmPQIB/N2PK2/slhx/nJumMX61bsTN9cffKYaCquD/PT3Jme3ALX95YPasACl75HpMrwfXt1WsFEc6ItNbDICK7Vjetgat5gP/OA3OIfGeZ0UIMf/dJ4noGYGmhg6oHlB2IRLMnS53oskD1HtH3fZVn7\u002BOTtqErcXS9piBB2P1Vxm9W/ze0coWlJM22VMOoDuPUOpTHdN58XNM/aaV8ptlDoFdioX5ds31e7pHUdR2wFJc9bZ1pjlKQ2aJkdQjfKH7zcrRrRm1ldocXaIVMqOe1jlQNPzk72RIF0cfb\u002BT50fsYT4AJpRc4q1/YWUiXMQzG7ruaz0uhFt5miZnWliX1Iouq/OcfkTEiG42hCJIfsOI2WIEpXwKzdzSlpxt5YhU55za87DQpq1mGeLe6AApIRtS7oD2ky8eE94Wuee4VqLl0ZyVbXsSuDK0rouZO9XcuWWBGwcHXkRtzN/SuezFrcM/\u002BQZjg7OQQDZOMfSQ==",
       "StatusCode": 201,
       "ResponseHeaders": {
         "Content-Length": "0",
         "Content-MD5": "lQGNs0rXQOLYkVRG8L4PlQ==",
-<<<<<<< HEAD
-        "Date": "Thu, 05 Mar 2020 21:11:14 GMT",
-        "ETag": "\u00220x8D7C149BD16C215\u0022",
-        "Last-Modified": "Thu, 05 Mar 2020 21:11:14 GMT",
-=======
         "Date": "Thu, 02 Apr 2020 23:53:43 GMT",
         "ETag": "\u00220x8D7D76113D804A1\u0022",
         "Last-Modified": "Thu, 02 Apr 2020 23:53:44 GMT",
->>>>>>> 32e373e2
         "Server": [
           "Windows-Azure-Blob/1.0",
           "Microsoft-HTTPAPI/2.0"
         ],
         "x-ms-client-request-id": "7fa3fcc5-a67c-c5fd-3767-7a41a831b5c0",
         "x-ms-content-crc64": "8xPW7jlupcE=",
-<<<<<<< HEAD
-        "x-ms-request-id": "0e69009e-201e-003e-5832-f30544000000",
-        "x-ms-request-server-encrypted": "true",
-        "x-ms-version": "2019-10-10"
-=======
         "x-ms-request-id": "2c12583d-701e-0033-5f49-09120b000000",
         "x-ms-request-server-encrypted": "true",
         "x-ms-version": "2019-12-12"
->>>>>>> 32e373e2
-      },
-      "ResponseBody": []
-    },
-    {
-<<<<<<< HEAD
-      "RequestUri": "https://seanstagetest.blob.core.windows.net/test-container-f7452880-486b-55f7-6799-f5a48d8596e7/test-blob-7f03502f-2f83-b33c-ba54-8d0dab04680c?comp=block\u0026blockid=dGVzdC1ibG9jay04NjZmNTViMS04YWQ3LTU4MzctZTc5YS1iN2E1MGI1MjgzYzQ%3D",
-=======
+      },
+      "ResponseBody": []
+    },
+    {
       "RequestUri": "https://seanmcccanary.blob.core.windows.net/test-container-f7452880-486b-55f7-6799-f5a48d8596e7/test-blob-7f03502f-2f83-b33c-ba54-8d0dab04680c?comp=block\u0026blockid=dGVzdC1ibG9jay04NjZmNTViMS04YWQ3LTU4MzctZTc5YS1iN2E1MGI1MjgzYzQ%3D",
->>>>>>> 32e373e2
-      "RequestMethod": "PUT",
-      "RequestHeaders": {
-        "Authorization": "Sanitized",
-        "Content-Length": "0",
-<<<<<<< HEAD
-        "traceparent": "00-cfd2e6db451587468b2454d4e6989bd3-53f75a8a4a33d54a-00",
-        "User-Agent": [
-          "azsdk-net-Storage.Blobs/12.4.0-dev.20200305.1",
-          "(.NET Core 4.6.28325.01; Microsoft Windows 10.0.18363 )"
-        ],
-        "x-ms-client-request-id": "538f6dff-2fc2-a4e9-19aa-97e97896a867",
-        "x-ms-copy-source": "https://seanstagetest.blob.core.windows.net/test-container-f7452880-486b-55f7-6799-f5a48d8596e7/test-blob-84804e38-07a0-7423-b9bd-e834837a0ab3",
-        "x-ms-date": "Thu, 05 Mar 2020 21:11:14 GMT",
-        "x-ms-return-client-request-id": "true",
-        "x-ms-source-if-unmodified-since": "Wed, 04 Mar 2020 21:11:13 GMT",
-        "x-ms-source-range": "bytes=0-",
-        "x-ms-version": "2019-10-10"
-=======
+      "RequestMethod": "PUT",
+      "RequestHeaders": {
+        "Authorization": "Sanitized",
+        "Content-Length": "0",
         "traceparent": "00-661292aba3166a4da150a62907aad493-8407a032b2f80e42-00",
         "User-Agent": [
           "azsdk-net-Storage.Blobs/12.5.0-dev.20200402.1",
@@ -408,49 +223,19 @@
         "x-ms-source-if-unmodified-since": "Wed, 01 Apr 2020 23:53:23 GMT",
         "x-ms-source-range": "bytes=0-",
         "x-ms-version": "2019-12-12"
->>>>>>> 32e373e2
       },
       "RequestBody": null,
       "StatusCode": 412,
       "ResponseHeaders": {
         "Content-Length": "259",
         "Content-Type": "application/xml",
-<<<<<<< HEAD
-        "Date": "Thu, 05 Mar 2020 21:11:14 GMT",
-=======
         "Date": "Thu, 02 Apr 2020 23:53:43 GMT",
->>>>>>> 32e373e2
         "Server": [
           "Windows-Azure-Blob/1.0",
           "Microsoft-HTTPAPI/2.0"
         ],
         "x-ms-client-request-id": "538f6dff-2fc2-a4e9-19aa-97e97896a867",
         "x-ms-error-code": "CannotVerifyCopySource",
-<<<<<<< HEAD
-        "x-ms-request-id": "0e6900a0-201e-003e-5a32-f30544000000",
-        "x-ms-version": "2019-10-10"
-      },
-      "ResponseBody": [
-        "\uFEFF\u003C?xml version=\u00221.0\u0022 encoding=\u0022utf-8\u0022?\u003E\u003CError\u003E\u003CCode\u003ECannotVerifyCopySource\u003C/Code\u003E\u003CMessage\u003EThe condition specified using HTTP conditional header(s) is not met.\n",
-        "RequestId:0e6900a0-201e-003e-5a32-f30544000000\n",
-        "Time:2020-03-05T21:11:14.7045924Z\u003C/Message\u003E\u003C/Error\u003E"
-      ]
-    },
-    {
-      "RequestUri": "https://seanstagetest.blob.core.windows.net/test-container-f7452880-486b-55f7-6799-f5a48d8596e7?restype=container",
-      "RequestMethod": "DELETE",
-      "RequestHeaders": {
-        "Authorization": "Sanitized",
-        "traceparent": "00-c4e428e1e5bb5d4ea43d0762b721ad6b-6a6440ffe4c9f541-00",
-        "User-Agent": [
-          "azsdk-net-Storage.Blobs/12.4.0-dev.20200305.1",
-          "(.NET Core 4.6.28325.01; Microsoft Windows 10.0.18363 )"
-        ],
-        "x-ms-client-request-id": "9da68481-30c2-ae02-b14a-a2fff5251d29",
-        "x-ms-date": "Thu, 05 Mar 2020 21:11:14 GMT",
-        "x-ms-return-client-request-id": "true",
-        "x-ms-version": "2019-10-10"
-=======
         "x-ms-request-id": "2c125843-701e-0033-6449-09120b000000",
         "x-ms-version": "2019-12-12"
       },
@@ -474,49 +259,23 @@
         "x-ms-date": "Thu, 02 Apr 2020 23:53:45 GMT",
         "x-ms-return-client-request-id": "true",
         "x-ms-version": "2019-12-12"
->>>>>>> 32e373e2
       },
       "RequestBody": null,
       "StatusCode": 202,
       "ResponseHeaders": {
         "Content-Length": "0",
-<<<<<<< HEAD
-        "Date": "Thu, 05 Mar 2020 21:11:14 GMT",
-=======
         "Date": "Thu, 02 Apr 2020 23:53:44 GMT",
->>>>>>> 32e373e2
         "Server": [
           "Windows-Azure-Blob/1.0",
           "Microsoft-HTTPAPI/2.0"
         ],
         "x-ms-client-request-id": "9da68481-30c2-ae02-b14a-a2fff5251d29",
-<<<<<<< HEAD
-        "x-ms-request-id": "0e6900a1-201e-003e-5b32-f30544000000",
-        "x-ms-version": "2019-10-10"
-=======
         "x-ms-request-id": "2c125863-701e-0033-6f49-09120b000000",
         "x-ms-version": "2019-12-12"
->>>>>>> 32e373e2
-      },
-      "ResponseBody": []
-    },
-    {
-<<<<<<< HEAD
-      "RequestUri": "https://seanstagetest.blob.core.windows.net/test-container-4f575d48-08c0-521d-0b6b-0ce96901de0a?restype=container",
-      "RequestMethod": "PUT",
-      "RequestHeaders": {
-        "Authorization": "Sanitized",
-        "traceparent": "00-c2e2ce82d1863444b95c415175f9caf5-c9746ad6d91fd947-00",
-        "User-Agent": [
-          "azsdk-net-Storage.Blobs/12.4.0-dev.20200305.1",
-          "(.NET Core 4.6.28325.01; Microsoft Windows 10.0.18363 )"
-        ],
-        "x-ms-blob-public-access": "container",
-        "x-ms-client-request-id": "679f9cbb-efb7-7837-6753-9157231944af",
-        "x-ms-date": "Thu, 05 Mar 2020 21:11:14 GMT",
-        "x-ms-return-client-request-id": "true",
-        "x-ms-version": "2019-10-10"
-=======
+      },
+      "ResponseBody": []
+    },
+    {
       "RequestUri": "https://seanmcccanary.blob.core.windows.net/test-container-4f575d48-08c0-521d-0b6b-0ce96901de0a?restype=container",
       "RequestMethod": "PUT",
       "RequestHeaders": {
@@ -531,58 +290,30 @@
         "x-ms-date": "Thu, 02 Apr 2020 23:53:45 GMT",
         "x-ms-return-client-request-id": "true",
         "x-ms-version": "2019-12-12"
->>>>>>> 32e373e2
-      },
-      "RequestBody": null,
-      "StatusCode": 201,
-      "ResponseHeaders": {
-        "Content-Length": "0",
-<<<<<<< HEAD
-        "Date": "Thu, 05 Mar 2020 21:11:15 GMT",
-        "ETag": "\u00220x8D7C149BD6B0050\u0022",
-        "Last-Modified": "Thu, 05 Mar 2020 21:11:15 GMT",
-=======
+      },
+      "RequestBody": null,
+      "StatusCode": 201,
+      "ResponseHeaders": {
+        "Content-Length": "0",
         "Date": "Thu, 02 Apr 2020 23:53:53 GMT",
         "ETag": "\u00220x8D7D761142C9D9D\u0022",
         "Last-Modified": "Thu, 02 Apr 2020 23:53:44 GMT",
->>>>>>> 32e373e2
         "Server": [
           "Windows-Azure-Blob/1.0",
           "Microsoft-HTTPAPI/2.0"
         ],
         "x-ms-client-request-id": "679f9cbb-efb7-7837-6753-9157231944af",
-<<<<<<< HEAD
-        "x-ms-request-id": "b9ea1368-001e-0016-3732-f364ec000000",
-        "x-ms-version": "2019-10-10"
-=======
         "x-ms-request-id": "79e863e6-b01e-003c-6e49-096467000000",
         "x-ms-version": "2019-12-12"
->>>>>>> 32e373e2
-      },
-      "ResponseBody": []
-    },
-    {
-<<<<<<< HEAD
-      "RequestUri": "https://seanstagetest.blob.core.windows.net/test-container-4f575d48-08c0-521d-0b6b-0ce96901de0a/test-blob-dda9e66e-c25a-c0e7-79e6-d0affc6f3723",
-=======
+      },
+      "ResponseBody": []
+    },
+    {
       "RequestUri": "https://seanmcccanary.blob.core.windows.net/test-container-4f575d48-08c0-521d-0b6b-0ce96901de0a/test-blob-dda9e66e-c25a-c0e7-79e6-d0affc6f3723",
->>>>>>> 32e373e2
       "RequestMethod": "PUT",
       "RequestHeaders": {
         "Authorization": "Sanitized",
         "Content-Length": "1024",
-<<<<<<< HEAD
-        "traceparent": "00-1f0f51bc67c40447aae2df2931f35cde-33910069016fed40-00",
-        "User-Agent": [
-          "azsdk-net-Storage.Blobs/12.4.0-dev.20200305.1",
-          "(.NET Core 4.6.28325.01; Microsoft Windows 10.0.18363 )"
-        ],
-        "x-ms-blob-type": "BlockBlob",
-        "x-ms-client-request-id": "b1342642-6e1e-846c-4aab-17ed6d578965",
-        "x-ms-date": "Thu, 05 Mar 2020 21:11:15 GMT",
-        "x-ms-return-client-request-id": "true",
-        "x-ms-version": "2019-10-10"
-=======
         "traceparent": "00-d4bfc1990c405c449be254c69211df47-473cafd034993047-00",
         "User-Agent": [
           "azsdk-net-Storage.Blobs/12.5.0-dev.20200402.1",
@@ -593,64 +324,33 @@
         "x-ms-date": "Thu, 02 Apr 2020 23:53:55 GMT",
         "x-ms-return-client-request-id": "true",
         "x-ms-version": "2019-12-12"
->>>>>>> 32e373e2
       },
       "RequestBody": "bJiTVbwqOT25tok\u002BqVJJqDvqLs1idlJ7aO\u002BLnHhMfK08r15wz9plkGNhrgFm\u002BM8UCukcOep3TfVGGOzMn5zEbTnbAvn02NlhhJ1qAMhQFXAgdpGPMELCxGFoKrbtmPDGnUHHivbVIDIPu7VNDU0s9QN8rCkLNT32GT2Xi60jc\u002Byto2OHiIp6S1Vff3SNdbYUOzWzcezHu2cD0XG4PZSE7EfIn2nppWx5AWDTq7XIaKOGg094cAIA5ej7g7cYwQ7B25MsxdVMK5bIOW\u002BM9A\u002ByO2jNMblEC3xFyLqB7SG1YEBREtAhm6POOli5sDaSdPHZSUhOS5BUfM8X5/wbyz10EtkvOuI/kKDF//dhi1tGs1TIp6TZZhWv/ZUBCrSmsm4aRJ1cYjkPmrmoiUuY8vBz0TOoUiSZm6vEfz1MPoXrHk2JR0e96VAauQ3qMd3KFgqljTmA/l9KganxmOL8wlszvGr\u002BD6uptefjjZkWrmrO\u002Bmgzp7BMayDtPsWey1FtHvaxtnVzzAde\u002B9dRnHDFM9I/I556yRur51BKENDmC\u002BqWdW\u002BjZPj0Wi5h1KvZ\u002B86wJwvyXqiy81TaBs8kKbs2eO/tuicAIs7aSshwGPRw0eyBmejF86xB44IbyF4pzzFyKly77ECnrwQ8FxTfQttfajTio4/ScIRDq9al5VlwsXqX/e2YtOWr2unjidyYYqCmu14pRiyin7rYeEFpAsqry2aaSEXtx7ZPN8ml7uenq0g1/in7RmtO9F0zvzukQdceOL12/RpbufSo2Q9j/LHSMM34MwShr4T7TFPnugd6q/XxhrUpMa0u2kQ1U2xb6visYI9uqw3TfYk5erHGc/7sLS4acXX7qP4gyVm/a1wXn2FbO1l4DP/nHgks8Lf7Z2ZFSSU\u002BQXmCsLiQTuK0ExEsIdtQajeldCEvMlNszrhHJGHyeSI32V3o2Yqh574dMwr3AM/bqvwvoNQEDw4lFeL/SSmAwZnv9Eh9aJGsBI1iEv9Idc3oa3pkw9lNM8pOwsOooZ6VnHFxCAuHXkFrgptHof0P3aAUF92vG/7AocF9LqbNBGPvzXWN1mzCYQ04\u002BUE9BpLNP\u002BQjk4rA5oFzsWdKCS\u002BbnX04WNOHgQYzUrXPdiG9gpovsO/CqXDYLuf0GiUFeFjdnFvDBK2\u002BRb3d8EHU8W9ftS7MGlhA2fQNYCrrk2bgLdpd8drG\u002Bn3tcWsx5LkuBD14lGX3OV3/ncNntqSD0rFW/MNnd/\u002BVmbuw3qntDvQ63lvtcv8B6fN8XVQWXkPZap652uj2x4w94/upRlu0EY7PLNdIlWCyVBLP6xqqfjp313QLNDQMRBfPr48DWKOYx0vGRzJskNQ\u002BBoXVJttyk2TBMQ==",
       "StatusCode": 201,
       "ResponseHeaders": {
         "Content-Length": "0",
         "Content-MD5": "aRt0UCdcZ5vKHoKpz/UH6A==",
-<<<<<<< HEAD
-        "Date": "Thu, 05 Mar 2020 21:11:15 GMT",
-        "ETag": "\u00220x8D7C149BD77F530\u0022",
-        "Last-Modified": "Thu, 05 Mar 2020 21:11:15 GMT",
-=======
         "Date": "Thu, 02 Apr 2020 23:53:53 GMT",
         "ETag": "\u00220x8D7D7611A2FCB14\u0022",
         "Last-Modified": "Thu, 02 Apr 2020 23:53:54 GMT",
->>>>>>> 32e373e2
         "Server": [
           "Windows-Azure-Blob/1.0",
           "Microsoft-HTTPAPI/2.0"
         ],
         "x-ms-client-request-id": "b1342642-6e1e-846c-4aab-17ed6d578965",
         "x-ms-content-crc64": "6E7vIHGemH0=",
-<<<<<<< HEAD
-        "x-ms-request-id": "b9ea136f-001e-0016-3b32-f364ec000000",
-        "x-ms-request-server-encrypted": "true",
-        "x-ms-version": "2019-10-10"
-=======
         "x-ms-request-id": "79e869ed-b01e-003c-0449-096467000000",
         "x-ms-request-server-encrypted": "true",
         "x-ms-version": "2019-12-12"
->>>>>>> 32e373e2
-      },
-      "ResponseBody": []
-    },
-    {
-<<<<<<< HEAD
-      "RequestUri": "https://seanstagetest.blob.core.windows.net/test-container-4f575d48-08c0-521d-0b6b-0ce96901de0a/test-blob-afa3b8ef-b92d-2726-45db-afac8bc9841b?comp=block\u0026blockid=dGVzdC1ibG9jay1kNjZkYTVjYS04NTNiLTYwMDUtNzhiMy1iZDVmMmZiMzVmZDY%3D",
-=======
+      },
+      "ResponseBody": []
+    },
+    {
       "RequestUri": "https://seanmcccanary.blob.core.windows.net/test-container-4f575d48-08c0-521d-0b6b-0ce96901de0a/test-blob-afa3b8ef-b92d-2726-45db-afac8bc9841b?comp=block\u0026blockid=dGVzdC1ibG9jay1kNjZkYTVjYS04NTNiLTYwMDUtNzhiMy1iZDVmMmZiMzVmZDY%3D",
->>>>>>> 32e373e2
-      "RequestMethod": "PUT",
-      "RequestHeaders": {
-        "Authorization": "Sanitized",
-        "Content-Length": "0",
-<<<<<<< HEAD
-        "traceparent": "00-ac075a4d8522814489df4551dd1ad659-67dceefe959f7d4d-00",
-        "User-Agent": [
-          "azsdk-net-Storage.Blobs/12.4.0-dev.20200305.1",
-          "(.NET Core 4.6.28325.01; Microsoft Windows 10.0.18363 )"
-        ],
-        "x-ms-client-request-id": "c722fb26-b3ea-692a-b343-3679fcc6f892",
-        "x-ms-copy-source": "https://seanstagetest.blob.core.windows.net/test-container-4f575d48-08c0-521d-0b6b-0ce96901de0a/test-blob-dda9e66e-c25a-c0e7-79e6-d0affc6f3723",
-        "x-ms-date": "Thu, 05 Mar 2020 21:11:15 GMT",
-        "x-ms-return-client-request-id": "true",
-        "x-ms-source-if-match": "\u0022garbage\u0022",
-        "x-ms-source-range": "bytes=0-",
-        "x-ms-version": "2019-10-10"
-=======
+      "RequestMethod": "PUT",
+      "RequestHeaders": {
+        "Authorization": "Sanitized",
+        "Content-Length": "0",
         "traceparent": "00-166285aa72c3a6428cc6f62aa9f8b169-2d0ce7ab8a5ff447-00",
         "User-Agent": [
           "azsdk-net-Storage.Blobs/12.5.0-dev.20200402.1",
@@ -663,49 +363,19 @@
         "x-ms-source-if-match": "\u0022garbage\u0022",
         "x-ms-source-range": "bytes=0-",
         "x-ms-version": "2019-12-12"
->>>>>>> 32e373e2
       },
       "RequestBody": null,
       "StatusCode": 412,
       "ResponseHeaders": {
         "Content-Length": "265",
         "Content-Type": "application/xml",
-<<<<<<< HEAD
-        "Date": "Thu, 05 Mar 2020 21:11:15 GMT",
-=======
         "Date": "Thu, 02 Apr 2020 23:53:53 GMT",
->>>>>>> 32e373e2
         "Server": [
           "Windows-Azure-Blob/1.0",
           "Microsoft-HTTPAPI/2.0"
         ],
         "x-ms-client-request-id": "c722fb26-b3ea-692a-b343-3679fcc6f892",
         "x-ms-error-code": "SourceConditionNotMet",
-<<<<<<< HEAD
-        "x-ms-request-id": "b9ea1370-001e-0016-3c32-f364ec000000",
-        "x-ms-version": "2019-10-10"
-      },
-      "ResponseBody": [
-        "\uFEFF\u003C?xml version=\u00221.0\u0022 encoding=\u0022utf-8\u0022?\u003E\u003CError\u003E\u003CCode\u003ESourceConditionNotMet\u003C/Code\u003E\u003CMessage\u003EThe source condition specified using HTTP conditional header(s) is not met.\n",
-        "RequestId:b9ea1370-001e-0016-3c32-f364ec000000\n",
-        "Time:2020-03-05T21:11:15.3953881Z\u003C/Message\u003E\u003C/Error\u003E"
-      ]
-    },
-    {
-      "RequestUri": "https://seanstagetest.blob.core.windows.net/test-container-4f575d48-08c0-521d-0b6b-0ce96901de0a?restype=container",
-      "RequestMethod": "DELETE",
-      "RequestHeaders": {
-        "Authorization": "Sanitized",
-        "traceparent": "00-df0251980315d8469265c9ec729e44c1-1bd1644f03e8c641-00",
-        "User-Agent": [
-          "azsdk-net-Storage.Blobs/12.4.0-dev.20200305.1",
-          "(.NET Core 4.6.28325.01; Microsoft Windows 10.0.18363 )"
-        ],
-        "x-ms-client-request-id": "33383cbb-9890-71ec-a6c5-d07636838b39",
-        "x-ms-date": "Thu, 05 Mar 2020 21:11:15 GMT",
-        "x-ms-return-client-request-id": "true",
-        "x-ms-version": "2019-10-10"
-=======
         "x-ms-request-id": "79e86a16-b01e-003c-2b49-096467000000",
         "x-ms-version": "2019-12-12"
       },
@@ -729,49 +399,23 @@
         "x-ms-date": "Thu, 02 Apr 2020 23:53:55 GMT",
         "x-ms-return-client-request-id": "true",
         "x-ms-version": "2019-12-12"
->>>>>>> 32e373e2
       },
       "RequestBody": null,
       "StatusCode": 202,
       "ResponseHeaders": {
         "Content-Length": "0",
-<<<<<<< HEAD
-        "Date": "Thu, 05 Mar 2020 21:11:15 GMT",
-=======
         "Date": "Thu, 02 Apr 2020 23:53:54 GMT",
->>>>>>> 32e373e2
         "Server": [
           "Windows-Azure-Blob/1.0",
           "Microsoft-HTTPAPI/2.0"
         ],
         "x-ms-client-request-id": "33383cbb-9890-71ec-a6c5-d07636838b39",
-<<<<<<< HEAD
-        "x-ms-request-id": "b9ea1375-001e-0016-3f32-f364ec000000",
-        "x-ms-version": "2019-10-10"
-=======
         "x-ms-request-id": "79e86a35-b01e-003c-4a49-096467000000",
         "x-ms-version": "2019-12-12"
->>>>>>> 32e373e2
-      },
-      "ResponseBody": []
-    },
-    {
-<<<<<<< HEAD
-      "RequestUri": "https://seanstagetest.blob.core.windows.net/test-container-e6c6d914-3d38-25e5-9ac5-1f05dcfb50f0?restype=container",
-      "RequestMethod": "PUT",
-      "RequestHeaders": {
-        "Authorization": "Sanitized",
-        "traceparent": "00-b84f786a5bbee84c876a7f94d02058b4-483db3ff6013b24f-00",
-        "User-Agent": [
-          "azsdk-net-Storage.Blobs/12.4.0-dev.20200305.1",
-          "(.NET Core 4.6.28325.01; Microsoft Windows 10.0.18363 )"
-        ],
-        "x-ms-blob-public-access": "container",
-        "x-ms-client-request-id": "3f1a9d59-bbfb-7d7f-5613-99cb78e794ab",
-        "x-ms-date": "Thu, 05 Mar 2020 21:11:15 GMT",
-        "x-ms-return-client-request-id": "true",
-        "x-ms-version": "2019-10-10"
-=======
+      },
+      "ResponseBody": []
+    },
+    {
       "RequestUri": "https://seanmcccanary.blob.core.windows.net/test-container-e6c6d914-3d38-25e5-9ac5-1f05dcfb50f0?restype=container",
       "RequestMethod": "PUT",
       "RequestHeaders": {
@@ -786,58 +430,30 @@
         "x-ms-date": "Thu, 02 Apr 2020 23:53:55 GMT",
         "x-ms-return-client-request-id": "true",
         "x-ms-version": "2019-12-12"
->>>>>>> 32e373e2
-      },
-      "RequestBody": null,
-      "StatusCode": 201,
-      "ResponseHeaders": {
-        "Content-Length": "0",
-<<<<<<< HEAD
-        "Date": "Thu, 05 Mar 2020 21:11:15 GMT",
-        "ETag": "\u00220x8D7C149BDD828C1\u0022",
-        "Last-Modified": "Thu, 05 Mar 2020 21:11:15 GMT",
-=======
+      },
+      "RequestBody": null,
+      "StatusCode": 201,
+      "ResponseHeaders": {
+        "Content-Length": "0",
         "Date": "Thu, 02 Apr 2020 23:53:54 GMT",
         "ETag": "\u00220x8D7D7611A7C48C6\u0022",
         "Last-Modified": "Thu, 02 Apr 2020 23:53:55 GMT",
->>>>>>> 32e373e2
         "Server": [
           "Windows-Azure-Blob/1.0",
           "Microsoft-HTTPAPI/2.0"
         ],
         "x-ms-client-request-id": "3f1a9d59-bbfb-7d7f-5613-99cb78e794ab",
-<<<<<<< HEAD
-        "x-ms-request-id": "64e2ff0d-b01e-0003-0a32-f3735f000000",
-        "x-ms-version": "2019-10-10"
-=======
         "x-ms-request-id": "b4d55bb2-d01e-0048-4049-095097000000",
         "x-ms-version": "2019-12-12"
->>>>>>> 32e373e2
-      },
-      "ResponseBody": []
-    },
-    {
-<<<<<<< HEAD
-      "RequestUri": "https://seanstagetest.blob.core.windows.net/test-container-e6c6d914-3d38-25e5-9ac5-1f05dcfb50f0/test-blob-07f7c8dd-f770-0443-4450-404a74bf9a1e",
-=======
+      },
+      "ResponseBody": []
+    },
+    {
       "RequestUri": "https://seanmcccanary.blob.core.windows.net/test-container-e6c6d914-3d38-25e5-9ac5-1f05dcfb50f0/test-blob-07f7c8dd-f770-0443-4450-404a74bf9a1e",
->>>>>>> 32e373e2
       "RequestMethod": "PUT",
       "RequestHeaders": {
         "Authorization": "Sanitized",
         "Content-Length": "1024",
-<<<<<<< HEAD
-        "traceparent": "00-cf96245da07b6f49b83a6d64249bd94f-24c47b6b56d9ba4d-00",
-        "User-Agent": [
-          "azsdk-net-Storage.Blobs/12.4.0-dev.20200305.1",
-          "(.NET Core 4.6.28325.01; Microsoft Windows 10.0.18363 )"
-        ],
-        "x-ms-blob-type": "BlockBlob",
-        "x-ms-client-request-id": "c4d2b61e-1b19-b575-65c0-86e46943080d",
-        "x-ms-date": "Thu, 05 Mar 2020 21:11:15 GMT",
-        "x-ms-return-client-request-id": "true",
-        "x-ms-version": "2019-10-10"
-=======
         "traceparent": "00-0accd89e2de684499e92785c7ce980ad-4f46fabf90597d4c-00",
         "User-Agent": [
           "azsdk-net-Storage.Blobs/12.5.0-dev.20200402.1",
@@ -848,56 +464,28 @@
         "x-ms-date": "Thu, 02 Apr 2020 23:53:56 GMT",
         "x-ms-return-client-request-id": "true",
         "x-ms-version": "2019-12-12"
->>>>>>> 32e373e2
       },
       "RequestBody": "dN/Ut8XLqk/X4voiKQ/zr536rD/gEPXm/0Fpeis2awSBaGFRFnBfjfLLaBnAXFNHH\u002BktfjtVymPq7riDYjAkoHf2ocGtopktmx5NFajcJaLtIVpBCe3IK539Zyi42yrCp8ihyrqSmX1QAOIcCLW7DsgVlkDV4paKLXYjsDpwdb/0im7fOlvoW4jd8AgKrCPoQlhgokXq7MQxF5xEbulC34sjKH1H3NNsLTu49/KOgIFSO27hENJ5CZ6priO/o\u002ByfmxB95oOmoGaF83UKMfXSo5Ya8jN7YM\u002B4qR7enS2wrYlOGVzhEJn9q5sIXBxcb9ip1wqMpLG5JDpBxTxlxwM41EbruxiY8JL9HEaXcwOyWzpGNcUjJAjYlfQhn0tcmOSYz4jWcbO/EOd3j4dqIbE3j2kCHpE9FbA9EyYjd1FHoIRi/6N73OqGhiXeq5WBbXND6g/hWnlSWrrYmF2Nm5mVMO8DCCENvLN/fJdsX2obvKaz341CZkYKEKXookOM\u002BeuLSHqmfmRRNS1bYd3h5ftQvdy32rsMU8mo\u002BPh8JRlv8oOs4BbvdT1BYapf5gRoKCqql\u002BVn1R8vf/Wx/YVs1RAU629aNQTkYUeedXgRrW3FQNDN0Y4zCBxkfGAhPXe41YuZSvqVDfIlxTWdyWCmHtKI7Ly0ngSC4eNS9rijwyPQ5Z/td2JyMDLdpwxYlT68vV6OmFG7AzeHF2kWQhc6ggERzePAuKZwFbyJ1/b3KUukljhZFSrSFOJoZmD5XO4aoyUKRsdb\u002BwW4HoOVMSxAj\u002B0dcavf4GzWP7kBV1FFdrnNbzPQ7eOESZsyofenPOO2J9dy2\u002BpCO8K5MwYOWqOzcqfKx8L4cKEKmSgQrD91LwPWSi960pvOizNxF7rcdu73fi5P3XQgvbc2aELBMo6DQwMDOA9zOZ8M\u002BzyOhljnLSM5GC0QJlKOtY14RGpZDVik7tS22T7fg0WPQ\u002BE4kTZfTzofhxlhch2xdIKC\u002B/U1su3j6piEMFTlWpXogeJwViNWGfUvOoU\u002BQ3u2BWS7XYdQWZDzVKee2h7mOi2EefE6QR5fLOIABnhopKcdzSvwKfwNmCdSfAJ7tz7WSQBYusqJfMNGXDCkT1MXi68AgAzz9RAwduDJ6MQb43SkKbx4EOrck1Fnqs3LaUjUOvBSezcy41PvJ0TpwJP/Kni8ACaXn3vFI\u002B26i0tCZA2Y9a7TyGg9cUZoiOim89O\u002BaH9VD2ghPJt1jVdJd1cIrcM2UMrlK2EQf47gLhaTHi8Z/CPL7VWkdrgTXjoQ8/ruYNslb6II2T0eRJDZQQ6E4W4oL3s0Pb9tkdoR0swmAIuU8c46ba\u002BNESLmrKnEyzSqjnzM58N\u002BuiIctw==",
       "StatusCode": 201,
       "ResponseHeaders": {
         "Content-Length": "0",
         "Content-MD5": "wNGQ6Y7fyFNzrEN7WMHYZQ==",
-<<<<<<< HEAD
-        "Date": "Thu, 05 Mar 2020 21:11:15 GMT",
-        "ETag": "\u00220x8D7C149BDE6BC48\u0022",
-        "Last-Modified": "Thu, 05 Mar 2020 21:11:15 GMT",
-=======
         "Date": "Thu, 02 Apr 2020 23:53:54 GMT",
         "ETag": "\u00220x8D7D7611A891EF1\u0022",
         "Last-Modified": "Thu, 02 Apr 2020 23:53:55 GMT",
->>>>>>> 32e373e2
         "Server": [
           "Windows-Azure-Blob/1.0",
           "Microsoft-HTTPAPI/2.0"
         ],
         "x-ms-client-request-id": "c4d2b61e-1b19-b575-65c0-86e46943080d",
         "x-ms-content-crc64": "LUZ5/VfGpZ0=",
-<<<<<<< HEAD
-        "x-ms-request-id": "64e2ff0f-b01e-0003-0b32-f3735f000000",
-        "x-ms-request-server-encrypted": "true",
-        "x-ms-version": "2019-10-10"
-=======
         "x-ms-request-id": "b4d55bc4-d01e-0048-5049-095097000000",
         "x-ms-request-server-encrypted": "true",
         "x-ms-version": "2019-12-12"
->>>>>>> 32e373e2
-      },
-      "ResponseBody": []
-    },
-    {
-<<<<<<< HEAD
-      "RequestUri": "https://seanstagetest.blob.core.windows.net/test-container-e6c6d914-3d38-25e5-9ac5-1f05dcfb50f0/test-blob-07f7c8dd-f770-0443-4450-404a74bf9a1e",
-      "RequestMethod": "HEAD",
-      "RequestHeaders": {
-        "Authorization": "Sanitized",
-        "traceparent": "00-a4a589f6c6ea1b42b1672080bc0e1f94-d05e1e43eb50a848-00",
-        "User-Agent": [
-          "azsdk-net-Storage.Blobs/12.4.0-dev.20200305.1",
-          "(.NET Core 4.6.28325.01; Microsoft Windows 10.0.18363 )"
-        ],
-        "x-ms-client-request-id": "be2b9419-d5ec-3d04-d8db-b1e840c1fd00",
-        "x-ms-date": "Thu, 05 Mar 2020 21:11:16 GMT",
-        "x-ms-return-client-request-id": "true",
-        "x-ms-version": "2019-10-10"
-=======
+      },
+      "ResponseBody": []
+    },
+    {
       "RequestUri": "https://seanmcccanary.blob.core.windows.net/test-container-e6c6d914-3d38-25e5-9ac5-1f05dcfb50f0/test-blob-07f7c8dd-f770-0443-4450-404a74bf9a1e",
       "RequestMethod": "HEAD",
       "RequestHeaders": {
@@ -911,7 +499,6 @@
         "x-ms-date": "Thu, 02 Apr 2020 23:53:56 GMT",
         "x-ms-return-client-request-id": "true",
         "x-ms-version": "2019-12-12"
->>>>>>> 32e373e2
       },
       "RequestBody": null,
       "StatusCode": 200,
@@ -920,15 +507,9 @@
         "Content-Length": "1024",
         "Content-MD5": "wNGQ6Y7fyFNzrEN7WMHYZQ==",
         "Content-Type": "application/octet-stream",
-<<<<<<< HEAD
-        "Date": "Thu, 05 Mar 2020 21:11:15 GMT",
-        "ETag": "\u00220x8D7C149BDE6BC48\u0022",
-        "Last-Modified": "Thu, 05 Mar 2020 21:11:15 GMT",
-=======
         "Date": "Thu, 02 Apr 2020 23:53:54 GMT",
         "ETag": "\u00220x8D7D7611A891EF1\u0022",
         "Last-Modified": "Thu, 02 Apr 2020 23:53:55 GMT",
->>>>>>> 32e373e2
         "Server": [
           "Windows-Azure-Blob/1.0",
           "Microsoft-HTTPAPI/2.0"
@@ -937,48 +518,21 @@
         "x-ms-access-tier-inferred": "true",
         "x-ms-blob-type": "BlockBlob",
         "x-ms-client-request-id": "be2b9419-d5ec-3d04-d8db-b1e840c1fd00",
-<<<<<<< HEAD
-        "x-ms-creation-time": "Thu, 05 Mar 2020 21:11:15 GMT",
-        "x-ms-lease-state": "available",
-        "x-ms-lease-status": "unlocked",
-        "x-ms-request-id": "64e2ff11-b01e-0003-0c32-f3735f000000",
-        "x-ms-server-encrypted": "true",
-        "x-ms-version": "2019-10-10"
-=======
         "x-ms-creation-time": "Thu, 02 Apr 2020 23:53:55 GMT",
         "x-ms-lease-state": "available",
         "x-ms-lease-status": "unlocked",
         "x-ms-request-id": "b4d55bc8-d01e-0048-5449-095097000000",
         "x-ms-server-encrypted": "true",
         "x-ms-version": "2019-12-12"
->>>>>>> 32e373e2
-      },
-      "ResponseBody": []
-    },
-    {
-<<<<<<< HEAD
-      "RequestUri": "https://seanstagetest.blob.core.windows.net/test-container-e6c6d914-3d38-25e5-9ac5-1f05dcfb50f0/test-blob-22cb4d47-caf0-1819-a7bc-a28a58551739?comp=block\u0026blockid=dGVzdC1ibG9jay1kNWNhNTc4My00YTE3LTc3MjAtYTBlOC05NGI3NTQyNmQ2NjE%3D",
-=======
+      },
+      "ResponseBody": []
+    },
+    {
       "RequestUri": "https://seanmcccanary.blob.core.windows.net/test-container-e6c6d914-3d38-25e5-9ac5-1f05dcfb50f0/test-blob-22cb4d47-caf0-1819-a7bc-a28a58551739?comp=block\u0026blockid=dGVzdC1ibG9jay1kNWNhNTc4My00YTE3LTc3MjAtYTBlOC05NGI3NTQyNmQ2NjE%3D",
->>>>>>> 32e373e2
-      "RequestMethod": "PUT",
-      "RequestHeaders": {
-        "Authorization": "Sanitized",
-        "Content-Length": "0",
-<<<<<<< HEAD
-        "traceparent": "00-02e90f36b450b849a8005faf468db91c-f953a04347052743-00",
-        "User-Agent": [
-          "azsdk-net-Storage.Blobs/12.4.0-dev.20200305.1",
-          "(.NET Core 4.6.28325.01; Microsoft Windows 10.0.18363 )"
-        ],
-        "x-ms-client-request-id": "e86477c3-28f6-fce8-2c54-82073562c481",
-        "x-ms-copy-source": "https://seanstagetest.blob.core.windows.net/test-container-e6c6d914-3d38-25e5-9ac5-1f05dcfb50f0/test-blob-07f7c8dd-f770-0443-4450-404a74bf9a1e",
-        "x-ms-date": "Thu, 05 Mar 2020 21:11:16 GMT",
-        "x-ms-return-client-request-id": "true",
-        "x-ms-source-if-none-match": "\u00220x8D7C149BDE6BC48\u0022",
-        "x-ms-source-range": "bytes=0-",
-        "x-ms-version": "2019-10-10"
-=======
+      "RequestMethod": "PUT",
+      "RequestHeaders": {
+        "Authorization": "Sanitized",
+        "Content-Length": "0",
         "traceparent": "00-4dd845f29f199944ad74183be3fa155d-c1ca66e7ab385547-00",
         "User-Agent": [
           "azsdk-net-Storage.Blobs/12.5.0-dev.20200402.1",
@@ -991,49 +545,24 @@
         "x-ms-source-if-none-match": "\u00220x8D7D7611A891EF1\u0022",
         "x-ms-source-range": "bytes=0-",
         "x-ms-version": "2019-12-12"
->>>>>>> 32e373e2
       },
       "RequestBody": null,
       "StatusCode": 304,
       "ResponseHeaders": {
         "Content-Length": "0",
-<<<<<<< HEAD
-        "Date": "Thu, 05 Mar 2020 21:11:15 GMT",
-=======
         "Date": "Thu, 02 Apr 2020 23:53:54 GMT",
->>>>>>> 32e373e2
         "Server": [
           "Windows-Azure-Blob/1.0",
           "Microsoft-HTTPAPI/2.0"
         ],
         "x-ms-client-request-id": "e86477c3-28f6-fce8-2c54-82073562c481",
         "x-ms-error-code": "CannotVerifyCopySource",
-<<<<<<< HEAD
-        "x-ms-request-id": "64e2ff12-b01e-0003-0d32-f3735f000000",
-        "x-ms-version": "2019-10-10"
-=======
         "x-ms-request-id": "b4d55bcf-d01e-0048-5b49-095097000000",
         "x-ms-version": "2019-12-12"
->>>>>>> 32e373e2
-      },
-      "ResponseBody": []
-    },
-    {
-<<<<<<< HEAD
-      "RequestUri": "https://seanstagetest.blob.core.windows.net/test-container-e6c6d914-3d38-25e5-9ac5-1f05dcfb50f0?restype=container",
-      "RequestMethod": "DELETE",
-      "RequestHeaders": {
-        "Authorization": "Sanitized",
-        "traceparent": "00-fdd7a2e2d73eb246bf468560e23981c0-746ad9a26a32e048-00",
-        "User-Agent": [
-          "azsdk-net-Storage.Blobs/12.4.0-dev.20200305.1",
-          "(.NET Core 4.6.28325.01; Microsoft Windows 10.0.18363 )"
-        ],
-        "x-ms-client-request-id": "dcf31103-edc1-696b-dadc-230b96361919",
-        "x-ms-date": "Thu, 05 Mar 2020 21:11:16 GMT",
-        "x-ms-return-client-request-id": "true",
-        "x-ms-version": "2019-10-10"
-=======
+      },
+      "ResponseBody": []
+    },
+    {
       "RequestUri": "https://seanmcccanary.blob.core.windows.net/test-container-e6c6d914-3d38-25e5-9ac5-1f05dcfb50f0?restype=container",
       "RequestMethod": "DELETE",
       "RequestHeaders": {
@@ -1047,42 +576,26 @@
         "x-ms-date": "Thu, 02 Apr 2020 23:53:56 GMT",
         "x-ms-return-client-request-id": "true",
         "x-ms-version": "2019-12-12"
->>>>>>> 32e373e2
       },
       "RequestBody": null,
       "StatusCode": 202,
       "ResponseHeaders": {
         "Content-Length": "0",
-<<<<<<< HEAD
-        "Date": "Thu, 05 Mar 2020 21:11:15 GMT",
-=======
         "Date": "Thu, 02 Apr 2020 23:53:54 GMT",
->>>>>>> 32e373e2
         "Server": [
           "Windows-Azure-Blob/1.0",
           "Microsoft-HTTPAPI/2.0"
         ],
         "x-ms-client-request-id": "dcf31103-edc1-696b-dadc-230b96361919",
-<<<<<<< HEAD
-        "x-ms-request-id": "64e2ff15-b01e-0003-1032-f3735f000000",
-        "x-ms-version": "2019-10-10"
-=======
         "x-ms-request-id": "b4d55bd5-d01e-0048-6149-095097000000",
         "x-ms-version": "2019-12-12"
->>>>>>> 32e373e2
       },
       "ResponseBody": []
     }
   ],
   "Variables": {
-<<<<<<< HEAD
-    "DateTimeOffsetNow": "2020-03-05T13:11:13.6201004-08:00",
-    "RandomSeed": "687558584",
-    "Storage_TestConfigDefault": "ProductionTenant\nseanstagetest\nU2FuaXRpemVk\nhttps://seanstagetest.blob.core.windows.net\nhttp://seanstagetest.file.core.windows.net\nhttp://seanstagetest.queue.core.windows.net\nhttp://seanstagetest.table.core.windows.net\n\n\n\n\nhttp://seanstagetest-secondary.blob.core.windows.net\nhttp://seanstagetest-secondary.file.core.windows.net\nhttp://seanstagetest-secondary.queue.core.windows.net\nhttp://seanstagetest-secondary.table.core.windows.net\n\nSanitized\n\n\nCloud\nBlobEndpoint=https://seanstagetest.blob.core.windows.net/;QueueEndpoint=http://seanstagetest.queue.core.windows.net/;FileEndpoint=http://seanstagetest.file.core.windows.net/;BlobSecondaryEndpoint=http://seanstagetest-secondary.blob.core.windows.net/;QueueSecondaryEndpoint=http://seanstagetest-secondary.queue.core.windows.net/;FileSecondaryEndpoint=http://seanstagetest-secondary.file.core.windows.net/;AccountName=seanstagetest;AccountKey=Sanitized\nseanscope1"
-=======
     "DateTimeOffsetNow": "2020-04-02T16:53:23.9669238-07:00",
     "RandomSeed": "687558584",
     "Storage_TestConfigDefault": "ProductionTenant\nseanmcccanary\nU2FuaXRpemVk\nhttps://seanmcccanary.blob.core.windows.net\nhttps://seanmcccanary.file.core.windows.net\nhttps://seanmcccanary.queue.core.windows.net\nhttps://seanmcccanary.table.core.windows.net\n\n\n\n\nhttps://seanmcccanary-secondary.blob.core.windows.net\nhttps://seanmcccanary-secondary.file.core.windows.net\nhttps://seanmcccanary-secondary.queue.core.windows.net\nhttps://seanmcccanary-secondary.table.core.windows.net\n\nSanitized\n\n\nCloud\nBlobEndpoint=https://seanmcccanary.blob.core.windows.net/;QueueEndpoint=https://seanmcccanary.queue.core.windows.net/;FileEndpoint=https://seanmcccanary.file.core.windows.net/;BlobSecondaryEndpoint=https://seanmcccanary-secondary.blob.core.windows.net/;QueueSecondaryEndpoint=https://seanmcccanary-secondary.queue.core.windows.net/;FileSecondaryEndpoint=https://seanmcccanary-secondary.file.core.windows.net/;AccountName=seanmcccanary;AccountKey=Sanitized\nseanscope1"
->>>>>>> 32e373e2
   }
 }