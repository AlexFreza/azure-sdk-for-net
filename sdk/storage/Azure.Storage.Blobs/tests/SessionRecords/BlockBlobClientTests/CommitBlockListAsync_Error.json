{
  "Entries": [
    {
<<<<<<< HEAD
      "RequestUri": "https://seanstagetest.blob.core.windows.net/test-container-91d9863d-8fbd-6ce0-672f-62543c50c27c?restype=container",
      "RequestMethod": "PUT",
      "RequestHeaders": {
        "Authorization": "Sanitized",
        "traceparent": "00-9688e5565b2e544bb34ce8b16478d7f8-609db6ba3aa03b4d-00",
        "User-Agent": [
          "azsdk-net-Storage.Blobs/12.4.0-dev.20200305.1",
          "(.NET Core 4.6.28325.01; Microsoft Windows 10.0.18363 )"
        ],
        "x-ms-blob-public-access": "container",
        "x-ms-client-request-id": "76eaf63b-1dfd-79cb-a1bb-8140c0e0e84b",
        "x-ms-date": "Thu, 05 Mar 2020 21:10:45 GMT",
        "x-ms-return-client-request-id": "true",
        "x-ms-version": "2019-10-10"
=======
      "RequestUri": "https://seanmcccanary.blob.core.windows.net/test-container-52e8f5f9-7ae2-bde4-a420-4f043d304aea?restype=container",
      "RequestMethod": "PUT",
      "RequestHeaders": {
        "Authorization": "Sanitized",
        "traceparent": "00-1936d6401a0460408bb09b9a694ffd57-6293807b78d44145-00",
        "User-Agent": [
          "azsdk-net-Storage.Blobs/12.5.0-dev.20200403.1",
          "(.NET Core 4.6.28325.01; Microsoft Windows 10.0.18362 )"
        ],
        "x-ms-blob-public-access": "container",
        "x-ms-client-request-id": "d4661fbf-f7d8-f10e-02c9-36494e66e354",
        "x-ms-date": "Sat, 04 Apr 2020 01:42:48 GMT",
        "x-ms-return-client-request-id": "true",
        "x-ms-version": "2019-12-12"
>>>>>>> 32e373e2
      },
      "RequestBody": null,
      "StatusCode": 201,
      "ResponseHeaders": {
        "Content-Length": "0",
<<<<<<< HEAD
        "Date": "Thu, 05 Mar 2020 21:10:45 GMT",
        "ETag": "\u00220x8D7C149ABE6A754\u0022",
        "Last-Modified": "Thu, 05 Mar 2020 21:10:45 GMT",
=======
        "Date": "Sat, 04 Apr 2020 01:42:47 GMT",
        "ETag": "\u00220x8D7D8397AD851DB\u0022",
        "Last-Modified": "Sat, 04 Apr 2020 01:42:48 GMT",
>>>>>>> 32e373e2
        "Server": [
          "Windows-Azure-Blob/1.0",
          "Microsoft-HTTPAPI/2.0"
        ],
<<<<<<< HEAD
        "x-ms-client-request-id": "76eaf63b-1dfd-79cb-a1bb-8140c0e0e84b",
        "x-ms-request-id": "417edf40-601e-002f-3f32-f39ff0000000",
        "x-ms-version": "2019-10-10"
=======
        "x-ms-client-request-id": "d4661fbf-f7d8-f10e-02c9-36494e66e354",
        "x-ms-request-id": "2b195d5b-801e-0055-3c22-0a5d2b000000",
        "x-ms-version": "2019-12-12"
>>>>>>> 32e373e2
      },
      "ResponseBody": []
    },
    {
<<<<<<< HEAD
      "RequestUri": "https://seanstagetest.blob.core.windows.net/test-container-91d9863d-8fbd-6ce0-672f-62543c50c27c/test-blob-3a316b4b-6ccf-04d4-144f-e014c29209f7?comp=blocklist",
=======
      "RequestUri": "https://seanmcccanary.blob.core.windows.net/test-container-52e8f5f9-7ae2-bde4-a420-4f043d304aea/test-blob-7d0276a6-4f2e-ffb5-d932-ccd6f7c3624d?comp=blocklist",
>>>>>>> 32e373e2
      "RequestMethod": "PUT",
      "RequestHeaders": {
        "Authorization": "Sanitized",
        "Content-Length": "104",
        "Content-Type": "application/xml",
<<<<<<< HEAD
        "traceparent": "00-88363dad30945e4998e59b53bd985b86-acd253c2f023114f-00",
        "User-Agent": [
          "azsdk-net-Storage.Blobs/12.4.0-dev.20200305.1",
          "(.NET Core 4.6.28325.01; Microsoft Windows 10.0.18363 )"
        ],
        "x-ms-client-request-id": "30ab3e85-1bbf-cb01-e17e-c3cbc19e4592",
        "x-ms-date": "Thu, 05 Mar 2020 21:10:45 GMT",
        "x-ms-return-client-request-id": "true",
        "x-ms-version": "2019-10-10"
=======
        "traceparent": "00-c50cf6c32391484d980e42ca52b57217-c7a94957e6a0ea4e-00",
        "User-Agent": [
          "azsdk-net-Storage.Blobs/12.5.0-dev.20200403.1",
          "(.NET Core 4.6.28325.01; Microsoft Windows 10.0.18362 )"
        ],
        "x-ms-client-request-id": "725fb1f8-c460-089c-04f1-2d5719c187f9",
        "x-ms-date": "Sat, 04 Apr 2020 01:42:48 GMT",
        "x-ms-return-client-request-id": "true",
        "x-ms-version": "2019-12-12"
>>>>>>> 32e373e2
      },
      "RequestBody": "\u003CBlockList\u003E\u003CLatest\u003EdGVzdC1ibG9jay05NTRkNGFiNC03Mzk2LWQwODAtMDIzNS0zMmI5OWJkY2Y3M2E=\u003C/Latest\u003E\u003C/BlockList\u003E",
      "StatusCode": 400,
      "ResponseHeaders": {
        "Content-Length": "221",
        "Content-Type": "application/xml",
<<<<<<< HEAD
        "Date": "Thu, 05 Mar 2020 21:10:45 GMT",
=======
        "Date": "Sat, 04 Apr 2020 01:42:47 GMT",
>>>>>>> 32e373e2
        "Server": [
          "Windows-Azure-Blob/1.0",
          "Microsoft-HTTPAPI/2.0"
        ],
        "x-ms-client-request-id": "725fb1f8-c460-089c-04f1-2d5719c187f9",
        "x-ms-error-code": "InvalidBlockList",
<<<<<<< HEAD
        "x-ms-request-id": "417edf44-601e-002f-4232-f39ff0000000",
        "x-ms-version": "2019-10-10"
      },
      "ResponseBody": [
        "\uFEFF\u003C?xml version=\u00221.0\u0022 encoding=\u0022utf-8\u0022?\u003E\u003CError\u003E\u003CCode\u003EInvalidBlockList\u003C/Code\u003E\u003CMessage\u003EThe specified block list is invalid.\n",
        "RequestId:417edf44-601e-002f-4232-f39ff0000000\n",
        "Time:2020-03-05T21:10:45.7949387Z\u003C/Message\u003E\u003C/Error\u003E"
      ]
    },
    {
      "RequestUri": "https://seanstagetest.blob.core.windows.net/test-container-91d9863d-8fbd-6ce0-672f-62543c50c27c?restype=container",
      "RequestMethod": "DELETE",
      "RequestHeaders": {
        "Authorization": "Sanitized",
        "traceparent": "00-db37920704bb364c86b4a2d6ab5d9719-30bcf9a8c09fcb42-00",
        "User-Agent": [
          "azsdk-net-Storage.Blobs/12.4.0-dev.20200305.1",
          "(.NET Core 4.6.28325.01; Microsoft Windows 10.0.18363 )"
        ],
        "x-ms-client-request-id": "5f172495-80b0-5bb1-bf03-05cabeb2bdd4",
        "x-ms-date": "Thu, 05 Mar 2020 21:10:45 GMT",
        "x-ms-return-client-request-id": "true",
        "x-ms-version": "2019-10-10"
=======
        "x-ms-request-id": "2b195d6a-801e-0055-4722-0a5d2b000000",
        "x-ms-version": "2019-12-12"
      },
      "ResponseBody": [
        "\uFEFF\u003C?xml version=\u00221.0\u0022 encoding=\u0022utf-8\u0022?\u003E\u003CError\u003E\u003CCode\u003EInvalidBlockList\u003C/Code\u003E\u003CMessage\u003EThe specified block list is invalid.\n",
        "RequestId:2b195d6a-801e-0055-4722-0a5d2b000000\n",
        "Time:2020-04-04T01:42:48.2777685Z\u003C/Message\u003E\u003C/Error\u003E"
      ]
    },
    {
      "RequestUri": "https://seanmcccanary.blob.core.windows.net/test-container-52e8f5f9-7ae2-bde4-a420-4f043d304aea?restype=container",
      "RequestMethod": "DELETE",
      "RequestHeaders": {
        "Authorization": "Sanitized",
        "traceparent": "00-e8a52ecf12515848b974d3cea05fe0b9-5989e03b29032b4f-00",
        "User-Agent": [
          "azsdk-net-Storage.Blobs/12.5.0-dev.20200403.1",
          "(.NET Core 4.6.28325.01; Microsoft Windows 10.0.18362 )"
        ],
        "x-ms-client-request-id": "eac14dcf-847d-b9da-99ec-3984d72d58db",
        "x-ms-date": "Sat, 04 Apr 2020 01:42:48 GMT",
        "x-ms-return-client-request-id": "true",
        "x-ms-version": "2019-12-12"
>>>>>>> 32e373e2
      },
      "RequestBody": null,
      "StatusCode": 202,
      "ResponseHeaders": {
        "Content-Length": "0",
<<<<<<< HEAD
        "Date": "Thu, 05 Mar 2020 21:10:45 GMT",
=======
        "Date": "Sat, 04 Apr 2020 01:42:47 GMT",
>>>>>>> 32e373e2
        "Server": [
          "Windows-Azure-Blob/1.0",
          "Microsoft-HTTPAPI/2.0"
        ],
<<<<<<< HEAD
        "x-ms-client-request-id": "5f172495-80b0-5bb1-bf03-05cabeb2bdd4",
        "x-ms-request-id": "417edf47-601e-002f-4532-f39ff0000000",
        "x-ms-version": "2019-10-10"
=======
        "x-ms-client-request-id": "eac14dcf-847d-b9da-99ec-3984d72d58db",
        "x-ms-request-id": "2b195d7d-801e-0055-5722-0a5d2b000000",
        "x-ms-version": "2019-12-12"
>>>>>>> 32e373e2
      },
      "ResponseBody": []
    }
  ],
  "Variables": {
<<<<<<< HEAD
    "RandomSeed": "199451915",
    "Storage_TestConfigDefault": "ProductionTenant\nseanstagetest\nU2FuaXRpemVk\nhttps://seanstagetest.blob.core.windows.net\nhttp://seanstagetest.file.core.windows.net\nhttp://seanstagetest.queue.core.windows.net\nhttp://seanstagetest.table.core.windows.net\n\n\n\n\nhttp://seanstagetest-secondary.blob.core.windows.net\nhttp://seanstagetest-secondary.file.core.windows.net\nhttp://seanstagetest-secondary.queue.core.windows.net\nhttp://seanstagetest-secondary.table.core.windows.net\n\nSanitized\n\n\nCloud\nBlobEndpoint=https://seanstagetest.blob.core.windows.net/;QueueEndpoint=http://seanstagetest.queue.core.windows.net/;FileEndpoint=http://seanstagetest.file.core.windows.net/;BlobSecondaryEndpoint=http://seanstagetest-secondary.blob.core.windows.net/;QueueSecondaryEndpoint=http://seanstagetest-secondary.queue.core.windows.net/;FileSecondaryEndpoint=http://seanstagetest-secondary.file.core.windows.net/;AccountName=seanstagetest;AccountKey=Sanitized\nseanscope1"
=======
    "RandomSeed": "451020935",
    "Storage_TestConfigDefault": "ProductionTenant\nseanmcccanary\nU2FuaXRpemVk\nhttps://seanmcccanary.blob.core.windows.net\nhttps://seanmcccanary.file.core.windows.net\nhttps://seanmcccanary.queue.core.windows.net\nhttps://seanmcccanary.table.core.windows.net\n\n\n\n\nhttps://seanmcccanary-secondary.blob.core.windows.net\nhttps://seanmcccanary-secondary.file.core.windows.net\nhttps://seanmcccanary-secondary.queue.core.windows.net\nhttps://seanmcccanary-secondary.table.core.windows.net\n\nSanitized\n\n\nCloud\nBlobEndpoint=https://seanmcccanary.blob.core.windows.net/;QueueEndpoint=https://seanmcccanary.queue.core.windows.net/;FileEndpoint=https://seanmcccanary.file.core.windows.net/;BlobSecondaryEndpoint=https://seanmcccanary-secondary.blob.core.windows.net/;QueueSecondaryEndpoint=https://seanmcccanary-secondary.queue.core.windows.net/;FileSecondaryEndpoint=https://seanmcccanary-secondary.file.core.windows.net/;AccountName=seanmcccanary;AccountKey=Sanitized\nseanscope1"
>>>>>>> 32e373e2
  }
}<|MERGE_RESOLUTION|>--- conflicted
+++ resolved
@@ -1,22 +1,6 @@
 {
   "Entries": [
     {
-<<<<<<< HEAD
-      "RequestUri": "https://seanstagetest.blob.core.windows.net/test-container-91d9863d-8fbd-6ce0-672f-62543c50c27c?restype=container",
-      "RequestMethod": "PUT",
-      "RequestHeaders": {
-        "Authorization": "Sanitized",
-        "traceparent": "00-9688e5565b2e544bb34ce8b16478d7f8-609db6ba3aa03b4d-00",
-        "User-Agent": [
-          "azsdk-net-Storage.Blobs/12.4.0-dev.20200305.1",
-          "(.NET Core 4.6.28325.01; Microsoft Windows 10.0.18363 )"
-        ],
-        "x-ms-blob-public-access": "container",
-        "x-ms-client-request-id": "76eaf63b-1dfd-79cb-a1bb-8140c0e0e84b",
-        "x-ms-date": "Thu, 05 Mar 2020 21:10:45 GMT",
-        "x-ms-return-client-request-id": "true",
-        "x-ms-version": "2019-10-10"
-=======
       "RequestUri": "https://seanmcccanary.blob.core.windows.net/test-container-52e8f5f9-7ae2-bde4-a420-4f043d304aea?restype=container",
       "RequestMethod": "PUT",
       "RequestHeaders": {
@@ -31,59 +15,31 @@
         "x-ms-date": "Sat, 04 Apr 2020 01:42:48 GMT",
         "x-ms-return-client-request-id": "true",
         "x-ms-version": "2019-12-12"
->>>>>>> 32e373e2
       },
       "RequestBody": null,
       "StatusCode": 201,
       "ResponseHeaders": {
         "Content-Length": "0",
-<<<<<<< HEAD
-        "Date": "Thu, 05 Mar 2020 21:10:45 GMT",
-        "ETag": "\u00220x8D7C149ABE6A754\u0022",
-        "Last-Modified": "Thu, 05 Mar 2020 21:10:45 GMT",
-=======
         "Date": "Sat, 04 Apr 2020 01:42:47 GMT",
         "ETag": "\u00220x8D7D8397AD851DB\u0022",
         "Last-Modified": "Sat, 04 Apr 2020 01:42:48 GMT",
->>>>>>> 32e373e2
         "Server": [
           "Windows-Azure-Blob/1.0",
           "Microsoft-HTTPAPI/2.0"
         ],
-<<<<<<< HEAD
-        "x-ms-client-request-id": "76eaf63b-1dfd-79cb-a1bb-8140c0e0e84b",
-        "x-ms-request-id": "417edf40-601e-002f-3f32-f39ff0000000",
-        "x-ms-version": "2019-10-10"
-=======
         "x-ms-client-request-id": "d4661fbf-f7d8-f10e-02c9-36494e66e354",
         "x-ms-request-id": "2b195d5b-801e-0055-3c22-0a5d2b000000",
         "x-ms-version": "2019-12-12"
->>>>>>> 32e373e2
       },
       "ResponseBody": []
     },
     {
-<<<<<<< HEAD
-      "RequestUri": "https://seanstagetest.blob.core.windows.net/test-container-91d9863d-8fbd-6ce0-672f-62543c50c27c/test-blob-3a316b4b-6ccf-04d4-144f-e014c29209f7?comp=blocklist",
-=======
       "RequestUri": "https://seanmcccanary.blob.core.windows.net/test-container-52e8f5f9-7ae2-bde4-a420-4f043d304aea/test-blob-7d0276a6-4f2e-ffb5-d932-ccd6f7c3624d?comp=blocklist",
->>>>>>> 32e373e2
       "RequestMethod": "PUT",
       "RequestHeaders": {
         "Authorization": "Sanitized",
         "Content-Length": "104",
         "Content-Type": "application/xml",
-<<<<<<< HEAD
-        "traceparent": "00-88363dad30945e4998e59b53bd985b86-acd253c2f023114f-00",
-        "User-Agent": [
-          "azsdk-net-Storage.Blobs/12.4.0-dev.20200305.1",
-          "(.NET Core 4.6.28325.01; Microsoft Windows 10.0.18363 )"
-        ],
-        "x-ms-client-request-id": "30ab3e85-1bbf-cb01-e17e-c3cbc19e4592",
-        "x-ms-date": "Thu, 05 Mar 2020 21:10:45 GMT",
-        "x-ms-return-client-request-id": "true",
-        "x-ms-version": "2019-10-10"
-=======
         "traceparent": "00-c50cf6c32391484d980e42ca52b57217-c7a94957e6a0ea4e-00",
         "User-Agent": [
           "azsdk-net-Storage.Blobs/12.5.0-dev.20200403.1",
@@ -93,49 +49,19 @@
         "x-ms-date": "Sat, 04 Apr 2020 01:42:48 GMT",
         "x-ms-return-client-request-id": "true",
         "x-ms-version": "2019-12-12"
->>>>>>> 32e373e2
       },
       "RequestBody": "\u003CBlockList\u003E\u003CLatest\u003EdGVzdC1ibG9jay05NTRkNGFiNC03Mzk2LWQwODAtMDIzNS0zMmI5OWJkY2Y3M2E=\u003C/Latest\u003E\u003C/BlockList\u003E",
       "StatusCode": 400,
       "ResponseHeaders": {
         "Content-Length": "221",
         "Content-Type": "application/xml",
-<<<<<<< HEAD
-        "Date": "Thu, 05 Mar 2020 21:10:45 GMT",
-=======
         "Date": "Sat, 04 Apr 2020 01:42:47 GMT",
->>>>>>> 32e373e2
         "Server": [
           "Windows-Azure-Blob/1.0",
           "Microsoft-HTTPAPI/2.0"
         ],
         "x-ms-client-request-id": "725fb1f8-c460-089c-04f1-2d5719c187f9",
         "x-ms-error-code": "InvalidBlockList",
-<<<<<<< HEAD
-        "x-ms-request-id": "417edf44-601e-002f-4232-f39ff0000000",
-        "x-ms-version": "2019-10-10"
-      },
-      "ResponseBody": [
-        "\uFEFF\u003C?xml version=\u00221.0\u0022 encoding=\u0022utf-8\u0022?\u003E\u003CError\u003E\u003CCode\u003EInvalidBlockList\u003C/Code\u003E\u003CMessage\u003EThe specified block list is invalid.\n",
-        "RequestId:417edf44-601e-002f-4232-f39ff0000000\n",
-        "Time:2020-03-05T21:10:45.7949387Z\u003C/Message\u003E\u003C/Error\u003E"
-      ]
-    },
-    {
-      "RequestUri": "https://seanstagetest.blob.core.windows.net/test-container-91d9863d-8fbd-6ce0-672f-62543c50c27c?restype=container",
-      "RequestMethod": "DELETE",
-      "RequestHeaders": {
-        "Authorization": "Sanitized",
-        "traceparent": "00-db37920704bb364c86b4a2d6ab5d9719-30bcf9a8c09fcb42-00",
-        "User-Agent": [
-          "azsdk-net-Storage.Blobs/12.4.0-dev.20200305.1",
-          "(.NET Core 4.6.28325.01; Microsoft Windows 10.0.18363 )"
-        ],
-        "x-ms-client-request-id": "5f172495-80b0-5bb1-bf03-05cabeb2bdd4",
-        "x-ms-date": "Thu, 05 Mar 2020 21:10:45 GMT",
-        "x-ms-return-client-request-id": "true",
-        "x-ms-version": "2019-10-10"
-=======
         "x-ms-request-id": "2b195d6a-801e-0055-4722-0a5d2b000000",
         "x-ms-version": "2019-12-12"
       },
@@ -159,41 +85,25 @@
         "x-ms-date": "Sat, 04 Apr 2020 01:42:48 GMT",
         "x-ms-return-client-request-id": "true",
         "x-ms-version": "2019-12-12"
->>>>>>> 32e373e2
       },
       "RequestBody": null,
       "StatusCode": 202,
       "ResponseHeaders": {
         "Content-Length": "0",
-<<<<<<< HEAD
-        "Date": "Thu, 05 Mar 2020 21:10:45 GMT",
-=======
         "Date": "Sat, 04 Apr 2020 01:42:47 GMT",
->>>>>>> 32e373e2
         "Server": [
           "Windows-Azure-Blob/1.0",
           "Microsoft-HTTPAPI/2.0"
         ],
-<<<<<<< HEAD
-        "x-ms-client-request-id": "5f172495-80b0-5bb1-bf03-05cabeb2bdd4",
-        "x-ms-request-id": "417edf47-601e-002f-4532-f39ff0000000",
-        "x-ms-version": "2019-10-10"
-=======
         "x-ms-client-request-id": "eac14dcf-847d-b9da-99ec-3984d72d58db",
         "x-ms-request-id": "2b195d7d-801e-0055-5722-0a5d2b000000",
         "x-ms-version": "2019-12-12"
->>>>>>> 32e373e2
       },
       "ResponseBody": []
     }
   ],
   "Variables": {
-<<<<<<< HEAD
-    "RandomSeed": "199451915",
-    "Storage_TestConfigDefault": "ProductionTenant\nseanstagetest\nU2FuaXRpemVk\nhttps://seanstagetest.blob.core.windows.net\nhttp://seanstagetest.file.core.windows.net\nhttp://seanstagetest.queue.core.windows.net\nhttp://seanstagetest.table.core.windows.net\n\n\n\n\nhttp://seanstagetest-secondary.blob.core.windows.net\nhttp://seanstagetest-secondary.file.core.windows.net\nhttp://seanstagetest-secondary.queue.core.windows.net\nhttp://seanstagetest-secondary.table.core.windows.net\n\nSanitized\n\n\nCloud\nBlobEndpoint=https://seanstagetest.blob.core.windows.net/;QueueEndpoint=http://seanstagetest.queue.core.windows.net/;FileEndpoint=http://seanstagetest.file.core.windows.net/;BlobSecondaryEndpoint=http://seanstagetest-secondary.blob.core.windows.net/;QueueSecondaryEndpoint=http://seanstagetest-secondary.queue.core.windows.net/;FileSecondaryEndpoint=http://seanstagetest-secondary.file.core.windows.net/;AccountName=seanstagetest;AccountKey=Sanitized\nseanscope1"
-=======
     "RandomSeed": "451020935",
     "Storage_TestConfigDefault": "ProductionTenant\nseanmcccanary\nU2FuaXRpemVk\nhttps://seanmcccanary.blob.core.windows.net\nhttps://seanmcccanary.file.core.windows.net\nhttps://seanmcccanary.queue.core.windows.net\nhttps://seanmcccanary.table.core.windows.net\n\n\n\n\nhttps://seanmcccanary-secondary.blob.core.windows.net\nhttps://seanmcccanary-secondary.file.core.windows.net\nhttps://seanmcccanary-secondary.queue.core.windows.net\nhttps://seanmcccanary-secondary.table.core.windows.net\n\nSanitized\n\n\nCloud\nBlobEndpoint=https://seanmcccanary.blob.core.windows.net/;QueueEndpoint=https://seanmcccanary.queue.core.windows.net/;FileEndpoint=https://seanmcccanary.file.core.windows.net/;BlobSecondaryEndpoint=https://seanmcccanary-secondary.blob.core.windows.net/;QueueSecondaryEndpoint=https://seanmcccanary-secondary.queue.core.windows.net/;FileSecondaryEndpoint=https://seanmcccanary-secondary.file.core.windows.net/;AccountName=seanmcccanary;AccountKey=Sanitized\nseanscope1"
->>>>>>> 32e373e2
   }
 }