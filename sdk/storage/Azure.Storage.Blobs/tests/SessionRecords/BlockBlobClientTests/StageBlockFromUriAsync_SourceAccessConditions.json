--- conflicted
+++ resolved
@@ -1,22 +1,6 @@
 {
   "Entries": [
     {
-<<<<<<< HEAD
-      "RequestUri": "https://seanstagetest.blob.core.windows.net/test-container-15c135a6-7f09-7b10-335d-8cd6103e5680?restype=container",
-      "RequestMethod": "PUT",
-      "RequestHeaders": {
-        "Authorization": "Sanitized",
-        "traceparent": "00-4e56885312f8754e93270dea907b339b-5c1a69d1c86cb746-00",
-        "User-Agent": [
-          "azsdk-net-Storage.Blobs/12.4.0-dev.20200305.1",
-          "(.NET Core 4.6.28325.01; Microsoft Windows 10.0.18363 )"
-        ],
-        "x-ms-blob-public-access": "container",
-        "x-ms-client-request-id": "f1c2cb80-745f-d313-3bfa-7227dd4a19ac",
-        "x-ms-date": "Thu, 05 Mar 2020 21:11:09 GMT",
-        "x-ms-return-client-request-id": "true",
-        "x-ms-version": "2019-10-10"
-=======
       "RequestUri": "https://seanmcccanary.blob.core.windows.net/test-container-15c135a6-7f09-7b10-335d-8cd6103e5680?restype=container",
       "RequestMethod": "PUT",
       "RequestHeaders": {
@@ -31,58 +15,30 @@
         "x-ms-date": "Thu, 02 Apr 2020 23:53:10 GMT",
         "x-ms-return-client-request-id": "true",
         "x-ms-version": "2019-12-12"
->>>>>>> 32e373e2
-      },
-      "RequestBody": null,
-      "StatusCode": 201,
-      "ResponseHeaders": {
-        "Content-Length": "0",
-<<<<<<< HEAD
-        "Date": "Thu, 05 Mar 2020 21:11:08 GMT",
-        "ETag": "\u00220x8D7C149B9F9E871\u0022",
-        "Last-Modified": "Thu, 05 Mar 2020 21:11:09 GMT",
-=======
+      },
+      "RequestBody": null,
+      "StatusCode": 201,
+      "ResponseHeaders": {
+        "Content-Length": "0",
         "Date": "Thu, 02 Apr 2020 23:53:09 GMT",
         "ETag": "\u00220x8D7D760FF799873\u0022",
         "Last-Modified": "Thu, 02 Apr 2020 23:53:09 GMT",
->>>>>>> 32e373e2
         "Server": [
           "Windows-Azure-Blob/1.0",
           "Microsoft-HTTPAPI/2.0"
         ],
         "x-ms-client-request-id": "f1c2cb80-745f-d313-3bfa-7227dd4a19ac",
-<<<<<<< HEAD
-        "x-ms-request-id": "6ed29480-401e-0038-6732-f336fb000000",
-        "x-ms-version": "2019-10-10"
-=======
         "x-ms-request-id": "4b63982e-301e-007f-2a49-09823b000000",
         "x-ms-version": "2019-12-12"
->>>>>>> 32e373e2
-      },
-      "ResponseBody": []
-    },
-    {
-<<<<<<< HEAD
-      "RequestUri": "https://seanstagetest.blob.core.windows.net/test-container-15c135a6-7f09-7b10-335d-8cd6103e5680/test-blob-652a7e5e-d83c-0850-3e58-1545a793e1ae",
-=======
+      },
+      "ResponseBody": []
+    },
+    {
       "RequestUri": "https://seanmcccanary.blob.core.windows.net/test-container-15c135a6-7f09-7b10-335d-8cd6103e5680/test-blob-652a7e5e-d83c-0850-3e58-1545a793e1ae",
->>>>>>> 32e373e2
       "RequestMethod": "PUT",
       "RequestHeaders": {
         "Authorization": "Sanitized",
         "Content-Length": "1024",
-<<<<<<< HEAD
-        "traceparent": "00-d92aeead5eff0b4fbe8eb4379e1efc73-be4400f51e0c584d-00",
-        "User-Agent": [
-          "azsdk-net-Storage.Blobs/12.4.0-dev.20200305.1",
-          "(.NET Core 4.6.28325.01; Microsoft Windows 10.0.18363 )"
-        ],
-        "x-ms-blob-type": "BlockBlob",
-        "x-ms-client-request-id": "4e01b58a-c55a-f5ee-658e-18ed66276ca0",
-        "x-ms-date": "Thu, 05 Mar 2020 21:11:09 GMT",
-        "x-ms-return-client-request-id": "true",
-        "x-ms-version": "2019-10-10"
-=======
         "traceparent": "00-7662ad3542e9cd4c9cb7da507aa2bee5-efb35c2cf061dc4b-00",
         "User-Agent": [
           "azsdk-net-Storage.Blobs/12.5.0-dev.20200402.1",
@@ -93,63 +49,33 @@
         "x-ms-date": "Thu, 02 Apr 2020 23:53:10 GMT",
         "x-ms-return-client-request-id": "true",
         "x-ms-version": "2019-12-12"
->>>>>>> 32e373e2
       },
       "RequestBody": "RRXDfck1KCguVZpye2Dlvx0tVkV8ZCFDIoqkpwvfjy99V2qAscGWSqOZwwraoFfaFLMJr/TUMODzf1s\u002BkYAcTsVr9ST2ZA1clwuh4qEXaYEzypJY1d87qSaJjDFmV7kjfXREbqsy47ClrRjoMk4/3BXZCsftxHnmMEv9bdfc9T9SfmQs0/vWAebisijGUnbYSbAbjU3xNbj7XT5fNHXYyLjZlrPpEwgaAgnhChFRIN3VJSQnwWjxYUmrMXa8d8xwCupw7LvD7zanAIpDECunqj1gig9RsAdP5zVqPeGSXos9cP8n4TMiETXuf8DdrlAeBIc4W\u002By8H1riIASGWbFUFKL/BqArf8kKPnjZYzBGcjnkTDlZWgOegVClRMAum7iEmWse3qiw8oS\u002BLhx04rwpnK7LoQ13\u002BrqfYIVPhjsI26PAVcnFKJORM1m1myvmKp6Ue6gSY/mrDZ6wf30jYWxItlN5tI3yZHMaOW6zwl\u002BPuDbmuwqS9XepFEgrFakVbtLsbOXYbXURoRc09yqL90o/IcZHPKZhtsDbz59Fx0/KBcqbxlV6tkvA1BnzXf1NHhz97PPizjEsi7Yk/Z3WzNrHavJf8DD0xGp7hmeMbljCjbGCR9pb5zaZbjufVbmt6gg\u002BK/MK7i7sCCeIZ0jJnxxdYW/sU4T/bIK8xYH0VW\u002BxzptfTkJkt56Dlj\u002Bz0oDuz84fQfNJwJeDPr9wTiis97O415msalHa\u002BKnRabxFTJkBzvay1RN7aA0E2w\u002BC9Gl11p\u002BM\u002B/vnQWR8RElKeFfaPvImboAx\u002BiGfPW6LqI5CWARAW5MduFGdGoySNZHKMPC2KZ0dW4XoQ9x\u002B7L2MW5nVOuxECRzEvYWhiVT0n8SP1Qx\u002B1X/xJfx/Vxe2n8yTEL7zvPulhSfT8WsXe9Iw9KQX7hexDoYZ5BTvxbEFDR65DXiVAOPJ6k/kquMT2akqTmNzn7C14QI42dfmtcB1zuRNXm5Zm/PATQPHzWOiBQtrxXZOkm1tBCx2XScL4zSObtz/xno70LNvslGt7RSeltPMevBKJzx231pC4z3MtWrPOF6Hoz\u002BQMPTD3t8cwBYX18dTPmhDREegiOYg\u002Be11o/zn3bS2F/KTPEr8hkhcWh9DKgt2eHcCi/MW5xpZbzYHTjvjNeJhYcDUvwEdR73\u002BQy3G3M7h/iuF5FLAny/YOs0T9DgNeSU94chKorh15EQ2F6PskpNoJk8QXVCQoMGQ\u002B4U0ClKF8coIifoGlltyDwAOioiM66g6q87o/RvVrUAHuqczQdrxsCbY5AmYYo/0nU1QghY5BBDc\u002Bl6EnPOvM9y5/ty0P84lHNlhsweeoUk\u002B9GDNhSsqzbaXVkZ7bRQzKbAt3mOzPw==",
       "StatusCode": 201,
       "ResponseHeaders": {
         "Content-Length": "0",
         "Content-MD5": "jLI2XKBRObjwsZ1fU/e/mg==",
-<<<<<<< HEAD
-        "Date": "Thu, 05 Mar 2020 21:11:08 GMT",
-        "ETag": "\u00220x8D7C149BA06C433\u0022",
-        "Last-Modified": "Thu, 05 Mar 2020 21:11:09 GMT",
-=======
         "Date": "Thu, 02 Apr 2020 23:53:09 GMT",
         "ETag": "\u00220x8D7D760FF87051D\u0022",
         "Last-Modified": "Thu, 02 Apr 2020 23:53:10 GMT",
->>>>>>> 32e373e2
         "Server": [
           "Windows-Azure-Blob/1.0",
           "Microsoft-HTTPAPI/2.0"
         ],
         "x-ms-client-request-id": "4e01b58a-c55a-f5ee-658e-18ed66276ca0",
         "x-ms-content-crc64": "lfXz/WLIOr0=",
-<<<<<<< HEAD
-        "x-ms-request-id": "6ed29483-401e-0038-6832-f336fb000000",
-        "x-ms-request-server-encrypted": "true",
-        "x-ms-version": "2019-10-10"
-=======
         "x-ms-request-id": "4b639838-301e-007f-3249-09823b000000",
         "x-ms-request-server-encrypted": "true",
         "x-ms-version": "2019-12-12"
->>>>>>> 32e373e2
-      },
-      "ResponseBody": []
-    },
-    {
-<<<<<<< HEAD
-      "RequestUri": "https://seanstagetest.blob.core.windows.net/test-container-15c135a6-7f09-7b10-335d-8cd6103e5680/test-blob-4f7b0247-8d31-7522-f680-b676aac5b1cc?comp=block\u0026blockid=dGVzdC1ibG9jay1mMmJhMmU5NS05MjkxLWViNTMtYTAzYy1iZjhlZDA5YTQzODc%3D",
-=======
+      },
+      "ResponseBody": []
+    },
+    {
       "RequestUri": "https://seanmcccanary.blob.core.windows.net/test-container-15c135a6-7f09-7b10-335d-8cd6103e5680/test-blob-4f7b0247-8d31-7522-f680-b676aac5b1cc?comp=block\u0026blockid=dGVzdC1ibG9jay1mMmJhMmU5NS05MjkxLWViNTMtYTAzYy1iZjhlZDA5YTQzODc%3D",
->>>>>>> 32e373e2
-      "RequestMethod": "PUT",
-      "RequestHeaders": {
-        "Authorization": "Sanitized",
-        "Content-Length": "0",
-<<<<<<< HEAD
-        "traceparent": "00-a5e636f89cc98f478cfa36905e956c41-affc9f5b841de74b-00",
-        "User-Agent": [
-          "azsdk-net-Storage.Blobs/12.4.0-dev.20200305.1",
-          "(.NET Core 4.6.28325.01; Microsoft Windows 10.0.18363 )"
-        ],
-        "x-ms-client-request-id": "38584cdd-7a6d-b50e-ae90-aef4cd93a45c",
-        "x-ms-copy-source": "https://seanstagetest.blob.core.windows.net/test-container-15c135a6-7f09-7b10-335d-8cd6103e5680/test-blob-652a7e5e-d83c-0850-3e58-1545a793e1ae",
-        "x-ms-date": "Thu, 05 Mar 2020 21:11:09 GMT",
-        "x-ms-return-client-request-id": "true",
-        "x-ms-source-range": "bytes=0-",
-        "x-ms-version": "2019-10-10"
-=======
+      "RequestMethod": "PUT",
+      "RequestHeaders": {
+        "Authorization": "Sanitized",
+        "Content-Length": "0",
         "traceparent": "00-c48ec7ebad116d46b2709b8df84c3398-5b4a47f3e3755043-00",
         "User-Agent": [
           "azsdk-net-Storage.Blobs/12.5.0-dev.20200402.1",
@@ -161,51 +87,25 @@
         "x-ms-return-client-request-id": "true",
         "x-ms-source-range": "bytes=0-",
         "x-ms-version": "2019-12-12"
->>>>>>> 32e373e2
-      },
-      "RequestBody": null,
-      "StatusCode": 201,
-      "ResponseHeaders": {
-        "Content-Length": "0",
-<<<<<<< HEAD
-        "Date": "Thu, 05 Mar 2020 21:11:08 GMT",
-=======
+      },
+      "RequestBody": null,
+      "StatusCode": 201,
+      "ResponseHeaders": {
+        "Content-Length": "0",
         "Date": "Thu, 02 Apr 2020 23:53:09 GMT",
->>>>>>> 32e373e2
         "Server": [
           "Windows-Azure-Blob/1.0",
           "Microsoft-HTTPAPI/2.0"
         ],
         "x-ms-client-request-id": "38584cdd-7a6d-b50e-ae90-aef4cd93a45c",
         "x-ms-content-crc64": "lfXz/WLIOr0=",
-<<<<<<< HEAD
-        "x-ms-request-id": "6ed29485-401e-0038-6a32-f336fb000000",
-        "x-ms-request-server-encrypted": "true",
-        "x-ms-version": "2019-10-10"
-=======
         "x-ms-request-id": "4b639844-301e-007f-3d49-09823b000000",
         "x-ms-request-server-encrypted": "true",
         "x-ms-version": "2019-12-12"
->>>>>>> 32e373e2
-      },
-      "ResponseBody": []
-    },
-    {
-<<<<<<< HEAD
-      "RequestUri": "https://seanstagetest.blob.core.windows.net/test-container-15c135a6-7f09-7b10-335d-8cd6103e5680?restype=container",
-      "RequestMethod": "DELETE",
-      "RequestHeaders": {
-        "Authorization": "Sanitized",
-        "traceparent": "00-201ad70e8cc6154cbe068827d5e1f2fd-a1e29627cd7eea45-00",
-        "User-Agent": [
-          "azsdk-net-Storage.Blobs/12.4.0-dev.20200305.1",
-          "(.NET Core 4.6.28325.01; Microsoft Windows 10.0.18363 )"
-        ],
-        "x-ms-client-request-id": "84b11ff1-0b41-de1a-7f8d-a665c6bf2fff",
-        "x-ms-date": "Thu, 05 Mar 2020 21:11:09 GMT",
-        "x-ms-return-client-request-id": "true",
-        "x-ms-version": "2019-10-10"
-=======
+      },
+      "ResponseBody": []
+    },
+    {
       "RequestUri": "https://seanmcccanary.blob.core.windows.net/test-container-15c135a6-7f09-7b10-335d-8cd6103e5680?restype=container",
       "RequestMethod": "DELETE",
       "RequestHeaders": {
@@ -219,49 +119,23 @@
         "x-ms-date": "Thu, 02 Apr 2020 23:53:11 GMT",
         "x-ms-return-client-request-id": "true",
         "x-ms-version": "2019-12-12"
->>>>>>> 32e373e2
       },
       "RequestBody": null,
       "StatusCode": 202,
       "ResponseHeaders": {
         "Content-Length": "0",
-<<<<<<< HEAD
-        "Date": "Thu, 05 Mar 2020 21:11:08 GMT",
-=======
         "Date": "Thu, 02 Apr 2020 23:53:09 GMT",
->>>>>>> 32e373e2
         "Server": [
           "Windows-Azure-Blob/1.0",
           "Microsoft-HTTPAPI/2.0"
         ],
         "x-ms-client-request-id": "84b11ff1-0b41-de1a-7f8d-a665c6bf2fff",
-<<<<<<< HEAD
-        "x-ms-request-id": "6ed29486-401e-0038-6b32-f336fb000000",
-        "x-ms-version": "2019-10-10"
-=======
         "x-ms-request-id": "4b639853-301e-007f-4b49-09823b000000",
         "x-ms-version": "2019-12-12"
->>>>>>> 32e373e2
-      },
-      "ResponseBody": []
-    },
-    {
-<<<<<<< HEAD
-      "RequestUri": "https://seanstagetest.blob.core.windows.net/test-container-e09dfce7-2e58-801c-7637-beaf1a0a7a36?restype=container",
-      "RequestMethod": "PUT",
-      "RequestHeaders": {
-        "Authorization": "Sanitized",
-        "traceparent": "00-faaa71a23571914c9bf4fd6209297cba-32438699c45bec4f-00",
-        "User-Agent": [
-          "azsdk-net-Storage.Blobs/12.4.0-dev.20200305.1",
-          "(.NET Core 4.6.28325.01; Microsoft Windows 10.0.18363 )"
-        ],
-        "x-ms-blob-public-access": "container",
-        "x-ms-client-request-id": "3e1d608e-fbda-c2d0-0331-0d094c6ac375",
-        "x-ms-date": "Thu, 05 Mar 2020 21:11:09 GMT",
-        "x-ms-return-client-request-id": "true",
-        "x-ms-version": "2019-10-10"
-=======
+      },
+      "ResponseBody": []
+    },
+    {
       "RequestUri": "https://seanmcccanary.blob.core.windows.net/test-container-e09dfce7-2e58-801c-7637-beaf1a0a7a36?restype=container",
       "RequestMethod": "PUT",
       "RequestHeaders": {
@@ -276,58 +150,30 @@
         "x-ms-date": "Thu, 02 Apr 2020 23:53:11 GMT",
         "x-ms-return-client-request-id": "true",
         "x-ms-version": "2019-12-12"
->>>>>>> 32e373e2
-      },
-      "RequestBody": null,
-      "StatusCode": 201,
-      "ResponseHeaders": {
-        "Content-Length": "0",
-<<<<<<< HEAD
-        "Date": "Thu, 05 Mar 2020 21:11:09 GMT",
-        "ETag": "\u00220x8D7C149BA583145\u0022",
-        "Last-Modified": "Thu, 05 Mar 2020 21:11:09 GMT",
-=======
+      },
+      "RequestBody": null,
+      "StatusCode": 201,
+      "ResponseHeaders": {
+        "Content-Length": "0",
         "Date": "Thu, 02 Apr 2020 23:53:10 GMT",
         "ETag": "\u00220x8D7D760FFDEA641\u0022",
         "Last-Modified": "Thu, 02 Apr 2020 23:53:10 GMT",
->>>>>>> 32e373e2
         "Server": [
           "Windows-Azure-Blob/1.0",
           "Microsoft-HTTPAPI/2.0"
         ],
         "x-ms-client-request-id": "3e1d608e-fbda-c2d0-0331-0d094c6ac375",
-<<<<<<< HEAD
-        "x-ms-request-id": "50f4cb56-701e-0041-6032-f3cadf000000",
-        "x-ms-version": "2019-10-10"
-=======
         "x-ms-request-id": "23d90bfd-c01e-006b-0349-09ca54000000",
         "x-ms-version": "2019-12-12"
->>>>>>> 32e373e2
-      },
-      "ResponseBody": []
-    },
-    {
-<<<<<<< HEAD
-      "RequestUri": "https://seanstagetest.blob.core.windows.net/test-container-e09dfce7-2e58-801c-7637-beaf1a0a7a36/test-blob-b60ba1e5-2512-9c96-abba-8c7749914283",
-=======
+      },
+      "ResponseBody": []
+    },
+    {
       "RequestUri": "https://seanmcccanary.blob.core.windows.net/test-container-e09dfce7-2e58-801c-7637-beaf1a0a7a36/test-blob-b60ba1e5-2512-9c96-abba-8c7749914283",
->>>>>>> 32e373e2
       "RequestMethod": "PUT",
       "RequestHeaders": {
         "Authorization": "Sanitized",
         "Content-Length": "1024",
-<<<<<<< HEAD
-        "traceparent": "00-8c69ab51f4c9c640ba64b2a5bc308c14-3db68abb9adeb746-00",
-        "User-Agent": [
-          "azsdk-net-Storage.Blobs/12.4.0-dev.20200305.1",
-          "(.NET Core 4.6.28325.01; Microsoft Windows 10.0.18363 )"
-        ],
-        "x-ms-blob-type": "BlockBlob",
-        "x-ms-client-request-id": "41b6866f-90e6-5fad-b271-d050abb10380",
-        "x-ms-date": "Thu, 05 Mar 2020 21:11:10 GMT",
-        "x-ms-return-client-request-id": "true",
-        "x-ms-version": "2019-10-10"
-=======
         "traceparent": "00-9968820ab2b1e24cb3a56bd5f6374570-36c5aebbe287cc4f-00",
         "User-Agent": [
           "azsdk-net-Storage.Blobs/12.5.0-dev.20200402.1",
@@ -338,64 +184,33 @@
         "x-ms-date": "Thu, 02 Apr 2020 23:53:11 GMT",
         "x-ms-return-client-request-id": "true",
         "x-ms-version": "2019-12-12"
->>>>>>> 32e373e2
       },
       "RequestBody": "EnCxQbyAHcbha8wYkibKBd0DILrtPFu4tECrsBIQ5al8J\u002BRGvhn9DUJWXG8vtzDcZwcsSUkJiNUU\u002BYx81W200YYjm2pCg0fDBRN3luDriPwPzkkK5Jtfc58OMcSNgTfVoovoDBzFmuPAaUM2kfH1KXGPbAcjqezqwyfLNFGDNoTbovRUA3zgSjNlSntYKOKuGAhT/RUwsfie/Uj0\u002BmaRPTK/W\u002B78oCX0ryLUvl5xkppEHRtJLzhuq/H8tgUz60/N1A1Imc30snjiXk3zW/OZLGutsNxLSA35UK/8/\u002BogwcTSB\u002BlRKfnNUGujZtHre0/\u002BYomZhjtygYsATkke97KNwp2IIFQJSANy4F9xp\u002BE8DtRf/p1ghjqJX4VeUdqwr1i4FaQzYlr69RmGJ6XbANmqxEB0vvgULTti/8HPq/cowjEGuZI8CKt5ZAmD2l6VrV6rs42aO/Bfo\u002Bho0GOZK0oiXWV01EdHbbuU\u002BlnvkVPdzVFiI/dpjoZAphWq1DdI4Dm/YH35INgWZEbRBUGXcBKViwMRNgdSuc7eNC4ynJmETBofMDDV4615TL\u002BxmIlFqDYDFUgzN6kxbKeuGuyq5MesTbkmd0Dhv6hWmOpHoSFFmYv3L4dQUBVw7sOJJ8jAzmf4BErPHjD2IVag3Z6/6cuGaYFgsrU/XP2ktol8WJfflcmCT5zWdXpaAQ0xsHJ2sAT4Ar1GYByyuahNK2enecm\u002BwEjVPZovsPQHBbCnDquKLQaFhFXamTSt0JbziEkSs4hEc\u002B8qoXNpyVLJPlprCqr8wv1hIvVz4ycTJ2wEOyeq9VIoY5q8YIySG7sCEFraQsXr9sVMsJGT0I/IFnkGZY0rH0kIQ6cPQGJwzgc5cNPNOeWmGURhXkTBlJIL80kTjLYt1/EQ0f8e27Vj2\u002BGKWWC7\u002B92UX0tJysEER64UBE0ZXUJQDJnivGfmiD6O/oNiNzsyUPhrfixq5A0vC4pRCtdoSX2fOU3H2T51rtcNuss\u002Bog9y4rNUrt8V5ieLsrDdlH1mJbQFw/7ta3a59dBVXClB8Wl63igjFJueilIlOyaOmBlZppUXON4RhXc8mrgPv4r\u002BScFGY7ZVQxEYZzmrxy9QK122/LWTKrmLaFmx5nnjj8rHJ/FlRzViA2OE/tClZb1H7G9bWMPVah8Hu/pdpF2XNdhv5KA96\u002BMnU/hRDyvo5gKbafkKhzYG8rzSXYw6BV4F7cj3NYEcCgGMMwTKg1vzHtX3wTtjjK2iaPLja41W7U6ZTCJi8bCBfl/4flQxPG5h3j\u002B3QkMjoWAbVc2POJ9zNUa2MDc5kS0kdkLcaw5ZcCyDgoxOn6oKdqrBR5vi8ka/hEkNews3KE0RkswARzZSwQ==",
       "StatusCode": 201,
       "ResponseHeaders": {
         "Content-Length": "0",
         "Content-MD5": "sKV5\u002BycjFWOA0OF2SWuNYQ==",
-<<<<<<< HEAD
-        "Date": "Thu, 05 Mar 2020 21:11:09 GMT",
-        "ETag": "\u00220x8D7C149BA64C27B\u0022",
-        "Last-Modified": "Thu, 05 Mar 2020 21:11:10 GMT",
-=======
         "Date": "Thu, 02 Apr 2020 23:53:10 GMT",
         "ETag": "\u00220x8D7D760FFEC6926\u0022",
         "Last-Modified": "Thu, 02 Apr 2020 23:53:10 GMT",
->>>>>>> 32e373e2
         "Server": [
           "Windows-Azure-Blob/1.0",
           "Microsoft-HTTPAPI/2.0"
         ],
         "x-ms-client-request-id": "41b6866f-90e6-5fad-b271-d050abb10380",
         "x-ms-content-crc64": "lkNMkwP2IiU=",
-<<<<<<< HEAD
-        "x-ms-request-id": "50f4cb59-701e-0041-6132-f3cadf000000",
-        "x-ms-request-server-encrypted": "true",
-        "x-ms-version": "2019-10-10"
-=======
         "x-ms-request-id": "23d90c00-c01e-006b-0449-09ca54000000",
         "x-ms-request-server-encrypted": "true",
         "x-ms-version": "2019-12-12"
->>>>>>> 32e373e2
-      },
-      "ResponseBody": []
-    },
-    {
-<<<<<<< HEAD
-      "RequestUri": "https://seanstagetest.blob.core.windows.net/test-container-e09dfce7-2e58-801c-7637-beaf1a0a7a36/test-blob-2a044850-8d4f-f075-7fbf-5bd3e88abea1?comp=block\u0026blockid=dGVzdC1ibG9jay1jMzA3MTc4Yi0wMGRiLTZjOWMtNmY4Ny0xMmQ5MjRkMGEwYTk%3D",
-=======
+      },
+      "ResponseBody": []
+    },
+    {
       "RequestUri": "https://seanmcccanary.blob.core.windows.net/test-container-e09dfce7-2e58-801c-7637-beaf1a0a7a36/test-blob-2a044850-8d4f-f075-7fbf-5bd3e88abea1?comp=block\u0026blockid=dGVzdC1ibG9jay1jMzA3MTc4Yi0wMGRiLTZjOWMtNmY4Ny0xMmQ5MjRkMGEwYTk%3D",
->>>>>>> 32e373e2
-      "RequestMethod": "PUT",
-      "RequestHeaders": {
-        "Authorization": "Sanitized",
-        "Content-Length": "0",
-<<<<<<< HEAD
-        "traceparent": "00-1c04e2a7936ff14aa13abab70ba55c33-a0bb1b70a44b5145-00",
-        "User-Agent": [
-          "azsdk-net-Storage.Blobs/12.4.0-dev.20200305.1",
-          "(.NET Core 4.6.28325.01; Microsoft Windows 10.0.18363 )"
-        ],
-        "x-ms-client-request-id": "93c52eb3-40a9-4fa4-ac97-bbc87a9bccaf",
-        "x-ms-copy-source": "https://seanstagetest.blob.core.windows.net/test-container-e09dfce7-2e58-801c-7637-beaf1a0a7a36/test-blob-b60ba1e5-2512-9c96-abba-8c7749914283",
-        "x-ms-date": "Thu, 05 Mar 2020 21:11:10 GMT",
-        "x-ms-return-client-request-id": "true",
-        "x-ms-source-if-modified-since": "Wed, 04 Mar 2020 21:11:09 GMT",
-        "x-ms-source-range": "bytes=0-",
-        "x-ms-version": "2019-10-10"
-=======
+      "RequestMethod": "PUT",
+      "RequestHeaders": {
+        "Authorization": "Sanitized",
+        "Content-Length": "0",
         "traceparent": "00-9ad04c1b1c781141b148a6102a0dd8b8-85ca67e4cac72747-00",
         "User-Agent": [
           "azsdk-net-Storage.Blobs/12.5.0-dev.20200402.1",
@@ -408,51 +223,25 @@
         "x-ms-source-if-modified-since": "Wed, 01 Apr 2020 23:53:10 GMT",
         "x-ms-source-range": "bytes=0-",
         "x-ms-version": "2019-12-12"
->>>>>>> 32e373e2
-      },
-      "RequestBody": null,
-      "StatusCode": 201,
-      "ResponseHeaders": {
-        "Content-Length": "0",
-<<<<<<< HEAD
-        "Date": "Thu, 05 Mar 2020 21:11:10 GMT",
-=======
+      },
+      "RequestBody": null,
+      "StatusCode": 201,
+      "ResponseHeaders": {
+        "Content-Length": "0",
         "Date": "Thu, 02 Apr 2020 23:53:10 GMT",
->>>>>>> 32e373e2
         "Server": [
           "Windows-Azure-Blob/1.0",
           "Microsoft-HTTPAPI/2.0"
         ],
         "x-ms-client-request-id": "93c52eb3-40a9-4fa4-ac97-bbc87a9bccaf",
         "x-ms-content-crc64": "lkNMkwP2IiU=",
-<<<<<<< HEAD
-        "x-ms-request-id": "50f4cb5a-701e-0041-6232-f3cadf000000",
-        "x-ms-request-server-encrypted": "true",
-        "x-ms-version": "2019-10-10"
-=======
         "x-ms-request-id": "23d90c02-c01e-006b-0649-09ca54000000",
         "x-ms-request-server-encrypted": "true",
         "x-ms-version": "2019-12-12"
->>>>>>> 32e373e2
-      },
-      "ResponseBody": []
-    },
-    {
-<<<<<<< HEAD
-      "RequestUri": "https://seanstagetest.blob.core.windows.net/test-container-e09dfce7-2e58-801c-7637-beaf1a0a7a36?restype=container",
-      "RequestMethod": "DELETE",
-      "RequestHeaders": {
-        "Authorization": "Sanitized",
-        "traceparent": "00-295233b1cc5d0b47bb5ce63ef8dbb60c-89269f8019326f49-00",
-        "User-Agent": [
-          "azsdk-net-Storage.Blobs/12.4.0-dev.20200305.1",
-          "(.NET Core 4.6.28325.01; Microsoft Windows 10.0.18363 )"
-        ],
-        "x-ms-client-request-id": "f626e910-0d0b-fc00-176c-e86e485c6774",
-        "x-ms-date": "Thu, 05 Mar 2020 21:11:10 GMT",
-        "x-ms-return-client-request-id": "true",
-        "x-ms-version": "2019-10-10"
-=======
+      },
+      "ResponseBody": []
+    },
+    {
       "RequestUri": "https://seanmcccanary.blob.core.windows.net/test-container-e09dfce7-2e58-801c-7637-beaf1a0a7a36?restype=container",
       "RequestMethod": "DELETE",
       "RequestHeaders": {
@@ -466,49 +255,23 @@
         "x-ms-date": "Thu, 02 Apr 2020 23:53:11 GMT",
         "x-ms-return-client-request-id": "true",
         "x-ms-version": "2019-12-12"
->>>>>>> 32e373e2
       },
       "RequestBody": null,
       "StatusCode": 202,
       "ResponseHeaders": {
         "Content-Length": "0",
-<<<<<<< HEAD
-        "Date": "Thu, 05 Mar 2020 21:11:10 GMT",
-=======
         "Date": "Thu, 02 Apr 2020 23:53:10 GMT",
->>>>>>> 32e373e2
         "Server": [
           "Windows-Azure-Blob/1.0",
           "Microsoft-HTTPAPI/2.0"
         ],
         "x-ms-client-request-id": "f626e910-0d0b-fc00-176c-e86e485c6774",
-<<<<<<< HEAD
-        "x-ms-request-id": "50f4cb66-701e-0041-6432-f3cadf000000",
-        "x-ms-version": "2019-10-10"
-=======
         "x-ms-request-id": "23d90c07-c01e-006b-0a49-09ca54000000",
         "x-ms-version": "2019-12-12"
->>>>>>> 32e373e2
-      },
-      "ResponseBody": []
-    },
-    {
-<<<<<<< HEAD
-      "RequestUri": "https://seanstagetest.blob.core.windows.net/test-container-820712f9-4a43-885a-923e-a0848d8e1036?restype=container",
-      "RequestMethod": "PUT",
-      "RequestHeaders": {
-        "Authorization": "Sanitized",
-        "traceparent": "00-8380745716765745a4e4f93cee5d59e1-2caa44ec7462dd49-00",
-        "User-Agent": [
-          "azsdk-net-Storage.Blobs/12.4.0-dev.20200305.1",
-          "(.NET Core 4.6.28325.01; Microsoft Windows 10.0.18363 )"
-        ],
-        "x-ms-blob-public-access": "container",
-        "x-ms-client-request-id": "2c1d3ebd-b56d-c651-8f9d-63cd6c7b6f89",
-        "x-ms-date": "Thu, 05 Mar 2020 21:11:10 GMT",
-        "x-ms-return-client-request-id": "true",
-        "x-ms-version": "2019-10-10"
-=======
+      },
+      "ResponseBody": []
+    },
+    {
       "RequestUri": "https://seanmcccanary.blob.core.windows.net/test-container-820712f9-4a43-885a-923e-a0848d8e1036?restype=container",
       "RequestMethod": "PUT",
       "RequestHeaders": {
@@ -523,58 +286,30 @@
         "x-ms-date": "Thu, 02 Apr 2020 23:53:11 GMT",
         "x-ms-return-client-request-id": "true",
         "x-ms-version": "2019-12-12"
->>>>>>> 32e373e2
-      },
-      "RequestBody": null,
-      "StatusCode": 201,
-      "ResponseHeaders": {
-        "Content-Length": "0",
-<<<<<<< HEAD
-        "Date": "Thu, 05 Mar 2020 21:11:09 GMT",
-        "ETag": "\u00220x8D7C149BACE3F7D\u0022",
-        "Last-Modified": "Thu, 05 Mar 2020 21:11:10 GMT",
-=======
+      },
+      "RequestBody": null,
+      "StatusCode": 201,
+      "ResponseHeaders": {
+        "Content-Length": "0",
         "Date": "Thu, 02 Apr 2020 23:53:20 GMT",
         "ETag": "\u00220x8D7D761004C1036\u0022",
         "Last-Modified": "Thu, 02 Apr 2020 23:53:11 GMT",
->>>>>>> 32e373e2
         "Server": [
           "Windows-Azure-Blob/1.0",
           "Microsoft-HTTPAPI/2.0"
         ],
         "x-ms-client-request-id": "2c1d3ebd-b56d-c651-8f9d-63cd6c7b6f89",
-<<<<<<< HEAD
-        "x-ms-request-id": "84b1ebf4-f01e-003d-7632-f3e420000000",
-        "x-ms-version": "2019-10-10"
-=======
         "x-ms-request-id": "93bc2476-801e-0008-7d49-0957af000000",
         "x-ms-version": "2019-12-12"
->>>>>>> 32e373e2
-      },
-      "ResponseBody": []
-    },
-    {
-<<<<<<< HEAD
-      "RequestUri": "https://seanstagetest.blob.core.windows.net/test-container-820712f9-4a43-885a-923e-a0848d8e1036/test-blob-17d621a4-e9b7-741f-56c5-59a9f1f33d38",
-=======
+      },
+      "ResponseBody": []
+    },
+    {
       "RequestUri": "https://seanmcccanary.blob.core.windows.net/test-container-820712f9-4a43-885a-923e-a0848d8e1036/test-blob-17d621a4-e9b7-741f-56c5-59a9f1f33d38",
->>>>>>> 32e373e2
       "RequestMethod": "PUT",
       "RequestHeaders": {
         "Authorization": "Sanitized",
         "Content-Length": "1024",
-<<<<<<< HEAD
-        "traceparent": "00-12d6a789263f3c46ba081a249787af7a-3a785b7b6096bf41-00",
-        "User-Agent": [
-          "azsdk-net-Storage.Blobs/12.4.0-dev.20200305.1",
-          "(.NET Core 4.6.28325.01; Microsoft Windows 10.0.18363 )"
-        ],
-        "x-ms-blob-type": "BlockBlob",
-        "x-ms-client-request-id": "f98a23c4-ff45-b34b-37b5-7d558f553e27",
-        "x-ms-date": "Thu, 05 Mar 2020 21:11:10 GMT",
-        "x-ms-return-client-request-id": "true",
-        "x-ms-version": "2019-10-10"
-=======
         "traceparent": "00-d83082e86242144d9d39473a824655af-dfa16b9166ddc54a-00",
         "User-Agent": [
           "azsdk-net-Storage.Blobs/12.5.0-dev.20200402.1",
@@ -585,64 +320,33 @@
         "x-ms-date": "Thu, 02 Apr 2020 23:53:22 GMT",
         "x-ms-return-client-request-id": "true",
         "x-ms-version": "2019-12-12"
->>>>>>> 32e373e2
       },
       "RequestBody": "W7IPIaTW/yJu9dCoNfhHZf8Jxk5x48ip1fAC13PXpTUrigaPHR3y5z/6vnfkqZGWVv3NY7UgGHjpZUyz1CevllCbfKryt0fhFt8PdiRQxSxfa4B1CUGAC3KOprjRPhMXSicnSSzmo5617E3WEaFTmKAfU2inOo0PGnE4ZBGPD9fL\u002BCz9KXv/ecfhwBz0qvrROg0XseqqcBCaFy66rj\u002BNJdx1Chh0Vm4kH9qgxXpxG3B3ZikDd13sIIgbYhJNRMqIVJo/fp/hXOSf85IQCqqWKPy\u002BQ0cViq5\u002BiOmQWfNc1toPGHHfMZzQlQpEZITL3BbdhTkVjgGDcsnswPa2UAPxQhy3APE5tvdf7a080SYqsqvTs9O5RkjZjKan83CmGkQHUyFnFNwko85CtaBTRqGjwg5K450vOPvU3XNLksOHudNpNX0Fwp7Prg8EdpGnhkUEAzFiXDan2Bslkjdo2BELu/zN6hEjnv9vejSOKsFqLVcuR46RJFydwV1i3zBmZ9X\u002B\u002BbuU2pw04WUy8uECGK1Zu2XgOpGCepafLyi0wb7PCRNekDEF1VO7\u002BmYpXzJ6m6mvCSTLhixEe34l9KpzfyCmY\u002BnOo4h7U\u002BURJT8rWRtjJJR/BLeaA4LmGhSy4OGpR3pFgvtJrPggM7U/uWHtGCJjwc8V9HpoC19n54hzyXIDaN3F5dYfGnicXtECW0og\u002BQLyTh8Rk1MA3Xac4sVvrGpCO1GEJzJLRKZXeJWpZrAVRu6FgXpT8tSKxAdfgjizLLFmvx/4nNHPpgp4uRq9V3fGh5vW6ivw70h9\u002BWMq7MJupEzjQqeQHKocttpw2zm5zG2Qmfuc3EKGdc/Xe6JupLpHCRTO2RTQNWvxujNRgBQPwyz1mlLH0cgJXc3XuaAHrhEgKNEk6vJZv2SQqyIONPW7x7h1eApngDhMxXxG\u002BXvK6QsiMFhC6tg5m9ruNyam\u002BijYHPLokTUHuKeZ2CV2EsboxcEW7ASdeN3fPN0veEkSpspTbt2J4VfVGniwqRGzw4gUBXFkjw4kOqMUCVVY2EBehzJaI6TpX\u002BNqQNGM7c7LK3lUG3PXrha8LjM5dNgCfUI3USLfWZ/kKqWO\u002BU48mE3VSd3cBLzMh9gbnfRwsOsKaMOOVJur7NHZb/HNSbTIgJbmZCv6JXiGa8pJw7yrc3q6g5GLrUSyKVwMA5TL/z0kUxxeikvAD0JKCOjRYSkULft2EsYiPNJRNDvO7iHkumuMJW\u002BfTeku\u002BnNPQKVb4Mcz99WYVO13AhZKDFYQ8SEgZk59RDy5deASSBhS0/wt9VNzmvdMS2V\u002BFSJYVUCSHQhSLtpW3puKeoL1hgvUJC8aHBYCnFcq1Bro/y8aYR\u002BffysPAA==",
       "StatusCode": 201,
       "ResponseHeaders": {
         "Content-Length": "0",
         "Content-MD5": "6xENY35024Tt0x8UQGxqXg==",
-<<<<<<< HEAD
-        "Date": "Thu, 05 Mar 2020 21:11:09 GMT",
-        "ETag": "\u00220x8D7C149BADADD30\u0022",
-        "Last-Modified": "Thu, 05 Mar 2020 21:11:10 GMT",
-=======
         "Date": "Thu, 02 Apr 2020 23:53:20 GMT",
         "ETag": "\u00220x8D7D761064F552E\u0022",
         "Last-Modified": "Thu, 02 Apr 2020 23:53:21 GMT",
->>>>>>> 32e373e2
         "Server": [
           "Windows-Azure-Blob/1.0",
           "Microsoft-HTTPAPI/2.0"
         ],
         "x-ms-client-request-id": "f98a23c4-ff45-b34b-37b5-7d558f553e27",
         "x-ms-content-crc64": "aWiuiczYt/c=",
-<<<<<<< HEAD
-        "x-ms-request-id": "84b1ebf7-f01e-003d-7732-f3e420000000",
-        "x-ms-request-server-encrypted": "true",
-        "x-ms-version": "2019-10-10"
-=======
         "x-ms-request-id": "93bc2727-801e-0008-3149-0957af000000",
         "x-ms-request-server-encrypted": "true",
         "x-ms-version": "2019-12-12"
->>>>>>> 32e373e2
-      },
-      "ResponseBody": []
-    },
-    {
-<<<<<<< HEAD
-      "RequestUri": "https://seanstagetest.blob.core.windows.net/test-container-820712f9-4a43-885a-923e-a0848d8e1036/test-blob-ef76e623-5faa-4bd8-6168-394a79061101?comp=block\u0026blockid=dGVzdC1ibG9jay1jZGU0NzhiZS00NDY5LTJhZjMtNDRjZC03ODcyZGI2YWRlODk%3D",
-=======
+      },
+      "ResponseBody": []
+    },
+    {
       "RequestUri": "https://seanmcccanary.blob.core.windows.net/test-container-820712f9-4a43-885a-923e-a0848d8e1036/test-blob-ef76e623-5faa-4bd8-6168-394a79061101?comp=block\u0026blockid=dGVzdC1ibG9jay1jZGU0NzhiZS00NDY5LTJhZjMtNDRjZC03ODcyZGI2YWRlODk%3D",
->>>>>>> 32e373e2
-      "RequestMethod": "PUT",
-      "RequestHeaders": {
-        "Authorization": "Sanitized",
-        "Content-Length": "0",
-<<<<<<< HEAD
-        "traceparent": "00-b542a21c90868b4db593762e5c7fe745-bc25b8d1be1eab49-00",
-        "User-Agent": [
-          "azsdk-net-Storage.Blobs/12.4.0-dev.20200305.1",
-          "(.NET Core 4.6.28325.01; Microsoft Windows 10.0.18363 )"
-        ],
-        "x-ms-client-request-id": "16977ca3-7071-debe-f34b-aadce6666ff6",
-        "x-ms-copy-source": "https://seanstagetest.blob.core.windows.net/test-container-820712f9-4a43-885a-923e-a0848d8e1036/test-blob-17d621a4-e9b7-741f-56c5-59a9f1f33d38",
-        "x-ms-date": "Thu, 05 Mar 2020 21:11:10 GMT",
-        "x-ms-return-client-request-id": "true",
-        "x-ms-source-if-unmodified-since": "Fri, 06 Mar 2020 21:11:09 GMT",
-        "x-ms-source-range": "bytes=0-",
-        "x-ms-version": "2019-10-10"
-=======
+      "RequestMethod": "PUT",
+      "RequestHeaders": {
+        "Authorization": "Sanitized",
+        "Content-Length": "0",
         "traceparent": "00-6edda42478ba4a46b25780817f2b980c-5cdafb65cdc18742-00",
         "User-Agent": [
           "azsdk-net-Storage.Blobs/12.5.0-dev.20200402.1",
@@ -655,51 +359,25 @@
         "x-ms-source-if-unmodified-since": "Fri, 03 Apr 2020 23:53:10 GMT",
         "x-ms-source-range": "bytes=0-",
         "x-ms-version": "2019-12-12"
->>>>>>> 32e373e2
-      },
-      "RequestBody": null,
-      "StatusCode": 201,
-      "ResponseHeaders": {
-        "Content-Length": "0",
-<<<<<<< HEAD
-        "Date": "Thu, 05 Mar 2020 21:11:10 GMT",
-=======
+      },
+      "RequestBody": null,
+      "StatusCode": 201,
+      "ResponseHeaders": {
+        "Content-Length": "0",
         "Date": "Thu, 02 Apr 2020 23:53:20 GMT",
->>>>>>> 32e373e2
         "Server": [
           "Windows-Azure-Blob/1.0",
           "Microsoft-HTTPAPI/2.0"
         ],
         "x-ms-client-request-id": "16977ca3-7071-debe-f34b-aadce6666ff6",
         "x-ms-content-crc64": "aWiuiczYt/c=",
-<<<<<<< HEAD
-        "x-ms-request-id": "84b1ebf9-f01e-003d-7932-f3e420000000",
-        "x-ms-request-server-encrypted": "true",
-        "x-ms-version": "2019-10-10"
-=======
         "x-ms-request-id": "93bc272d-801e-0008-3549-0957af000000",
         "x-ms-request-server-encrypted": "true",
         "x-ms-version": "2019-12-12"
->>>>>>> 32e373e2
-      },
-      "ResponseBody": []
-    },
-    {
-<<<<<<< HEAD
-      "RequestUri": "https://seanstagetest.blob.core.windows.net/test-container-820712f9-4a43-885a-923e-a0848d8e1036?restype=container",
-      "RequestMethod": "DELETE",
-      "RequestHeaders": {
-        "Authorization": "Sanitized",
-        "traceparent": "00-a82d116c07866b4183714a0ad45afa56-9a29a931c5d25a4c-00",
-        "User-Agent": [
-          "azsdk-net-Storage.Blobs/12.4.0-dev.20200305.1",
-          "(.NET Core 4.6.28325.01; Microsoft Windows 10.0.18363 )"
-        ],
-        "x-ms-client-request-id": "5fce4794-c8d3-bd18-8a17-88936c597fe4",
-        "x-ms-date": "Thu, 05 Mar 2020 21:11:11 GMT",
-        "x-ms-return-client-request-id": "true",
-        "x-ms-version": "2019-10-10"
-=======
+      },
+      "ResponseBody": []
+    },
+    {
       "RequestUri": "https://seanmcccanary.blob.core.windows.net/test-container-820712f9-4a43-885a-923e-a0848d8e1036?restype=container",
       "RequestMethod": "DELETE",
       "RequestHeaders": {
@@ -713,49 +391,23 @@
         "x-ms-date": "Thu, 02 Apr 2020 23:53:22 GMT",
         "x-ms-return-client-request-id": "true",
         "x-ms-version": "2019-12-12"
->>>>>>> 32e373e2
       },
       "RequestBody": null,
       "StatusCode": 202,
       "ResponseHeaders": {
         "Content-Length": "0",
-<<<<<<< HEAD
-        "Date": "Thu, 05 Mar 2020 21:11:10 GMT",
-=======
         "Date": "Thu, 02 Apr 2020 23:53:20 GMT",
->>>>>>> 32e373e2
         "Server": [
           "Windows-Azure-Blob/1.0",
           "Microsoft-HTTPAPI/2.0"
         ],
         "x-ms-client-request-id": "5fce4794-c8d3-bd18-8a17-88936c597fe4",
-<<<<<<< HEAD
-        "x-ms-request-id": "84b1ebfc-f01e-003d-7b32-f3e420000000",
-        "x-ms-version": "2019-10-10"
-=======
         "x-ms-request-id": "93bc2744-801e-0008-4949-0957af000000",
         "x-ms-version": "2019-12-12"
->>>>>>> 32e373e2
-      },
-      "ResponseBody": []
-    },
-    {
-<<<<<<< HEAD
-      "RequestUri": "https://seanstagetest.blob.core.windows.net/test-container-1652a1cf-07e4-0e20-5af0-d3f2ee9331dd?restype=container",
-      "RequestMethod": "PUT",
-      "RequestHeaders": {
-        "Authorization": "Sanitized",
-        "traceparent": "00-f21357833d52ef45a2356ba3107a70c1-c33e98cda0f3354d-00",
-        "User-Agent": [
-          "azsdk-net-Storage.Blobs/12.4.0-dev.20200305.1",
-          "(.NET Core 4.6.28325.01; Microsoft Windows 10.0.18363 )"
-        ],
-        "x-ms-blob-public-access": "container",
-        "x-ms-client-request-id": "0b5b9efe-4ec3-8c5f-26c0-04e3f525cff6",
-        "x-ms-date": "Thu, 05 Mar 2020 21:11:11 GMT",
-        "x-ms-return-client-request-id": "true",
-        "x-ms-version": "2019-10-10"
-=======
+      },
+      "ResponseBody": []
+    },
+    {
       "RequestUri": "https://seanmcccanary.blob.core.windows.net/test-container-1652a1cf-07e4-0e20-5af0-d3f2ee9331dd?restype=container",
       "RequestMethod": "PUT",
       "RequestHeaders": {
@@ -770,58 +422,30 @@
         "x-ms-date": "Thu, 02 Apr 2020 23:53:22 GMT",
         "x-ms-return-client-request-id": "true",
         "x-ms-version": "2019-12-12"
->>>>>>> 32e373e2
-      },
-      "RequestBody": null,
-      "StatusCode": 201,
-      "ResponseHeaders": {
-        "Content-Length": "0",
-<<<<<<< HEAD
-        "Date": "Thu, 05 Mar 2020 21:11:10 GMT",
-        "ETag": "\u00220x8D7C149BB465A69\u0022",
-        "Last-Modified": "Thu, 05 Mar 2020 21:11:11 GMT",
-=======
+      },
+      "RequestBody": null,
+      "StatusCode": 201,
+      "ResponseHeaders": {
+        "Content-Length": "0",
         "Date": "Thu, 02 Apr 2020 23:53:21 GMT",
         "ETag": "\u00220x8D7D76106AF0B51\u0022",
         "Last-Modified": "Thu, 02 Apr 2020 23:53:22 GMT",
->>>>>>> 32e373e2
         "Server": [
           "Windows-Azure-Blob/1.0",
           "Microsoft-HTTPAPI/2.0"
         ],
         "x-ms-client-request-id": "0b5b9efe-4ec3-8c5f-26c0-04e3f525cff6",
-<<<<<<< HEAD
-        "x-ms-request-id": "1dfe63ab-501e-000b-1732-f36950000000",
-        "x-ms-version": "2019-10-10"
-=======
         "x-ms-request-id": "94219d8b-701e-001c-2049-091fc0000000",
         "x-ms-version": "2019-12-12"
->>>>>>> 32e373e2
-      },
-      "ResponseBody": []
-    },
-    {
-<<<<<<< HEAD
-      "RequestUri": "https://seanstagetest.blob.core.windows.net/test-container-1652a1cf-07e4-0e20-5af0-d3f2ee9331dd/test-blob-3669c0ea-f625-6d81-ca4e-0d36b084de87",
-=======
+      },
+      "ResponseBody": []
+    },
+    {
       "RequestUri": "https://seanmcccanary.blob.core.windows.net/test-container-1652a1cf-07e4-0e20-5af0-d3f2ee9331dd/test-blob-3669c0ea-f625-6d81-ca4e-0d36b084de87",
->>>>>>> 32e373e2
       "RequestMethod": "PUT",
       "RequestHeaders": {
         "Authorization": "Sanitized",
         "Content-Length": "1024",
-<<<<<<< HEAD
-        "traceparent": "00-488f72a09514df4db88edd373a610d41-9dda149effb9c54d-00",
-        "User-Agent": [
-          "azsdk-net-Storage.Blobs/12.4.0-dev.20200305.1",
-          "(.NET Core 4.6.28325.01; Microsoft Windows 10.0.18363 )"
-        ],
-        "x-ms-blob-type": "BlockBlob",
-        "x-ms-client-request-id": "81847b64-dfba-7dbc-fc6c-b0b4476cabfa",
-        "x-ms-date": "Thu, 05 Mar 2020 21:11:11 GMT",
-        "x-ms-return-client-request-id": "true",
-        "x-ms-version": "2019-10-10"
-=======
         "traceparent": "00-351b7e97769c484ca15097f99cb56f18-86a3a358cc71ff4c-00",
         "User-Agent": [
           "azsdk-net-Storage.Blobs/12.5.0-dev.20200402.1",
@@ -832,56 +456,28 @@
         "x-ms-date": "Thu, 02 Apr 2020 23:53:22 GMT",
         "x-ms-return-client-request-id": "true",
         "x-ms-version": "2019-12-12"
->>>>>>> 32e373e2
       },
       "RequestBody": "5ausBhHhTL5\u002BkX6FYSgBy7bp81A4JRqYBrt32Aw/y3KPrxNh4jPYHVGcjTHP2iv\u002BvjgsCzF\u002Bvr\u002BQE/9VanSyPsUM9bEUoOmDEdb\u002Bm5joyCyPeBnTE8BAEPFT0M4zgrPd6k5rw\u002BR66R1OqPpbgCInqErTxvFa3isFy\u002BXAwdAbT44jILBKfAVHFY78hGrF5ZDOLCiDYLzBgwsiZvf/uihNM1lsN19y3StFi7FiXlrBP\u002BZU8ZWnl\u002B/SYZ2kJxYNSFtmrlARWa0wXE79PtULXyWxYSYRqsiSpZxqmtXCzbUUOEJV\u002B68JsOY5I5VGqlgZxgJ388Xw/J2S1Amzpr7Ybo\u002BZ6AWStWR2p7A/2IYyS/pEUNPTStrwJDylwyemVgknYLUGrcJThxGeAUsUsCMXYIgOb1brBSO1qcPJ7fI8z1GnF3fRLJ448cnCNEmO23QYjWKfmOazPFuSUQT\u002BiZkfYTH5bZisRjPp1X6NKdDaJs1PsF\u002BPnTdq9NsbPtqaOmcvotMXlW3bbEcvtcJoJhKLuCs2rtk6j8P6jnm8kQdYT5oXXYb9wpBgc0QXYOh0As3IkIavY4uN9BMPHAb0HtpA1mUnUciMjvWa1juUIi/bhYyr9ACAqesPiWhz7aWKbFRp14qCTLAFPAGRFY1Q\u002BdLjNJd5SCravyx5GMhfGKFPEGrmK0ulWDncprf/75Revo\u002BWj7gOECMqjxddCTPnpSNgQQUjas2GPtxdnaFz29CYG1k4yYnoQP9GvJs0R08F9AGTnq2PO1TBEFDcsHOCtrRGxO3ar9uaeAEF3a4yUfeNWKmg3zwjCd8Fdrk4DI\u002BMxAXn7oJhK0Ul\u002BCasiV6mj75ZTljK4dd3I7sN1DgiYmxxeRipSmN0LCxjeuYWd3\u002BBX\u002Bb73703wuIub8vHU1YMApa6OhBF/URa5CIrZmbwYas7jHVRJ4OuOrY2e9uYrdjWV3hPXDxvPGKioPqaC1t7PQ4fi8fgutoTCwBZDoFpwjdJVQ7uoARvzE8Tr4eJEy5buz3MeSER9ZydPFE7FS7gON7CUbVMjJwJr793zQtTivfR/lNEnEkWN19yUWSzNLYhM3epxsJ4Di6gwslimiiRSbFZaRfam5uUrBlW2js4VnsIVpmUqsM1WPAko9l/s5034QeyWsqfRpfbFBqoIjPzZ2xOWUSO/Z/uIxAmtvfBFfh7Hvk0hvuwaQ8CuJWojDa8MTttMVlZqeRnxDe6eJCfGf8iLQQ6v\u002BFwnfA0i0QJRZbaaoW7VOOeInUUzMHE9vB/Yp6Whl8xgnFa/JNpJB2fXX\u002Bg3w4K48UbgwqOJfMgq6cAtSmlc742qOgTYVdQNf1XdW5CJBbidH7ZewJUo1x\u002BOVDraG/z\u002Bg==",
       "StatusCode": 201,
       "ResponseHeaders": {
         "Content-Length": "0",
         "Content-MD5": "Q0XJbqqXh7EC7PlEKuTJ5g==",
-<<<<<<< HEAD
-        "Date": "Thu, 05 Mar 2020 21:11:10 GMT",
-        "ETag": "\u00220x8D7C149BB53198A\u0022",
-        "Last-Modified": "Thu, 05 Mar 2020 21:11:11 GMT",
-=======
         "Date": "Thu, 02 Apr 2020 23:53:21 GMT",
         "ETag": "\u00220x8D7D76106BAADB4\u0022",
         "Last-Modified": "Thu, 02 Apr 2020 23:53:22 GMT",
->>>>>>> 32e373e2
         "Server": [
           "Windows-Azure-Blob/1.0",
           "Microsoft-HTTPAPI/2.0"
         ],
         "x-ms-client-request-id": "81847b64-dfba-7dbc-fc6c-b0b4476cabfa",
         "x-ms-content-crc64": "MDqZ15F\u002Bv3I=",
-<<<<<<< HEAD
-        "x-ms-request-id": "1dfe63b0-501e-000b-1a32-f36950000000",
-        "x-ms-request-server-encrypted": "true",
-        "x-ms-version": "2019-10-10"
-=======
         "x-ms-request-id": "94219d92-701e-001c-2449-091fc0000000",
         "x-ms-request-server-encrypted": "true",
         "x-ms-version": "2019-12-12"
->>>>>>> 32e373e2
-      },
-      "ResponseBody": []
-    },
-    {
-<<<<<<< HEAD
-      "RequestUri": "https://seanstagetest.blob.core.windows.net/test-container-1652a1cf-07e4-0e20-5af0-d3f2ee9331dd/test-blob-3669c0ea-f625-6d81-ca4e-0d36b084de87",
-      "RequestMethod": "HEAD",
-      "RequestHeaders": {
-        "Authorization": "Sanitized",
-        "traceparent": "00-5e3a5ca662cade479f8a21b7822adbef-83baf9bb4b00cf46-00",
-        "User-Agent": [
-          "azsdk-net-Storage.Blobs/12.4.0-dev.20200305.1",
-          "(.NET Core 4.6.28325.01; Microsoft Windows 10.0.18363 )"
-        ],
-        "x-ms-client-request-id": "35d27f81-5c00-b1cc-61c2-ad5f47079a99",
-        "x-ms-date": "Thu, 05 Mar 2020 21:11:11 GMT",
-        "x-ms-return-client-request-id": "true",
-        "x-ms-version": "2019-10-10"
-=======
+      },
+      "ResponseBody": []
+    },
+    {
       "RequestUri": "https://seanmcccanary.blob.core.windows.net/test-container-1652a1cf-07e4-0e20-5af0-d3f2ee9331dd/test-blob-3669c0ea-f625-6d81-ca4e-0d36b084de87",
       "RequestMethod": "HEAD",
       "RequestHeaders": {
@@ -895,7 +491,6 @@
         "x-ms-date": "Thu, 02 Apr 2020 23:53:23 GMT",
         "x-ms-return-client-request-id": "true",
         "x-ms-version": "2019-12-12"
->>>>>>> 32e373e2
       },
       "RequestBody": null,
       "StatusCode": 200,
@@ -904,15 +499,9 @@
         "Content-Length": "1024",
         "Content-MD5": "Q0XJbqqXh7EC7PlEKuTJ5g==",
         "Content-Type": "application/octet-stream",
-<<<<<<< HEAD
-        "Date": "Thu, 05 Mar 2020 21:11:10 GMT",
-        "ETag": "\u00220x8D7C149BB53198A\u0022",
-        "Last-Modified": "Thu, 05 Mar 2020 21:11:11 GMT",
-=======
         "Date": "Thu, 02 Apr 2020 23:53:21 GMT",
         "ETag": "\u00220x8D7D76106BAADB4\u0022",
         "Last-Modified": "Thu, 02 Apr 2020 23:53:22 GMT",
->>>>>>> 32e373e2
         "Server": [
           "Windows-Azure-Blob/1.0",
           "Microsoft-HTTPAPI/2.0"
@@ -921,48 +510,21 @@
         "x-ms-access-tier-inferred": "true",
         "x-ms-blob-type": "BlockBlob",
         "x-ms-client-request-id": "35d27f81-5c00-b1cc-61c2-ad5f47079a99",
-<<<<<<< HEAD
-        "x-ms-creation-time": "Thu, 05 Mar 2020 21:11:11 GMT",
-        "x-ms-lease-state": "available",
-        "x-ms-lease-status": "unlocked",
-        "x-ms-request-id": "1dfe63b4-501e-000b-1e32-f36950000000",
-        "x-ms-server-encrypted": "true",
-        "x-ms-version": "2019-10-10"
-=======
         "x-ms-creation-time": "Thu, 02 Apr 2020 23:53:22 GMT",
         "x-ms-lease-state": "available",
         "x-ms-lease-status": "unlocked",
         "x-ms-request-id": "94219d93-701e-001c-2549-091fc0000000",
         "x-ms-server-encrypted": "true",
         "x-ms-version": "2019-12-12"
->>>>>>> 32e373e2
-      },
-      "ResponseBody": []
-    },
-    {
-<<<<<<< HEAD
-      "RequestUri": "https://seanstagetest.blob.core.windows.net/test-container-1652a1cf-07e4-0e20-5af0-d3f2ee9331dd/test-blob-3dcc9ae0-810a-1a5e-4d91-7b33ae221ca3?comp=block\u0026blockid=dGVzdC1ibG9jay1jODMyNGEwNS03Njk5LWZmZjktZmRhOS1lYTZjOWJjZWFhZmU%3D",
-=======
+      },
+      "ResponseBody": []
+    },
+    {
       "RequestUri": "https://seanmcccanary.blob.core.windows.net/test-container-1652a1cf-07e4-0e20-5af0-d3f2ee9331dd/test-blob-3dcc9ae0-810a-1a5e-4d91-7b33ae221ca3?comp=block\u0026blockid=dGVzdC1ibG9jay1jODMyNGEwNS03Njk5LWZmZjktZmRhOS1lYTZjOWJjZWFhZmU%3D",
->>>>>>> 32e373e2
-      "RequestMethod": "PUT",
-      "RequestHeaders": {
-        "Authorization": "Sanitized",
-        "Content-Length": "0",
-<<<<<<< HEAD
-        "traceparent": "00-095773e828bbf341a5df0e56d1bf1eb3-58dcf27808d0554d-00",
-        "User-Agent": [
-          "azsdk-net-Storage.Blobs/12.4.0-dev.20200305.1",
-          "(.NET Core 4.6.28325.01; Microsoft Windows 10.0.18363 )"
-        ],
-        "x-ms-client-request-id": "fc590aa6-d2d4-6a00-a0cd-3f6197f17f7e",
-        "x-ms-copy-source": "https://seanstagetest.blob.core.windows.net/test-container-1652a1cf-07e4-0e20-5af0-d3f2ee9331dd/test-blob-3669c0ea-f625-6d81-ca4e-0d36b084de87",
-        "x-ms-date": "Thu, 05 Mar 2020 21:11:11 GMT",
-        "x-ms-return-client-request-id": "true",
-        "x-ms-source-if-match": "\u00220x8D7C149BB53198A\u0022",
-        "x-ms-source-range": "bytes=0-",
-        "x-ms-version": "2019-10-10"
-=======
+      "RequestMethod": "PUT",
+      "RequestHeaders": {
+        "Authorization": "Sanitized",
+        "Content-Length": "0",
         "traceparent": "00-43a542f31194d442bc06c9477addcba6-67c27304f2901046-00",
         "User-Agent": [
           "azsdk-net-Storage.Blobs/12.5.0-dev.20200402.1",
@@ -975,51 +537,25 @@
         "x-ms-source-if-match": "\u00220x8D7D76106BAADB4\u0022",
         "x-ms-source-range": "bytes=0-",
         "x-ms-version": "2019-12-12"
->>>>>>> 32e373e2
-      },
-      "RequestBody": null,
-      "StatusCode": 201,
-      "ResponseHeaders": {
-        "Content-Length": "0",
-<<<<<<< HEAD
-        "Date": "Thu, 05 Mar 2020 21:11:10 GMT",
-=======
+      },
+      "RequestBody": null,
+      "StatusCode": 201,
+      "ResponseHeaders": {
+        "Content-Length": "0",
         "Date": "Thu, 02 Apr 2020 23:53:21 GMT",
->>>>>>> 32e373e2
         "Server": [
           "Windows-Azure-Blob/1.0",
           "Microsoft-HTTPAPI/2.0"
         ],
         "x-ms-client-request-id": "fc590aa6-d2d4-6a00-a0cd-3f6197f17f7e",
         "x-ms-content-crc64": "MDqZ15F\u002Bv3I=",
-<<<<<<< HEAD
-        "x-ms-request-id": "1dfe63b5-501e-000b-1f32-f36950000000",
-        "x-ms-request-server-encrypted": "true",
-        "x-ms-version": "2019-10-10"
-=======
         "x-ms-request-id": "94219d96-701e-001c-2749-091fc0000000",
         "x-ms-request-server-encrypted": "true",
         "x-ms-version": "2019-12-12"
->>>>>>> 32e373e2
-      },
-      "ResponseBody": []
-    },
-    {
-<<<<<<< HEAD
-      "RequestUri": "https://seanstagetest.blob.core.windows.net/test-container-1652a1cf-07e4-0e20-5af0-d3f2ee9331dd?restype=container",
-      "RequestMethod": "DELETE",
-      "RequestHeaders": {
-        "Authorization": "Sanitized",
-        "traceparent": "00-f0d8363a65a83844821dd8c52b7dc57f-d6dd2507a2f60d4d-00",
-        "User-Agent": [
-          "azsdk-net-Storage.Blobs/12.4.0-dev.20200305.1",
-          "(.NET Core 4.6.28325.01; Microsoft Windows 10.0.18363 )"
-        ],
-        "x-ms-client-request-id": "91c6aba6-ad74-1a29-974f-25c0e9fa692f",
-        "x-ms-date": "Thu, 05 Mar 2020 21:11:11 GMT",
-        "x-ms-return-client-request-id": "true",
-        "x-ms-version": "2019-10-10"
-=======
+      },
+      "ResponseBody": []
+    },
+    {
       "RequestUri": "https://seanmcccanary.blob.core.windows.net/test-container-1652a1cf-07e4-0e20-5af0-d3f2ee9331dd?restype=container",
       "RequestMethod": "DELETE",
       "RequestHeaders": {
@@ -1033,49 +569,23 @@
         "x-ms-date": "Thu, 02 Apr 2020 23:53:23 GMT",
         "x-ms-return-client-request-id": "true",
         "x-ms-version": "2019-12-12"
->>>>>>> 32e373e2
       },
       "RequestBody": null,
       "StatusCode": 202,
       "ResponseHeaders": {
         "Content-Length": "0",
-<<<<<<< HEAD
-        "Date": "Thu, 05 Mar 2020 21:11:11 GMT",
-=======
         "Date": "Thu, 02 Apr 2020 23:53:22 GMT",
->>>>>>> 32e373e2
         "Server": [
           "Windows-Azure-Blob/1.0",
           "Microsoft-HTTPAPI/2.0"
         ],
         "x-ms-client-request-id": "91c6aba6-ad74-1a29-974f-25c0e9fa692f",
-<<<<<<< HEAD
-        "x-ms-request-id": "1dfe63b7-501e-000b-2132-f36950000000",
-        "x-ms-version": "2019-10-10"
-=======
         "x-ms-request-id": "94219d9b-701e-001c-2c49-091fc0000000",
         "x-ms-version": "2019-12-12"
->>>>>>> 32e373e2
-      },
-      "ResponseBody": []
-    },
-    {
-<<<<<<< HEAD
-      "RequestUri": "https://seanstagetest.blob.core.windows.net/test-container-63876939-ec52-50d5-f47d-0da22b1fdc15?restype=container",
-      "RequestMethod": "PUT",
-      "RequestHeaders": {
-        "Authorization": "Sanitized",
-        "traceparent": "00-64dbea84f4987e419ed6333df480d0fd-f806aac2d4033740-00",
-        "User-Agent": [
-          "azsdk-net-Storage.Blobs/12.4.0-dev.20200305.1",
-          "(.NET Core 4.6.28325.01; Microsoft Windows 10.0.18363 )"
-        ],
-        "x-ms-blob-public-access": "container",
-        "x-ms-client-request-id": "23a777c8-ba03-b911-d675-9cf6a087ef78",
-        "x-ms-date": "Thu, 05 Mar 2020 21:11:12 GMT",
-        "x-ms-return-client-request-id": "true",
-        "x-ms-version": "2019-10-10"
-=======
+      },
+      "ResponseBody": []
+    },
+    {
       "RequestUri": "https://seanmcccanary.blob.core.windows.net/test-container-63876939-ec52-50d5-f47d-0da22b1fdc15?restype=container",
       "RequestMethod": "PUT",
       "RequestHeaders": {
@@ -1090,58 +600,30 @@
         "x-ms-date": "Thu, 02 Apr 2020 23:53:23 GMT",
         "x-ms-return-client-request-id": "true",
         "x-ms-version": "2019-12-12"
->>>>>>> 32e373e2
-      },
-      "RequestBody": null,
-      "StatusCode": 201,
-      "ResponseHeaders": {
-        "Content-Length": "0",
-<<<<<<< HEAD
-        "Date": "Thu, 05 Mar 2020 21:11:11 GMT",
-        "ETag": "\u00220x8D7C149BBB81745\u0022",
-        "Last-Modified": "Thu, 05 Mar 2020 21:11:12 GMT",
-=======
+      },
+      "RequestBody": null,
+      "StatusCode": 201,
+      "ResponseHeaders": {
+        "Content-Length": "0",
         "Date": "Thu, 02 Apr 2020 23:53:21 GMT",
         "ETag": "\u00220x8D7D761071CA971\u0022",
         "Last-Modified": "Thu, 02 Apr 2020 23:53:22 GMT",
->>>>>>> 32e373e2
         "Server": [
           "Windows-Azure-Blob/1.0",
           "Microsoft-HTTPAPI/2.0"
         ],
         "x-ms-client-request-id": "23a777c8-ba03-b911-d675-9cf6a087ef78",
-<<<<<<< HEAD
-        "x-ms-request-id": "5f19dc5f-901e-003b-4132-f3d79f000000",
-        "x-ms-version": "2019-10-10"
-=======
         "x-ms-request-id": "8e919e95-c01e-0044-3749-09c79f000000",
         "x-ms-version": "2019-12-12"
->>>>>>> 32e373e2
-      },
-      "ResponseBody": []
-    },
-    {
-<<<<<<< HEAD
-      "RequestUri": "https://seanstagetest.blob.core.windows.net/test-container-63876939-ec52-50d5-f47d-0da22b1fdc15/test-blob-7c3658c3-455b-522f-51df-feaf0d57dc81",
-=======
+      },
+      "ResponseBody": []
+    },
+    {
       "RequestUri": "https://seanmcccanary.blob.core.windows.net/test-container-63876939-ec52-50d5-f47d-0da22b1fdc15/test-blob-7c3658c3-455b-522f-51df-feaf0d57dc81",
->>>>>>> 32e373e2
       "RequestMethod": "PUT",
       "RequestHeaders": {
         "Authorization": "Sanitized",
         "Content-Length": "1024",
-<<<<<<< HEAD
-        "traceparent": "00-11117d2482639446bc01563b6d78e1b9-b7d1c99d87fc2248-00",
-        "User-Agent": [
-          "azsdk-net-Storage.Blobs/12.4.0-dev.20200305.1",
-          "(.NET Core 4.6.28325.01; Microsoft Windows 10.0.18363 )"
-        ],
-        "x-ms-blob-type": "BlockBlob",
-        "x-ms-client-request-id": "7e21b3a1-3212-8f59-fe6b-04a2bc6cd9bd",
-        "x-ms-date": "Thu, 05 Mar 2020 21:11:12 GMT",
-        "x-ms-return-client-request-id": "true",
-        "x-ms-version": "2019-10-10"
-=======
         "traceparent": "00-c42c5f266d30b84b8f7622148d56be25-8c864150a39fdd45-00",
         "User-Agent": [
           "azsdk-net-Storage.Blobs/12.5.0-dev.20200402.1",
@@ -1152,64 +634,33 @@
         "x-ms-date": "Thu, 02 Apr 2020 23:53:23 GMT",
         "x-ms-return-client-request-id": "true",
         "x-ms-version": "2019-12-12"
->>>>>>> 32e373e2
       },
       "RequestBody": "chARDj99BEtfTg8nbbshn4oX2rN3uBL0yQEVtVETmMw7BqYfQ\u002BS2SnNcxLSq6kwaU/xsiK08ALr9HUQ\u002BaE75S7ZD62YUAlylYY8/GvRdSd60\u002BmFVpw8f/wXsISageOIkY3j\u002BZ//lBlGgxicd/ObFoNRliW3so6SnJOxhJ\u002BE2BemtGrd7X\u002BHfz/QQteDoAQIfJoBROu90N7/TV0MThN5wacE9cOEvSkHyhbl53O7DviLpQQFg5Mr6OOL3pweezEsWoEsfqpEh8Nw/X7U1\u002BlvREJghKULcD4X2Qzf\u002BOKI5VLluYzyioxSQyFEkIYQVxD6HJZdvfaMIOZDFKGZaIrc6BQr7x5ceLmyDkGHwuO0B4X75dxIKytcWZSmr3XutNqWZ6ht5Gf2mafcr6\u002BxBGICjxEfnYaulLzsz5WJtclHx1lq7V87Rh8iBUg4b397q1E2oCBgzxtX687rgRjOaOPalOhWShsGy0T1/ZQ6dilBcSREVxGo5vRCEwWMT8UGU5xkXdaXJV06M9jfbtGDGXWlpg/0ihXSLbHwEDcRdnt/86n70hRSrkvHDic4yXQmwvmP5qW1DcmGljAkoxEmJLldX38nh0ddUvvELXvylWQ5zVE9hY/RyuHgdT/kKgs6nOVt32n5AzuyMpet8OBNl/zP7tW/5KMpi5SdQw4LeSTwjZCWhLn6QM4Zj1b4J9YBkuFDGD8xerRGQFfRX7wpqrVuvWdPuxNC0a4LpllMLWPCn7AsxGDlvxLYTEBmJOEN7\u002BSdiWpysdvN/EaRKdBe\u002BhbwEsAP/OJQhP5Qc2rO3KzI\u002BbpwrqP1T\u002BnUYsgeVJVCfVYtdhIhAfMGTQRoIj5s/yOZyCwZ6kty\u002BsbWN54WNjBpEfYUoWqap/vHbmGfjSmva2OkhIhlJJcKuntPTs5U7BrQAxBIWF24/yA0Unvp022ZKsw6ca2kA\u002BlfCebvT1ktcn5Gy4oZYxMB74VoMNIbIOcJsiACGn5pK/8m6U52ybPLBuP9owvjf8e5OIIkP9MbQ\u002Bj/4Zk1L1gD3aOO9nXAjyHVnSnyHX3fKjZcROH4ROwsD6lldugWkduH\u002BcVoUIVN9KlgTp6lJSZrHLtm2OZ2B5izYurMXxQ5vw9SaiO4dtWtDkw0m/ZNiuaC/lYws7jxDfIstPGefZmRKo\u002BTUrsCrqXhtcqaQW\u002BiZdgATWC\u002BCQ9SXVwtj8HkEpC2o3FmujQvgE\u002BsTv3yWsyGik8ZmjA01x2AQPVe0R7n/aM5553\u002BP6\u002Bj1MkREboNYAaPqwV2ynhcfcxT4nlC0K8wyE1auHcyhEqjdcFnJ8VndtzuzyYZbTMq2WXNrlkyYQQd4EVotquTXSK601S29VYK6G\u002BYUAGFG1seL9w==",
       "StatusCode": 201,
       "ResponseHeaders": {
         "Content-Length": "0",
         "Content-MD5": "ZOSFKb4Tiy9TwY/LU2XJ5A==",
-<<<<<<< HEAD
-        "Date": "Thu, 05 Mar 2020 21:11:11 GMT",
-        "ETag": "\u00220x8D7C149BC026C1A\u0022",
-        "Last-Modified": "Thu, 05 Mar 2020 21:11:12 GMT",
-=======
         "Date": "Thu, 02 Apr 2020 23:53:22 GMT",
         "ETag": "\u00220x8D7D7610729140A\u0022",
         "Last-Modified": "Thu, 02 Apr 2020 23:53:22 GMT",
->>>>>>> 32e373e2
         "Server": [
           "Windows-Azure-Blob/1.0",
           "Microsoft-HTTPAPI/2.0"
         ],
         "x-ms-client-request-id": "7e21b3a1-3212-8f59-fe6b-04a2bc6cd9bd",
         "x-ms-content-crc64": "4I8Xm0uKQg0=",
-<<<<<<< HEAD
-        "x-ms-request-id": "5f19dc62-901e-003b-4232-f3d79f000000",
-        "x-ms-request-server-encrypted": "true",
-        "x-ms-version": "2019-10-10"
-=======
         "x-ms-request-id": "8e919ea9-c01e-0044-4849-09c79f000000",
         "x-ms-request-server-encrypted": "true",
         "x-ms-version": "2019-12-12"
->>>>>>> 32e373e2
-      },
-      "ResponseBody": []
-    },
-    {
-<<<<<<< HEAD
-      "RequestUri": "https://seanstagetest.blob.core.windows.net/test-container-63876939-ec52-50d5-f47d-0da22b1fdc15/test-blob-2f6ee023-ee4f-befe-6686-00f5c1efac1f?comp=block\u0026blockid=dGVzdC1ibG9jay01YTBkNmFhNS01ZDM1LWE1NmYtNGRlNy05ZThkZmY0ZWY0MGY%3D",
-=======
+      },
+      "ResponseBody": []
+    },
+    {
       "RequestUri": "https://seanmcccanary.blob.core.windows.net/test-container-63876939-ec52-50d5-f47d-0da22b1fdc15/test-blob-2f6ee023-ee4f-befe-6686-00f5c1efac1f?comp=block\u0026blockid=dGVzdC1ibG9jay01YTBkNmFhNS01ZDM1LWE1NmYtNGRlNy05ZThkZmY0ZWY0MGY%3D",
->>>>>>> 32e373e2
-      "RequestMethod": "PUT",
-      "RequestHeaders": {
-        "Authorization": "Sanitized",
-        "Content-Length": "0",
-<<<<<<< HEAD
-        "traceparent": "00-eee402fdb1eaa4468d632ecd01795c9f-f7411433f74fcf4e-00",
-        "User-Agent": [
-          "azsdk-net-Storage.Blobs/12.4.0-dev.20200305.1",
-          "(.NET Core 4.6.28325.01; Microsoft Windows 10.0.18363 )"
-        ],
-        "x-ms-client-request-id": "51fde4be-7e5e-c588-71c9-e2675070be18",
-        "x-ms-copy-source": "https://seanstagetest.blob.core.windows.net/test-container-63876939-ec52-50d5-f47d-0da22b1fdc15/test-blob-7c3658c3-455b-522f-51df-feaf0d57dc81",
-        "x-ms-date": "Thu, 05 Mar 2020 21:11:12 GMT",
-        "x-ms-return-client-request-id": "true",
-        "x-ms-source-if-none-match": "\u0022garbage\u0022",
-        "x-ms-source-range": "bytes=0-",
-        "x-ms-version": "2019-10-10"
-=======
+      "RequestMethod": "PUT",
+      "RequestHeaders": {
+        "Authorization": "Sanitized",
+        "Content-Length": "0",
         "traceparent": "00-392894b219d8fd45813e0078a8c5eaed-8eae9adf555da145-00",
         "User-Agent": [
           "azsdk-net-Storage.Blobs/12.5.0-dev.20200402.1",
@@ -1222,51 +673,25 @@
         "x-ms-source-if-none-match": "\u0022garbage\u0022",
         "x-ms-source-range": "bytes=0-",
         "x-ms-version": "2019-12-12"
->>>>>>> 32e373e2
-      },
-      "RequestBody": null,
-      "StatusCode": 201,
-      "ResponseHeaders": {
-        "Content-Length": "0",
-<<<<<<< HEAD
-        "Date": "Thu, 05 Mar 2020 21:11:12 GMT",
-=======
+      },
+      "RequestBody": null,
+      "StatusCode": 201,
+      "ResponseHeaders": {
+        "Content-Length": "0",
         "Date": "Thu, 02 Apr 2020 23:53:22 GMT",
->>>>>>> 32e373e2
         "Server": [
           "Windows-Azure-Blob/1.0",
           "Microsoft-HTTPAPI/2.0"
         ],
         "x-ms-client-request-id": "51fde4be-7e5e-c588-71c9-e2675070be18",
         "x-ms-content-crc64": "4I8Xm0uKQg0=",
-<<<<<<< HEAD
-        "x-ms-request-id": "5f19dc6b-901e-003b-4932-f3d79f000000",
-        "x-ms-request-server-encrypted": "true",
-        "x-ms-version": "2019-10-10"
-=======
         "x-ms-request-id": "8e919eb3-c01e-0044-4f49-09c79f000000",
         "x-ms-request-server-encrypted": "true",
         "x-ms-version": "2019-12-12"
->>>>>>> 32e373e2
-      },
-      "ResponseBody": []
-    },
-    {
-<<<<<<< HEAD
-      "RequestUri": "https://seanstagetest.blob.core.windows.net/test-container-63876939-ec52-50d5-f47d-0da22b1fdc15?restype=container",
-      "RequestMethod": "DELETE",
-      "RequestHeaders": {
-        "Authorization": "Sanitized",
-        "traceparent": "00-e98efc6e9b6da14a970b4b49371d125d-4becee5f0838aa4e-00",
-        "User-Agent": [
-          "azsdk-net-Storage.Blobs/12.4.0-dev.20200305.1",
-          "(.NET Core 4.6.28325.01; Microsoft Windows 10.0.18363 )"
-        ],
-        "x-ms-client-request-id": "1bcf8f19-a251-0eb0-3d57-53f927dd6244",
-        "x-ms-date": "Thu, 05 Mar 2020 21:11:13 GMT",
-        "x-ms-return-client-request-id": "true",
-        "x-ms-version": "2019-10-10"
-=======
+      },
+      "ResponseBody": []
+    },
+    {
       "RequestUri": "https://seanmcccanary.blob.core.windows.net/test-container-63876939-ec52-50d5-f47d-0da22b1fdc15?restype=container",
       "RequestMethod": "DELETE",
       "RequestHeaders": {
@@ -1280,42 +705,26 @@
         "x-ms-date": "Thu, 02 Apr 2020 23:53:23 GMT",
         "x-ms-return-client-request-id": "true",
         "x-ms-version": "2019-12-12"
->>>>>>> 32e373e2
       },
       "RequestBody": null,
       "StatusCode": 202,
       "ResponseHeaders": {
         "Content-Length": "0",
-<<<<<<< HEAD
-        "Date": "Thu, 05 Mar 2020 21:11:12 GMT",
-=======
         "Date": "Thu, 02 Apr 2020 23:53:22 GMT",
->>>>>>> 32e373e2
         "Server": [
           "Windows-Azure-Blob/1.0",
           "Microsoft-HTTPAPI/2.0"
         ],
         "x-ms-client-request-id": "1bcf8f19-a251-0eb0-3d57-53f927dd6244",
-<<<<<<< HEAD
-        "x-ms-request-id": "5f19dc77-901e-003b-5132-f3d79f000000",
-        "x-ms-version": "2019-10-10"
-=======
         "x-ms-request-id": "8e919ec5-c01e-0044-6149-09c79f000000",
         "x-ms-version": "2019-12-12"
->>>>>>> 32e373e2
       },
       "ResponseBody": []
     }
   ],
   "Variables": {
-<<<<<<< HEAD
-    "DateTimeOffsetNow": "2020-03-05T13:11:09.1497480-08:00",
-    "RandomSeed": "976414183",
-    "Storage_TestConfigDefault": "ProductionTenant\nseanstagetest\nU2FuaXRpemVk\nhttps://seanstagetest.blob.core.windows.net\nhttp://seanstagetest.file.core.windows.net\nhttp://seanstagetest.queue.core.windows.net\nhttp://seanstagetest.table.core.windows.net\n\n\n\n\nhttp://seanstagetest-secondary.blob.core.windows.net\nhttp://seanstagetest-secondary.file.core.windows.net\nhttp://seanstagetest-secondary.queue.core.windows.net\nhttp://seanstagetest-secondary.table.core.windows.net\n\nSanitized\n\n\nCloud\nBlobEndpoint=https://seanstagetest.blob.core.windows.net/;QueueEndpoint=http://seanstagetest.queue.core.windows.net/;FileEndpoint=http://seanstagetest.file.core.windows.net/;BlobSecondaryEndpoint=http://seanstagetest-secondary.blob.core.windows.net/;QueueSecondaryEndpoint=http://seanstagetest-secondary.queue.core.windows.net/;FileSecondaryEndpoint=http://seanstagetest-secondary.file.core.windows.net/;AccountName=seanstagetest;AccountKey=Sanitized\nseanscope1"
-=======
     "DateTimeOffsetNow": "2020-04-02T16:53:10.5279157-07:00",
     "RandomSeed": "976414183",
     "Storage_TestConfigDefault": "ProductionTenant\nseanmcccanary\nU2FuaXRpemVk\nhttps://seanmcccanary.blob.core.windows.net\nhttps://seanmcccanary.file.core.windows.net\nhttps://seanmcccanary.queue.core.windows.net\nhttps://seanmcccanary.table.core.windows.net\n\n\n\n\nhttps://seanmcccanary-secondary.blob.core.windows.net\nhttps://seanmcccanary-secondary.file.core.windows.net\nhttps://seanmcccanary-secondary.queue.core.windows.net\nhttps://seanmcccanary-secondary.table.core.windows.net\n\nSanitized\n\n\nCloud\nBlobEndpoint=https://seanmcccanary.blob.core.windows.net/;QueueEndpoint=https://seanmcccanary.queue.core.windows.net/;FileEndpoint=https://seanmcccanary.file.core.windows.net/;BlobSecondaryEndpoint=https://seanmcccanary-secondary.blob.core.windows.net/;QueueSecondaryEndpoint=https://seanmcccanary-secondary.queue.core.windows.net/;FileSecondaryEndpoint=https://seanmcccanary-secondary.file.core.windows.net/;AccountName=seanmcccanary;AccountKey=Sanitized\nseanscope1"
->>>>>>> 32e373e2
   }
 }