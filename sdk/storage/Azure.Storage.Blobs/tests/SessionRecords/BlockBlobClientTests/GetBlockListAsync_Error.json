--- conflicted
+++ resolved
@@ -1,22 +1,6 @@
 {
   "Entries": [
     {
-<<<<<<< HEAD
-      "RequestUri": "https://seanstagetest.blob.core.windows.net/test-container-67ccfcae-d83e-bac1-e2cc-39257fa77426?restype=container",
-      "RequestMethod": "PUT",
-      "RequestHeaders": {
-        "Authorization": "Sanitized",
-        "traceparent": "00-6196f55719c634499c117d3a117a8e94-d046bb34ebd00e47-00",
-        "User-Agent": [
-          "azsdk-net-Storage.Blobs/12.4.0-dev.20200305.1",
-          "(.NET Core 4.6.28325.01; Microsoft Windows 10.0.18363 )"
-        ],
-        "x-ms-blob-public-access": "container",
-        "x-ms-client-request-id": "b7a70c2b-13df-94b1-2ddd-19bbad30c508",
-        "x-ms-date": "Thu, 05 Mar 2020 21:10:50 GMT",
-        "x-ms-return-client-request-id": "true",
-        "x-ms-version": "2019-10-10"
-=======
       "RequestUri": "https://seanmcccanary.blob.core.windows.net/test-container-67ccfcae-d83e-bac1-e2cc-39257fa77426?restype=container",
       "RequestMethod": "PUT",
       "RequestHeaders": {
@@ -31,52 +15,25 @@
         "x-ms-date": "Thu, 02 Apr 2020 23:52:22 GMT",
         "x-ms-return-client-request-id": "true",
         "x-ms-version": "2019-12-12"
->>>>>>> 32e373e2
       },
       "RequestBody": null,
       "StatusCode": 201,
       "ResponseHeaders": {
         "Content-Length": "0",
-<<<<<<< HEAD
-        "Date": "Thu, 05 Mar 2020 21:10:49 GMT",
-        "ETag": "\u00220x8D7C149AE998410\u0022",
-        "Last-Modified": "Thu, 05 Mar 2020 21:10:50 GMT",
-=======
         "Date": "Thu, 02 Apr 2020 23:52:22 GMT",
         "ETag": "\u00220x8D7D760E300826C\u0022",
         "Last-Modified": "Thu, 02 Apr 2020 23:52:22 GMT",
->>>>>>> 32e373e2
         "Server": [
           "Windows-Azure-Blob/1.0",
           "Microsoft-HTTPAPI/2.0"
         ],
         "x-ms-client-request-id": "b7a70c2b-13df-94b1-2ddd-19bbad30c508",
-<<<<<<< HEAD
-        "x-ms-request-id": "728b8f7e-801e-0018-0132-f34d5c000000",
-        "x-ms-version": "2019-10-10"
-=======
         "x-ms-request-id": "8e69d9fc-701e-007e-0c49-09dde7000000",
         "x-ms-version": "2019-12-12"
->>>>>>> 32e373e2
       },
       "ResponseBody": []
     },
     {
-<<<<<<< HEAD
-      "RequestUri": "https://seanstagetest.blob.core.windows.net/test-container-67ccfcae-d83e-bac1-e2cc-39257fa77426/test-blob-ec018331-c86a-a3a9-43e8-9de468381e2e?comp=blocklist\u0026blocklisttype=all\u0026snapshot=invalidSnapshot",
-      "RequestMethod": "GET",
-      "RequestHeaders": {
-        "Authorization": "Sanitized",
-        "traceparent": "00-b4fdc9c2339b8b49882f5acbb940607b-c006e9c26c456947-00",
-        "User-Agent": [
-          "azsdk-net-Storage.Blobs/12.4.0-dev.20200305.1",
-          "(.NET Core 4.6.28325.01; Microsoft Windows 10.0.18363 )"
-        ],
-        "x-ms-client-request-id": "18576794-ddb2-62db-6303-74f776cc2cf5",
-        "x-ms-date": "Thu, 05 Mar 2020 21:10:50 GMT",
-        "x-ms-return-client-request-id": "true",
-        "x-ms-version": "2019-10-10"
-=======
       "RequestUri": "https://seanmcccanary.blob.core.windows.net/test-container-67ccfcae-d83e-bac1-e2cc-39257fa77426/test-blob-ec018331-c86a-a3a9-43e8-9de468381e2e?comp=blocklist\u0026blocklisttype=all\u0026snapshot=invalidSnapshot",
       "RequestMethod": "GET",
       "RequestHeaders": {
@@ -90,51 +47,22 @@
         "x-ms-date": "Thu, 02 Apr 2020 23:52:24 GMT",
         "x-ms-return-client-request-id": "true",
         "x-ms-version": "2019-12-12"
->>>>>>> 32e373e2
       },
       "RequestBody": null,
       "StatusCode": 400,
       "ResponseHeaders": {
         "Content-Length": "381",
         "Content-Type": "application/xml",
-<<<<<<< HEAD
-        "Date": "Thu, 05 Mar 2020 21:10:49 GMT",
-=======
         "Date": "Thu, 02 Apr 2020 23:52:22 GMT",
->>>>>>> 32e373e2
         "Server": [
           "Windows-Azure-Blob/1.0",
           "Microsoft-HTTPAPI/2.0"
         ],
-<<<<<<< HEAD
-        "x-ms-request-id": "728b8f84-801e-0018-0432-f34d5c000000"
-=======
         "x-ms-request-id": "8e69da54-701e-007e-5a49-09dde7000000"
->>>>>>> 32e373e2
       },
       "ResponseBody": [
         "\uFEFF\u003C?xml version=\u00221.0\u0022 encoding=\u0022utf-8\u0022?\u003E\n",
         "\u003CError\u003E\u003CCode\u003EInvalidQueryParameterValue\u003C/Code\u003E\u003CMessage\u003EValue for one of the query parameters specified in the request URI is invalid.\n",
-<<<<<<< HEAD
-        "RequestId:728b8f84-801e-0018-0432-f34d5c000000\n",
-        "Time:2020-03-05T21:10:50.3223723Z\u003C/Message\u003E\u003CQueryParameterName\u003Esnapshot\u003C/QueryParameterName\u003E\u003CQueryParameterValue\u003EinvalidSnapshot\u003C/QueryParameterValue\u003E\u003C/Error\u003E"
-      ]
-    },
-    {
-      "RequestUri": "https://seanstagetest.blob.core.windows.net/test-container-67ccfcae-d83e-bac1-e2cc-39257fa77426?restype=container",
-      "RequestMethod": "DELETE",
-      "RequestHeaders": {
-        "Authorization": "Sanitized",
-        "traceparent": "00-60643e340e635b4b8cbc2c718abade57-417759bd5f9ade41-00",
-        "User-Agent": [
-          "azsdk-net-Storage.Blobs/12.4.0-dev.20200305.1",
-          "(.NET Core 4.6.28325.01; Microsoft Windows 10.0.18363 )"
-        ],
-        "x-ms-client-request-id": "005004b1-06e0-247c-1897-0efd48505761",
-        "x-ms-date": "Thu, 05 Mar 2020 21:10:50 GMT",
-        "x-ms-return-client-request-id": "true",
-        "x-ms-version": "2019-10-10"
-=======
         "RequestId:8e69da54-701e-007e-5a49-09dde7000000\n",
         "Time:2020-04-02T23:52:23.2345827Z\u003C/Message\u003E\u003CQueryParameterName\u003Esnapshot\u003C/QueryParameterName\u003E\u003CQueryParameterValue\u003EinvalidSnapshot\u003C/QueryParameterValue\u003E\u003C/Error\u003E"
       ]
@@ -153,39 +81,25 @@
         "x-ms-date": "Thu, 02 Apr 2020 23:52:24 GMT",
         "x-ms-return-client-request-id": "true",
         "x-ms-version": "2019-12-12"
->>>>>>> 32e373e2
       },
       "RequestBody": null,
       "StatusCode": 202,
       "ResponseHeaders": {
         "Content-Length": "0",
-<<<<<<< HEAD
-        "Date": "Thu, 05 Mar 2020 21:10:49 GMT",
-=======
         "Date": "Thu, 02 Apr 2020 23:52:22 GMT",
->>>>>>> 32e373e2
         "Server": [
           "Windows-Azure-Blob/1.0",
           "Microsoft-HTTPAPI/2.0"
         ],
         "x-ms-client-request-id": "005004b1-06e0-247c-1897-0efd48505761",
-<<<<<<< HEAD
-        "x-ms-request-id": "728b8f86-801e-0018-0632-f34d5c000000",
-        "x-ms-version": "2019-10-10"
-=======
         "x-ms-request-id": "8e69da62-701e-007e-6649-09dde7000000",
         "x-ms-version": "2019-12-12"
->>>>>>> 32e373e2
       },
       "ResponseBody": []
     }
   ],
   "Variables": {
     "RandomSeed": "1767542077",
-<<<<<<< HEAD
-    "Storage_TestConfigDefault": "ProductionTenant\nseanstagetest\nU2FuaXRpemVk\nhttps://seanstagetest.blob.core.windows.net\nhttp://seanstagetest.file.core.windows.net\nhttp://seanstagetest.queue.core.windows.net\nhttp://seanstagetest.table.core.windows.net\n\n\n\n\nhttp://seanstagetest-secondary.blob.core.windows.net\nhttp://seanstagetest-secondary.file.core.windows.net\nhttp://seanstagetest-secondary.queue.core.windows.net\nhttp://seanstagetest-secondary.table.core.windows.net\n\nSanitized\n\n\nCloud\nBlobEndpoint=https://seanstagetest.blob.core.windows.net/;QueueEndpoint=http://seanstagetest.queue.core.windows.net/;FileEndpoint=http://seanstagetest.file.core.windows.net/;BlobSecondaryEndpoint=http://seanstagetest-secondary.blob.core.windows.net/;QueueSecondaryEndpoint=http://seanstagetest-secondary.queue.core.windows.net/;FileSecondaryEndpoint=http://seanstagetest-secondary.file.core.windows.net/;AccountName=seanstagetest;AccountKey=Sanitized\nseanscope1"
-=======
     "Storage_TestConfigDefault": "ProductionTenant\nseanmcccanary\nU2FuaXRpemVk\nhttps://seanmcccanary.blob.core.windows.net\nhttps://seanmcccanary.file.core.windows.net\nhttps://seanmcccanary.queue.core.windows.net\nhttps://seanmcccanary.table.core.windows.net\n\n\n\n\nhttps://seanmcccanary-secondary.blob.core.windows.net\nhttps://seanmcccanary-secondary.file.core.windows.net\nhttps://seanmcccanary-secondary.queue.core.windows.net\nhttps://seanmcccanary-secondary.table.core.windows.net\n\nSanitized\n\n\nCloud\nBlobEndpoint=https://seanmcccanary.blob.core.windows.net/;QueueEndpoint=https://seanmcccanary.queue.core.windows.net/;FileEndpoint=https://seanmcccanary.file.core.windows.net/;BlobSecondaryEndpoint=https://seanmcccanary-secondary.blob.core.windows.net/;QueueSecondaryEndpoint=https://seanmcccanary-secondary.queue.core.windows.net/;FileSecondaryEndpoint=https://seanmcccanary-secondary.file.core.windows.net/;AccountName=seanmcccanary;AccountKey=Sanitized\nseanscope1"
->>>>>>> 32e373e2
   }
 }