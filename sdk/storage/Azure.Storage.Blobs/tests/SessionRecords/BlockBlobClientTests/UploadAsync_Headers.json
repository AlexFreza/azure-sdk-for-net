{
  "Entries": [
    {
<<<<<<< HEAD
      "RequestUri": "https://seanstagetest.blob.core.windows.net/test-container-1d21d17d-142d-e083-9a99-eead0480039b?restype=container",
      "RequestMethod": "PUT",
      "RequestHeaders": {
        "Authorization": "Sanitized",
        "traceparent": "00-5c2ad76a5c910947b5c9dcf082e24acd-c514256d53e41a47-00",
        "User-Agent": [
          "azsdk-net-Storage.Blobs/12.4.0-dev.20200305.1",
          "(.NET Core 4.6.28325.01; Microsoft Windows 10.0.18363 )"
        ],
        "x-ms-blob-public-access": "container",
        "x-ms-client-request-id": "a99b38e3-8fe1-4e4e-4f2c-2aa74067fc32",
        "x-ms-date": "Thu, 05 Mar 2020 21:11:24 GMT",
        "x-ms-return-client-request-id": "true",
        "x-ms-version": "2019-10-10"
=======
      "RequestUri": "https://seanmcccanary.blob.core.windows.net/test-container-1d21d17d-142d-e083-9a99-eead0480039b?restype=container",
      "RequestMethod": "PUT",
      "RequestHeaders": {
        "Authorization": "Sanitized",
        "traceparent": "00-de1391eed0a5874d8334888c27b012c2-aec19eb77f9e0342-00",
        "User-Agent": [
          "azsdk-net-Storage.Blobs/12.5.0-dev.20200402.1",
          "(.NET Core 4.6.28325.01; Microsoft Windows 10.0.18362 )"
        ],
        "x-ms-blob-public-access": "container",
        "x-ms-client-request-id": "a99b38e3-8fe1-4e4e-4f2c-2aa74067fc32",
        "x-ms-date": "Thu, 02 Apr 2020 23:54:34 GMT",
        "x-ms-return-client-request-id": "true",
        "x-ms-version": "2019-12-12"
>>>>>>> 32e373e2
      },
      "RequestBody": null,
      "StatusCode": 201,
      "ResponseHeaders": {
        "Content-Length": "0",
<<<<<<< HEAD
        "Date": "Thu, 05 Mar 2020 21:11:23 GMT",
        "ETag": "\u00220x8D7C149C2DFF1DF\u0022",
        "Last-Modified": "Thu, 05 Mar 2020 21:11:24 GMT",
=======
        "Date": "Thu, 02 Apr 2020 23:54:32 GMT",
        "ETag": "\u00220x8D7D7613186FC1D\u0022",
        "Last-Modified": "Thu, 02 Apr 2020 23:54:33 GMT",
>>>>>>> 32e373e2
        "Server": [
          "Windows-Azure-Blob/1.0",
          "Microsoft-HTTPAPI/2.0"
        ],
        "x-ms-client-request-id": "a99b38e3-8fe1-4e4e-4f2c-2aa74067fc32",
<<<<<<< HEAD
        "x-ms-request-id": "b2d412dc-501e-0034-6b32-f3a1f3000000",
        "x-ms-version": "2019-10-10"
=======
        "x-ms-request-id": "8e6a0a18-701e-007e-484a-09dde7000000",
        "x-ms-version": "2019-12-12"
>>>>>>> 32e373e2
      },
      "ResponseBody": []
    },
    {
<<<<<<< HEAD
      "RequestUri": "https://seanstagetest.blob.core.windows.net/test-container-1d21d17d-142d-e083-9a99-eead0480039b/test-blob-6040106a-95dd-a726-6aac-d0c7fc0ffdbb",
=======
      "RequestUri": "https://seanmcccanary.blob.core.windows.net/test-container-1d21d17d-142d-e083-9a99-eead0480039b/test-blob-6040106a-95dd-a726-6aac-d0c7fc0ffdbb",
>>>>>>> 32e373e2
      "RequestMethod": "PUT",
      "RequestHeaders": {
        "Authorization": "Sanitized",
        "Content-Length": "4096",
<<<<<<< HEAD
        "traceparent": "00-25f7df436a583d409e339f1ab880e51e-0c59d60087317f4b-00",
        "User-Agent": [
          "azsdk-net-Storage.Blobs/12.4.0-dev.20200305.1",
          "(.NET Core 4.6.28325.01; Microsoft Windows 10.0.18363 )"
=======
        "traceparent": "00-609599311112674aa23aa938c7957154-edc115305f8fa940-00",
        "User-Agent": [
          "azsdk-net-Storage.Blobs/12.5.0-dev.20200402.1",
          "(.NET Core 4.6.28325.01; Microsoft Windows 10.0.18362 )"
>>>>>>> 32e373e2
        ],
        "x-ms-blob-cache-control": "peipmpayfsjysphfcpoc",
        "x-ms-blob-content-disposition": "hyklfhtrgnjrwbdrhqfv",
        "x-ms-blob-content-encoding": "tiehgkoxihsxslxqtvkf",
        "x-ms-blob-content-language": "vhrrjqbrlpwkkshxucfu",
        "x-ms-blob-content-md5": "GHfAGAs9jutMuHrQMIyQvw==",
        "x-ms-blob-type": "BlockBlob",
        "x-ms-client-request-id": "5d9c6908-61ab-00f9-7311-4dfd8807a79e",
<<<<<<< HEAD
        "x-ms-date": "Thu, 05 Mar 2020 21:11:24 GMT",
        "x-ms-return-client-request-id": "true",
        "x-ms-version": "2019-10-10"
=======
        "x-ms-date": "Thu, 02 Apr 2020 23:54:34 GMT",
        "x-ms-return-client-request-id": "true",
        "x-ms-version": "2019-12-12"
>>>>>>> 32e373e2
      },
      "RequestBody": "BGnKzORauW\u002Ba50\u002Byq7805GrlCdGeNKdNEfQ\u002BNL6HUkAubqLWnTBOEFbRxvZGc/uqeOtdFwUrHdDCfLrvG4WwEpUOhDwdXUc5lvl7zW2wB575lLvSKjo6AlHSFCF1X/TRILNgN\u002B\u002B\u002BjRukI4EMsE9iEXQb9ofJ3ehb1IHqS0kmxDcEqay6UM\u002BvOgegLge5LVECbwKsWmltCEPLBWNt00LSfl9JBweiqMGkbLt/Ka7hoaYv6NtGeWnOl6Fp7ktsQWbFzbCobyZKX8dBB\u002B6t7d\u002BU6WO8PetmiwT1e3BmObl1NypVulv\u002BOTKA5YkUBXF7IKnB1QTosAR7XkGssvO14yYNy8/DWDKDlrAxPFdhUoWSeVvGpGS0jYcl2VwZUoY\u002BygJjBzqht8h2Pj5UtnOsGgy7GTmY7z7BWD1Inn7WaUQp83FV/UpL8MKST2YlYNYTeb9PXThNpdvDoa78WRlKoNT6KsMCVhzBcCh3Bp/YnPdnNCS\u002BhwsL3E2WklybTpeoSK\u002BRKjUTESKjju0P1p876gW3lST0ixnJ7051a8S/JSGRzr3vR3HBUyICG/ge\u002BwWuW6hW5Llys7yWyDvnnqZe42jLfgfhS6OT9UIC8nAgqvNIxw8caEBoHxoAWX422rV8pDeQUn39zBAEw\u002B93cMFMdh1Hn9aXQXonYl7t4PIkXBqMhU04j1d2Svr/F6VR8a9ZtOJh7zve5WK8aPAeEOwe4GfU6upzE\u002BbF0FTclyrV1nGvlCwPw2zfrqDreyZnVzkO4Tc\u002BfAbF5aD7mx7mAk0455J\u002Bb3y/Dhz69TxKiJe/XXkazrbzl1lq6a6LEyhO\u002BKxSs5SU6ee8TtIaQ4fKelwIPD2lyzOXRVA5E4XNNPv0rPyQ99UDK3SRXX/j2FPSoG9Sg9fqqCx4u21EW9Vh7xrXJpeKOoOHBRDIE260s238Z3MWe7EkCQPQGDxnv9CeMG5lDLG8R2bry33GIpW\u002BwwcAR/RiSnNpsx2TuiFGH0ZAKuL/T6e7Px8NK7AzXeZtEVQ1ZnfcPOX6\u002B1mTKI1EpKs3hviyvnRfRQfUVR/DNVU2JqjNEbjPY\u002B39BFNOKBeSyIYE\u002B9buu1Lf1iFvB\u002BfFNsYDXALkdpPyaCIKtbohEBzwQoyZvzl\u002BR2tV7TuXX1wGN82MS8sUrVHyEZO05AWYvcUEfsRaLHeMhBSXj4lXWwjGBH3slMVR25U6pq6mymNlvDB1kuGXqwtWAMa2fR3Im7WL7eCHrCkAsqIvH4XI5bmxMdJZ4sgmL1hylZT\u002Bm113cgv4Gt2D3RAHdd8\u002BZ4yFjRoNBExKb7jsZL2HFRaVAhdFt6160MvcLVTCUmzo6MfM7Qh58ZYRLQJSDLYf/Mj5cnLI\u002BbDeCr1PMNf3iB1MBHv2uycOGxGBM4qqJ8MUvTGMyOD6IO8X7eNKKcC/GqTkBgg6KUCg61ZhR8YlM\u002BL5O3Ola789UuOM3s1ExPJQwhnlxiG72ZPw692JmNko8rkAUO1NGa7lp7QkrkpzXCdjEIStP23BPWHftIDhs7kKY\u002BwTRHMEA6hqAB5tlytJfY\u002B2JohUe7JMPxOMbWUuA/P6GkpeXxizXwzcQj9OU6Y2ljbxK40xteg6xwRgeJVDPP0rcn3h6h53Asd7eDly/etsVdcuPNhlyWRiJJgTU\u002BZ3mAVCI\u002BEoVKsYeSjGtjyux8kZ8yK\u002BFf8kxagYf8aFY6/gBOAzMNoKQwErFcOvnxMns1zO\u002BmDEuYMFHV04ENXlkxV55rFcepfvDq8hkv88dSaV8MtptmlOHEtcLRJ80TMrRoKtNrlhyzjF3\u002BuwoieDyag3oh8KfNysKspm/0yEcz189kt8jz9tMyWSo9d\u002Bnnkk2WRqRC4TIcmmAQvu\u002B8vrQWuuNKzbBjlpym/6d9kELYxQQiboGi8OaNSC1o4zfjhZp2Fs0GrMSdIrAHm/GarvotN/nrilAyY8n8vXWDCrNUw2oM93l10ig/lUvRm1Tk4qkjO7tOCAtKM6MDCe9fChf8otiXnaeAp2XBq\u002BUEYNh1B8rcX88IFstessPGcsg44Jsj1Oh8XVTxopRFfFwWRdLajgIUgqpI9JwdONrjuiStmMtZ4Ivv\u002BLp12q06sppvSHzg\u002B\u002BTGJG3g2tBMXyR6Hfh/p\u002BOQvFVG6pVHrqf9HkIBreBt8r4/13RdeQW7k5mF\u002B7y0ywqm3owXqgFffnW147yeSqE0DBs6P8B/MzNPm1b7wbL7SFM3Wt9UVli84Gj\u002Bp5VZHVjoUe\u002BReos6N6tIyA66U7zCyqtpVv/R37XCjV9ncJut9n3\u002BA2/DWc3H/RMkC45J8oy8O9z5/8ZpFnIp3v070rcfqtGQvFBM/3DdkVncrcQ3eIrSq0S\u002BtAa3lPz9qXrQnCpsFGCsuTY8b0xsHF5sjGit8mZiaSdyUOba2RdTX0X1/QU/cIljir9EpjwIUqeoSxiET7cUfjLy6cOJ0dAu2R/2Zi9ZPRvvSmenHcL7eg5PIo4O3w\u002Be4X7CPIbF6bjvJc0sAfx4Xx38pQVfbWBwB3/FOr9CH/oAZ3SghvCVKWCux\u002Bf1z2gBxsNwEjoKT3QeUjUG8K8JnRXDG6p319gtV3ukoKWIejgHs3Pr0f3ABifwgiTLniixpSrCIrPNme77Urq\u002BZZ7ehef8/007HbsoAxWCd0WjUclS4wt6xleESimE4I9DAZCJIfxM3p7rhod/qh\u002BeSxKZR/Dha4KTU8\u002BQaLUjpj0r1PGE\u002BVVZZoM6d1x0Cxw39g8G65ieUaYd9c48rGXpx9BaQ8UuGUHNT\u002BFttuQmH1ijaHKmHMqUnYNbZwOHHLotQL98KcdXCezNOZu3IJqx5\u002BZ1iUPjM6sVtaYxwqI\u002BRjMnQGY0qeWBXF6V6NMu7XzomY8tAZNmOg0EZnQRFTc6jvNoj\u002BA0jT3w9Cz1XVrH5tg5WTkjETSfsRZZIENxcDcXW2nfxl2ctAxBLB1mcNyyTH\u002Bb58wOF23O2M7J21zqj4P17fHg6BCKrJUs0fUnKUA5puPT1YhrGUP8EP2Owui/VqyZcJLawVRfEUs20UV4l6\u002BOkCR5Fqn7itS99Nci\u002B9m8fXtIjai9XtWfdMRNNDf\u002Bg3lOACK0Nk/yreXOHNyNPBVhimPKIBn20TFe6aHlvlacv2Fd5Pu2\u002BDc7Ve/C/zH5Akiu67nUNFNvRz7xVVyuHO\u002BfIV1rL0cpuoIsntoqM9H/VddZNtKcyIsd/p3MxZLajTjwI93UjeLxhTE3p5V5RQNc8g\u002BFRNYdAljSXTC5XOTvUgGRKhAEGsf0Z7GRZSD1lLmKf8OTVUhi0yF1AjCiOChMSEWD6BrzSNc3kO0ke50n3LiHLu0hW/zJPkb\u002BnwiXQi\u002BJVSzbcbyelybsa8RrTleETTV4Kxk7GvxYuqnD9LnOkE69myZwXFsL6IfGNOA4Xf/vakHTHycWTkoggrcCyqJ9Lct1raMxE/DabDKBdOYMIGy55Ip3\u002B3Enp0zsT8mkCS3lSRcUsrBMvlZA\u002BLLkhMlUJGJaSOYYBSJaXgZWVMQnNmMUnCve922sbSY0JvLOMxJziCtnSbA33UPkymSp5lmSKcJP3/itdSz0reu/494vjBrj4tyoz\u002Byy3L7n6j0JAobcog0wjmMp1gL\u002BYqvUd/lltT5JxgOM6VnljPM5xZr/\u002B6tU00HQ/w23ygzJql0w7lTFciT\u002Bv0yDX7ijSwFv4BB4DncAf5S3hMYgkfv2w08MpJ6udENl8Txu0YOJPaQMR\u002Bn8QZvmMH6wHe1uzi1AjJxppqZiwWvNEg06kZ4RLlcSJEoSCnGjFmQv7mZl9yMPHlT3L5cNmYZ\u002BLy\u002BOq57Qrv\u002BGTKnTPnIatoAyQtMFZxrqK4NJKf7ABJqzk\u002BtSFHrVTz9236qJO\u002B/S3GkG20ajeMgEpHAbl4TwxkgPH5qWyJIVbQOTnodgUP\u002BTZk2VuTlEECsTTX/6uae6hhliehxFTBPG8X5DD\u002BpApENweCE3Ww0Oyw9/c4siGqNb6RhuDebjXiopzse68QAw0pksijGGcysMY78MxciYlNbK9ybR0qZsjSn3HZxFQ8oPPqDiBZBhxWXtUZo35ohhkSnw4AnZbv/yz/0Hj2WOxx/lDZcXpp82aSHA5IEMNKahlXxiRFPAJc\u002Bg70WjWkXwXoqKQujxSfqauobYGIp\u002B9otWZen5LIK8FNfHZsdZkw7bwIX2ceG9sFtx15nM6B1FMei6TPRcBzIHzi4BKdMzMSeIDEgEiHSZmLWed1T47zzKcjTer0Yaj8lD7rPDrIZ4TpZiROvFQLlkELROvY/dHt7xRqeuVJHRfXyOsJnA1ewvJii\u002BhqpQ9TF7ao6Ry8I5ds/UwlXe2foEkNdvNoAfo0rIH5dXLpg0oFFmIuoTT6GqRUnZ/AOGUFw\u002BueXS4b6xa8czybw60kgnkCIEaKcP8UEltOFGRac3Qc9LGGSiYb6StMci33X1f3LxomvRgeelPsikrSzNaxYgDIf8/7nThT5zYaPv7RHLMEV\u002BRKNLVb/XpemsDbSB1Vmg8sL9\u002BI\u002B5Hh0tbhAztVGm2XznTxZi1KbIFVnQN3d54ZxaTupO3Te1xTaGHeevo\u002BCX9TRHqoYzPi4sNeM12OaVs4xz2XZnV/w1IYnv3Ma/GGFpSDJDIjcWJwDMIqdEj/xP4FprO8p6IJ04AokMQ2FXbR1xzJC0UoFFXbJ1qzVU4KGdr\u002BxsU\u002Bym7yeVCy\u002B\u002BGdOfZMWZwrNbi53ZFd4YBHVn4xHnfqN0\u002Bwkg2t15H0dhl0Pe1jZvyy3uMhRekz4OnuqiLSgN1qswKnm8aPfV4mxGZ46aOT4\u002B\u002BCfz\u002BTyPFlfbIkvyxvIvY7CYnqvMo2I2CE\u002BoCCuvdFW8cyUACd1usQQR4Tar4yt6JvPd8ZqCYlS1zeD81x48K632NlPNL2nTKe2XusIriiUULeEn0XK7KgDQSjvscdn15bWItazXvQeaCte86reCmjPL2Lk9BFo7OxxS7NUt5rgTocUMktR4THDZjcarDk9JXbAIIJkgyOFbXXqQhMAifBQfqUjydfdvQ4w4U3aDkDzNCZ8lJcYu4ujjsUVp58egtwGyi1T2Rte4mN0M6HVqx709w3sxDVZd8LZgDsSyBVvEh6xk0QTXxsK3fIzpEgpjiOmILCRcb7m7VJqulkgS9pNxSFDY9fa4Vfy4iYDZdN67/IXrOdk3aBfiuXxqOTB6pHXpZ9mpmoLiz8Yno\u002BYo0e/L4qmyN8y6OdA45kx6XizMPeUK8A0FElIC\u002BGoTH8QxyeecrlaGyHy5Ly35YLRGaHGZa3YBHeHSttBHvz9ipyocBxxU7b/WNXV4UcDfC7GdvJ/oebReIKv1ued2Pwk9RogD7VmX4XrBwyYAmLwRA7suugKvei11vdZgXzPIX/ZsOxs42x5X9dsVJraOXZf/1KYsV4UGndxqjj\u002BDN4JG\u002BXM/lF2g6Cic1rQnmlN292BOcHqNrAhhVZ1O3kzu1M5I3i1DXrk6XvyNn4DQ3wOI85bPNLcHuV1qzj7AYhnQ==",
      "StatusCode": 201,
      "ResponseHeaders": {
        "Content-Length": "0",
        "Content-MD5": "GHfAGAs9jutMuHrQMIyQvw==",
<<<<<<< HEAD
        "Date": "Thu, 05 Mar 2020 21:11:23 GMT",
        "ETag": "\u00220x8D7C149C2ED0B6F\u0022",
        "Last-Modified": "Thu, 05 Mar 2020 21:11:24 GMT",
=======
        "Date": "Thu, 02 Apr 2020 23:54:33 GMT",
        "ETag": "\u00220x8D7D7613193CA14\u0022",
        "Last-Modified": "Thu, 02 Apr 2020 23:54:33 GMT",
>>>>>>> 32e373e2
        "Server": [
          "Windows-Azure-Blob/1.0",
          "Microsoft-HTTPAPI/2.0"
        ],
        "x-ms-client-request-id": "5d9c6908-61ab-00f9-7311-4dfd8807a79e",
        "x-ms-content-crc64": "SNIMSTz4TII=",
<<<<<<< HEAD
        "x-ms-request-id": "b2d412e0-501e-0034-6d32-f3a1f3000000",
        "x-ms-request-server-encrypted": "true",
        "x-ms-version": "2019-10-10"
=======
        "x-ms-request-id": "8e6a0a23-701e-007e-504a-09dde7000000",
        "x-ms-request-server-encrypted": "true",
        "x-ms-version": "2019-12-12"
>>>>>>> 32e373e2
      },
      "ResponseBody": []
    },
    {
<<<<<<< HEAD
      "RequestUri": "https://seanstagetest.blob.core.windows.net/test-container-1d21d17d-142d-e083-9a99-eead0480039b/test-blob-6040106a-95dd-a726-6aac-d0c7fc0ffdbb",
      "RequestMethod": "HEAD",
      "RequestHeaders": {
        "Authorization": "Sanitized",
        "traceparent": "00-92892e20327a8e4eae9afb038d99fbbf-52f46a46da50c74c-00",
        "User-Agent": [
          "azsdk-net-Storage.Blobs/12.4.0-dev.20200305.1",
          "(.NET Core 4.6.28325.01; Microsoft Windows 10.0.18363 )"
        ],
        "x-ms-client-request-id": "82db320e-c36a-58f2-e61d-eada7465b182",
        "x-ms-date": "Thu, 05 Mar 2020 21:11:24 GMT",
        "x-ms-return-client-request-id": "true",
        "x-ms-version": "2019-10-10"
=======
      "RequestUri": "https://seanmcccanary.blob.core.windows.net/test-container-1d21d17d-142d-e083-9a99-eead0480039b/test-blob-6040106a-95dd-a726-6aac-d0c7fc0ffdbb",
      "RequestMethod": "HEAD",
      "RequestHeaders": {
        "Authorization": "Sanitized",
        "traceparent": "00-c1afe4cf6a014f468ee5fdb525eaed10-f1c9bdff23f4b94b-00",
        "User-Agent": [
          "azsdk-net-Storage.Blobs/12.5.0-dev.20200402.1",
          "(.NET Core 4.6.28325.01; Microsoft Windows 10.0.18362 )"
        ],
        "x-ms-client-request-id": "82db320e-c36a-58f2-e61d-eada7465b182",
        "x-ms-date": "Thu, 02 Apr 2020 23:54:34 GMT",
        "x-ms-return-client-request-id": "true",
        "x-ms-version": "2019-12-12"
>>>>>>> 32e373e2
      },
      "RequestBody": null,
      "StatusCode": 200,
      "ResponseHeaders": {
        "Accept-Ranges": "bytes",
        "Cache-Control": "peipmpayfsjysphfcpoc",
        "Content-Disposition": "hyklfhtrgnjrwbdrhqfv",
        "Content-Encoding": "tiehgkoxihsxslxqtvkf",
        "Content-Language": "vhrrjqbrlpwkkshxucfu",
        "Content-Length": "4096",
        "Content-MD5": "GHfAGAs9jutMuHrQMIyQvw==",
        "Content-Type": "application/octet-stream",
<<<<<<< HEAD
        "Date": "Thu, 05 Mar 2020 21:11:23 GMT",
        "ETag": "\u00220x8D7C149C2ED0B6F\u0022",
        "Last-Modified": "Thu, 05 Mar 2020 21:11:24 GMT",
=======
        "Date": "Thu, 02 Apr 2020 23:54:33 GMT",
        "ETag": "\u00220x8D7D7613193CA14\u0022",
        "Last-Modified": "Thu, 02 Apr 2020 23:54:33 GMT",
>>>>>>> 32e373e2
        "Server": [
          "Windows-Azure-Blob/1.0",
          "Microsoft-HTTPAPI/2.0"
        ],
        "x-ms-access-tier": "Hot",
        "x-ms-access-tier-inferred": "true",
        "x-ms-blob-type": "BlockBlob",
        "x-ms-client-request-id": "82db320e-c36a-58f2-e61d-eada7465b182",
<<<<<<< HEAD
        "x-ms-creation-time": "Thu, 05 Mar 2020 21:11:24 GMT",
        "x-ms-lease-state": "available",
        "x-ms-lease-status": "unlocked",
        "x-ms-request-id": "b2d412e1-501e-0034-6e32-f3a1f3000000",
        "x-ms-server-encrypted": "true",
        "x-ms-version": "2019-10-10"
=======
        "x-ms-creation-time": "Thu, 02 Apr 2020 23:54:33 GMT",
        "x-ms-lease-state": "available",
        "x-ms-lease-status": "unlocked",
        "x-ms-request-id": "8e6a0a2a-701e-007e-574a-09dde7000000",
        "x-ms-server-encrypted": "true",
        "x-ms-version": "2019-12-12"
>>>>>>> 32e373e2
      },
      "ResponseBody": []
    },
    {
<<<<<<< HEAD
      "RequestUri": "https://seanstagetest.blob.core.windows.net/test-container-1d21d17d-142d-e083-9a99-eead0480039b?restype=container",
      "RequestMethod": "DELETE",
      "RequestHeaders": {
        "Authorization": "Sanitized",
        "traceparent": "00-f96f9d7866c6ea42b8a2a7543df96408-94f6b8479e90c24d-00",
        "User-Agent": [
          "azsdk-net-Storage.Blobs/12.4.0-dev.20200305.1",
          "(.NET Core 4.6.28325.01; Microsoft Windows 10.0.18363 )"
        ],
        "x-ms-client-request-id": "56efb976-252c-0a34-38c5-31d0c52901c6",
        "x-ms-date": "Thu, 05 Mar 2020 21:11:24 GMT",
        "x-ms-return-client-request-id": "true",
        "x-ms-version": "2019-10-10"
=======
      "RequestUri": "https://seanmcccanary.blob.core.windows.net/test-container-1d21d17d-142d-e083-9a99-eead0480039b?restype=container",
      "RequestMethod": "DELETE",
      "RequestHeaders": {
        "Authorization": "Sanitized",
        "traceparent": "00-9190e94d548071428d58f70fe86c0919-19bddac45a7f8f4f-00",
        "User-Agent": [
          "azsdk-net-Storage.Blobs/12.5.0-dev.20200402.1",
          "(.NET Core 4.6.28325.01; Microsoft Windows 10.0.18362 )"
        ],
        "x-ms-client-request-id": "56efb976-252c-0a34-38c5-31d0c52901c6",
        "x-ms-date": "Thu, 02 Apr 2020 23:54:34 GMT",
        "x-ms-return-client-request-id": "true",
        "x-ms-version": "2019-12-12"
>>>>>>> 32e373e2
      },
      "RequestBody": null,
      "StatusCode": 202,
      "ResponseHeaders": {
        "Content-Length": "0",
<<<<<<< HEAD
        "Date": "Thu, 05 Mar 2020 21:11:23 GMT",
=======
        "Date": "Thu, 02 Apr 2020 23:54:33 GMT",
>>>>>>> 32e373e2
        "Server": [
          "Windows-Azure-Blob/1.0",
          "Microsoft-HTTPAPI/2.0"
        ],
        "x-ms-client-request-id": "56efb976-252c-0a34-38c5-31d0c52901c6",
<<<<<<< HEAD
        "x-ms-request-id": "b2d412e5-501e-0034-7032-f3a1f3000000",
        "x-ms-version": "2019-10-10"
=======
        "x-ms-request-id": "8e6a0a36-701e-007e-624a-09dde7000000",
        "x-ms-version": "2019-12-12"
>>>>>>> 32e373e2
      },
      "ResponseBody": []
    }
  ],
  "Variables": {
<<<<<<< HEAD
    "DateTimeOffsetNow": "2020-03-05T13:11:24.0814540-08:00",
    "RandomSeed": "898443952",
    "Storage_TestConfigDefault": "ProductionTenant\nseanstagetest\nU2FuaXRpemVk\nhttps://seanstagetest.blob.core.windows.net\nhttp://seanstagetest.file.core.windows.net\nhttp://seanstagetest.queue.core.windows.net\nhttp://seanstagetest.table.core.windows.net\n\n\n\n\nhttp://seanstagetest-secondary.blob.core.windows.net\nhttp://seanstagetest-secondary.file.core.windows.net\nhttp://seanstagetest-secondary.queue.core.windows.net\nhttp://seanstagetest-secondary.table.core.windows.net\n\nSanitized\n\n\nCloud\nBlobEndpoint=https://seanstagetest.blob.core.windows.net/;QueueEndpoint=http://seanstagetest.queue.core.windows.net/;FileEndpoint=http://seanstagetest.file.core.windows.net/;BlobSecondaryEndpoint=http://seanstagetest-secondary.blob.core.windows.net/;QueueSecondaryEndpoint=http://seanstagetest-secondary.queue.core.windows.net/;FileSecondaryEndpoint=http://seanstagetest-secondary.file.core.windows.net/;AccountName=seanstagetest;AccountKey=Sanitized\nseanscope1"
=======
    "DateTimeOffsetNow": "2020-04-02T16:54:34.5128641-07:00",
    "RandomSeed": "898443952",
    "Storage_TestConfigDefault": "ProductionTenant\nseanmcccanary\nU2FuaXRpemVk\nhttps://seanmcccanary.blob.core.windows.net\nhttps://seanmcccanary.file.core.windows.net\nhttps://seanmcccanary.queue.core.windows.net\nhttps://seanmcccanary.table.core.windows.net\n\n\n\n\nhttps://seanmcccanary-secondary.blob.core.windows.net\nhttps://seanmcccanary-secondary.file.core.windows.net\nhttps://seanmcccanary-secondary.queue.core.windows.net\nhttps://seanmcccanary-secondary.table.core.windows.net\n\nSanitized\n\n\nCloud\nBlobEndpoint=https://seanmcccanary.blob.core.windows.net/;QueueEndpoint=https://seanmcccanary.queue.core.windows.net/;FileEndpoint=https://seanmcccanary.file.core.windows.net/;BlobSecondaryEndpoint=https://seanmcccanary-secondary.blob.core.windows.net/;QueueSecondaryEndpoint=https://seanmcccanary-secondary.queue.core.windows.net/;FileSecondaryEndpoint=https://seanmcccanary-secondary.file.core.windows.net/;AccountName=seanmcccanary;AccountKey=Sanitized\nseanscope1"
>>>>>>> 32e373e2
  }
}<|MERGE_RESOLUTION|>--- conflicted
+++ resolved
@@ -1,22 +1,6 @@
 {
   "Entries": [
     {
-<<<<<<< HEAD
-      "RequestUri": "https://seanstagetest.blob.core.windows.net/test-container-1d21d17d-142d-e083-9a99-eead0480039b?restype=container",
-      "RequestMethod": "PUT",
-      "RequestHeaders": {
-        "Authorization": "Sanitized",
-        "traceparent": "00-5c2ad76a5c910947b5c9dcf082e24acd-c514256d53e41a47-00",
-        "User-Agent": [
-          "azsdk-net-Storage.Blobs/12.4.0-dev.20200305.1",
-          "(.NET Core 4.6.28325.01; Microsoft Windows 10.0.18363 )"
-        ],
-        "x-ms-blob-public-access": "container",
-        "x-ms-client-request-id": "a99b38e3-8fe1-4e4e-4f2c-2aa74067fc32",
-        "x-ms-date": "Thu, 05 Mar 2020 21:11:24 GMT",
-        "x-ms-return-client-request-id": "true",
-        "x-ms-version": "2019-10-10"
-=======
       "RequestUri": "https://seanmcccanary.blob.core.windows.net/test-container-1d21d17d-142d-e083-9a99-eead0480039b?restype=container",
       "RequestMethod": "PUT",
       "RequestHeaders": {
@@ -31,57 +15,34 @@
         "x-ms-date": "Thu, 02 Apr 2020 23:54:34 GMT",
         "x-ms-return-client-request-id": "true",
         "x-ms-version": "2019-12-12"
->>>>>>> 32e373e2
       },
       "RequestBody": null,
       "StatusCode": 201,
       "ResponseHeaders": {
         "Content-Length": "0",
-<<<<<<< HEAD
-        "Date": "Thu, 05 Mar 2020 21:11:23 GMT",
-        "ETag": "\u00220x8D7C149C2DFF1DF\u0022",
-        "Last-Modified": "Thu, 05 Mar 2020 21:11:24 GMT",
-=======
         "Date": "Thu, 02 Apr 2020 23:54:32 GMT",
         "ETag": "\u00220x8D7D7613186FC1D\u0022",
         "Last-Modified": "Thu, 02 Apr 2020 23:54:33 GMT",
->>>>>>> 32e373e2
         "Server": [
           "Windows-Azure-Blob/1.0",
           "Microsoft-HTTPAPI/2.0"
         ],
         "x-ms-client-request-id": "a99b38e3-8fe1-4e4e-4f2c-2aa74067fc32",
-<<<<<<< HEAD
-        "x-ms-request-id": "b2d412dc-501e-0034-6b32-f3a1f3000000",
-        "x-ms-version": "2019-10-10"
-=======
         "x-ms-request-id": "8e6a0a18-701e-007e-484a-09dde7000000",
         "x-ms-version": "2019-12-12"
->>>>>>> 32e373e2
       },
       "ResponseBody": []
     },
     {
-<<<<<<< HEAD
-      "RequestUri": "https://seanstagetest.blob.core.windows.net/test-container-1d21d17d-142d-e083-9a99-eead0480039b/test-blob-6040106a-95dd-a726-6aac-d0c7fc0ffdbb",
-=======
       "RequestUri": "https://seanmcccanary.blob.core.windows.net/test-container-1d21d17d-142d-e083-9a99-eead0480039b/test-blob-6040106a-95dd-a726-6aac-d0c7fc0ffdbb",
->>>>>>> 32e373e2
       "RequestMethod": "PUT",
       "RequestHeaders": {
         "Authorization": "Sanitized",
         "Content-Length": "4096",
-<<<<<<< HEAD
-        "traceparent": "00-25f7df436a583d409e339f1ab880e51e-0c59d60087317f4b-00",
-        "User-Agent": [
-          "azsdk-net-Storage.Blobs/12.4.0-dev.20200305.1",
-          "(.NET Core 4.6.28325.01; Microsoft Windows 10.0.18363 )"
-=======
         "traceparent": "00-609599311112674aa23aa938c7957154-edc115305f8fa940-00",
         "User-Agent": [
           "azsdk-net-Storage.Blobs/12.5.0-dev.20200402.1",
           "(.NET Core 4.6.28325.01; Microsoft Windows 10.0.18362 )"
->>>>>>> 32e373e2
         ],
         "x-ms-blob-cache-control": "peipmpayfsjysphfcpoc",
         "x-ms-blob-content-disposition": "hyklfhtrgnjrwbdrhqfv",
@@ -90,64 +51,31 @@
         "x-ms-blob-content-md5": "GHfAGAs9jutMuHrQMIyQvw==",
         "x-ms-blob-type": "BlockBlob",
         "x-ms-client-request-id": "5d9c6908-61ab-00f9-7311-4dfd8807a79e",
-<<<<<<< HEAD
-        "x-ms-date": "Thu, 05 Mar 2020 21:11:24 GMT",
-        "x-ms-return-client-request-id": "true",
-        "x-ms-version": "2019-10-10"
-=======
         "x-ms-date": "Thu, 02 Apr 2020 23:54:34 GMT",
         "x-ms-return-client-request-id": "true",
         "x-ms-version": "2019-12-12"
->>>>>>> 32e373e2
       },
       "RequestBody": "BGnKzORauW\u002Ba50\u002Byq7805GrlCdGeNKdNEfQ\u002BNL6HUkAubqLWnTBOEFbRxvZGc/uqeOtdFwUrHdDCfLrvG4WwEpUOhDwdXUc5lvl7zW2wB575lLvSKjo6AlHSFCF1X/TRILNgN\u002B\u002B\u002BjRukI4EMsE9iEXQb9ofJ3ehb1IHqS0kmxDcEqay6UM\u002BvOgegLge5LVECbwKsWmltCEPLBWNt00LSfl9JBweiqMGkbLt/Ka7hoaYv6NtGeWnOl6Fp7ktsQWbFzbCobyZKX8dBB\u002B6t7d\u002BU6WO8PetmiwT1e3BmObl1NypVulv\u002BOTKA5YkUBXF7IKnB1QTosAR7XkGssvO14yYNy8/DWDKDlrAxPFdhUoWSeVvGpGS0jYcl2VwZUoY\u002BygJjBzqht8h2Pj5UtnOsGgy7GTmY7z7BWD1Inn7WaUQp83FV/UpL8MKST2YlYNYTeb9PXThNpdvDoa78WRlKoNT6KsMCVhzBcCh3Bp/YnPdnNCS\u002BhwsL3E2WklybTpeoSK\u002BRKjUTESKjju0P1p876gW3lST0ixnJ7051a8S/JSGRzr3vR3HBUyICG/ge\u002BwWuW6hW5Llys7yWyDvnnqZe42jLfgfhS6OT9UIC8nAgqvNIxw8caEBoHxoAWX422rV8pDeQUn39zBAEw\u002B93cMFMdh1Hn9aXQXonYl7t4PIkXBqMhU04j1d2Svr/F6VR8a9ZtOJh7zve5WK8aPAeEOwe4GfU6upzE\u002BbF0FTclyrV1nGvlCwPw2zfrqDreyZnVzkO4Tc\u002BfAbF5aD7mx7mAk0455J\u002Bb3y/Dhz69TxKiJe/XXkazrbzl1lq6a6LEyhO\u002BKxSs5SU6ee8TtIaQ4fKelwIPD2lyzOXRVA5E4XNNPv0rPyQ99UDK3SRXX/j2FPSoG9Sg9fqqCx4u21EW9Vh7xrXJpeKOoOHBRDIE260s238Z3MWe7EkCQPQGDxnv9CeMG5lDLG8R2bry33GIpW\u002BwwcAR/RiSnNpsx2TuiFGH0ZAKuL/T6e7Px8NK7AzXeZtEVQ1ZnfcPOX6\u002B1mTKI1EpKs3hviyvnRfRQfUVR/DNVU2JqjNEbjPY\u002B39BFNOKBeSyIYE\u002B9buu1Lf1iFvB\u002BfFNsYDXALkdpPyaCIKtbohEBzwQoyZvzl\u002BR2tV7TuXX1wGN82MS8sUrVHyEZO05AWYvcUEfsRaLHeMhBSXj4lXWwjGBH3slMVR25U6pq6mymNlvDB1kuGXqwtWAMa2fR3Im7WL7eCHrCkAsqIvH4XI5bmxMdJZ4sgmL1hylZT\u002Bm113cgv4Gt2D3RAHdd8\u002BZ4yFjRoNBExKb7jsZL2HFRaVAhdFt6160MvcLVTCUmzo6MfM7Qh58ZYRLQJSDLYf/Mj5cnLI\u002BbDeCr1PMNf3iB1MBHv2uycOGxGBM4qqJ8MUvTGMyOD6IO8X7eNKKcC/GqTkBgg6KUCg61ZhR8YlM\u002BL5O3Ola789UuOM3s1ExPJQwhnlxiG72ZPw692JmNko8rkAUO1NGa7lp7QkrkpzXCdjEIStP23BPWHftIDhs7kKY\u002BwTRHMEA6hqAB5tlytJfY\u002B2JohUe7JMPxOMbWUuA/P6GkpeXxizXwzcQj9OU6Y2ljbxK40xteg6xwRgeJVDPP0rcn3h6h53Asd7eDly/etsVdcuPNhlyWRiJJgTU\u002BZ3mAVCI\u002BEoVKsYeSjGtjyux8kZ8yK\u002BFf8kxagYf8aFY6/gBOAzMNoKQwErFcOvnxMns1zO\u002BmDEuYMFHV04ENXlkxV55rFcepfvDq8hkv88dSaV8MtptmlOHEtcLRJ80TMrRoKtNrlhyzjF3\u002BuwoieDyag3oh8KfNysKspm/0yEcz189kt8jz9tMyWSo9d\u002Bnnkk2WRqRC4TIcmmAQvu\u002B8vrQWuuNKzbBjlpym/6d9kELYxQQiboGi8OaNSC1o4zfjhZp2Fs0GrMSdIrAHm/GarvotN/nrilAyY8n8vXWDCrNUw2oM93l10ig/lUvRm1Tk4qkjO7tOCAtKM6MDCe9fChf8otiXnaeAp2XBq\u002BUEYNh1B8rcX88IFstessPGcsg44Jsj1Oh8XVTxopRFfFwWRdLajgIUgqpI9JwdONrjuiStmMtZ4Ivv\u002BLp12q06sppvSHzg\u002B\u002BTGJG3g2tBMXyR6Hfh/p\u002BOQvFVG6pVHrqf9HkIBreBt8r4/13RdeQW7k5mF\u002B7y0ywqm3owXqgFffnW147yeSqE0DBs6P8B/MzNPm1b7wbL7SFM3Wt9UVli84Gj\u002Bp5VZHVjoUe\u002BReos6N6tIyA66U7zCyqtpVv/R37XCjV9ncJut9n3\u002BA2/DWc3H/RMkC45J8oy8O9z5/8ZpFnIp3v070rcfqtGQvFBM/3DdkVncrcQ3eIrSq0S\u002BtAa3lPz9qXrQnCpsFGCsuTY8b0xsHF5sjGit8mZiaSdyUOba2RdTX0X1/QU/cIljir9EpjwIUqeoSxiET7cUfjLy6cOJ0dAu2R/2Zi9ZPRvvSmenHcL7eg5PIo4O3w\u002Be4X7CPIbF6bjvJc0sAfx4Xx38pQVfbWBwB3/FOr9CH/oAZ3SghvCVKWCux\u002Bf1z2gBxsNwEjoKT3QeUjUG8K8JnRXDG6p319gtV3ukoKWIejgHs3Pr0f3ABifwgiTLniixpSrCIrPNme77Urq\u002BZZ7ehef8/007HbsoAxWCd0WjUclS4wt6xleESimE4I9DAZCJIfxM3p7rhod/qh\u002BeSxKZR/Dha4KTU8\u002BQaLUjpj0r1PGE\u002BVVZZoM6d1x0Cxw39g8G65ieUaYd9c48rGXpx9BaQ8UuGUHNT\u002BFttuQmH1ijaHKmHMqUnYNbZwOHHLotQL98KcdXCezNOZu3IJqx5\u002BZ1iUPjM6sVtaYxwqI\u002BRjMnQGY0qeWBXF6V6NMu7XzomY8tAZNmOg0EZnQRFTc6jvNoj\u002BA0jT3w9Cz1XVrH5tg5WTkjETSfsRZZIENxcDcXW2nfxl2ctAxBLB1mcNyyTH\u002Bb58wOF23O2M7J21zqj4P17fHg6BCKrJUs0fUnKUA5puPT1YhrGUP8EP2Owui/VqyZcJLawVRfEUs20UV4l6\u002BOkCR5Fqn7itS99Nci\u002B9m8fXtIjai9XtWfdMRNNDf\u002Bg3lOACK0Nk/yreXOHNyNPBVhimPKIBn20TFe6aHlvlacv2Fd5Pu2\u002BDc7Ve/C/zH5Akiu67nUNFNvRz7xVVyuHO\u002BfIV1rL0cpuoIsntoqM9H/VddZNtKcyIsd/p3MxZLajTjwI93UjeLxhTE3p5V5RQNc8g\u002BFRNYdAljSXTC5XOTvUgGRKhAEGsf0Z7GRZSD1lLmKf8OTVUhi0yF1AjCiOChMSEWD6BrzSNc3kO0ke50n3LiHLu0hW/zJPkb\u002BnwiXQi\u002BJVSzbcbyelybsa8RrTleETTV4Kxk7GvxYuqnD9LnOkE69myZwXFsL6IfGNOA4Xf/vakHTHycWTkoggrcCyqJ9Lct1raMxE/DabDKBdOYMIGy55Ip3\u002B3Enp0zsT8mkCS3lSRcUsrBMvlZA\u002BLLkhMlUJGJaSOYYBSJaXgZWVMQnNmMUnCve922sbSY0JvLOMxJziCtnSbA33UPkymSp5lmSKcJP3/itdSz0reu/494vjBrj4tyoz\u002Byy3L7n6j0JAobcog0wjmMp1gL\u002BYqvUd/lltT5JxgOM6VnljPM5xZr/\u002B6tU00HQ/w23ygzJql0w7lTFciT\u002Bv0yDX7ijSwFv4BB4DncAf5S3hMYgkfv2w08MpJ6udENl8Txu0YOJPaQMR\u002Bn8QZvmMH6wHe1uzi1AjJxppqZiwWvNEg06kZ4RLlcSJEoSCnGjFmQv7mZl9yMPHlT3L5cNmYZ\u002BLy\u002BOq57Qrv\u002BGTKnTPnIatoAyQtMFZxrqK4NJKf7ABJqzk\u002BtSFHrVTz9236qJO\u002B/S3GkG20ajeMgEpHAbl4TwxkgPH5qWyJIVbQOTnodgUP\u002BTZk2VuTlEECsTTX/6uae6hhliehxFTBPG8X5DD\u002BpApENweCE3Ww0Oyw9/c4siGqNb6RhuDebjXiopzse68QAw0pksijGGcysMY78MxciYlNbK9ybR0qZsjSn3HZxFQ8oPPqDiBZBhxWXtUZo35ohhkSnw4AnZbv/yz/0Hj2WOxx/lDZcXpp82aSHA5IEMNKahlXxiRFPAJc\u002Bg70WjWkXwXoqKQujxSfqauobYGIp\u002B9otWZen5LIK8FNfHZsdZkw7bwIX2ceG9sFtx15nM6B1FMei6TPRcBzIHzi4BKdMzMSeIDEgEiHSZmLWed1T47zzKcjTer0Yaj8lD7rPDrIZ4TpZiROvFQLlkELROvY/dHt7xRqeuVJHRfXyOsJnA1ewvJii\u002BhqpQ9TF7ao6Ry8I5ds/UwlXe2foEkNdvNoAfo0rIH5dXLpg0oFFmIuoTT6GqRUnZ/AOGUFw\u002BueXS4b6xa8czybw60kgnkCIEaKcP8UEltOFGRac3Qc9LGGSiYb6StMci33X1f3LxomvRgeelPsikrSzNaxYgDIf8/7nThT5zYaPv7RHLMEV\u002BRKNLVb/XpemsDbSB1Vmg8sL9\u002BI\u002B5Hh0tbhAztVGm2XznTxZi1KbIFVnQN3d54ZxaTupO3Te1xTaGHeevo\u002BCX9TRHqoYzPi4sNeM12OaVs4xz2XZnV/w1IYnv3Ma/GGFpSDJDIjcWJwDMIqdEj/xP4FprO8p6IJ04AokMQ2FXbR1xzJC0UoFFXbJ1qzVU4KGdr\u002BxsU\u002Bym7yeVCy\u002B\u002BGdOfZMWZwrNbi53ZFd4YBHVn4xHnfqN0\u002Bwkg2t15H0dhl0Pe1jZvyy3uMhRekz4OnuqiLSgN1qswKnm8aPfV4mxGZ46aOT4\u002B\u002BCfz\u002BTyPFlfbIkvyxvIvY7CYnqvMo2I2CE\u002BoCCuvdFW8cyUACd1usQQR4Tar4yt6JvPd8ZqCYlS1zeD81x48K632NlPNL2nTKe2XusIriiUULeEn0XK7KgDQSjvscdn15bWItazXvQeaCte86reCmjPL2Lk9BFo7OxxS7NUt5rgTocUMktR4THDZjcarDk9JXbAIIJkgyOFbXXqQhMAifBQfqUjydfdvQ4w4U3aDkDzNCZ8lJcYu4ujjsUVp58egtwGyi1T2Rte4mN0M6HVqx709w3sxDVZd8LZgDsSyBVvEh6xk0QTXxsK3fIzpEgpjiOmILCRcb7m7VJqulkgS9pNxSFDY9fa4Vfy4iYDZdN67/IXrOdk3aBfiuXxqOTB6pHXpZ9mpmoLiz8Yno\u002BYo0e/L4qmyN8y6OdA45kx6XizMPeUK8A0FElIC\u002BGoTH8QxyeecrlaGyHy5Ly35YLRGaHGZa3YBHeHSttBHvz9ipyocBxxU7b/WNXV4UcDfC7GdvJ/oebReIKv1ued2Pwk9RogD7VmX4XrBwyYAmLwRA7suugKvei11vdZgXzPIX/ZsOxs42x5X9dsVJraOXZf/1KYsV4UGndxqjj\u002BDN4JG\u002BXM/lF2g6Cic1rQnmlN292BOcHqNrAhhVZ1O3kzu1M5I3i1DXrk6XvyNn4DQ3wOI85bPNLcHuV1qzj7AYhnQ==",
       "StatusCode": 201,
       "ResponseHeaders": {
         "Content-Length": "0",
         "Content-MD5": "GHfAGAs9jutMuHrQMIyQvw==",
-<<<<<<< HEAD
-        "Date": "Thu, 05 Mar 2020 21:11:23 GMT",
-        "ETag": "\u00220x8D7C149C2ED0B6F\u0022",
-        "Last-Modified": "Thu, 05 Mar 2020 21:11:24 GMT",
-=======
         "Date": "Thu, 02 Apr 2020 23:54:33 GMT",
         "ETag": "\u00220x8D7D7613193CA14\u0022",
         "Last-Modified": "Thu, 02 Apr 2020 23:54:33 GMT",
->>>>>>> 32e373e2
         "Server": [
           "Windows-Azure-Blob/1.0",
           "Microsoft-HTTPAPI/2.0"
         ],
         "x-ms-client-request-id": "5d9c6908-61ab-00f9-7311-4dfd8807a79e",
         "x-ms-content-crc64": "SNIMSTz4TII=",
-<<<<<<< HEAD
-        "x-ms-request-id": "b2d412e0-501e-0034-6d32-f3a1f3000000",
-        "x-ms-request-server-encrypted": "true",
-        "x-ms-version": "2019-10-10"
-=======
         "x-ms-request-id": "8e6a0a23-701e-007e-504a-09dde7000000",
         "x-ms-request-server-encrypted": "true",
         "x-ms-version": "2019-12-12"
->>>>>>> 32e373e2
       },
       "ResponseBody": []
     },
     {
-<<<<<<< HEAD
-      "RequestUri": "https://seanstagetest.blob.core.windows.net/test-container-1d21d17d-142d-e083-9a99-eead0480039b/test-blob-6040106a-95dd-a726-6aac-d0c7fc0ffdbb",
-      "RequestMethod": "HEAD",
-      "RequestHeaders": {
-        "Authorization": "Sanitized",
-        "traceparent": "00-92892e20327a8e4eae9afb038d99fbbf-52f46a46da50c74c-00",
-        "User-Agent": [
-          "azsdk-net-Storage.Blobs/12.4.0-dev.20200305.1",
-          "(.NET Core 4.6.28325.01; Microsoft Windows 10.0.18363 )"
-        ],
-        "x-ms-client-request-id": "82db320e-c36a-58f2-e61d-eada7465b182",
-        "x-ms-date": "Thu, 05 Mar 2020 21:11:24 GMT",
-        "x-ms-return-client-request-id": "true",
-        "x-ms-version": "2019-10-10"
-=======
       "RequestUri": "https://seanmcccanary.blob.core.windows.net/test-container-1d21d17d-142d-e083-9a99-eead0480039b/test-blob-6040106a-95dd-a726-6aac-d0c7fc0ffdbb",
       "RequestMethod": "HEAD",
       "RequestHeaders": {
@@ -161,7 +89,6 @@
         "x-ms-date": "Thu, 02 Apr 2020 23:54:34 GMT",
         "x-ms-return-client-request-id": "true",
         "x-ms-version": "2019-12-12"
->>>>>>> 32e373e2
       },
       "RequestBody": null,
       "StatusCode": 200,
@@ -174,15 +101,9 @@
         "Content-Length": "4096",
         "Content-MD5": "GHfAGAs9jutMuHrQMIyQvw==",
         "Content-Type": "application/octet-stream",
-<<<<<<< HEAD
-        "Date": "Thu, 05 Mar 2020 21:11:23 GMT",
-        "ETag": "\u00220x8D7C149C2ED0B6F\u0022",
-        "Last-Modified": "Thu, 05 Mar 2020 21:11:24 GMT",
-=======
         "Date": "Thu, 02 Apr 2020 23:54:33 GMT",
         "ETag": "\u00220x8D7D7613193CA14\u0022",
         "Last-Modified": "Thu, 02 Apr 2020 23:54:33 GMT",
->>>>>>> 32e373e2
         "Server": [
           "Windows-Azure-Blob/1.0",
           "Microsoft-HTTPAPI/2.0"
@@ -191,40 +112,16 @@
         "x-ms-access-tier-inferred": "true",
         "x-ms-blob-type": "BlockBlob",
         "x-ms-client-request-id": "82db320e-c36a-58f2-e61d-eada7465b182",
-<<<<<<< HEAD
-        "x-ms-creation-time": "Thu, 05 Mar 2020 21:11:24 GMT",
-        "x-ms-lease-state": "available",
-        "x-ms-lease-status": "unlocked",
-        "x-ms-request-id": "b2d412e1-501e-0034-6e32-f3a1f3000000",
-        "x-ms-server-encrypted": "true",
-        "x-ms-version": "2019-10-10"
-=======
         "x-ms-creation-time": "Thu, 02 Apr 2020 23:54:33 GMT",
         "x-ms-lease-state": "available",
         "x-ms-lease-status": "unlocked",
         "x-ms-request-id": "8e6a0a2a-701e-007e-574a-09dde7000000",
         "x-ms-server-encrypted": "true",
         "x-ms-version": "2019-12-12"
->>>>>>> 32e373e2
       },
       "ResponseBody": []
     },
     {
-<<<<<<< HEAD
-      "RequestUri": "https://seanstagetest.blob.core.windows.net/test-container-1d21d17d-142d-e083-9a99-eead0480039b?restype=container",
-      "RequestMethod": "DELETE",
-      "RequestHeaders": {
-        "Authorization": "Sanitized",
-        "traceparent": "00-f96f9d7866c6ea42b8a2a7543df96408-94f6b8479e90c24d-00",
-        "User-Agent": [
-          "azsdk-net-Storage.Blobs/12.4.0-dev.20200305.1",
-          "(.NET Core 4.6.28325.01; Microsoft Windows 10.0.18363 )"
-        ],
-        "x-ms-client-request-id": "56efb976-252c-0a34-38c5-31d0c52901c6",
-        "x-ms-date": "Thu, 05 Mar 2020 21:11:24 GMT",
-        "x-ms-return-client-request-id": "true",
-        "x-ms-version": "2019-10-10"
-=======
       "RequestUri": "https://seanmcccanary.blob.core.windows.net/test-container-1d21d17d-142d-e083-9a99-eead0480039b?restype=container",
       "RequestMethod": "DELETE",
       "RequestHeaders": {
@@ -238,42 +135,26 @@
         "x-ms-date": "Thu, 02 Apr 2020 23:54:34 GMT",
         "x-ms-return-client-request-id": "true",
         "x-ms-version": "2019-12-12"
->>>>>>> 32e373e2
       },
       "RequestBody": null,
       "StatusCode": 202,
       "ResponseHeaders": {
         "Content-Length": "0",
-<<<<<<< HEAD
-        "Date": "Thu, 05 Mar 2020 21:11:23 GMT",
-=======
         "Date": "Thu, 02 Apr 2020 23:54:33 GMT",
->>>>>>> 32e373e2
         "Server": [
           "Windows-Azure-Blob/1.0",
           "Microsoft-HTTPAPI/2.0"
         ],
         "x-ms-client-request-id": "56efb976-252c-0a34-38c5-31d0c52901c6",
-<<<<<<< HEAD
-        "x-ms-request-id": "b2d412e5-501e-0034-7032-f3a1f3000000",
-        "x-ms-version": "2019-10-10"
-=======
         "x-ms-request-id": "8e6a0a36-701e-007e-624a-09dde7000000",
         "x-ms-version": "2019-12-12"
->>>>>>> 32e373e2
       },
       "ResponseBody": []
     }
   ],
   "Variables": {
-<<<<<<< HEAD
-    "DateTimeOffsetNow": "2020-03-05T13:11:24.0814540-08:00",
-    "RandomSeed": "898443952",
-    "Storage_TestConfigDefault": "ProductionTenant\nseanstagetest\nU2FuaXRpemVk\nhttps://seanstagetest.blob.core.windows.net\nhttp://seanstagetest.file.core.windows.net\nhttp://seanstagetest.queue.core.windows.net\nhttp://seanstagetest.table.core.windows.net\n\n\n\n\nhttp://seanstagetest-secondary.blob.core.windows.net\nhttp://seanstagetest-secondary.file.core.windows.net\nhttp://seanstagetest-secondary.queue.core.windows.net\nhttp://seanstagetest-secondary.table.core.windows.net\n\nSanitized\n\n\nCloud\nBlobEndpoint=https://seanstagetest.blob.core.windows.net/;QueueEndpoint=http://seanstagetest.queue.core.windows.net/;FileEndpoint=http://seanstagetest.file.core.windows.net/;BlobSecondaryEndpoint=http://seanstagetest-secondary.blob.core.windows.net/;QueueSecondaryEndpoint=http://seanstagetest-secondary.queue.core.windows.net/;FileSecondaryEndpoint=http://seanstagetest-secondary.file.core.windows.net/;AccountName=seanstagetest;AccountKey=Sanitized\nseanscope1"
-=======
     "DateTimeOffsetNow": "2020-04-02T16:54:34.5128641-07:00",
     "RandomSeed": "898443952",
     "Storage_TestConfigDefault": "ProductionTenant\nseanmcccanary\nU2FuaXRpemVk\nhttps://seanmcccanary.blob.core.windows.net\nhttps://seanmcccanary.file.core.windows.net\nhttps://seanmcccanary.queue.core.windows.net\nhttps://seanmcccanary.table.core.windows.net\n\n\n\n\nhttps://seanmcccanary-secondary.blob.core.windows.net\nhttps://seanmcccanary-secondary.file.core.windows.net\nhttps://seanmcccanary-secondary.queue.core.windows.net\nhttps://seanmcccanary-secondary.table.core.windows.net\n\nSanitized\n\n\nCloud\nBlobEndpoint=https://seanmcccanary.blob.core.windows.net/;QueueEndpoint=https://seanmcccanary.queue.core.windows.net/;FileEndpoint=https://seanmcccanary.file.core.windows.net/;BlobSecondaryEndpoint=https://seanmcccanary-secondary.blob.core.windows.net/;QueueSecondaryEndpoint=https://seanmcccanary-secondary.queue.core.windows.net/;FileSecondaryEndpoint=https://seanmcccanary-secondary.file.core.windows.net/;AccountName=seanmcccanary;AccountKey=Sanitized\nseanscope1"
->>>>>>> 32e373e2
   }
 }