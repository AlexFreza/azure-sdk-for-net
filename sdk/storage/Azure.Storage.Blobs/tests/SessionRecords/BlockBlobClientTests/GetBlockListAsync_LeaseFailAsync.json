{
  "Entries": [
    {
<<<<<<< HEAD
      "RequestUri": "https://seanstagetest.blob.core.windows.net/test-container-87ade4f9-d112-1bce-db4f-201f3dc146d5?restype=container",
      "RequestMethod": "PUT",
      "RequestHeaders": {
        "Authorization": "Sanitized",
        "traceparent": "00-a2e52051efd1c54999be0bb232bc1910-d90c49cd05d7ae40-00",
        "User-Agent": [
          "azsdk-net-Storage.Blobs/12.4.0-dev.20200305.1",
          "(.NET Core 4.6.28325.01; Microsoft Windows 10.0.18363 )"
        ],
        "x-ms-blob-public-access": "container",
        "x-ms-client-request-id": "b4bb02da-c64c-2393-894d-be9fa38ca81e",
        "x-ms-date": "Thu, 05 Mar 2020 21:11:44 GMT",
        "x-ms-return-client-request-id": "true",
        "x-ms-version": "2019-10-10"
=======
      "RequestUri": "https://seanmcccanary.blob.core.windows.net/test-container-87ade4f9-d112-1bce-db4f-201f3dc146d5?restype=container",
      "RequestMethod": "PUT",
      "RequestHeaders": {
        "Authorization": "Sanitized",
        "traceparent": "00-7deeb7d827112e488bb1505d9998141e-2d416a805e21a845-00",
        "User-Agent": [
          "azsdk-net-Storage.Blobs/12.5.0-dev.20200402.1",
          "(.NET Core 4.6.28325.01; Microsoft Windows 10.0.18362 )"
        ],
        "x-ms-blob-public-access": "container",
        "x-ms-client-request-id": "b4bb02da-c64c-2393-894d-be9fa38ca81e",
        "x-ms-date": "Thu, 02 Apr 2020 23:55:44 GMT",
        "x-ms-return-client-request-id": "true",
        "x-ms-version": "2019-12-12"
>>>>>>> 32e373e2
      },
      "RequestBody": null,
      "StatusCode": 201,
      "ResponseHeaders": {
        "Content-Length": "0",
<<<<<<< HEAD
        "Date": "Thu, 05 Mar 2020 21:11:43 GMT",
        "ETag": "\u00220x8D7C149CF035311\u0022",
        "Last-Modified": "Thu, 05 Mar 2020 21:11:44 GMT",
=======
        "Date": "Thu, 02 Apr 2020 23:55:42 GMT",
        "ETag": "\u00220x8D7D7615AFB6A37\u0022",
        "Last-Modified": "Thu, 02 Apr 2020 23:55:43 GMT",
>>>>>>> 32e373e2
        "Server": [
          "Windows-Azure-Blob/1.0",
          "Microsoft-HTTPAPI/2.0"
        ],
        "x-ms-client-request-id": "b4bb02da-c64c-2393-894d-be9fa38ca81e",
<<<<<<< HEAD
        "x-ms-request-id": "c0f36a0d-a01e-0020-0f32-f3e99c000000",
        "x-ms-version": "2019-10-10"
=======
        "x-ms-request-id": "11e3a816-a01e-0089-224a-09f775000000",
        "x-ms-version": "2019-12-12"
>>>>>>> 32e373e2
      },
      "ResponseBody": []
    },
    {
<<<<<<< HEAD
      "RequestUri": "https://seanstagetest.blob.core.windows.net/test-container-87ade4f9-d112-1bce-db4f-201f3dc146d5/test-blob-d9280eee-77e6-6b93-86c7-b4a366b060d5",
=======
      "RequestUri": "https://seanmcccanary.blob.core.windows.net/test-container-87ade4f9-d112-1bce-db4f-201f3dc146d5/test-blob-d9280eee-77e6-6b93-86c7-b4a366b060d5",
>>>>>>> 32e373e2
      "RequestMethod": "PUT",
      "RequestHeaders": {
        "Authorization": "Sanitized",
        "Content-Length": "4096",
<<<<<<< HEAD
        "traceparent": "00-43fac183d123af4ca9e856bf86a31257-46f51e52ac0e8d45-00",
        "User-Agent": [
          "azsdk-net-Storage.Blobs/12.4.0-dev.20200305.1",
          "(.NET Core 4.6.28325.01; Microsoft Windows 10.0.18363 )"
        ],
        "x-ms-blob-type": "BlockBlob",
        "x-ms-client-request-id": "95e8139e-fbb6-1d14-8a31-1293b0be8322",
        "x-ms-date": "Thu, 05 Mar 2020 21:11:44 GMT",
        "x-ms-return-client-request-id": "true",
        "x-ms-version": "2019-10-10"
=======
        "traceparent": "00-33eba127b07d954f8b5d644b7b72936b-bdf6c1ce25cf2841-00",
        "User-Agent": [
          "azsdk-net-Storage.Blobs/12.5.0-dev.20200402.1",
          "(.NET Core 4.6.28325.01; Microsoft Windows 10.0.18362 )"
        ],
        "x-ms-blob-type": "BlockBlob",
        "x-ms-client-request-id": "95e8139e-fbb6-1d14-8a31-1293b0be8322",
        "x-ms-date": "Thu, 02 Apr 2020 23:55:44 GMT",
        "x-ms-return-client-request-id": "true",
        "x-ms-version": "2019-12-12"
>>>>>>> 32e373e2
      },
      "RequestBody": "maxEOgWSibAX2i5ez75DRsZML6vd3I1jb08thBLvvdjt6Ab2SG0YXIV4wQxJNJzHhG3dGYC0\u002BLwf4Mu2ZAWdKBxVcOa4TP5ZNNMmZBuAGTqzZgCkEqNXOfBJ1mehYveA2pnv9MO1DzdvhOWtjZOhnsaRAv4E\u002BRZ5/Tf2bnaXt9HbpomCkCV2/lbINI69qqtdqDegEGD5e\u002BGDdvaMv6DB2MwU0ecJHg6hGwOnO8SIu1OMmMU\u002B9qZx4iuo/hkv6j\u002B2B1zBqdjDU4kp//VcUT8d\u002B7uj/ybaguEmou68YR/0cTHE8TRoxxF6yEQ8FPexFJHriwNei\u002BoY24R6mgfpB/FpNI3EmF8LtDOqKTbhnm7qdI5d0dYbluVGqxav7iwKkMBT0uBp7Xsx39bQs2KzNzwWjyV4jDYbTZ6nfe1JXMYHoJh2jsyNgIcSLPEAS\u002BKDk3TZmF4GkQSKN4RBwnCO6IIPyBPKPahwiA6eZl9FGgK7JOp5b8NoAQ6U7FZITL4XhERu8IPPuVXLaBBPZyukRB2ChZ2FFHi/p8cENlFRKDxQh\u002BEb1il\u002B7GuUrQazGJnj76c5xcYgkW/Mr0m8yoIEekDT/\u002BBJiW7zA5ky8WdxC44uIUaqF2J2L/VxTybgwiHojzPG4Bm4mWY4RsIs7aAIWqS6jqk8WmLeXc/r1zlIEkF3SmEzqit0dYfgcdGfSUFVafSCJTR4rDXR6IJKzcEs8DOBtaM/1LB5RhghW\u002BmQPhSNlW5FxuwM/p4rYsKoKqfFtICdHpOeFpRECN8bVlBMQKluvTdT5ipHdLYFE3Lt0RtwXKZo8x\u002BA7n/ZAb0N8ahN3yEYOm1vcs1WVqrdmQMiVjfDqvqp5E2K7c64eeVtOoMOtzNQ1JauAOrYEZx1o1V8t6qFSUato/rTjkyet/jo6RwmzuHP0YKgFakQ0NKxFEp4PMI75/A9YRM4fEVKD0ny8CiAT9RzreYo5TOcndIoInoCJno1rQEr6W3OllQ8VgVgHuCqMcV1BY/cEgK9ocNAEFrLSOnOvEMmVGVnpRaR648tO37yffG0jCHrWZr/bkepjYX6cA0ckWGchNxfDV94Sidzj2VFTpNoF7vI4mOpJuYevReRl3uBEKkdVfkVVH/Bcw5zjN7iZD/ykVlSVK7\u002B8132QVBH5rOr8X67KPiZU8I8Bm9UNZoHO1nYnwUiLrz6HmGcHhMueYxbx5pfJjxGWD6WFk0/qr3D7gX2b0eticPCwAmW/TSuDY3i\u002BG7/pxUdkUbGixhvu3Sj2C8NOApFrj3XnWUysFsK5wi/XbFPw0bv2d0B5v6qUwWV8iQEodSDnEowKAqv6uHqvKMQr13CVBToHV4sRMc/LUlgnL02BUYzPMBnH5s8QO77FipbmaSn054PG4N2VliC8PrAT00js7dc3HKdWjV5rN1wMS6d5JOluMkfJunDveZo5S6ge/Cg2GJz/r0xCnlplm\u002BlBSUq5QxnG5eEBI3NmB\u002BLNXUG2DHtz1jLKuXWc65Qto96HrfBPf8iOWBZG9PVpWaepdQDYr49tzbMXromkafoNE39Unlnyvd15J/RlLOE9oR/N83ZTFTRPWaB9N9E\u002B6e4cOeG2FPsNtvdjX0fbCODR2c2p1nZD\u002Bj5KxUS5tUYMOn3GCPM/h4xkgDy/L7WsdBD/a13DlNO32D/jKw92VAFxF2UKFT/t0hJBRVY5xIpI3pFz\u002BgooCKVqTnDzHJy87iw7TdhQYl8Q0ZkLgk\u002B9fdO1Wkx\u002BApo3CQ7/n8bPOrW1hFdqPnax\u002BHwyIuhxHIZV7NBdPYJQPquRxATJkMJYAdcjlf34Uz\u002Bcw6HQC9\u002BxhixIafL2sfzzZUXrmDpx6Ge5miERDYaInZmQgHogf/KL4D4YQScPoY/acDC3zLrFKts6VnH\u002BoLil/8wZJfGCkyVTH/f8GWcAqjhRNt1WEJEey5Ve5emAjT\u002BFsoEa9nveV50LJOyCyRGz\u002Bex5rambD\u002B97OlpcI6070lK4dqbl5bO8st9ASyvkW8JDqyv9Bx\u002BWKmKR37whQjPvzxJZypJqzdR4vTrKWsTDlp6X2HiBfotzIkwEFAX3mzCrULvZSlEwGN0XhIoky4\u002BdzkkdSam7blBHJuhGZrnOQOHKHwoI6kxNZ/9bqboBDha8ZkX82lFG8CIrkiOoqfJjCUOoGqyFVOQ8z\u002BHqX4TWBdjRycBz0WaQQ27oHVgopP4NOKB2WTNp9xFhwApvnJCdVUwKlt/x7zfdF5d9nXeL1CsjnSckX6zlZ9LvEhFcYKbeSsfL3g3eGwlomUFcLBmZlewfDD9pePWfJW8NAt0mgLbwX1KvwDXdRYIdu8ZriXu5FXwlPRSndNHSbLie0NgsQdiKa4zG6dX2AcZ9S/0vc5wzVC2gwUOiSSpA3VN9PnSp8XntoV2u8itmbzsOKikUovkcq7zqi4CVJ\u002BKihgxCeMNRk5pDQZJ\u002BRGHCOlIIVB7BLDqaYJL3/2X5GLl6zGvfI/Z3vJaOkWFm3mca6FEuTJPDoVnR6BhwmZQ0iikYw3g14xab0JeIclrZc4IrnRcUiovld2rSDTvdxyLCWgc4DdrvJMU6Urv8e27/OLRWBPy9H/9dc0wNI9Ya/cm0xdhToSXnfLgR2ngP6Tv70tRHR8ImBXoH2tpO4cEu35SyR7VWq1dOrshEawWHTUpQEVDBk3YHToCeS8ZLWJr3IvqjnaGGpWe8\u002BJj54Zp0QE1P/pBwLUweavj0\u002BB\u002BRA1ZtTUgLI\u002B/oyawpRJrdTazmact4\u002B1nKRzWuRTLoka0H6/VCjFRSKVydpzUkRqixQR1Lzo4UWAf8YwZSXJ68wDf\u002B4ZilmoEYlACum1Rk5cBNPQQVXIMe85PtRmlOP8y\u002BIKb9JaUPy\u002BZcc3pNpbyzl30FxV9ap6O0oC3E\u002BBRXipRz8LqtZ8BbPTFduSlIkU3XOe7sCDptY3kDSEW3CxOSBKjmGbUCBi\u002B86shuPS56a86gLb4la4JaBo0Bqh964/Idi3SAorfY1TP/b11x/2ZKiNx21x1VrNkmTBLnwFwQAgbWUHH5\u002BclWx1iKZjwlKAdm9uECw8zUiB5bmhak8NSXry1Wm670kM8TIA/Ei0bcwSQLgMm6zX46AYhTXl\u002By8hZEMrbOzoxYcmYR7\u002BP8z/zXvpjyWTALHOGvHJomoXKvoG35gJiPzfKXs06jaN2afTGLu5\u002BGgFkmONXVH/IycZEzok91w08kB/DmWqWhp7PEFJ9oWyWS6R/U00fC\u002Bq4ApUH9b8aOJHnip3Ou4GWzRJFiEQsSihZrYLkvoS/HYU1CpbVjpDetNjBlhfPyJAi6IU62YOmi7htrUc9NXoNJ2wYmbDrwT6BZ9Nsa7MQiuXxwtX\u002BhUMBjn/dZ\u002BBIoH5ds2\u002Bqti7fNyZHuHKvOSAEXCNiS3OkD6EoFgoxDVpdOcZVDrdEZtO2EYqvt8zRUlRe2Qq95lQKuaTNgaAjrirM6X\u002BsWitpv/ZPqzrp9VjVV8O20jNPoFNxSlQSd\u002BQzk2Jf4s1MJfgp9RkUbToaIcRM9yrcbdz3fEgsOhDWVkgRHBjXihKKiDLLjN0ZOzIYVymQxn\u002B5VyWGaGaEIOroUp7RAlEiQ5exwm/4EOD/3UAVE\u002BPmRpDJV8TyUCGrBWhH4zo\u002BSDnh9hOR3gQPwUdFh4ombwwGAQsOB6qML/J1BrwGsCymwZUHNB3PVGeMuZZ9rcmWhZZbQeIuL0COVcYhHNhHCBEan8b1HjrvN6ykgk4UD4Ip3oEmq29Kd5FVed9WrjiPRbCEYg4CoWZbbAo2iq3xeUVE9z1WIF2i0Cc0oKVbmIhzFD2dj6xzJj0ayj5kFOzkY/\u002BZErb7OCRT4pLmzgDAANSBwnVwU\u002BmZ0ND/PFUePbw7UDylwYXReNwYSq0ZjVg8Wcpq41F2dA8W/0Hl\u002B/zONKXWq37DGz5Or0mZVwk7f0N4wuKLtFlqxNstj8JD7H3fShYIQ\u002BHZeT6MGzMI3B0G2oD\u002BbTgaQ39La\u002Bailot8C8PMuQzyMzxhnkmj/pkmYue\u002BJrVBRX5ExQaXvdf6N\u002BKzEBBwOyIQFKZDnM7udkTmJQn/5G/WOsVEh/QFWnZkZmdn8O6ItSbErRIO/aiwVk7CsZjO\u002B1Jy3NZKK7QuCrkw3zVmh4ZWXW/iOjZdyDwdlDGlQ6ndlWsV9BMYPopylaNZ3R5ySc7Ia1Qp7MAbFRSZLZeDiccPU0nKUZNzPh7kb6STA\u002Boeqkpi3dhVtKmr\u002Bd7\u002BfhHz7wzbSYrUqPc7VC01RHwbhxEqe4JMIKvuup6gHli0db8N8ICYuLpgSQJTJ4mqH28tj3LM0wOOp85h7Y/rNImfht5tJ1P7g89XyjGA\u002BfgiRJouco7m6KK8f0mxNsordBR4s6GqPfgbMQyidAnRDa3VPqj0vcH6uZ08sagKSUwELFYcB0VXdwaiEkGCQ3OY6nGb2/giNrdTffoDboxPEefAnkiztAVofseiUqqAeHUqo8Y3bm5U4vWfyYpLUwl6UgBZwqUq5TZrM10wgOMM0gWE2crFF6N5a7tSFOp7HCq9J/\u002BpJrbQ/76QzDsQI2IRkvaEx3o/tTpd31bp19FL7xYyc1jkY6xPs9oLNUtoaEhZQYH091WwfXLES0Zf5iftRdwk3q8JLS9KNROfM3/v9XcOkJZPVvjAgfXmHxdl78yyHvBvQ4qYTxNSqcFCEUry1VbPUVaQne7kY125Ig0X5UZG7RSPgLHsdUCD/K02fnCr9ErBlZ12IYECi\u002BAt3i0FO8R7/CM1Y1Wk49wWDaFAreXsDi7DVk\u002Boz8uTjfXRv5YTfsHou4JMdpH1HLLBXxTfwd37QND\u002BQeR00yxYodVg0yNFA4/fV/FioJidzjqd5nC2s8sX1n7GFDzcdOhW89S7lEiOfFyF/2nsmKA3YHKq1\u002By7oe0KSP2lfu5SA\u002BMJDKzD4jnxDmoTMbNiKj3ejrPJMZz7mlLnsUxL6f1tMvyF4ozzdH45ucmBqG85px2/x/A7idJGDXFZ3DHtpSVtpv\u002B33Eix6ho1kHfTefLirQkujCENMqgqP9UamZdMSxSjFAFwgsvVDtzVBvlac5N/dy8ovxkDYHRWjZ1zllCC6ERjMGXwcis\u002BWH1FNyyvz8tBmyJoJIv7oLSNGfQuYneMUx2090MujwUD6mebvihHp73RMfstGcO4Z4\u002BwYlg2EPUGuOMO\u002BtiIEgwdZTokX\u002BGLRnI3XDB8Xjla\u002B4\u002BzfiyszNpxlQVFOazkSB/vELSIlAeuJRzm/rPEiVqqtP9J1ZTfcZhgssrcRgzGUxMRjU6F0WeHBVgQxs4mrQurm4Ssm3OLD58cKOE90d4PIKufs/wMJeOYwdA7z6rKOQW\u002BMKuIGbeghX2uaKiFSjN6AKYih/oPn3WhFNmiUED0Uu7cfqAzhwbz/i1\u002BXbw6E3edwc4Ep7ILr5E15gTe/jU9uha6qMuSRnmfL4jMkUG5ZwFiBY9y76o70c4P/qACFQD4QKOlf2urCnpUZXgpPh5Qe34DfA==",
      "StatusCode": 201,
      "ResponseHeaders": {
        "Content-Length": "0",
        "Content-MD5": "JkxSr8HigU3R1P/X2mpCRw==",
<<<<<<< HEAD
        "Date": "Thu, 05 Mar 2020 21:11:43 GMT",
        "ETag": "\u00220x8D7C149CF158428\u0022",
        "Last-Modified": "Thu, 05 Mar 2020 21:11:44 GMT",
=======
        "Date": "Thu, 02 Apr 2020 23:55:42 GMT",
        "ETag": "\u00220x8D7D7615B09932D\u0022",
        "Last-Modified": "Thu, 02 Apr 2020 23:55:43 GMT",
>>>>>>> 32e373e2
        "Server": [
          "Windows-Azure-Blob/1.0",
          "Microsoft-HTTPAPI/2.0"
        ],
        "x-ms-client-request-id": "95e8139e-fbb6-1d14-8a31-1293b0be8322",
        "x-ms-content-crc64": "Lh4J1r\u002BqNQg=",
<<<<<<< HEAD
        "x-ms-request-id": "c0f36a11-a01e-0020-1232-f3e99c000000",
        "x-ms-request-server-encrypted": "true",
        "x-ms-version": "2019-10-10"
=======
        "x-ms-request-id": "11e3a823-a01e-0089-284a-09f775000000",
        "x-ms-request-server-encrypted": "true",
        "x-ms-version": "2019-12-12"
>>>>>>> 32e373e2
      },
      "ResponseBody": []
    },
    {
<<<<<<< HEAD
      "RequestUri": "https://seanstagetest.blob.core.windows.net/test-container-87ade4f9-d112-1bce-db4f-201f3dc146d5/test-blob-d9280eee-77e6-6b93-86c7-b4a366b060d5?comp=blocklist\u0026blocklisttype=all",
      "RequestMethod": "GET",
      "RequestHeaders": {
        "Authorization": "Sanitized",
        "traceparent": "00-ddd0d0bd79c36544aa5af5b534876619-a04bde5fecb90a4c-00",
        "User-Agent": [
          "azsdk-net-Storage.Blobs/12.4.0-dev.20200305.1",
          "(.NET Core 4.6.28325.01; Microsoft Windows 10.0.18363 )"
        ],
        "x-ms-client-request-id": "67b1ce69-6d96-fdc5-91ae-403a6c434cc4",
        "x-ms-date": "Thu, 05 Mar 2020 21:11:44 GMT",
        "x-ms-lease-id": "9a6957f5-c3ee-e5ab-e035-e49f83e42e3f",
        "x-ms-return-client-request-id": "true",
        "x-ms-version": "2019-10-10"
=======
      "RequestUri": "https://seanmcccanary.blob.core.windows.net/test-container-87ade4f9-d112-1bce-db4f-201f3dc146d5/test-blob-d9280eee-77e6-6b93-86c7-b4a366b060d5?comp=blocklist\u0026blocklisttype=all",
      "RequestMethod": "GET",
      "RequestHeaders": {
        "Authorization": "Sanitized",
        "traceparent": "00-9b798df6717df441a86b6901adbe602c-82a4960d93bda24c-00",
        "User-Agent": [
          "azsdk-net-Storage.Blobs/12.5.0-dev.20200402.1",
          "(.NET Core 4.6.28325.01; Microsoft Windows 10.0.18362 )"
        ],
        "x-ms-client-request-id": "67b1ce69-6d96-fdc5-91ae-403a6c434cc4",
        "x-ms-date": "Thu, 02 Apr 2020 23:55:44 GMT",
        "x-ms-lease-id": "9a6957f5-c3ee-e5ab-e035-e49f83e42e3f",
        "x-ms-return-client-request-id": "true",
        "x-ms-version": "2019-12-12"
>>>>>>> 32e373e2
      },
      "RequestBody": null,
      "StatusCode": 412,
      "ResponseHeaders": {
        "Content-Length": "241",
        "Content-Type": "application/xml",
<<<<<<< HEAD
        "Date": "Thu, 05 Mar 2020 21:11:43 GMT",
=======
        "Date": "Thu, 02 Apr 2020 23:55:42 GMT",
>>>>>>> 32e373e2
        "Server": [
          "Windows-Azure-Blob/1.0",
          "Microsoft-HTTPAPI/2.0"
        ],
        "x-ms-client-request-id": "67b1ce69-6d96-fdc5-91ae-403a6c434cc4",
        "x-ms-error-code": "LeaseNotPresentWithBlobOperation",
<<<<<<< HEAD
        "x-ms-request-id": "c0f36a12-a01e-0020-1332-f3e99c000000",
        "x-ms-version": "2019-10-10"
      },
      "ResponseBody": [
        "\uFEFF\u003C?xml version=\u00221.0\u0022 encoding=\u0022utf-8\u0022?\u003E\u003CError\u003E\u003CCode\u003ELeaseNotPresentWithBlobOperation\u003C/Code\u003E\u003CMessage\u003EThere is currently no lease on the blob.\n",
        "RequestId:c0f36a12-a01e-0020-1332-f3e99c000000\n",
        "Time:2020-03-05T21:11:44.8160831Z\u003C/Message\u003E\u003C/Error\u003E"
      ]
    },
    {
      "RequestUri": "https://seanstagetest.blob.core.windows.net/test-container-87ade4f9-d112-1bce-db4f-201f3dc146d5?restype=container",
      "RequestMethod": "DELETE",
      "RequestHeaders": {
        "Authorization": "Sanitized",
        "traceparent": "00-d3563579e47af74095b5fbb737835206-03008ed705e5e341-00",
        "User-Agent": [
          "azsdk-net-Storage.Blobs/12.4.0-dev.20200305.1",
          "(.NET Core 4.6.28325.01; Microsoft Windows 10.0.18363 )"
        ],
        "x-ms-client-request-id": "e22970d3-1b0d-908b-d30a-c0c798ff9450",
        "x-ms-date": "Thu, 05 Mar 2020 21:11:44 GMT",
        "x-ms-return-client-request-id": "true",
        "x-ms-version": "2019-10-10"
=======
        "x-ms-request-id": "11e3a829-a01e-0089-2d4a-09f775000000",
        "x-ms-version": "2019-12-12"
      },
      "ResponseBody": [
        "\uFEFF\u003C?xml version=\u00221.0\u0022 encoding=\u0022utf-8\u0022?\u003E\u003CError\u003E\u003CCode\u003ELeaseNotPresentWithBlobOperation\u003C/Code\u003E\u003CMessage\u003EThere is currently no lease on the blob.\n",
        "RequestId:11e3a829-a01e-0089-2d4a-09f775000000\n",
        "Time:2020-04-02T23:55:43.6211507Z\u003C/Message\u003E\u003C/Error\u003E"
      ]
    },
    {
      "RequestUri": "https://seanmcccanary.blob.core.windows.net/test-container-87ade4f9-d112-1bce-db4f-201f3dc146d5?restype=container",
      "RequestMethod": "DELETE",
      "RequestHeaders": {
        "Authorization": "Sanitized",
        "traceparent": "00-ce53091612a06c4e80a48766d46a86aa-e73f3e0300a3c049-00",
        "User-Agent": [
          "azsdk-net-Storage.Blobs/12.5.0-dev.20200402.1",
          "(.NET Core 4.6.28325.01; Microsoft Windows 10.0.18362 )"
        ],
        "x-ms-client-request-id": "e22970d3-1b0d-908b-d30a-c0c798ff9450",
        "x-ms-date": "Thu, 02 Apr 2020 23:55:44 GMT",
        "x-ms-return-client-request-id": "true",
        "x-ms-version": "2019-12-12"
>>>>>>> 32e373e2
      },
      "RequestBody": null,
      "StatusCode": 202,
      "ResponseHeaders": {
        "Content-Length": "0",
<<<<<<< HEAD
        "Date": "Thu, 05 Mar 2020 21:11:44 GMT",
=======
        "Date": "Thu, 02 Apr 2020 23:55:42 GMT",
>>>>>>> 32e373e2
        "Server": [
          "Windows-Azure-Blob/1.0",
          "Microsoft-HTTPAPI/2.0"
        ],
        "x-ms-client-request-id": "e22970d3-1b0d-908b-d30a-c0c798ff9450",
<<<<<<< HEAD
        "x-ms-request-id": "c0f36a13-a01e-0020-1432-f3e99c000000",
        "x-ms-version": "2019-10-10"
=======
        "x-ms-request-id": "11e3a82d-a01e-0089-304a-09f775000000",
        "x-ms-version": "2019-12-12"
>>>>>>> 32e373e2
      },
      "ResponseBody": []
    }
  ],
  "Variables": {
    "RandomSeed": "718609799",
<<<<<<< HEAD
    "Storage_TestConfigDefault": "ProductionTenant\nseanstagetest\nU2FuaXRpemVk\nhttps://seanstagetest.blob.core.windows.net\nhttp://seanstagetest.file.core.windows.net\nhttp://seanstagetest.queue.core.windows.net\nhttp://seanstagetest.table.core.windows.net\n\n\n\n\nhttp://seanstagetest-secondary.blob.core.windows.net\nhttp://seanstagetest-secondary.file.core.windows.net\nhttp://seanstagetest-secondary.queue.core.windows.net\nhttp://seanstagetest-secondary.table.core.windows.net\n\nSanitized\n\n\nCloud\nBlobEndpoint=https://seanstagetest.blob.core.windows.net/;QueueEndpoint=http://seanstagetest.queue.core.windows.net/;FileEndpoint=http://seanstagetest.file.core.windows.net/;BlobSecondaryEndpoint=http://seanstagetest-secondary.blob.core.windows.net/;QueueSecondaryEndpoint=http://seanstagetest-secondary.queue.core.windows.net/;FileSecondaryEndpoint=http://seanstagetest-secondary.file.core.windows.net/;AccountName=seanstagetest;AccountKey=Sanitized\nseanscope1"
=======
    "Storage_TestConfigDefault": "ProductionTenant\nseanmcccanary\nU2FuaXRpemVk\nhttps://seanmcccanary.blob.core.windows.net\nhttps://seanmcccanary.file.core.windows.net\nhttps://seanmcccanary.queue.core.windows.net\nhttps://seanmcccanary.table.core.windows.net\n\n\n\n\nhttps://seanmcccanary-secondary.blob.core.windows.net\nhttps://seanmcccanary-secondary.file.core.windows.net\nhttps://seanmcccanary-secondary.queue.core.windows.net\nhttps://seanmcccanary-secondary.table.core.windows.net\n\nSanitized\n\n\nCloud\nBlobEndpoint=https://seanmcccanary.blob.core.windows.net/;QueueEndpoint=https://seanmcccanary.queue.core.windows.net/;FileEndpoint=https://seanmcccanary.file.core.windows.net/;BlobSecondaryEndpoint=https://seanmcccanary-secondary.blob.core.windows.net/;QueueSecondaryEndpoint=https://seanmcccanary-secondary.queue.core.windows.net/;FileSecondaryEndpoint=https://seanmcccanary-secondary.file.core.windows.net/;AccountName=seanmcccanary;AccountKey=Sanitized\nseanscope1"
>>>>>>> 32e373e2
  }
}<|MERGE_RESOLUTION|>--- conflicted
+++ resolved
@@ -1,22 +1,6 @@
 {
   "Entries": [
     {
-<<<<<<< HEAD
-      "RequestUri": "https://seanstagetest.blob.core.windows.net/test-container-87ade4f9-d112-1bce-db4f-201f3dc146d5?restype=container",
-      "RequestMethod": "PUT",
-      "RequestHeaders": {
-        "Authorization": "Sanitized",
-        "traceparent": "00-a2e52051efd1c54999be0bb232bc1910-d90c49cd05d7ae40-00",
-        "User-Agent": [
-          "azsdk-net-Storage.Blobs/12.4.0-dev.20200305.1",
-          "(.NET Core 4.6.28325.01; Microsoft Windows 10.0.18363 )"
-        ],
-        "x-ms-blob-public-access": "container",
-        "x-ms-client-request-id": "b4bb02da-c64c-2393-894d-be9fa38ca81e",
-        "x-ms-date": "Thu, 05 Mar 2020 21:11:44 GMT",
-        "x-ms-return-client-request-id": "true",
-        "x-ms-version": "2019-10-10"
-=======
       "RequestUri": "https://seanmcccanary.blob.core.windows.net/test-container-87ade4f9-d112-1bce-db4f-201f3dc146d5?restype=container",
       "RequestMethod": "PUT",
       "RequestHeaders": {
@@ -31,58 +15,30 @@
         "x-ms-date": "Thu, 02 Apr 2020 23:55:44 GMT",
         "x-ms-return-client-request-id": "true",
         "x-ms-version": "2019-12-12"
->>>>>>> 32e373e2
       },
       "RequestBody": null,
       "StatusCode": 201,
       "ResponseHeaders": {
         "Content-Length": "0",
-<<<<<<< HEAD
-        "Date": "Thu, 05 Mar 2020 21:11:43 GMT",
-        "ETag": "\u00220x8D7C149CF035311\u0022",
-        "Last-Modified": "Thu, 05 Mar 2020 21:11:44 GMT",
-=======
         "Date": "Thu, 02 Apr 2020 23:55:42 GMT",
         "ETag": "\u00220x8D7D7615AFB6A37\u0022",
         "Last-Modified": "Thu, 02 Apr 2020 23:55:43 GMT",
->>>>>>> 32e373e2
         "Server": [
           "Windows-Azure-Blob/1.0",
           "Microsoft-HTTPAPI/2.0"
         ],
         "x-ms-client-request-id": "b4bb02da-c64c-2393-894d-be9fa38ca81e",
-<<<<<<< HEAD
-        "x-ms-request-id": "c0f36a0d-a01e-0020-0f32-f3e99c000000",
-        "x-ms-version": "2019-10-10"
-=======
         "x-ms-request-id": "11e3a816-a01e-0089-224a-09f775000000",
         "x-ms-version": "2019-12-12"
->>>>>>> 32e373e2
       },
       "ResponseBody": []
     },
     {
-<<<<<<< HEAD
-      "RequestUri": "https://seanstagetest.blob.core.windows.net/test-container-87ade4f9-d112-1bce-db4f-201f3dc146d5/test-blob-d9280eee-77e6-6b93-86c7-b4a366b060d5",
-=======
       "RequestUri": "https://seanmcccanary.blob.core.windows.net/test-container-87ade4f9-d112-1bce-db4f-201f3dc146d5/test-blob-d9280eee-77e6-6b93-86c7-b4a366b060d5",
->>>>>>> 32e373e2
       "RequestMethod": "PUT",
       "RequestHeaders": {
         "Authorization": "Sanitized",
         "Content-Length": "4096",
-<<<<<<< HEAD
-        "traceparent": "00-43fac183d123af4ca9e856bf86a31257-46f51e52ac0e8d45-00",
-        "User-Agent": [
-          "azsdk-net-Storage.Blobs/12.4.0-dev.20200305.1",
-          "(.NET Core 4.6.28325.01; Microsoft Windows 10.0.18363 )"
-        ],
-        "x-ms-blob-type": "BlockBlob",
-        "x-ms-client-request-id": "95e8139e-fbb6-1d14-8a31-1293b0be8322",
-        "x-ms-date": "Thu, 05 Mar 2020 21:11:44 GMT",
-        "x-ms-return-client-request-id": "true",
-        "x-ms-version": "2019-10-10"
-=======
         "traceparent": "00-33eba127b07d954f8b5d644b7b72936b-bdf6c1ce25cf2841-00",
         "User-Agent": [
           "azsdk-net-Storage.Blobs/12.5.0-dev.20200402.1",
@@ -93,57 +49,28 @@
         "x-ms-date": "Thu, 02 Apr 2020 23:55:44 GMT",
         "x-ms-return-client-request-id": "true",
         "x-ms-version": "2019-12-12"
->>>>>>> 32e373e2
       },
       "RequestBody": "maxEOgWSibAX2i5ez75DRsZML6vd3I1jb08thBLvvdjt6Ab2SG0YXIV4wQxJNJzHhG3dGYC0\u002BLwf4Mu2ZAWdKBxVcOa4TP5ZNNMmZBuAGTqzZgCkEqNXOfBJ1mehYveA2pnv9MO1DzdvhOWtjZOhnsaRAv4E\u002BRZ5/Tf2bnaXt9HbpomCkCV2/lbINI69qqtdqDegEGD5e\u002BGDdvaMv6DB2MwU0ecJHg6hGwOnO8SIu1OMmMU\u002B9qZx4iuo/hkv6j\u002B2B1zBqdjDU4kp//VcUT8d\u002B7uj/ybaguEmou68YR/0cTHE8TRoxxF6yEQ8FPexFJHriwNei\u002BoY24R6mgfpB/FpNI3EmF8LtDOqKTbhnm7qdI5d0dYbluVGqxav7iwKkMBT0uBp7Xsx39bQs2KzNzwWjyV4jDYbTZ6nfe1JXMYHoJh2jsyNgIcSLPEAS\u002BKDk3TZmF4GkQSKN4RBwnCO6IIPyBPKPahwiA6eZl9FGgK7JOp5b8NoAQ6U7FZITL4XhERu8IPPuVXLaBBPZyukRB2ChZ2FFHi/p8cENlFRKDxQh\u002BEb1il\u002B7GuUrQazGJnj76c5xcYgkW/Mr0m8yoIEekDT/\u002BBJiW7zA5ky8WdxC44uIUaqF2J2L/VxTybgwiHojzPG4Bm4mWY4RsIs7aAIWqS6jqk8WmLeXc/r1zlIEkF3SmEzqit0dYfgcdGfSUFVafSCJTR4rDXR6IJKzcEs8DOBtaM/1LB5RhghW\u002BmQPhSNlW5FxuwM/p4rYsKoKqfFtICdHpOeFpRECN8bVlBMQKluvTdT5ipHdLYFE3Lt0RtwXKZo8x\u002BA7n/ZAb0N8ahN3yEYOm1vcs1WVqrdmQMiVjfDqvqp5E2K7c64eeVtOoMOtzNQ1JauAOrYEZx1o1V8t6qFSUato/rTjkyet/jo6RwmzuHP0YKgFakQ0NKxFEp4PMI75/A9YRM4fEVKD0ny8CiAT9RzreYo5TOcndIoInoCJno1rQEr6W3OllQ8VgVgHuCqMcV1BY/cEgK9ocNAEFrLSOnOvEMmVGVnpRaR648tO37yffG0jCHrWZr/bkepjYX6cA0ckWGchNxfDV94Sidzj2VFTpNoF7vI4mOpJuYevReRl3uBEKkdVfkVVH/Bcw5zjN7iZD/ykVlSVK7\u002B8132QVBH5rOr8X67KPiZU8I8Bm9UNZoHO1nYnwUiLrz6HmGcHhMueYxbx5pfJjxGWD6WFk0/qr3D7gX2b0eticPCwAmW/TSuDY3i\u002BG7/pxUdkUbGixhvu3Sj2C8NOApFrj3XnWUysFsK5wi/XbFPw0bv2d0B5v6qUwWV8iQEodSDnEowKAqv6uHqvKMQr13CVBToHV4sRMc/LUlgnL02BUYzPMBnH5s8QO77FipbmaSn054PG4N2VliC8PrAT00js7dc3HKdWjV5rN1wMS6d5JOluMkfJunDveZo5S6ge/Cg2GJz/r0xCnlplm\u002BlBSUq5QxnG5eEBI3NmB\u002BLNXUG2DHtz1jLKuXWc65Qto96HrfBPf8iOWBZG9PVpWaepdQDYr49tzbMXromkafoNE39Unlnyvd15J/RlLOE9oR/N83ZTFTRPWaB9N9E\u002B6e4cOeG2FPsNtvdjX0fbCODR2c2p1nZD\u002Bj5KxUS5tUYMOn3GCPM/h4xkgDy/L7WsdBD/a13DlNO32D/jKw92VAFxF2UKFT/t0hJBRVY5xIpI3pFz\u002BgooCKVqTnDzHJy87iw7TdhQYl8Q0ZkLgk\u002B9fdO1Wkx\u002BApo3CQ7/n8bPOrW1hFdqPnax\u002BHwyIuhxHIZV7NBdPYJQPquRxATJkMJYAdcjlf34Uz\u002Bcw6HQC9\u002BxhixIafL2sfzzZUXrmDpx6Ge5miERDYaInZmQgHogf/KL4D4YQScPoY/acDC3zLrFKts6VnH\u002BoLil/8wZJfGCkyVTH/f8GWcAqjhRNt1WEJEey5Ve5emAjT\u002BFsoEa9nveV50LJOyCyRGz\u002Bex5rambD\u002B97OlpcI6070lK4dqbl5bO8st9ASyvkW8JDqyv9Bx\u002BWKmKR37whQjPvzxJZypJqzdR4vTrKWsTDlp6X2HiBfotzIkwEFAX3mzCrULvZSlEwGN0XhIoky4\u002BdzkkdSam7blBHJuhGZrnOQOHKHwoI6kxNZ/9bqboBDha8ZkX82lFG8CIrkiOoqfJjCUOoGqyFVOQ8z\u002BHqX4TWBdjRycBz0WaQQ27oHVgopP4NOKB2WTNp9xFhwApvnJCdVUwKlt/x7zfdF5d9nXeL1CsjnSckX6zlZ9LvEhFcYKbeSsfL3g3eGwlomUFcLBmZlewfDD9pePWfJW8NAt0mgLbwX1KvwDXdRYIdu8ZriXu5FXwlPRSndNHSbLie0NgsQdiKa4zG6dX2AcZ9S/0vc5wzVC2gwUOiSSpA3VN9PnSp8XntoV2u8itmbzsOKikUovkcq7zqi4CVJ\u002BKihgxCeMNRk5pDQZJ\u002BRGHCOlIIVB7BLDqaYJL3/2X5GLl6zGvfI/Z3vJaOkWFm3mca6FEuTJPDoVnR6BhwmZQ0iikYw3g14xab0JeIclrZc4IrnRcUiovld2rSDTvdxyLCWgc4DdrvJMU6Urv8e27/OLRWBPy9H/9dc0wNI9Ya/cm0xdhToSXnfLgR2ngP6Tv70tRHR8ImBXoH2tpO4cEu35SyR7VWq1dOrshEawWHTUpQEVDBk3YHToCeS8ZLWJr3IvqjnaGGpWe8\u002BJj54Zp0QE1P/pBwLUweavj0\u002BB\u002BRA1ZtTUgLI\u002B/oyawpRJrdTazmact4\u002B1nKRzWuRTLoka0H6/VCjFRSKVydpzUkRqixQR1Lzo4UWAf8YwZSXJ68wDf\u002B4ZilmoEYlACum1Rk5cBNPQQVXIMe85PtRmlOP8y\u002BIKb9JaUPy\u002BZcc3pNpbyzl30FxV9ap6O0oC3E\u002BBRXipRz8LqtZ8BbPTFduSlIkU3XOe7sCDptY3kDSEW3CxOSBKjmGbUCBi\u002B86shuPS56a86gLb4la4JaBo0Bqh964/Idi3SAorfY1TP/b11x/2ZKiNx21x1VrNkmTBLnwFwQAgbWUHH5\u002BclWx1iKZjwlKAdm9uECw8zUiB5bmhak8NSXry1Wm670kM8TIA/Ei0bcwSQLgMm6zX46AYhTXl\u002By8hZEMrbOzoxYcmYR7\u002BP8z/zXvpjyWTALHOGvHJomoXKvoG35gJiPzfKXs06jaN2afTGLu5\u002BGgFkmONXVH/IycZEzok91w08kB/DmWqWhp7PEFJ9oWyWS6R/U00fC\u002Bq4ApUH9b8aOJHnip3Ou4GWzRJFiEQsSihZrYLkvoS/HYU1CpbVjpDetNjBlhfPyJAi6IU62YOmi7htrUc9NXoNJ2wYmbDrwT6BZ9Nsa7MQiuXxwtX\u002BhUMBjn/dZ\u002BBIoH5ds2\u002Bqti7fNyZHuHKvOSAEXCNiS3OkD6EoFgoxDVpdOcZVDrdEZtO2EYqvt8zRUlRe2Qq95lQKuaTNgaAjrirM6X\u002BsWitpv/ZPqzrp9VjVV8O20jNPoFNxSlQSd\u002BQzk2Jf4s1MJfgp9RkUbToaIcRM9yrcbdz3fEgsOhDWVkgRHBjXihKKiDLLjN0ZOzIYVymQxn\u002B5VyWGaGaEIOroUp7RAlEiQ5exwm/4EOD/3UAVE\u002BPmRpDJV8TyUCGrBWhH4zo\u002BSDnh9hOR3gQPwUdFh4ombwwGAQsOB6qML/J1BrwGsCymwZUHNB3PVGeMuZZ9rcmWhZZbQeIuL0COVcYhHNhHCBEan8b1HjrvN6ykgk4UD4Ip3oEmq29Kd5FVed9WrjiPRbCEYg4CoWZbbAo2iq3xeUVE9z1WIF2i0Cc0oKVbmIhzFD2dj6xzJj0ayj5kFOzkY/\u002BZErb7OCRT4pLmzgDAANSBwnVwU\u002BmZ0ND/PFUePbw7UDylwYXReNwYSq0ZjVg8Wcpq41F2dA8W/0Hl\u002B/zONKXWq37DGz5Or0mZVwk7f0N4wuKLtFlqxNstj8JD7H3fShYIQ\u002BHZeT6MGzMI3B0G2oD\u002BbTgaQ39La\u002Bailot8C8PMuQzyMzxhnkmj/pkmYue\u002BJrVBRX5ExQaXvdf6N\u002BKzEBBwOyIQFKZDnM7udkTmJQn/5G/WOsVEh/QFWnZkZmdn8O6ItSbErRIO/aiwVk7CsZjO\u002B1Jy3NZKK7QuCrkw3zVmh4ZWXW/iOjZdyDwdlDGlQ6ndlWsV9BMYPopylaNZ3R5ySc7Ia1Qp7MAbFRSZLZeDiccPU0nKUZNzPh7kb6STA\u002Boeqkpi3dhVtKmr\u002Bd7\u002BfhHz7wzbSYrUqPc7VC01RHwbhxEqe4JMIKvuup6gHli0db8N8ICYuLpgSQJTJ4mqH28tj3LM0wOOp85h7Y/rNImfht5tJ1P7g89XyjGA\u002BfgiRJouco7m6KK8f0mxNsordBR4s6GqPfgbMQyidAnRDa3VPqj0vcH6uZ08sagKSUwELFYcB0VXdwaiEkGCQ3OY6nGb2/giNrdTffoDboxPEefAnkiztAVofseiUqqAeHUqo8Y3bm5U4vWfyYpLUwl6UgBZwqUq5TZrM10wgOMM0gWE2crFF6N5a7tSFOp7HCq9J/\u002BpJrbQ/76QzDsQI2IRkvaEx3o/tTpd31bp19FL7xYyc1jkY6xPs9oLNUtoaEhZQYH091WwfXLES0Zf5iftRdwk3q8JLS9KNROfM3/v9XcOkJZPVvjAgfXmHxdl78yyHvBvQ4qYTxNSqcFCEUry1VbPUVaQne7kY125Ig0X5UZG7RSPgLHsdUCD/K02fnCr9ErBlZ12IYECi\u002BAt3i0FO8R7/CM1Y1Wk49wWDaFAreXsDi7DVk\u002Boz8uTjfXRv5YTfsHou4JMdpH1HLLBXxTfwd37QND\u002BQeR00yxYodVg0yNFA4/fV/FioJidzjqd5nC2s8sX1n7GFDzcdOhW89S7lEiOfFyF/2nsmKA3YHKq1\u002By7oe0KSP2lfu5SA\u002BMJDKzD4jnxDmoTMbNiKj3ejrPJMZz7mlLnsUxL6f1tMvyF4ozzdH45ucmBqG85px2/x/A7idJGDXFZ3DHtpSVtpv\u002B33Eix6ho1kHfTefLirQkujCENMqgqP9UamZdMSxSjFAFwgsvVDtzVBvlac5N/dy8ovxkDYHRWjZ1zllCC6ERjMGXwcis\u002BWH1FNyyvz8tBmyJoJIv7oLSNGfQuYneMUx2090MujwUD6mebvihHp73RMfstGcO4Z4\u002BwYlg2EPUGuOMO\u002BtiIEgwdZTokX\u002BGLRnI3XDB8Xjla\u002B4\u002BzfiyszNpxlQVFOazkSB/vELSIlAeuJRzm/rPEiVqqtP9J1ZTfcZhgssrcRgzGUxMRjU6F0WeHBVgQxs4mrQurm4Ssm3OLD58cKOE90d4PIKufs/wMJeOYwdA7z6rKOQW\u002BMKuIGbeghX2uaKiFSjN6AKYih/oPn3WhFNmiUED0Uu7cfqAzhwbz/i1\u002BXbw6E3edwc4Ep7ILr5E15gTe/jU9uha6qMuSRnmfL4jMkUG5ZwFiBY9y76o70c4P/qACFQD4QKOlf2urCnpUZXgpPh5Qe34DfA==",
       "StatusCode": 201,
       "ResponseHeaders": {
         "Content-Length": "0",
         "Content-MD5": "JkxSr8HigU3R1P/X2mpCRw==",
-<<<<<<< HEAD
-        "Date": "Thu, 05 Mar 2020 21:11:43 GMT",
-        "ETag": "\u00220x8D7C149CF158428\u0022",
-        "Last-Modified": "Thu, 05 Mar 2020 21:11:44 GMT",
-=======
         "Date": "Thu, 02 Apr 2020 23:55:42 GMT",
         "ETag": "\u00220x8D7D7615B09932D\u0022",
         "Last-Modified": "Thu, 02 Apr 2020 23:55:43 GMT",
->>>>>>> 32e373e2
         "Server": [
           "Windows-Azure-Blob/1.0",
           "Microsoft-HTTPAPI/2.0"
         ],
         "x-ms-client-request-id": "95e8139e-fbb6-1d14-8a31-1293b0be8322",
         "x-ms-content-crc64": "Lh4J1r\u002BqNQg=",
-<<<<<<< HEAD
-        "x-ms-request-id": "c0f36a11-a01e-0020-1232-f3e99c000000",
-        "x-ms-request-server-encrypted": "true",
-        "x-ms-version": "2019-10-10"
-=======
         "x-ms-request-id": "11e3a823-a01e-0089-284a-09f775000000",
         "x-ms-request-server-encrypted": "true",
         "x-ms-version": "2019-12-12"
->>>>>>> 32e373e2
       },
       "ResponseBody": []
     },
     {
-<<<<<<< HEAD
-      "RequestUri": "https://seanstagetest.blob.core.windows.net/test-container-87ade4f9-d112-1bce-db4f-201f3dc146d5/test-blob-d9280eee-77e6-6b93-86c7-b4a366b060d5?comp=blocklist\u0026blocklisttype=all",
-      "RequestMethod": "GET",
-      "RequestHeaders": {
-        "Authorization": "Sanitized",
-        "traceparent": "00-ddd0d0bd79c36544aa5af5b534876619-a04bde5fecb90a4c-00",
-        "User-Agent": [
-          "azsdk-net-Storage.Blobs/12.4.0-dev.20200305.1",
-          "(.NET Core 4.6.28325.01; Microsoft Windows 10.0.18363 )"
-        ],
-        "x-ms-client-request-id": "67b1ce69-6d96-fdc5-91ae-403a6c434cc4",
-        "x-ms-date": "Thu, 05 Mar 2020 21:11:44 GMT",
-        "x-ms-lease-id": "9a6957f5-c3ee-e5ab-e035-e49f83e42e3f",
-        "x-ms-return-client-request-id": "true",
-        "x-ms-version": "2019-10-10"
-=======
       "RequestUri": "https://seanmcccanary.blob.core.windows.net/test-container-87ade4f9-d112-1bce-db4f-201f3dc146d5/test-blob-d9280eee-77e6-6b93-86c7-b4a366b060d5?comp=blocklist\u0026blocklisttype=all",
       "RequestMethod": "GET",
       "RequestHeaders": {
@@ -158,49 +85,19 @@
         "x-ms-lease-id": "9a6957f5-c3ee-e5ab-e035-e49f83e42e3f",
         "x-ms-return-client-request-id": "true",
         "x-ms-version": "2019-12-12"
->>>>>>> 32e373e2
       },
       "RequestBody": null,
       "StatusCode": 412,
       "ResponseHeaders": {
         "Content-Length": "241",
         "Content-Type": "application/xml",
-<<<<<<< HEAD
-        "Date": "Thu, 05 Mar 2020 21:11:43 GMT",
-=======
         "Date": "Thu, 02 Apr 2020 23:55:42 GMT",
->>>>>>> 32e373e2
         "Server": [
           "Windows-Azure-Blob/1.0",
           "Microsoft-HTTPAPI/2.0"
         ],
         "x-ms-client-request-id": "67b1ce69-6d96-fdc5-91ae-403a6c434cc4",
         "x-ms-error-code": "LeaseNotPresentWithBlobOperation",
-<<<<<<< HEAD
-        "x-ms-request-id": "c0f36a12-a01e-0020-1332-f3e99c000000",
-        "x-ms-version": "2019-10-10"
-      },
-      "ResponseBody": [
-        "\uFEFF\u003C?xml version=\u00221.0\u0022 encoding=\u0022utf-8\u0022?\u003E\u003CError\u003E\u003CCode\u003ELeaseNotPresentWithBlobOperation\u003C/Code\u003E\u003CMessage\u003EThere is currently no lease on the blob.\n",
-        "RequestId:c0f36a12-a01e-0020-1332-f3e99c000000\n",
-        "Time:2020-03-05T21:11:44.8160831Z\u003C/Message\u003E\u003C/Error\u003E"
-      ]
-    },
-    {
-      "RequestUri": "https://seanstagetest.blob.core.windows.net/test-container-87ade4f9-d112-1bce-db4f-201f3dc146d5?restype=container",
-      "RequestMethod": "DELETE",
-      "RequestHeaders": {
-        "Authorization": "Sanitized",
-        "traceparent": "00-d3563579e47af74095b5fbb737835206-03008ed705e5e341-00",
-        "User-Agent": [
-          "azsdk-net-Storage.Blobs/12.4.0-dev.20200305.1",
-          "(.NET Core 4.6.28325.01; Microsoft Windows 10.0.18363 )"
-        ],
-        "x-ms-client-request-id": "e22970d3-1b0d-908b-d30a-c0c798ff9450",
-        "x-ms-date": "Thu, 05 Mar 2020 21:11:44 GMT",
-        "x-ms-return-client-request-id": "true",
-        "x-ms-version": "2019-10-10"
-=======
         "x-ms-request-id": "11e3a829-a01e-0089-2d4a-09f775000000",
         "x-ms-version": "2019-12-12"
       },
@@ -224,39 +121,25 @@
         "x-ms-date": "Thu, 02 Apr 2020 23:55:44 GMT",
         "x-ms-return-client-request-id": "true",
         "x-ms-version": "2019-12-12"
->>>>>>> 32e373e2
       },
       "RequestBody": null,
       "StatusCode": 202,
       "ResponseHeaders": {
         "Content-Length": "0",
-<<<<<<< HEAD
-        "Date": "Thu, 05 Mar 2020 21:11:44 GMT",
-=======
         "Date": "Thu, 02 Apr 2020 23:55:42 GMT",
->>>>>>> 32e373e2
         "Server": [
           "Windows-Azure-Blob/1.0",
           "Microsoft-HTTPAPI/2.0"
         ],
         "x-ms-client-request-id": "e22970d3-1b0d-908b-d30a-c0c798ff9450",
-<<<<<<< HEAD
-        "x-ms-request-id": "c0f36a13-a01e-0020-1432-f3e99c000000",
-        "x-ms-version": "2019-10-10"
-=======
         "x-ms-request-id": "11e3a82d-a01e-0089-304a-09f775000000",
         "x-ms-version": "2019-12-12"
->>>>>>> 32e373e2
       },
       "ResponseBody": []
     }
   ],
   "Variables": {
     "RandomSeed": "718609799",
-<<<<<<< HEAD
-    "Storage_TestConfigDefault": "ProductionTenant\nseanstagetest\nU2FuaXRpemVk\nhttps://seanstagetest.blob.core.windows.net\nhttp://seanstagetest.file.core.windows.net\nhttp://seanstagetest.queue.core.windows.net\nhttp://seanstagetest.table.core.windows.net\n\n\n\n\nhttp://seanstagetest-secondary.blob.core.windows.net\nhttp://seanstagetest-secondary.file.core.windows.net\nhttp://seanstagetest-secondary.queue.core.windows.net\nhttp://seanstagetest-secondary.table.core.windows.net\n\nSanitized\n\n\nCloud\nBlobEndpoint=https://seanstagetest.blob.core.windows.net/;QueueEndpoint=http://seanstagetest.queue.core.windows.net/;FileEndpoint=http://seanstagetest.file.core.windows.net/;BlobSecondaryEndpoint=http://seanstagetest-secondary.blob.core.windows.net/;QueueSecondaryEndpoint=http://seanstagetest-secondary.queue.core.windows.net/;FileSecondaryEndpoint=http://seanstagetest-secondary.file.core.windows.net/;AccountName=seanstagetest;AccountKey=Sanitized\nseanscope1"
-=======
     "Storage_TestConfigDefault": "ProductionTenant\nseanmcccanary\nU2FuaXRpemVk\nhttps://seanmcccanary.blob.core.windows.net\nhttps://seanmcccanary.file.core.windows.net\nhttps://seanmcccanary.queue.core.windows.net\nhttps://seanmcccanary.table.core.windows.net\n\n\n\n\nhttps://seanmcccanary-secondary.blob.core.windows.net\nhttps://seanmcccanary-secondary.file.core.windows.net\nhttps://seanmcccanary-secondary.queue.core.windows.net\nhttps://seanmcccanary-secondary.table.core.windows.net\n\nSanitized\n\n\nCloud\nBlobEndpoint=https://seanmcccanary.blob.core.windows.net/;QueueEndpoint=https://seanmcccanary.queue.core.windows.net/;FileEndpoint=https://seanmcccanary.file.core.windows.net/;BlobSecondaryEndpoint=https://seanmcccanary-secondary.blob.core.windows.net/;QueueSecondaryEndpoint=https://seanmcccanary-secondary.queue.core.windows.net/;FileSecondaryEndpoint=https://seanmcccanary-secondary.file.core.windows.net/;AccountName=seanmcccanary;AccountKey=Sanitized\nseanscope1"
->>>>>>> 32e373e2
   }
 }