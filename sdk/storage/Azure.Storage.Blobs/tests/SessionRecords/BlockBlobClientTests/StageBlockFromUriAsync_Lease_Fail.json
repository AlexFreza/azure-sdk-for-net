--- conflicted
+++ resolved
@@ -28,11 +28,7 @@
           "Microsoft-HTTPAPI/2.0"
         ],
         "x-ms-client-request-id": "bb0a786c-8427-e570-f6d1-200d0b95328f",
-<<<<<<< HEAD
-        "x-ms-request-id": "05082678-b01e-002c-1d32-f37e94000000",
-=======
         "x-ms-request-id": "aaf32047-501e-0056-5f49-09bc4f000000",
->>>>>>> 8d420312
         "x-ms-version": "2019-12-12"
       },
       "ResponseBody": []
@@ -142,11 +138,7 @@
         ],
         "x-ms-client-request-id": "fe54761c-12a0-ec78-75b6-934c63821d4d",
         "x-ms-error-code": "LeaseNotPresentWithBlobOperation",
-<<<<<<< HEAD
-        "x-ms-request-id": "05082684-b01e-002c-2532-f37e94000000",
-=======
         "x-ms-request-id": "aaf32053-501e-0056-6949-09bc4f000000",
->>>>>>> 8d420312
         "x-ms-version": "2019-12-12"
       },
       "ResponseBody": [
@@ -180,11 +172,7 @@
           "Microsoft-HTTPAPI/2.0"
         ],
         "x-ms-client-request-id": "297fc5d0-94ab-35e1-dbb7-5bee7c8f37bb",
-<<<<<<< HEAD
-        "x-ms-request-id": "05082689-b01e-002c-2a32-f37e94000000",
-=======
         "x-ms-request-id": "aaf32059-501e-0056-6e49-09bc4f000000",
->>>>>>> 8d420312
         "x-ms-version": "2019-12-12"
       },
       "ResponseBody": []
