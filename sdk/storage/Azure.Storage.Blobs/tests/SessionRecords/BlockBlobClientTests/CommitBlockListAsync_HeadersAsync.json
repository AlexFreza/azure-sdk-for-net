{
  "Entries": [
    {
      "RequestUri": "https://seanmcccanary.blob.core.windows.net/test-container-d0147411-9b87-5084-cc23-fb41fd20c5d1?restype=container",
      "RequestMethod": "PUT",
      "RequestHeaders": {
        "Authorization": "Sanitized",
        "traceparent": "00-15b70052badee146a712813a62ae521d-9bed0f364880404c-00",
        "User-Agent": [
          "azsdk-net-Storage.Blobs/12.5.0-dev.20200403.1",
          "(.NET Core 4.6.28325.01; Microsoft Windows 10.0.18362 )"
        ],
        "x-ms-blob-public-access": "container",
        "x-ms-client-request-id": "c43f550f-5512-94f3-1804-c1bc55c07fc9",
        "x-ms-date": "Sat, 04 Apr 2020 01:43:34 GMT",
        "x-ms-return-client-request-id": "true",
        "x-ms-version": "2019-12-12"
      },
      "RequestBody": null,
      "StatusCode": 201,
      "ResponseHeaders": {
        "Content-Length": "0",
        "Date": "Sat, 04 Apr 2020 01:43:33 GMT",
        "ETag": "\u00220x8D7D839966F5BFF\u0022",
        "Last-Modified": "Sat, 04 Apr 2020 01:43:34 GMT",
        "Server": [
          "Windows-Azure-Blob/1.0",
          "Microsoft-HTTPAPI/2.0"
        ],
<<<<<<< HEAD
        "x-ms-client-request-id": "a507f887-7f6b-a727-b549-421f5e488764",
        "x-ms-request-id": "fa02a097-101e-001a-0932-f3f3e4000000",
=======
        "x-ms-client-request-id": "c43f550f-5512-94f3-1804-c1bc55c07fc9",
        "x-ms-request-id": "1a0668e0-701e-0041-0322-0a1544000000",
>>>>>>> 8d420312
        "x-ms-version": "2019-12-12"
      },
      "ResponseBody": []
    },
    {
      "RequestUri": "https://seanmcccanary.blob.core.windows.net/test-container-d0147411-9b87-5084-cc23-fb41fd20c5d1/test-blob-fff69325-4867-433f-f013-86300dfcc59f?comp=block\u0026blockid=dGVzdC1ibG9jay00OTU1MzJkOS01MGE0LWM4MDgtNzhkNC05MTRjYmVlNGQ1NTc%3D",
      "RequestMethod": "PUT",
      "RequestHeaders": {
        "Authorization": "Sanitized",
        "Content-Length": "4096",
        "traceparent": "00-004ffc423233184d960cfcf26d6117a5-095da72403913443-00",
        "User-Agent": [
          "azsdk-net-Storage.Blobs/12.5.0-dev.20200403.1",
          "(.NET Core 4.6.28325.01; Microsoft Windows 10.0.18362 )"
        ],
        "x-ms-client-request-id": "b082a366-4559-8553-c313-0121798df36b",
        "x-ms-date": "Sat, 04 Apr 2020 01:43:34 GMT",
        "x-ms-return-client-request-id": "true",
        "x-ms-version": "2019-12-12"
      },
      "RequestBody": "hwMyp\u002BAAviSp/rTYDMeritfEYvc3m5DHFvvU/s/Dhhw/IjVRjdjpJNTRVmiTZjcoaPxZSZnNZ\u002Btza5HkLMBV5neXmemSWfz/2z4jZUUoM7DErJbSaj2CcbtJ3iJGBPcUfG/w\u002B8xOlQ8AWm1bqgKmSjjhIIApgnw6FSguSXrZuNdGD\u002BnVNzfjdRaG0hDPJse4o5TqZeN26vnztuajH0yVJqGWFJoZ0BMA/apqo7Bsau5hdabm7lLzzyXv4oBQQFXK8atuOBIsn9KA6Wg5DEdIh0v3QqqmrzdPo0V1Ke6Sr71UoLIF/jHcNNXTZQXpucPep1o1WP2rI0FzHpXNt3bk7jmr5GyUQ4kaGw3U0kkyZemCloKTXVe/qXxwkd\u002BcD31f73fLPtVWSWPRGz3v11D3QLmrSyD0UJDi7DvvJLGqfQyQdOPSZyYUK00ewkIZz9EreFAl8cRca57m6FKaZiSyJ50xX2JsJdmSlx/T1Y5OyBxpxKxghIxHNAhF7H/UecQpbJqk6HBvvlJ3klmkiZYQlx81MaJ3UaIQ6SpZJzhZvh1aqWnzqeCs\u002BQVZ6fIyoqtyNFVfn0gisRv4lP9FFZYaHdQ8Sd8sHO0/iDecHmiw3UZ/5vPj\u002Bh7UOPhN\u002BhXhZ\u002BRuP8sd9ljLRRdnIBYRhZOzSLa4xS6jNiO1ZxHm3yHYXiFSLt6dkufttKHbfNkIw7JkmrJeKKK1ywinZ45H5Gb1jsL1vle0FbXPyxCNyLpKraNfgkRveTV/nGPW9StYps865e0XEgVbsIT9j12RKAJNXbnq6GIihhSMdiH03iCKdiRBU\u002BPNMpqeBNG/curY7XRgiJhxbb5tGF7Yi5zjZtJkchk4T9UfgCoeTOSQYhQqs4itk1WHGQhm1DuE9Kf\u002Bup3/Wv/QoJ2eQAhtUiHa3LVKrdcUNtJ83VkQ0Xuam4yDIJFGkQgUWRPqDlNNGcfmjPiFOkbQ6oPKgn2mwM8iBKV86jGQk0usNVPDKSh/L8ORKUSDFGBFszYNfA6KbplEyAmt0C\u002BVVvms2AXzDMFaSlO6FJaKnvBFNzf7ghc8Ise6f2Af0l6T/NNL1jtbUqd1sjG60FkCuSoZaJn4mtTicLY\u002BOYxgO3j0JhjDP8e06eSPhc/lgVFtt8U2BWnFm2H\u002BaWaEHRgaFHe4xqpAP3piZH60aBQE/O5l0IHGKjYOL4q2xNZgMMzLdXFYLbunLXdK06DrEDNN\u002Bmx4H0yWVOpBqZcgiXqkATSy6POjrM4yvqMKe1eVIx5Wacpp6BB/NCGGF4MkhqP8ptFsOCdAqU2eRWGpjNiTq4Z4ySCwOxkkMrPRHJVLDjcADdWFKer3FsB9y6Kv1ahJ82v8q72DTGq3RwVzboy3UjcqqX8CDYKcgLJfMnB3dV0LiCkqTmN5fMBrzeHkg6gzxXhrhCwpRuboYCoLIxn5QNKoZ\u002BVjjQTUsCy\u002Blj\u002Bht/wKLG34C/Ax4kJDQe04blmncYwOOxzCzzd0ltT/a7CmRqktAfarATXid4WjIEwWm0LSFiSzk3vgR1w2g3QbMXeRnfpECmxi\u002B3BXK8SWH6/rXvuRLFSL8rMtTLqadX3AxkYOEYNR0ZHVbxu0W2e3SietSiV5igQjBqpHF72yyIXyl2R\u002BiA4rmoxpu7w41pdLdgKS7CtYRjxB6grZCbrTIqeWwsQDOcEZgbCYEM5H6jAS\u002B6G6INtamlEoPJ0DUpDSlpkVohTTSDxBeGt7vzZu\u002BQDaxg4ZGALLOydy2/wjFi8fxno1MkgbP7Nkeadw3toauUOdKYuCuX2WSmbsYG1AHWI8W/m8Oca3vodbtJ5aWlxNWCG5huyjnQz8nujhL95FJFxFNIPhXoB85WoDJwTePO8JnwhLh5Z1mL7sv5re1o\u002BpFZBCFSbZa/mgPKCCn3YIHmL514/W\u002BZ3Fz5zF9J/mng/bWhFznCbJMDMOq0r28/hH5KE45f7/0xvzfEaKFHdaup6RpkVklII7MKdcx05Sz9ujfRD9rbkQ3If2fx/gPhy8tPCrZU2z408e/LRXowvNoa1q5pZnXAzlgMq9bhRiW/GLoBNepmmO75rA37EEuTh7KN5xdViFVFfjxuSC9XQ7u6HDywL4bvpD3Pf8p31b4ceRQkU18OWZBku7euCEC/olhCMQQO01grrkLplgiK3Zh\u002BUd8LIvBcu7KsW3PfMZvtD81yJaS6DZW7\u002BLUcJMOH2e4fP7ZxtH9X9YVBYnfkXGym/IZLGLfzxEQ5Tyo7QIb/JHGFsAHle1teGiAvaKsd16xYZTg9TME2K2tiOGVFLLT\u002BUk32XqxasYE67P6H1FupK3eN4tteseewX4SWczL2GP17IRZtF3kP/aOnAl/SvlcfyRzttznpr5BmRg8XtD5ONNQBDKM1PAQOjfUnp7\u002BH7aE9hromGFHDkYGGBtFp6DllaM2L0aGj2o0Y3zk0sffQ3mht2j2EGCxyPXshvzUipJXLsj7x/BwPmawtHTkojt\u002BJpShpDB374VCRGZQmghtH5jqTeP/I7uJcXkCRZwrjWb6rmBocyZiHz9DuUOJ32QeQ1TcOhRXfsLZGDK3NanpVvc/ViunxOxySG6ku6p3/1IVI8IHD1MSoy\u002BdT1rz6ymVWmJMiol4tn6oafHlssNYoRjgohGn4gdj7PL8CnWRvl0FD2FH63TInK2DnuWhLPBsBO4CE0kX7bga6J2WfGvJFutUoGOiEPXj18WkJANhwsACj8WHT2sULWGpLMKXcmABuof6DExMyfQ4HntDc4l0\u002BSXdk6xmQYdAALMB\u002BSPzDKWlYmm7Z/ZztcYRj3EvkLmYdDPc\u002Bd6zm3jAecvZSxDQBNGV3dEfuZEvad3mVPJWUK/5aUTwFlLG8ccwuu4qWmr1AUpfWfLoeLqirU/AzUZGqilcH\u002BGMIC6\u002BzuwKLz7jBM\u002By8VNn9va80TCKDWjCxiSAqhCEjnqJKOFb4ErGnkm7/2iATdvzHrMynw6wwhKFvAjHiUTuHnaU6YhyDBZr9nKmzk3AQngIjYtdUe8r2CbO1iRB/xUEjaDx62QTgRJcxujbyjOEhXmQvvu5kMyHaRFhozYyKfddogCszlbT9Qy4wIsGT84zSlCqsQAZSzzUakJSsh3cap0xfmfy17ci/InvANABQRlDbhjlh3i3BFcD2KPUgUMunFXuFNGmQHKZh/R2agoskyloz0PFNuNkennQ7z8TDjtGgGR6E2wH3S3mC/\u002BEANpM1wV6q7H/aaWyiZqXlVFzhrm476ml8r\u002B9ITJV3urjoDlfQ9f5mGJJh1b\u002Bx4mRsAecckVFyxFwpySF/Yq/aUr6jumhOFG5ui4Xb2gS5yr2K7Eq\u002BWxlnZToLtzzM9rXyh3LxDigMHf14vhXbpvpHcA5j5HZVLAeVTEUuQm0xkZTP2VKRuLyVjs5dNZ0Dm85PxDcuWQI/nVt7a7HS3cuQRyxxC92XpbdB3mW4B/ZqgbCG7o4mAziCkDv3Fk0KsqDyvP5wgo/wqB6P7Hqch5VlEOoBS/9NajPz/nuRoI9qRyvEtUr3\u002Bf8gljZ/pia99gimggVi\u002BWahtUK6fJQUXwePFaVe18JKfRbq0LXI3cQdRghi6x559021Ew/4TX1rHDc\u002B4IBxXx5GbBT\u002BiBiw6NeOnTaboXPpBR5XmbTCQi\u002Bpf8R\u002Bme1Dm\u002BbqLH8Ji381BDooeaA2z2rDRetyKcVpdCnlRQhUMl7qSvFfsYT073mvIpWKmciPYrBZu0QBwXIhcKhVFEZm0MHbTj6u5x3lzmZhwwc/3upRZeJX\u002Boca2HmPPjDcn9szOEHDr0uZ0HuSY\u002Bzdr/5q4ZHOA65UDuZKwGXFH7jdGT6bPprFbD\u002Bet5VmtYaaPTh7FEyfHows3ylbiN7l1LDCtVq\u002BMmFjpYViL1wY/VlfoIMtWgtsTgqifl9haeNguOLUo/A76/rXB37HPO8wE\u002BHQC9hLyHq1VndQG8QSAkuSAXZpNElZI8SIVkKcpREbYlp9gW4LFOBoL02I28A2tPUjJSt4xt\u002BYhtgDs2I4KKFWRKlplIDdhuyGART7wEf0UZFdaY/lkpuK1PqGB1GOP/asIpcWzSBkVZ5O8sXKnMaAD2HQ2s8RcKIN7s\u002BWR4\u002BbB8EeX52w3ZRw6RPxpq/VsDg0Bff/rVU3irH1GN5Q3g4Oo\u002Br0rE0o3yHNb\u002BG7L9nyOD6HUkGXm1pr1sTru8TGEBsF8vK00QPrCybGIk1zjGrn8tCvyXu8ZxiQiNWIPSNtB0/WpSzXTWcqrEcq0Wkc\u002BEpaA8j0FkafWYvqJEg\u002BYt4DaSr9nOdOALVpdS0kgZWvc5CLPjlaaOEJN0ug7Rku/Dl5J3hOH1tjG/MDiqEZasf2SqC3szSkqPA59GWbrROsSojju2odUVQ1GBI2Vt5P78xzqqJodzkE1H54BCr1x37fZ0AYJb9t6OlMgpsSbkIh\u002BgSZJ/JxM9NP7tbrpV05P1CjVu\u002BeJ8oNFcHJG\u002BSt8mYsVhombK98bjNsyEbocjOcE0M6bxdSk8JKjAIwqBfukexwz08zEsKxNui8IV9zJKOOPQihY4NeybJH29CdS7YbjjZqZ7LkWQBwiTgupnJi11dusnsfTS5ZIfWc6zbyE\u002BsioJMpGLzwmeP4IOpbICNP1QR5LolLDEEIAUXNV23JjmVM\u002B/XfSb6afhiXFxxEDfHCTQYiePVh55RSIRd3IzJ2LpJ1DiQtcJtF3rBws\u002BUks/ND\u002BxpXpxV/6xRhfRinI0rmEOiJzw/NlMx63JpE4TOvPW0UIygYLod9BRMfzAOCrrtlipMMqvTzdmZd7MqLOvngsj\u002BrkvASzfJRDMnsvcjI\u002BD3e32aQopJ4ILzByjHM8doZPxnD1xu7QsyQq54rBsidhPSMrFuTQB\u002BtI2JDUQOwlArvw36/BREiE4yp//b0TRnkJEVNMEV\u002Bhe76JqOpd/G40BeTOzNJ7o/TapjO\u002BUAYqNZYXyy\u002Bc1PFcU2PtO5tiJua4R/vYRHWqkW1adW8r5ye4X3dQSjE\u002Bmyz3cn1uimhZdH9NAgwKUfEcaTXCQl\u002BCMGw4MNgkDdyxeazO5NH4OAsE/Pzz3uEbsg2CN9z7fFTNcT4RMlWMNWqem4hfO2kfJDEuuUFeklWLIILOpdoDtflX/XeX6wWxdMuWUUNUuHagYxOvzMcXbt7khhHSwY\u002BQnuWTCz31izkreUB1yEEWNmQMKkbGV\u002Bk2QI6Ur2D34rc4AbJdxbE4rtfWgFOCnaad0lOtxptIykr4WMqvYN/YN5qNOcaOtGyy03tu89OVt6Lr9tkRRhgb8zdrYWzmiU33\u002Bky48WPcDx3i\u002BvMf3dp7ZqUnw2oGyu2CdUqPJ1MDyEotdvWC3MJDD\u002Bu7Lksk\u002BBFc7/7HwsXj8TNfNnwVTOvK4zKo8mbk9IXi5LeCS5yiWXk1MjdUPAmASYHCI6ZGKcL/8E8YeAmud/t04NoSYamWvNkC3BqwcqclKKThItDjnLrwgldNieFviro/41svbevYL2bJQ0moT32r81A==",
      "StatusCode": 201,
      "ResponseHeaders": {
        "Content-Length": "0",
        "Date": "Sat, 04 Apr 2020 01:43:33 GMT",
        "Server": [
          "Windows-Azure-Blob/1.0",
          "Microsoft-HTTPAPI/2.0"
        ],
        "x-ms-client-request-id": "b082a366-4559-8553-c313-0121798df36b",
        "x-ms-content-crc64": "Gp5JvzMJubA=",
        "x-ms-request-id": "1a0668eb-701e-0041-0a22-0a1544000000",
        "x-ms-request-server-encrypted": "true",
        "x-ms-version": "2019-12-12"
      },
      "ResponseBody": []
    },
    {
      "RequestUri": "https://seanmcccanary.blob.core.windows.net/test-container-d0147411-9b87-5084-cc23-fb41fd20c5d1/test-blob-fff69325-4867-433f-f013-86300dfcc59f?comp=blocklist",
      "RequestMethod": "PUT",
      "RequestHeaders": {
        "Authorization": "Sanitized",
        "Content-Length": "104",
        "Content-Type": "application/xml",
        "traceparent": "00-31c1eb8113be8e47945131eea541d665-b3ebd09727792649-00",
        "User-Agent": [
          "azsdk-net-Storage.Blobs/12.5.0-dev.20200403.1",
          "(.NET Core 4.6.28325.01; Microsoft Windows 10.0.18362 )"
        ],
        "x-ms-blob-cache-control": "fpplecpeuvpdpifsubpb",
        "x-ms-blob-content-disposition": "styfvaitslyuukqyydoq",
        "x-ms-blob-content-encoding": "rrvalgaljepxylplpkoe",
        "x-ms-blob-content-language": "tvljwtherfsqlyjawysp",
        "x-ms-blob-content-md5": "E\u002Bn9qwKOr0wJCkc/YQj0sg==",
        "x-ms-blob-content-type": "yvjnubujtfionkvvgldq",
        "x-ms-client-request-id": "1ae6271e-2561-d7fd-d04d-3a5bad20c34d",
        "x-ms-date": "Sat, 04 Apr 2020 01:43:34 GMT",
        "x-ms-return-client-request-id": "true",
        "x-ms-version": "2019-12-12"
      },
      "RequestBody": "\u003CBlockList\u003E\u003CLatest\u003EdGVzdC1ibG9jay00OTU1MzJkOS01MGE0LWM4MDgtNzhkNC05MTRjYmVlNGQ1NTc=\u003C/Latest\u003E\u003C/BlockList\u003E",
      "StatusCode": 201,
      "ResponseHeaders": {
        "Content-Length": "0",
        "Date": "Sat, 04 Apr 2020 01:43:33 GMT",
        "ETag": "\u00220x8D7D839968A7F1B\u0022",
        "Last-Modified": "Sat, 04 Apr 2020 01:43:34 GMT",
        "Server": [
          "Windows-Azure-Blob/1.0",
          "Microsoft-HTTPAPI/2.0"
        ],
        "x-ms-client-request-id": "1ae6271e-2561-d7fd-d04d-3a5bad20c34d",
        "x-ms-content-crc64": "1zjtMMY56ok=",
        "x-ms-request-id": "1a0668fc-701e-0041-1822-0a1544000000",
        "x-ms-request-server-encrypted": "true",
        "x-ms-version": "2019-12-12"
      },
      "ResponseBody": []
    },
    {
      "RequestUri": "https://seanmcccanary.blob.core.windows.net/test-container-d0147411-9b87-5084-cc23-fb41fd20c5d1/test-blob-fff69325-4867-433f-f013-86300dfcc59f",
      "RequestMethod": "HEAD",
      "RequestHeaders": {
        "Authorization": "Sanitized",
        "traceparent": "00-ccabebe13d1b0d4eb4f33fc0abd8a126-5bbe3a31b9bee448-00",
        "User-Agent": [
          "azsdk-net-Storage.Blobs/12.5.0-dev.20200403.1",
          "(.NET Core 4.6.28325.01; Microsoft Windows 10.0.18362 )"
        ],
        "x-ms-client-request-id": "5103969c-d9a6-d809-141e-ea49c3097bcf",
        "x-ms-date": "Sat, 04 Apr 2020 01:43:34 GMT",
        "x-ms-return-client-request-id": "true",
        "x-ms-version": "2019-12-12"
      },
      "RequestBody": null,
      "StatusCode": 200,
      "ResponseHeaders": {
        "Accept-Ranges": "bytes",
        "Cache-Control": "fpplecpeuvpdpifsubpb",
        "Content-Disposition": "styfvaitslyuukqyydoq",
        "Content-Encoding": "rrvalgaljepxylplpkoe",
        "Content-Language": "tvljwtherfsqlyjawysp",
        "Content-Length": "4096",
        "Content-MD5": "E\u002Bn9qwKOr0wJCkc/YQj0sg==",
        "Content-Type": "yvjnubujtfionkvvgldq",
        "Date": "Sat, 04 Apr 2020 01:43:33 GMT",
        "ETag": "\u00220x8D7D839968A7F1B\u0022",
        "Last-Modified": "Sat, 04 Apr 2020 01:43:34 GMT",
        "Server": [
          "Windows-Azure-Blob/1.0",
          "Microsoft-HTTPAPI/2.0"
        ],
        "x-ms-access-tier": "Hot",
        "x-ms-access-tier-inferred": "true",
        "x-ms-blob-type": "BlockBlob",
        "x-ms-client-request-id": "5103969c-d9a6-d809-141e-ea49c3097bcf",
        "x-ms-creation-time": "Sat, 04 Apr 2020 01:43:34 GMT",
        "x-ms-lease-state": "available",
        "x-ms-lease-status": "unlocked",
        "x-ms-request-id": "1a066902-701e-0041-1c22-0a1544000000",
        "x-ms-server-encrypted": "true",
        "x-ms-version": "2019-12-12"
      },
      "ResponseBody": []
    },
    {
      "RequestUri": "https://seanmcccanary.blob.core.windows.net/test-container-d0147411-9b87-5084-cc23-fb41fd20c5d1?restype=container",
      "RequestMethod": "DELETE",
      "RequestHeaders": {
        "Authorization": "Sanitized",
        "traceparent": "00-aef3cb92e338db4da7cbb1ed0e9e02ba-f2f08a867ad1674b-00",
        "User-Agent": [
          "azsdk-net-Storage.Blobs/12.5.0-dev.20200403.1",
          "(.NET Core 4.6.28325.01; Microsoft Windows 10.0.18362 )"
        ],
        "x-ms-client-request-id": "17be2381-721d-b8a6-2286-2af80f88a434",
        "x-ms-date": "Sat, 04 Apr 2020 01:43:34 GMT",
        "x-ms-return-client-request-id": "true",
        "x-ms-version": "2019-12-12"
      },
      "RequestBody": null,
      "StatusCode": 202,
      "ResponseHeaders": {
        "Content-Length": "0",
        "Date": "Sat, 04 Apr 2020 01:43:34 GMT",
        "Server": [
          "Windows-Azure-Blob/1.0",
          "Microsoft-HTTPAPI/2.0"
        ],
<<<<<<< HEAD
        "x-ms-client-request-id": "d381a7c4-7904-dae7-4b35-2d1b785def35",
        "x-ms-request-id": "fa02a09d-101e-001a-0d32-f3f3e4000000",
=======
        "x-ms-client-request-id": "17be2381-721d-b8a6-2286-2af80f88a434",
        "x-ms-request-id": "1a06690b-701e-0041-2422-0a1544000000",
>>>>>>> 8d420312
        "x-ms-version": "2019-12-12"
      },
      "ResponseBody": []
    }
  ],
  "Variables": {
    "DateTimeOffsetNow": "2020-04-03T18:43:34.2873339-07:00",
    "RandomSeed": "1817696294",
    "Storage_TestConfigDefault": "ProductionTenant\nseanmcccanary\nU2FuaXRpemVk\nhttps://seanmcccanary.blob.core.windows.net\nhttps://seanmcccanary.file.core.windows.net\nhttps://seanmcccanary.queue.core.windows.net\nhttps://seanmcccanary.table.core.windows.net\n\n\n\n\nhttps://seanmcccanary-secondary.blob.core.windows.net\nhttps://seanmcccanary-secondary.file.core.windows.net\nhttps://seanmcccanary-secondary.queue.core.windows.net\nhttps://seanmcccanary-secondary.table.core.windows.net\n\nSanitized\n\n\nCloud\nBlobEndpoint=https://seanmcccanary.blob.core.windows.net/;QueueEndpoint=https://seanmcccanary.queue.core.windows.net/;FileEndpoint=https://seanmcccanary.file.core.windows.net/;BlobSecondaryEndpoint=https://seanmcccanary-secondary.blob.core.windows.net/;QueueSecondaryEndpoint=https://seanmcccanary-secondary.queue.core.windows.net/;FileSecondaryEndpoint=https://seanmcccanary-secondary.file.core.windows.net/;AccountName=seanmcccanary;AccountKey=Sanitized\nseanscope1"
  }
}<|MERGE_RESOLUTION|>--- conflicted
+++ resolved
@@ -27,13 +27,8 @@
           "Windows-Azure-Blob/1.0",
           "Microsoft-HTTPAPI/2.0"
         ],
-<<<<<<< HEAD
-        "x-ms-client-request-id": "a507f887-7f6b-a727-b549-421f5e488764",
-        "x-ms-request-id": "fa02a097-101e-001a-0932-f3f3e4000000",
-=======
         "x-ms-client-request-id": "c43f550f-5512-94f3-1804-c1bc55c07fc9",
         "x-ms-request-id": "1a0668e0-701e-0041-0322-0a1544000000",
->>>>>>> 8d420312
         "x-ms-version": "2019-12-12"
       },
       "ResponseBody": []
@@ -183,13 +178,8 @@
           "Windows-Azure-Blob/1.0",
           "Microsoft-HTTPAPI/2.0"
         ],
-<<<<<<< HEAD
-        "x-ms-client-request-id": "d381a7c4-7904-dae7-4b35-2d1b785def35",
-        "x-ms-request-id": "fa02a09d-101e-001a-0d32-f3f3e4000000",
-=======
         "x-ms-client-request-id": "17be2381-721d-b8a6-2286-2af80f88a434",
         "x-ms-request-id": "1a06690b-701e-0041-2422-0a1544000000",
->>>>>>> 8d420312
         "x-ms-version": "2019-12-12"
       },
       "ResponseBody": []
