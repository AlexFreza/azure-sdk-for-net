--- conflicted
+++ resolved
@@ -1,22 +1,6 @@
 {
   "Entries": [
     {
-<<<<<<< HEAD
-      "RequestUri": "https://seanstagetest.blob.core.windows.net/test-container-86be5635-772b-c65c-fe94-728073f52097?restype=container",
-      "RequestMethod": "PUT",
-      "RequestHeaders": {
-        "Authorization": "Sanitized",
-        "traceparent": "00-1f3209e46c6df2449578c37ba7ab12d9-e0529700dcba5749-00",
-        "User-Agent": [
-          "azsdk-net-Storage.Blobs/12.4.0-dev.20200305.1",
-          "(.NET Core 4.6.28325.01; Microsoft Windows 10.0.18363 )"
-        ],
-        "x-ms-blob-public-access": "container",
-        "x-ms-client-request-id": "b724bcc8-b2fd-2df8-4b52-9bde0caab2d9",
-        "x-ms-date": "Thu, 05 Mar 2020 21:11:07 GMT",
-        "x-ms-return-client-request-id": "true",
-        "x-ms-version": "2019-10-10"
-=======
       "RequestUri": "https://seanmcccanary.blob.core.windows.net/test-container-86be5635-772b-c65c-fe94-728073f52097?restype=container",
       "RequestMethod": "PUT",
       "RequestHeaders": {
@@ -31,58 +15,30 @@
         "x-ms-date": "Thu, 02 Apr 2020 23:52:56 GMT",
         "x-ms-return-client-request-id": "true",
         "x-ms-version": "2019-12-12"
->>>>>>> 32e373e2
       },
       "RequestBody": null,
       "StatusCode": 201,
       "ResponseHeaders": {
         "Content-Length": "0",
-<<<<<<< HEAD
-        "Date": "Thu, 05 Mar 2020 21:11:06 GMT",
-        "ETag": "\u00220x8D7C149B8BAA4F9\u0022",
-        "Last-Modified": "Thu, 05 Mar 2020 21:11:07 GMT",
-=======
         "Date": "Thu, 02 Apr 2020 23:52:55 GMT",
         "ETag": "\u00220x8D7D760F702B7F1\u0022",
         "Last-Modified": "Thu, 02 Apr 2020 23:52:55 GMT",
->>>>>>> 32e373e2
         "Server": [
           "Windows-Azure-Blob/1.0",
           "Microsoft-HTTPAPI/2.0"
         ],
         "x-ms-client-request-id": "b724bcc8-b2fd-2df8-4b52-9bde0caab2d9",
-<<<<<<< HEAD
-        "x-ms-request-id": "581d1153-101e-000a-5832-f3368c000000",
-        "x-ms-version": "2019-10-10"
-=======
         "x-ms-request-id": "2943cbe3-e01e-0098-0f49-096dc1000000",
         "x-ms-version": "2019-12-12"
->>>>>>> 32e373e2
       },
       "ResponseBody": []
     },
     {
-<<<<<<< HEAD
-      "RequestUri": "https://seanstagetest.blob.core.windows.net/test-container-86be5635-772b-c65c-fe94-728073f52097/test-blob-21692c64-bbbc-93e0-b582-a75bb27b3b8e",
-=======
       "RequestUri": "https://seanmcccanary.blob.core.windows.net/test-container-86be5635-772b-c65c-fe94-728073f52097/test-blob-21692c64-bbbc-93e0-b582-a75bb27b3b8e",
->>>>>>> 32e373e2
       "RequestMethod": "PUT",
       "RequestHeaders": {
         "Authorization": "Sanitized",
         "Content-Length": "1024",
-<<<<<<< HEAD
-        "traceparent": "00-62d46ceef061a14dbb83e54fcf2497da-9f31eb1e78a9154d-00",
-        "User-Agent": [
-          "azsdk-net-Storage.Blobs/12.4.0-dev.20200305.1",
-          "(.NET Core 4.6.28325.01; Microsoft Windows 10.0.18363 )"
-        ],
-        "x-ms-blob-type": "BlockBlob",
-        "x-ms-client-request-id": "fcce621e-913b-f491-bdb4-3a3f9d7952f5",
-        "x-ms-date": "Thu, 05 Mar 2020 21:11:07 GMT",
-        "x-ms-return-client-request-id": "true",
-        "x-ms-version": "2019-10-10"
-=======
         "traceparent": "00-e98309787d5b6e4a8342496cc58e96ed-8b1352ae8af5ae40-00",
         "User-Agent": [
           "azsdk-net-Storage.Blobs/12.5.0-dev.20200402.1",
@@ -93,64 +49,33 @@
         "x-ms-date": "Thu, 02 Apr 2020 23:52:57 GMT",
         "x-ms-return-client-request-id": "true",
         "x-ms-version": "2019-12-12"
->>>>>>> 32e373e2
       },
       "RequestBody": "odT355XoJcAKNCxEbtR8\u002BaCNt7bQaZp3kIjfJNlsfq81LuZ1DQxP35ZkrMmGtL521qI\u002BfvL8CTg5f1cNCQHmnrV8Dj/uBuuUPtgfbLzR8dzJaE03LQC9OCWuO421QdWVfQ4TCqV\u002BiNC3qj8Z3Jx7aI57Q6C0r3C1v9UZQMpd3vwCiu6tvuc2S\u002BB9f4PAo1yJMtP/Ov414c6dXUrPZUcFWctCF1KtzqqnRPjANy/t9Bt5jw73XqT\u002BzakgEGCcZ\u002BaYdya3fYwJ3GQpV/UGdKmfsGguVdU5DvsmREmpjb1KC90SKL8JNXePcLOqzgav91j/gV/3bREQXmkqkDhCX0\u002Bm30wY9EzqlXrxn\u002BUhj0D1d0zwqgteUp3LAclW3qQ\u002BTRBkA\u002B65lgMMFOvlBc4s788oNRnsUbVDSIyvTfKClLfVs1HUvYtRO\u002BBI5JUgeU3PnxH6LamLUvxaILtiCkkRiYAzD1F8VzFD1/k4o20fIs4/367giGYOSmFVepzP7jGXN1oV7Wn7U0fgtlavUq\u002BPO/7sIyqbMAEaJcXwJt2Uc\u002BjIoWsSCjVlQ4xmANEQXveyxj\u002Be48sG\u002BwdZ\u002B8ekCixqS0Jt57FEfDDIh9\u002BeNS8vCcfNPl\u002Be9pAdwaVjuQ9uwDlf\u002B7WOondGbkoO1VvraMbYKfEA18zMzFWyUCUL4MMhWsemPjl6oGdPh9AVjyA1MVjeio8ebelski9g3FJSOo2G7XuURSqNXYmKsE/8tzw0fB7MLFUzA\u002BzdOasJGsMU/UxCjqKkoOwuUS0Gk7yZcNvyK18zhQ43U\u002BqOtgt\u002Bg0PFdbMDuSiaj9wyndsoLW8wRMnQFu9j4Xc\u002BCzu4FurgsM3pQB4IlbazWJuDAOcyDiZ6XnJCrWxUYZM8xa3t4nnxUu0NP\u002BxQJ64SHb5T4OGPC/wVPbh3ngJgld6KzNAIxnYhka36Jc85KTbEL5CuAIGyrLmw2KTAerTqrKkNxlrdCVdHMk4zleYt2xOBs25yspVd1yAWV\u002B3RYRf5EHglLGPc5iU4Z84zfxbTg/yRP8ZFd/oUsO46x7FpddE2OYVtCK6vpc1IOUrGKVgJQtTxQCFQs5h9EHx0oh90z/L9/EWRZntO4Zr5/T6vToaWMITdeDWv5YXt7/cyOgKt1GpYyS0SeNxZol6HV7ZazsL13nGal1e8TRbApHaEG6eXSyjUV4RYg7iog9XWKI7OkyE0PFuREz0Sm3sWUtNl1Ye37wuOhXY9nVu48hOB5iWI8RBVT95LBTjrwbsJQjDkQ65NHziCQA2q9p8A2CApkLVWjmHCD4WobOrTosS7NFoq069kNMftBbADqlg/Si0YwTAGsrPPITMppbJOr55I78FE1QRxxVzuaIiwvw==",
       "StatusCode": 201,
       "ResponseHeaders": {
         "Content-Length": "0",
         "Content-MD5": "4RkGKsl5m/IPuM6wxwP0Qg==",
-<<<<<<< HEAD
-        "Date": "Thu, 05 Mar 2020 21:11:06 GMT",
-        "ETag": "\u00220x8D7C149B8C87986\u0022",
-        "Last-Modified": "Thu, 05 Mar 2020 21:11:07 GMT",
-=======
         "Date": "Thu, 02 Apr 2020 23:52:56 GMT",
         "ETag": "\u00220x8D7D760F7A968EE\u0022",
         "Last-Modified": "Thu, 02 Apr 2020 23:52:56 GMT",
->>>>>>> 32e373e2
         "Server": [
           "Windows-Azure-Blob/1.0",
           "Microsoft-HTTPAPI/2.0"
         ],
         "x-ms-client-request-id": "fcce621e-913b-f491-bdb4-3a3f9d7952f5",
         "x-ms-content-crc64": "LZsCWQcHkiI=",
-<<<<<<< HEAD
-        "x-ms-request-id": "581d1156-101e-000a-5932-f3368c000000",
-        "x-ms-request-server-encrypted": "true",
-        "x-ms-version": "2019-10-10"
-=======
         "x-ms-request-id": "2943cc39-e01e-0098-5e49-096dc1000000",
         "x-ms-request-server-encrypted": "true",
         "x-ms-version": "2019-12-12"
->>>>>>> 32e373e2
       },
       "ResponseBody": []
     },
     {
-<<<<<<< HEAD
-      "RequestUri": "https://seanstagetest.blob.core.windows.net/test-container-86be5635-772b-c65c-fe94-728073f52097/test-blob-cad9cd89-9e32-a804-956f-ab9414e3c09c?comp=block\u0026blockid=dGVzdC1ibG9jay00ZjNkN2MzOC0zZmFjLTgyNTItMGQ2Mi01NDA1ODE1NzVkZmI%3D",
-=======
       "RequestUri": "https://seanmcccanary.blob.core.windows.net/test-container-86be5635-772b-c65c-fe94-728073f52097/test-blob-cad9cd89-9e32-a804-956f-ab9414e3c09c?comp=block\u0026blockid=dGVzdC1ibG9jay00ZjNkN2MzOC0zZmFjLTgyNTItMGQ2Mi01NDA1ODE1NzVkZmI%3D",
->>>>>>> 32e373e2
       "RequestMethod": "PUT",
       "RequestHeaders": {
         "Authorization": "Sanitized",
         "Content-Length": "0",
-<<<<<<< HEAD
-        "traceparent": "00-0be8e8a2edf5ee45ac154eaf29ce8d32-74b38dd3a113dd43-00",
-        "User-Agent": [
-          "azsdk-net-Storage.Blobs/12.4.0-dev.20200305.1",
-          "(.NET Core 4.6.28325.01; Microsoft Windows 10.0.18363 )"
-        ],
-        "x-ms-client-request-id": "21079df4-033c-4a49-7a56-bcd049fe273e",
-        "x-ms-copy-source": "https://seanstagetest.blob.core.windows.net/test-container-86be5635-772b-c65c-fe94-728073f52097/test-blob-21692c64-bbbc-93e0-b582-a75bb27b3b8e",
-        "x-ms-date": "Thu, 05 Mar 2020 21:11:07 GMT",
-        "x-ms-return-client-request-id": "true",
-        "x-ms-source-content-md5": "yOjfiVwsrhZrrQJ/3xUzWw==",
-        "x-ms-source-range": "bytes=0-",
-        "x-ms-version": "2019-10-10"
-=======
         "traceparent": "00-8b4ed2e9e5ce5b4ab8061ed9f272dc39-56ab63f91bf5b647-00",
         "User-Agent": [
           "azsdk-net-Storage.Blobs/12.5.0-dev.20200402.1",
@@ -163,49 +88,19 @@
         "x-ms-source-content-md5": "yOjfiVwsrhZrrQJ/3xUzWw==",
         "x-ms-source-range": "bytes=0-",
         "x-ms-version": "2019-12-12"
->>>>>>> 32e373e2
       },
       "RequestBody": null,
       "StatusCode": 400,
       "ResponseHeaders": {
         "Content-Length": "405",
         "Content-Type": "application/xml",
-<<<<<<< HEAD
-        "Date": "Thu, 05 Mar 2020 21:11:07 GMT",
-=======
         "Date": "Thu, 02 Apr 2020 23:52:56 GMT",
->>>>>>> 32e373e2
         "Server": [
           "Windows-Azure-Blob/1.0",
           "Microsoft-HTTPAPI/2.0"
         ],
         "x-ms-client-request-id": "21079df4-033c-4a49-7a56-bcd049fe273e",
         "x-ms-error-code": "Md5Mismatch",
-<<<<<<< HEAD
-        "x-ms-request-id": "581d1157-101e-000a-5a32-f3368c000000",
-        "x-ms-version": "2019-10-10"
-      },
-      "ResponseBody": [
-        "\uFEFF\u003C?xml version=\u00221.0\u0022 encoding=\u0022utf-8\u0022?\u003E\u003CError\u003E\u003CCode\u003EMd5Mismatch\u003C/Code\u003E\u003CMessage\u003EThe MD5 value specified in the request did not match with the MD5 value calculated by the server.\n",
-        "RequestId:581d1157-101e-000a-5a32-f3368c000000\n",
-        "Time:2020-03-05T21:11:07.5580617Z\u003C/Message\u003E\u003CUserSpecifiedMd5\u003EyOjfiVwsrhZrrQJ/3xUzWw==\u003C/UserSpecifiedMd5\u003E\u003CServerCalculatedMd5\u003E4RkGKsl5m/IPuM6wxwP0Qg==\u003C/ServerCalculatedMd5\u003E\u003C/Error\u003E"
-      ]
-    },
-    {
-      "RequestUri": "https://seanstagetest.blob.core.windows.net/test-container-86be5635-772b-c65c-fe94-728073f52097?restype=container",
-      "RequestMethod": "DELETE",
-      "RequestHeaders": {
-        "Authorization": "Sanitized",
-        "traceparent": "00-4686f2f24830c945a525f88f303fef29-3a6957e84d3e354b-00",
-        "User-Agent": [
-          "azsdk-net-Storage.Blobs/12.4.0-dev.20200305.1",
-          "(.NET Core 4.6.28325.01; Microsoft Windows 10.0.18363 )"
-        ],
-        "x-ms-client-request-id": "e4117b82-3c4f-d2bf-6729-8ae7c228365f",
-        "x-ms-date": "Thu, 05 Mar 2020 21:11:07 GMT",
-        "x-ms-return-client-request-id": "true",
-        "x-ms-version": "2019-10-10"
-=======
         "x-ms-request-id": "2943cc3d-e01e-0098-6249-096dc1000000",
         "x-ms-version": "2019-12-12"
       },
@@ -229,39 +124,25 @@
         "x-ms-date": "Thu, 02 Apr 2020 23:52:57 GMT",
         "x-ms-return-client-request-id": "true",
         "x-ms-version": "2019-12-12"
->>>>>>> 32e373e2
       },
       "RequestBody": null,
       "StatusCode": 202,
       "ResponseHeaders": {
         "Content-Length": "0",
-<<<<<<< HEAD
-        "Date": "Thu, 05 Mar 2020 21:11:07 GMT",
-=======
         "Date": "Thu, 02 Apr 2020 23:52:56 GMT",
->>>>>>> 32e373e2
         "Server": [
           "Windows-Azure-Blob/1.0",
           "Microsoft-HTTPAPI/2.0"
         ],
         "x-ms-client-request-id": "e4117b82-3c4f-d2bf-6729-8ae7c228365f",
-<<<<<<< HEAD
-        "x-ms-request-id": "581d1158-101e-000a-5b32-f3368c000000",
-        "x-ms-version": "2019-10-10"
-=======
         "x-ms-request-id": "2943cc4b-e01e-0098-6e49-096dc1000000",
         "x-ms-version": "2019-12-12"
->>>>>>> 32e373e2
       },
       "ResponseBody": []
     }
   ],
   "Variables": {
     "RandomSeed": "1555443953",
-<<<<<<< HEAD
-    "Storage_TestConfigDefault": "ProductionTenant\nseanstagetest\nU2FuaXRpemVk\nhttps://seanstagetest.blob.core.windows.net\nhttp://seanstagetest.file.core.windows.net\nhttp://seanstagetest.queue.core.windows.net\nhttp://seanstagetest.table.core.windows.net\n\n\n\n\nhttp://seanstagetest-secondary.blob.core.windows.net\nhttp://seanstagetest-secondary.file.core.windows.net\nhttp://seanstagetest-secondary.queue.core.windows.net\nhttp://seanstagetest-secondary.table.core.windows.net\n\nSanitized\n\n\nCloud\nBlobEndpoint=https://seanstagetest.blob.core.windows.net/;QueueEndpoint=http://seanstagetest.queue.core.windows.net/;FileEndpoint=http://seanstagetest.file.core.windows.net/;BlobSecondaryEndpoint=http://seanstagetest-secondary.blob.core.windows.net/;QueueSecondaryEndpoint=http://seanstagetest-secondary.queue.core.windows.net/;FileSecondaryEndpoint=http://seanstagetest-secondary.file.core.windows.net/;AccountName=seanstagetest;AccountKey=Sanitized\nseanscope1"
-=======
     "Storage_TestConfigDefault": "ProductionTenant\nseanmcccanary\nU2FuaXRpemVk\nhttps://seanmcccanary.blob.core.windows.net\nhttps://seanmcccanary.file.core.windows.net\nhttps://seanmcccanary.queue.core.windows.net\nhttps://seanmcccanary.table.core.windows.net\n\n\n\n\nhttps://seanmcccanary-secondary.blob.core.windows.net\nhttps://seanmcccanary-secondary.file.core.windows.net\nhttps://seanmcccanary-secondary.queue.core.windows.net\nhttps://seanmcccanary-secondary.table.core.windows.net\n\nSanitized\n\n\nCloud\nBlobEndpoint=https://seanmcccanary.blob.core.windows.net/;QueueEndpoint=https://seanmcccanary.queue.core.windows.net/;FileEndpoint=https://seanmcccanary.file.core.windows.net/;BlobSecondaryEndpoint=https://seanmcccanary-secondary.blob.core.windows.net/;QueueSecondaryEndpoint=https://seanmcccanary-secondary.queue.core.windows.net/;FileSecondaryEndpoint=https://seanmcccanary-secondary.file.core.windows.net/;AccountName=seanmcccanary;AccountKey=Sanitized\nseanscope1"
->>>>>>> 32e373e2
   }
 }