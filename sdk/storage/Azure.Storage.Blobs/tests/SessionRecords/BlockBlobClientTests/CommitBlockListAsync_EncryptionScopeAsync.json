--- conflicted
+++ resolved
@@ -27,13 +27,8 @@
           "Windows-Azure-Blob/1.0",
           "Microsoft-HTTPAPI/2.0"
         ],
-<<<<<<< HEAD
-        "x-ms-client-request-id": "ecfc97b6-c896-c76c-a711-ff6d8cf1fa7d",
-        "x-ms-request-id": "b519e09c-501e-0046-6432-f3a6bc000000",
-=======
         "x-ms-client-request-id": "1a4b06f2-c895-a976-351d-a0d950cb50b0",
         "x-ms-request-id": "80da3868-a01e-001f-1722-0afea4000000",
->>>>>>> 8d420312
         "x-ms-version": "2019-12-12"
       },
       "ResponseBody": []
@@ -170,13 +165,8 @@
           "Windows-Azure-Blob/1.0",
           "Microsoft-HTTPAPI/2.0"
         ],
-<<<<<<< HEAD
-        "x-ms-client-request-id": "75d94360-fc16-23f6-cfd2-2324d85d456d",
-        "x-ms-request-id": "b519e0a6-501e-0046-6b32-f3a6bc000000",
-=======
         "x-ms-client-request-id": "d7046678-ce42-33a8-e1a7-ad026b7564c7",
         "x-ms-request-id": "80da3889-a01e-001f-3322-0afea4000000",
->>>>>>> 8d420312
         "x-ms-version": "2019-12-12"
       },
       "ResponseBody": []
