--- conflicted
+++ resolved
@@ -28,11 +28,7 @@
           "Microsoft-HTTPAPI/2.0"
         ],
         "x-ms-client-request-id": "abfea911-f149-f565-dc3a-95b9244e13a0",
-<<<<<<< HEAD
-        "x-ms-request-id": "1982a1bc-201e-0011-5432-f3088f000000",
-=======
         "x-ms-request-id": "69a9ab2d-e01e-0053-2c4a-096e94000000",
->>>>>>> 8d420312
         "x-ms-version": "2019-12-12"
       },
       "ResponseBody": []
@@ -103,11 +99,7 @@
           "Microsoft-HTTPAPI/2.0"
         ],
         "x-ms-client-request-id": "c7644f72-5702-0cab-3d4a-45b6aad0aa93",
-<<<<<<< HEAD
-        "x-ms-request-id": "1982a1cc-201e-0011-6032-f3088f000000",
-=======
         "x-ms-request-id": "69a9ab61-e01e-0053-5c4a-096e94000000",
->>>>>>> 8d420312
         "x-ms-version": "2019-12-12"
       },
       "ResponseBody": []
