--- conflicted
+++ resolved
@@ -1,22 +1,6 @@
 {
   "Entries": [
     {
-<<<<<<< HEAD
-      "RequestUri": "https://seanstagetest.blob.core.windows.net/test-container-62c74fd1-ae7c-6cb0-1ff2-878925c3a190?restype=container",
-      "RequestMethod": "PUT",
-      "RequestHeaders": {
-        "Authorization": "Sanitized",
-        "traceparent": "00-0631b554cf4d5747a25d4c330887c65e-8d28cde7190b7e4c-00",
-        "User-Agent": [
-          "azsdk-net-Storage.Blobs/12.4.0-dev.20200305.1",
-          "(.NET Core 4.6.28325.01; Microsoft Windows 10.0.18363 )"
-        ],
-        "x-ms-blob-public-access": "container",
-        "x-ms-client-request-id": "0b584c92-90ba-b1cd-a283-50586d6eff22",
-        "x-ms-date": "Thu, 05 Mar 2020 21:09:20 GMT",
-        "x-ms-return-client-request-id": "true",
-        "x-ms-version": "2019-10-10"
-=======
       "RequestUri": "https://seanmcccanary.blob.core.windows.net/test-container-60f8d0bb-e742-f204-bfde-f5fd5f9cde0b?restype=container",
       "RequestMethod": "PUT",
       "RequestHeaders": {
@@ -31,59 +15,30 @@
         "x-ms-date": "Sat, 04 Apr 2020 01:41:04 GMT",
         "x-ms-return-client-request-id": "true",
         "x-ms-version": "2019-12-12"
->>>>>>> 32e373e2
       },
       "RequestBody": null,
       "StatusCode": 201,
       "ResponseHeaders": {
         "Content-Length": "0",
-<<<<<<< HEAD
-        "Date": "Thu, 05 Mar 2020 21:09:20 GMT",
-        "ETag": "\u00220x8D7C14979629593\u0022",
-        "Last-Modified": "Thu, 05 Mar 2020 21:09:20 GMT",
-=======
         "Date": "Sat, 04 Apr 2020 01:41:03 GMT",
         "ETag": "\u00220x8D7D8393CF46D9F\u0022",
         "Last-Modified": "Sat, 04 Apr 2020 01:41:04 GMT",
->>>>>>> 32e373e2
         "Server": [
           "Windows-Azure-Blob/1.0",
           "Microsoft-HTTPAPI/2.0"
         ],
-<<<<<<< HEAD
-        "x-ms-client-request-id": "0b584c92-90ba-b1cd-a283-50586d6eff22",
-        "x-ms-request-id": "9164c9d8-501e-0024-6d32-f3649b000000",
-        "x-ms-version": "2019-10-10"
-=======
         "x-ms-client-request-id": "69300f2d-4882-40df-48da-e7c797a40aff",
         "x-ms-request-id": "f9ef6fc4-401e-0081-4322-0aed7a000000",
         "x-ms-version": "2019-12-12"
->>>>>>> 32e373e2
       },
       "ResponseBody": []
     },
     {
-<<<<<<< HEAD
-      "RequestUri": "https://seanstagetest.blob.core.windows.net/test-container-62c74fd1-ae7c-6cb0-1ff2-878925c3a190/test-blob-a4eeb851-df04-8b00-7075-e84a5b3728ce",
-=======
       "RequestUri": "https://seanmcccanary.blob.core.windows.net/test-container-60f8d0bb-e742-f204-bfde-f5fd5f9cde0b/test-blob-d1ae07e8-0806-56fc-106f-fcece4867b3b",
->>>>>>> 32e373e2
       "RequestMethod": "PUT",
       "RequestHeaders": {
         "Authorization": "Sanitized",
         "Content-Length": "1024",
-<<<<<<< HEAD
-        "traceparent": "00-076b644832e9cb48acc37582b175c376-4fd266cf14a8d449-00",
-        "User-Agent": [
-          "azsdk-net-Storage.Blobs/12.4.0-dev.20200305.1",
-          "(.NET Core 4.6.28325.01; Microsoft Windows 10.0.18363 )"
-        ],
-        "x-ms-blob-type": "BlockBlob",
-        "x-ms-client-request-id": "a08ce818-bae6-06db-06da-b8b0aecec57a",
-        "x-ms-date": "Thu, 05 Mar 2020 21:09:21 GMT",
-        "x-ms-return-client-request-id": "true",
-        "x-ms-version": "2019-10-10"
-=======
         "traceparent": "00-9754a0045d7b07429bf85bda7250cc19-8574e4fff9d7f14d-00",
         "User-Agent": [
           "azsdk-net-Storage.Blobs/12.5.0-dev.20200403.1",
@@ -94,60 +49,28 @@
         "x-ms-date": "Sat, 04 Apr 2020 01:41:04 GMT",
         "x-ms-return-client-request-id": "true",
         "x-ms-version": "2019-12-12"
->>>>>>> 32e373e2
       },
       "RequestBody": "c4XPUGx0iNggK0PDffjxv0wDlW/VmGkkE9lZE0zyXMJerFMR1LqTc3/VsdrFOdkXfTyf4PEMZdscqzyTG3WLLc\u002BAZNCk3\u002BqScCHwAOaOXtr/QZUQU3vQUUd49Sl9/1gJSYQLRNQJc51RDXDPHGX0jUxik9nfe9pTsBOJLOrBFHDJ5rZigxoF9s73vkULADXhg2fdGmx\u002BKs2pt5TBf0azkPj/BjavkgoyXJ0L572USK/dp6mC5PoESrzouMuFRHaHRC5NC/r/MvFdq73Pc0IQFW/k49idMKv\u002B\u002B7t5xtk\u002BrBgmg6OORz213nW3JTk9NNd516NcoWGe6RSCTg8\u002BhWsYHv6lqe\u002Bfgc0yLwRi5gtywcfk/\u002B814gu2h5qPC/gtd1kJnwY6l4vo2lXVKXFdOwMIEI1IWoV84jvz7iFVD3XVBLiqWUYENyk7\u002ByWZYLmZWUuWhvtq5R3Ujb3LR6lqksrfACW5suK8BNhkDF5g4oGCWpXVvol6ah\u002Ba1syJOfCA0WhauWCU36Zp2YIjBti/dKo7SOwUlNRBZZUGHtwWM8rn5Dr1BSkh7nrubOUHVmRG22EhTvADazyUGVPLjcDKU6a3OyGeyW6BGVpyJijuOQ4wv0J79OTa43j\u002BYOzVVmC5Ixg/UBpCqBLyoDSWkUUUpd9Fms5\u002BT17B3Vipn2mCq8P5uQIPr\u002Bnz7hcwiFOwQ1Iz6roNkLySO9S6fXPCmQiocPRxnNhDBPb1Uau2TccKEZkGdrWvdBsHZ30uVTJ2MVQPiBdfP6d68OXEFz4Q3O4Nr2zZuyNS\u002BfzYajRaFK7Dfx9WpsWvq9LxjIXP6l3c9ouPIKbFnHUxvI4bhtRyH9s2AJgfuTUoXQOa5y\u002Bdgg6f/HOoyvMI/uKqJeo2kyX9fmyqmerEvT1WZsOiK7RGkzqAfIphyVXnLgK1dZRL8sndnWnC8ukj2j42UmMwZdIuZJGvthebm7UXw2roD0ipC3T5xY5Lg6FQXKJLK3fxtsgvhhECmzyyQgGzqy9/O8r2jUfvN6BE4uDwX1l1T3A9JQyhuYg3pnA4R4KMl9dx0SDYVZ0wAn8o6qQwEjziPfKQdoUi3YJBv\u002BbXt\u002B8dt0oJfo05nPrSDSOMec7kBpQzVQmP/CFRTvSelpa3WUuPCjNZJ5OuqaD4vmhilmS0XbhSo2Hljbspty\u002BZmwZjG7TX/W6bi98Ahaxplz6477iP6TneZLXqqXx3L29kFA2ZlKK0i5n2GdHYUh20fPZ9cMh2CrHNhbb\u002B7VPxI1tvm3GezwKbBGMfmdBnBRKYNS2G\u002Br\u002Bn7QpczA/stZ1FBPV2aLasFaz04mtkV3DgZYCkZbclaymbyK5mQgPyr07G2ZTb8Jxb7B\u002BAkRhTQw==",
       "StatusCode": 201,
       "ResponseHeaders": {
         "Content-Length": "0",
-<<<<<<< HEAD
-        "Content-MD5": "Rp9VBt3Jrd56ivEuUyZJoQ==",
-        "Date": "Thu, 05 Mar 2020 21:09:20 GMT",
-        "ETag": "\u00220x8D7C1497970E0F9\u0022",
-        "Last-Modified": "Thu, 05 Mar 2020 21:09:21 GMT",
-=======
         "Content-MD5": "/MWTwp6Om70MYXVyhobFIg==",
         "Date": "Sat, 04 Apr 2020 01:41:03 GMT",
         "ETag": "\u00220x8D7D8393D0140F7\u0022",
         "Last-Modified": "Sat, 04 Apr 2020 01:41:04 GMT",
->>>>>>> 32e373e2
         "Server": [
           "Windows-Azure-Blob/1.0",
           "Microsoft-HTTPAPI/2.0"
         ],
-<<<<<<< HEAD
-        "x-ms-client-request-id": "a08ce818-bae6-06db-06da-b8b0aecec57a",
-        "x-ms-content-crc64": "2U5uR4BIHkY=",
-        "x-ms-request-id": "9164c9e3-501e-0024-7232-f3649b000000",
-        "x-ms-request-server-encrypted": "true",
-        "x-ms-version": "2019-10-10"
-=======
         "x-ms-client-request-id": "1c3201a9-7d9e-05db-74e3-497998a4d910",
         "x-ms-content-crc64": "umQWZvmtgcg=",
         "x-ms-request-id": "f9ef6fcf-401e-0081-4a22-0aed7a000000",
         "x-ms-request-server-encrypted": "true",
         "x-ms-version": "2019-12-12"
->>>>>>> 32e373e2
       },
       "ResponseBody": []
     },
     {
-<<<<<<< HEAD
-      "RequestUri": "https://seanstagetest.blob.core.windows.net/test-container-62c74fd1-ae7c-6cb0-1ff2-878925c3a190/test-blob-a4eeb851-df04-8b00-7075-e84a5b3728ce",
-      "RequestMethod": "GET",
-      "RequestHeaders": {
-        "Authorization": "Sanitized",
-        "traceparent": "00-a89ec55ae8e0d54785a44e309510ed8f-6bfa408218151846-00",
-        "User-Agent": [
-          "azsdk-net-Storage.Blobs/12.4.0-dev.20200305.1",
-          "(.NET Core 4.6.28325.01; Microsoft Windows 10.0.18363 )"
-        ],
-        "x-ms-client-request-id": "fccb4900-3614-f3bc-ce22-d052067ce2a2",
-        "x-ms-date": "Thu, 05 Mar 2020 21:09:21 GMT",
-        "x-ms-range": "bytes=0-",
-        "x-ms-return-client-request-id": "true",
-        "x-ms-version": "2019-10-10"
-=======
       "RequestUri": "https://seanmcccanary.blob.core.windows.net/test-container-60f8d0bb-e742-f204-bfde-f5fd5f9cde0b/test-blob-d1ae07e8-0806-56fc-106f-fcece4867b3b",
       "RequestMethod": "GET",
       "RequestHeaders": {
@@ -161,7 +84,6 @@
         "x-ms-date": "Sat, 04 Apr 2020 01:41:04 GMT",
         "x-ms-return-client-request-id": "true",
         "x-ms-version": "2019-12-12"
->>>>>>> 32e373e2
       },
       "RequestBody": null,
       "StatusCode": 200,
@@ -170,29 +92,14 @@
         "Content-Length": "1024",
         "Content-MD5": "/MWTwp6Om70MYXVyhobFIg==",
         "Content-Type": "application/octet-stream",
-<<<<<<< HEAD
-        "Date": "Thu, 05 Mar 2020 21:09:20 GMT",
-        "ETag": "\u00220x8D7C1497970E0F9\u0022",
-        "Last-Modified": "Thu, 05 Mar 2020 21:09:21 GMT",
-=======
         "Date": "Sat, 04 Apr 2020 01:41:03 GMT",
         "ETag": "\u00220x8D7D8393D0140F7\u0022",
         "Last-Modified": "Sat, 04 Apr 2020 01:41:04 GMT",
->>>>>>> 32e373e2
         "Server": [
           "Windows-Azure-Blob/1.0",
           "Microsoft-HTTPAPI/2.0"
         ],
         "x-ms-blob-type": "BlockBlob",
-<<<<<<< HEAD
-        "x-ms-client-request-id": "fccb4900-3614-f3bc-ce22-d052067ce2a2",
-        "x-ms-creation-time": "Thu, 05 Mar 2020 21:09:21 GMT",
-        "x-ms-lease-state": "available",
-        "x-ms-lease-status": "unlocked",
-        "x-ms-request-id": "9164c9ee-501e-0024-7832-f3649b000000",
-        "x-ms-server-encrypted": "true",
-        "x-ms-version": "2019-10-10"
-=======
         "x-ms-client-request-id": "90d74ca6-36e5-19a5-be75-f1acfed64d7a",
         "x-ms-creation-time": "Sat, 04 Apr 2020 01:41:04 GMT",
         "x-ms-lease-state": "available",
@@ -200,26 +107,10 @@
         "x-ms-request-id": "f9ef6fd7-401e-0081-5122-0aed7a000000",
         "x-ms-server-encrypted": "true",
         "x-ms-version": "2019-12-12"
->>>>>>> 32e373e2
       },
       "ResponseBody": "c4XPUGx0iNggK0PDffjxv0wDlW/VmGkkE9lZE0zyXMJerFMR1LqTc3/VsdrFOdkXfTyf4PEMZdscqzyTG3WLLc\u002BAZNCk3\u002BqScCHwAOaOXtr/QZUQU3vQUUd49Sl9/1gJSYQLRNQJc51RDXDPHGX0jUxik9nfe9pTsBOJLOrBFHDJ5rZigxoF9s73vkULADXhg2fdGmx\u002BKs2pt5TBf0azkPj/BjavkgoyXJ0L572USK/dp6mC5PoESrzouMuFRHaHRC5NC/r/MvFdq73Pc0IQFW/k49idMKv\u002B\u002B7t5xtk\u002BrBgmg6OORz213nW3JTk9NNd516NcoWGe6RSCTg8\u002BhWsYHv6lqe\u002Bfgc0yLwRi5gtywcfk/\u002B814gu2h5qPC/gtd1kJnwY6l4vo2lXVKXFdOwMIEI1IWoV84jvz7iFVD3XVBLiqWUYENyk7\u002ByWZYLmZWUuWhvtq5R3Ujb3LR6lqksrfACW5suK8BNhkDF5g4oGCWpXVvol6ah\u002Ba1syJOfCA0WhauWCU36Zp2YIjBti/dKo7SOwUlNRBZZUGHtwWM8rn5Dr1BSkh7nrubOUHVmRG22EhTvADazyUGVPLjcDKU6a3OyGeyW6BGVpyJijuOQ4wv0J79OTa43j\u002BYOzVVmC5Ixg/UBpCqBLyoDSWkUUUpd9Fms5\u002BT17B3Vipn2mCq8P5uQIPr\u002Bnz7hcwiFOwQ1Iz6roNkLySO9S6fXPCmQiocPRxnNhDBPb1Uau2TccKEZkGdrWvdBsHZ30uVTJ2MVQPiBdfP6d68OXEFz4Q3O4Nr2zZuyNS\u002BfzYajRaFK7Dfx9WpsWvq9LxjIXP6l3c9ouPIKbFnHUxvI4bhtRyH9s2AJgfuTUoXQOa5y\u002Bdgg6f/HOoyvMI/uKqJeo2kyX9fmyqmerEvT1WZsOiK7RGkzqAfIphyVXnLgK1dZRL8sndnWnC8ukj2j42UmMwZdIuZJGvthebm7UXw2roD0ipC3T5xY5Lg6FQXKJLK3fxtsgvhhECmzyyQgGzqy9/O8r2jUfvN6BE4uDwX1l1T3A9JQyhuYg3pnA4R4KMl9dx0SDYVZ0wAn8o6qQwEjziPfKQdoUi3YJBv\u002BbXt\u002B8dt0oJfo05nPrSDSOMec7kBpQzVQmP/CFRTvSelpa3WUuPCjNZJ5OuqaD4vmhilmS0XbhSo2Hljbspty\u002BZmwZjG7TX/W6bi98Ahaxplz6477iP6TneZLXqqXx3L29kFA2ZlKK0i5n2GdHYUh20fPZ9cMh2CrHNhbb\u002B7VPxI1tvm3GezwKbBGMfmdBnBRKYNS2G\u002Br\u002Bn7QpczA/stZ1FBPV2aLasFaz04mtkV3DgZYCkZbclaymbyK5mQgPyr07G2ZTb8Jxb7B\u002BAkRhTQw=="
     },
     {
-<<<<<<< HEAD
-      "RequestUri": "https://seanstagetest.blob.core.windows.net/test-container-62c74fd1-ae7c-6cb0-1ff2-878925c3a190/test-blob-a4eeb851-df04-8b00-7075-e84a5b3728ce",
-      "RequestMethod": "HEAD",
-      "RequestHeaders": {
-        "Authorization": "Sanitized",
-        "traceparent": "00-ae4ffff2a85a38498c566e39a82c1e21-eacbf4e7062e9244-00",
-        "User-Agent": [
-          "azsdk-net-Storage.Blobs/12.4.0-dev.20200305.1",
-          "(.NET Core 4.6.28325.01; Microsoft Windows 10.0.18363 )"
-        ],
-        "x-ms-client-request-id": "64af7906-c802-6766-9846-3e27479e2639",
-        "x-ms-date": "Thu, 05 Mar 2020 21:09:21 GMT",
-        "x-ms-return-client-request-id": "true",
-        "x-ms-version": "2019-10-10"
-=======
       "RequestUri": "https://seanmcccanary.blob.core.windows.net/test-container-60f8d0bb-e742-f204-bfde-f5fd5f9cde0b/test-blob-d1ae07e8-0806-56fc-106f-fcece4867b3b",
       "RequestMethod": "HEAD",
       "RequestHeaders": {
@@ -233,7 +124,6 @@
         "x-ms-date": "Sat, 04 Apr 2020 01:41:04 GMT",
         "x-ms-return-client-request-id": "true",
         "x-ms-version": "2019-12-12"
->>>>>>> 32e373e2
       },
       "RequestBody": null,
       "StatusCode": 200,
@@ -242,15 +132,9 @@
         "Content-Length": "1024",
         "Content-MD5": "/MWTwp6Om70MYXVyhobFIg==",
         "Content-Type": "application/octet-stream",
-<<<<<<< HEAD
-        "Date": "Thu, 05 Mar 2020 21:09:21 GMT",
-        "ETag": "\u00220x8D7C1497970E0F9\u0022",
-        "Last-Modified": "Thu, 05 Mar 2020 21:09:21 GMT",
-=======
         "Date": "Sat, 04 Apr 2020 01:41:04 GMT",
         "ETag": "\u00220x8D7D8393D0140F7\u0022",
         "Last-Modified": "Sat, 04 Apr 2020 01:41:04 GMT",
->>>>>>> 32e373e2
         "Server": [
           "Windows-Azure-Blob/1.0",
           "Microsoft-HTTPAPI/2.0"
@@ -258,15 +142,6 @@
         "x-ms-access-tier": "Hot",
         "x-ms-access-tier-inferred": "true",
         "x-ms-blob-type": "BlockBlob",
-<<<<<<< HEAD
-        "x-ms-client-request-id": "64af7906-c802-6766-9846-3e27479e2639",
-        "x-ms-creation-time": "Thu, 05 Mar 2020 21:09:21 GMT",
-        "x-ms-lease-state": "available",
-        "x-ms-lease-status": "unlocked",
-        "x-ms-request-id": "9164c9f9-501e-0024-7e32-f3649b000000",
-        "x-ms-server-encrypted": "true",
-        "x-ms-version": "2019-10-10"
-=======
         "x-ms-client-request-id": "4bd3f6e6-48cd-112b-e0fe-0e51aab76929",
         "x-ms-creation-time": "Sat, 04 Apr 2020 01:41:04 GMT",
         "x-ms-lease-state": "available",
@@ -274,26 +149,10 @@
         "x-ms-request-id": "f9ef6fe0-401e-0081-5a22-0aed7a000000",
         "x-ms-server-encrypted": "true",
         "x-ms-version": "2019-12-12"
->>>>>>> 32e373e2
       },
       "ResponseBody": []
     },
     {
-<<<<<<< HEAD
-      "RequestUri": "https://seanstagetest.blob.core.windows.net/test-container-62c74fd1-ae7c-6cb0-1ff2-878925c3a190?restype=container",
-      "RequestMethod": "DELETE",
-      "RequestHeaders": {
-        "Authorization": "Sanitized",
-        "traceparent": "00-01197e454f6e7145bbbd95e7686d5d96-9363e5270178274e-00",
-        "User-Agent": [
-          "azsdk-net-Storage.Blobs/12.4.0-dev.20200305.1",
-          "(.NET Core 4.6.28325.01; Microsoft Windows 10.0.18363 )"
-        ],
-        "x-ms-client-request-id": "8d4cf752-7ecc-83a0-4ebe-d173cef1b959",
-        "x-ms-date": "Thu, 05 Mar 2020 21:09:21 GMT",
-        "x-ms-return-client-request-id": "true",
-        "x-ms-version": "2019-10-10"
-=======
       "RequestUri": "https://seanmcccanary.blob.core.windows.net/test-container-60f8d0bb-e742-f204-bfde-f5fd5f9cde0b?restype=container",
       "RequestMethod": "DELETE",
       "RequestHeaders": {
@@ -307,41 +166,25 @@
         "x-ms-date": "Sat, 04 Apr 2020 01:41:04 GMT",
         "x-ms-return-client-request-id": "true",
         "x-ms-version": "2019-12-12"
->>>>>>> 32e373e2
       },
       "RequestBody": null,
       "StatusCode": 202,
       "ResponseHeaders": {
         "Content-Length": "0",
-<<<<<<< HEAD
-        "Date": "Thu, 05 Mar 2020 21:09:21 GMT",
-=======
         "Date": "Sat, 04 Apr 2020 01:41:04 GMT",
->>>>>>> 32e373e2
         "Server": [
           "Windows-Azure-Blob/1.0",
           "Microsoft-HTTPAPI/2.0"
         ],
-<<<<<<< HEAD
-        "x-ms-client-request-id": "8d4cf752-7ecc-83a0-4ebe-d173cef1b959",
-        "x-ms-request-id": "9164c9fd-501e-0024-0132-f3649b000000",
-        "x-ms-version": "2019-10-10"
-=======
         "x-ms-client-request-id": "08c5937e-0203-77ad-9080-3bf269b962e7",
         "x-ms-request-id": "f9ef6fea-401e-0081-6422-0aed7a000000",
         "x-ms-version": "2019-12-12"
->>>>>>> 32e373e2
       },
       "ResponseBody": []
     }
   ],
   "Variables": {
-<<<<<<< HEAD
-    "RandomSeed": "1227217160",
-    "Storage_TestConfigDefault": "ProductionTenant\nseanstagetest\nU2FuaXRpemVk\nhttps://seanstagetest.blob.core.windows.net\nhttp://seanstagetest.file.core.windows.net\nhttp://seanstagetest.queue.core.windows.net\nhttp://seanstagetest.table.core.windows.net\n\n\n\n\nhttp://seanstagetest-secondary.blob.core.windows.net\nhttp://seanstagetest-secondary.file.core.windows.net\nhttp://seanstagetest-secondary.queue.core.windows.net\nhttp://seanstagetest-secondary.table.core.windows.net\n\nSanitized\n\n\nCloud\nBlobEndpoint=https://seanstagetest.blob.core.windows.net/;QueueEndpoint=http://seanstagetest.queue.core.windows.net/;FileEndpoint=http://seanstagetest.file.core.windows.net/;BlobSecondaryEndpoint=http://seanstagetest-secondary.blob.core.windows.net/;QueueSecondaryEndpoint=http://seanstagetest-secondary.queue.core.windows.net/;FileSecondaryEndpoint=http://seanstagetest-secondary.file.core.windows.net/;AccountName=seanstagetest;AccountKey=Sanitized\nseanscope1"
-=======
     "RandomSeed": "270164736",
     "Storage_TestConfigDefault": "ProductionTenant\nseanmcccanary\nU2FuaXRpemVk\nhttps://seanmcccanary.blob.core.windows.net\nhttps://seanmcccanary.file.core.windows.net\nhttps://seanmcccanary.queue.core.windows.net\nhttps://seanmcccanary.table.core.windows.net\n\n\n\n\nhttps://seanmcccanary-secondary.blob.core.windows.net\nhttps://seanmcccanary-secondary.file.core.windows.net\nhttps://seanmcccanary-secondary.queue.core.windows.net\nhttps://seanmcccanary-secondary.table.core.windows.net\n\nSanitized\n\n\nCloud\nBlobEndpoint=https://seanmcccanary.blob.core.windows.net/;QueueEndpoint=https://seanmcccanary.queue.core.windows.net/;FileEndpoint=https://seanmcccanary.file.core.windows.net/;BlobSecondaryEndpoint=https://seanmcccanary-secondary.blob.core.windows.net/;QueueSecondaryEndpoint=https://seanmcccanary-secondary.queue.core.windows.net/;FileSecondaryEndpoint=https://seanmcccanary-secondary.file.core.windows.net/;AccountName=seanmcccanary;AccountKey=Sanitized\nseanscope1"
->>>>>>> 32e373e2
   }
 }