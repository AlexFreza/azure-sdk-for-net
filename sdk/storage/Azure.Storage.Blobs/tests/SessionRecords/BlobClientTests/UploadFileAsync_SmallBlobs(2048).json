{
  "Entries": [
    {
<<<<<<< HEAD
      "RequestUri": "https://seanstagetest.blob.core.windows.net/test-container-dd4ffd87-2a1d-766d-5c2d-7a2538a36a20?restype=container",
      "RequestMethod": "PUT",
      "RequestHeaders": {
        "Authorization": "Sanitized",
        "traceparent": "00-ffd3988467916c48b8fb6695de30323d-7f687046ea73a148-00",
        "User-Agent": [
          "azsdk-net-Storage.Blobs/12.4.0-dev.20200305.1",
          "(.NET Core 4.6.28325.01; Microsoft Windows 10.0.18363 )"
        ],
        "x-ms-blob-public-access": "container",
        "x-ms-client-request-id": "97ccd764-64e9-c979-7f20-4c7cef75c27b",
        "x-ms-date": "Thu, 05 Mar 2020 21:08:53 GMT",
        "x-ms-return-client-request-id": "true",
        "x-ms-version": "2019-10-10"
=======
      "RequestUri": "https://seanmcccanary.blob.core.windows.net/test-container-22424165-ce2a-9f2b-f8f9-723d13a5ba70?restype=container",
      "RequestMethod": "PUT",
      "RequestHeaders": {
        "Authorization": "Sanitized",
        "traceparent": "00-094701c0b7d26f48a071095b0b1d7aff-132b2a636544ce46-00",
        "User-Agent": [
          "azsdk-net-Storage.Blobs/12.5.0-dev.20200403.1",
          "(.NET Core 4.6.28325.01; Microsoft Windows 10.0.18362 )"
        ],
        "x-ms-blob-public-access": "container",
        "x-ms-client-request-id": "ac962a2f-4f61-9a22-808f-083be4c1cde3",
        "x-ms-date": "Sat, 04 Apr 2020 01:40:15 GMT",
        "x-ms-return-client-request-id": "true",
        "x-ms-version": "2019-12-12"
>>>>>>> 32e373e2
      },
      "RequestBody": null,
      "StatusCode": 201,
      "ResponseHeaders": {
        "Content-Length": "0",
<<<<<<< HEAD
        "Date": "Thu, 05 Mar 2020 21:08:52 GMT",
        "ETag": "\u00220x8D7C1496929B77E\u0022",
        "Last-Modified": "Thu, 05 Mar 2020 21:08:53 GMT",
=======
        "Date": "Sat, 04 Apr 2020 01:40:15 GMT",
        "ETag": "\u00220x8D7D8391FBBD786\u0022",
        "Last-Modified": "Sat, 04 Apr 2020 01:40:15 GMT",
>>>>>>> 32e373e2
        "Server": [
          "Windows-Azure-Blob/1.0",
          "Microsoft-HTTPAPI/2.0"
        ],
<<<<<<< HEAD
        "x-ms-client-request-id": "97ccd764-64e9-c979-7f20-4c7cef75c27b",
        "x-ms-request-id": "e0b96fb4-301e-000d-3232-f35aef000000",
        "x-ms-version": "2019-10-10"
=======
        "x-ms-client-request-id": "ac962a2f-4f61-9a22-808f-083be4c1cde3",
        "x-ms-request-id": "56b8649a-501e-0079-7f21-0ab184000000",
        "x-ms-version": "2019-12-12"
>>>>>>> 32e373e2
      },
      "ResponseBody": []
    },
    {
<<<<<<< HEAD
      "RequestUri": "https://seanstagetest.blob.core.windows.net/test-container-dd4ffd87-2a1d-766d-5c2d-7a2538a36a20/test-blob-fc8a6479-8bb2-ae05-6942-15af406cba32?comp=block\u0026blockid=AAgAAAAAAAAAAAAAAAAAAAAAAAAAAAAAAAAAAAAAAAAAAAAAAAAAAAAAAAAAAAAA",
=======
      "RequestUri": "https://seanmcccanary.blob.core.windows.net/test-container-22424165-ce2a-9f2b-f8f9-723d13a5ba70/test-blob-46965a73-6191-8c5a-8117-5abbecc7e56a?comp=block\u0026blockid=AAgAAAAAAAAAAAAAAAAAAAAAAAAAAAAAAAAAAAAAAAAAAAAAAAAAAAAAAAAAAAAA",
>>>>>>> 32e373e2
      "RequestMethod": "PUT",
      "RequestHeaders": {
        "Authorization": "Sanitized",
        "Content-Length": "1024",
        "User-Agent": [
<<<<<<< HEAD
          "azsdk-net-Storage.Blobs/12.4.0-dev.20200305.1",
          "(.NET Core 4.6.28325.01; Microsoft Windows 10.0.18363 )"
        ],
        "x-ms-client-request-id": "524638596_AAgAAAAAAAAAAAAAAAAAAAAAAAAAAAAAAAAAAAAAAAAAAAAAAAAAAAAAAAAAAAAA",
        "x-ms-date": "Thu, 05 Mar 2020 21:08:53 GMT",
        "x-ms-return-client-request-id": "true",
        "x-ms-version": "2019-10-10"
      },
      "RequestBody": "lVdWe9SDSckG1SUrrZlnJ\u002BMfd8ho\u002Bu4rS1EBZYLw9s3A26YheuxIlEEqZoc\u002B\u002BpmnrT6NbIHPLptpKzCCguRHFd5Xa9HyRa331\u002BOHPpRn7VC3WbdEYopM8awLuE\u002B8xRFd41Co5o7HtGiRlpSeR/AHAT3fyyksArJUC3ol54xdOxLRKlpDvgfC76RPs8z1rqm8BLYS3ProMOGdU9oUos3bM1uCzB2Vw0M1HduE3U7mX13RaOLVSl4Y6Pp5pmotrk3Wc39wcuGLJ0Fz3L8eZFKStvR9QjrrBun9auMjHBzYCG6OrWrOdux7RUGhYm6e\u002BYSn5u92r2sT622Wcwj9aAskmtNQkLboxEAIAf34SaN7XnFfezUsYlkDe8H9NwLkftw2fceaTWjNvyKvba5tGqLJGxSXnuzV9zh6TRX164w9JIIgwczc4BAIkbwSffSqlWAfMxzuTd/vYIWPHwBT2NSWcUkrTVnW7DsEjg0ww3pD0Le11bdwT9ajMGBGTcEPtbjofAurfkgHSUbh6b7Sv50LS09JngIcJiJyiBz4j5959NlVSEZumFFurYxwj2UY0XHDOwFyxha1y1XpOPYsD7qnZ/XkfXdWnLP92/B1rJe8WreqNVOeBy7Cn3zxhGBaQZ7SySdvM1P6bJ9NdOomPx\u002B\u002BLd0/gdpmCV/HIt36ZRdTo5pRo\u002BNvTCZjsMi0UJNDnF9dMleCG7/Ea8DIqBF2AAaH\u002BtBQ1Jw8T\u002BC23NERsrjLg4Z\u002BnDO/0IjajTcip6MV7bDCLFbC88fCIeN3yz7us7kH/CWL92PTxylIdUdlGac8oe4gToZiCI\u002B\u002Bu3tPSARJ69l\u002BG6p\u002BivVN72Qsen1/XQg7OipQzWQypfOVzDzog38k/4lt5/79vhb5018iNY4SPl1zFA7a\u002BR51S3W36b65ZGvlB3vzEnYJPnsUV/oEEG9lg43edW5wSgZr95yIRdRYP27zPC0SHiznadaSxaEjcToFUmYw2u/9db11iBrZgfimvBeLENRBUmVh9wyY3YVkR4ZhgvNuJ2V\u002B9sdwnZURDefe7AmKl2Bmw/8Az\u002BPjZZc3EUCUeP4EOJWyDRkM0bTPT\u002BkkufF72bAm\u002B77zbVeBm5EvOIxVfZXp2bR02IpGWfJKMX/6v6umvDeQbX0/EMo9MHKI3ZgoedJUOuA9BwEl36HMqDzXh9vmiXxUxQ8YqsjpNqgYvnxaIbetpoTKabQ2ao7bc2iNZaiWoVQb1LTCPJAXU9BYDCAkcYaEKeFWGx/IHVqBPDZgXNH/ghwoP00D62r0shbj3V1ttgLhCDzGP4Y0UrZZQf9Zt/b/WYoD/DE5gT53YmgJ5ED8E4U0f1OUOEKW9O2Wqapqmvsf44TSabrQpw==",
      "StatusCode": 201,
      "ResponseHeaders": {
        "Content-Length": "0",
        "Date": "Thu, 05 Mar 2020 21:08:53 GMT",
=======
          "azsdk-net-Storage.Blobs/12.5.0-dev.20200403.1",
          "(.NET Core 4.6.28325.01; Microsoft Windows 10.0.18362 )"
        ],
        "x-ms-client-request-id": "1909975063_AAgAAAAAAAAAAAAAAAAAAAAAAAAAAAAAAAAAAAAAAAAAAAAAAAAAAAAAAAAAAAAA",
        "x-ms-date": "Sat, 04 Apr 2020 01:40:15 GMT",
        "x-ms-return-client-request-id": "true",
        "x-ms-version": "2019-12-12"
      },
      "RequestBody": "D25IMvlTQPAyHjlq4qT/5CRhiwqFIa/UJPmAqgwJv3WkKul\u002BCjaHXiBwZcv2vzU9DMOKBFa3/\u002B6\u002BdA4A05bjKF7Exbe6gdnt2izpFbvk3mXDQp1Jfroe7Cv7v5Yoh4uKjD1sMvl9g4vpnSoqzeoz2papPJH5mqmkpdmMv8FDxVOhX4h9eKtsRr8SX\u002BGQ9B9Bx\u002BUAf0r5kfGUyIwg8cTJptfXiG5htWHqPPbS5zrHE7G5SvfbQkUIp86X6bAfTFT7SLkJuWux4BKEFkJUJ6m2zLTbZqfM7WOSzuCfysuxyvCh1p6BvVpFCGnkVywDtH8k4B37Q\u002BWtLlpVd\u002BqLERZG0ktSslALNQ5Zll096JU2jxpgeumutYcK9KhEK0ZwuvZTnoThsAIuGasOoq2HcEbEH\u002BjPKpYsmB3ER72oxwnI6dxn6UkRVN4YMWE\u002BnxPZgoRifwxeoI9fJgVnHWlEhlKhRrjRIIb8s8oKt/g17vgK6sQ5RUf9aUhMB8JEqTd006sOnVhaB2L9ZstCU\u002BmXKjgNXTKlC0EKpNxvhRnDuAmSleRNJlCfr\u002BNhO998uhZftdyKNkwEzsdqBPl764JJOa7Br74ESQPnba5PQ89hjunGEM88OYG9jsYc4yJXI8RgGAExugtYWmvZosmetYv3CHUPtduyDP8sBCH36GbhkEnp7irOMNTdbrVkY5e4Htk7JNqsR27prgwCBLXpYHIE9xF/tMZgKdehMUYmTalndOZIu8OLNEjaAEAeyywe9A1CYGuGOGoS2/oDChUow2BimpDPoaWueMPJpLOFQV2rgz044\u002B0\u002B4Tt8Nd/JiCkysj3fvDGbTlJolOenvZS2jJqcV4fX799yI7hUU2zG5e\u002BZlvJ1poUsDzTr0E8GliSnxahFLDGiWsJebJh5R/vloa73DiaiQOYUcEdT7B\u002BQbI2TrY3EgLi\u002B9zsvFznsssg4Bi6gDoj9BYXBMLzpTm6jzv8L5ZptISD2OBbrciitJ71/Gubw714ElagIAlD81ajMi0k54c0uyuQNqtVxEpJcEwj\u002BaTSIs96hBk/xZR7Q\u002BWNuHuffdEbwUU8B4kWIk4MVq\u002B5H/mt0RNhql9t9PGXGPbByA/OqfZ/CDRjlh9CZGHLM27oviPv3\u002BtoOdNxqcxTqO6WUFpCPay1PhfBSjr0H0X9psGCqlrS0ewkZnAnDWJoE\u002B0srBALiPXCM4AMLpGsdBqJdAcOzP6Tw4JqHds4jiyxWTpNx3Mx8hnLvHraxqded\u002B5VnZlfWULumOyRnW8eiaFTWtFXXqyrV4HpQxCDuPzbD6Xo5vCXVf/7YyqGoFCurTbVh2vWBxk9rkYXchoyat/vupHJNaKsuATRX/\u002BGJLctPpHZrjQ==",
      "StatusCode": 201,
      "ResponseHeaders": {
        "Content-Length": "0",
        "Date": "Sat, 04 Apr 2020 01:40:15 GMT",
>>>>>>> 32e373e2
        "Server": [
          "Windows-Azure-Blob/1.0",
          "Microsoft-HTTPAPI/2.0"
        ],
<<<<<<< HEAD
        "x-ms-client-request-id": "524638596_AAgAAAAAAAAAAAAAAAAAAAAAAAAAAAAAAAAAAAAAAAAAAAAAAAAAAAAAAAAAAAAA",
        "x-ms-content-crc64": "GqRuendstH4=",
        "x-ms-request-id": "9d989295-f01e-0002-6932-f32c83000000",
        "x-ms-request-server-encrypted": "true",
        "x-ms-version": "2019-10-10"
=======
        "x-ms-client-request-id": "1909975063_AAgAAAAAAAAAAAAAAAAAAAAAAAAAAAAAAAAAAAAAAAAAAAAAAAAAAAAAAAAAAAAA",
        "x-ms-content-crc64": "uJZToRChvSM=",
        "x-ms-request-id": "4ffc926e-e01e-0031-1521-0aacb3000000",
        "x-ms-request-server-encrypted": "true",
        "x-ms-version": "2019-12-12"
>>>>>>> 32e373e2
      },
      "ResponseBody": []
    },
    {
<<<<<<< HEAD
      "RequestUri": "https://seanstagetest.blob.core.windows.net/test-container-dd4ffd87-2a1d-766d-5c2d-7a2538a36a20/test-blob-fc8a6479-8bb2-ae05-6942-15af406cba32?comp=block\u0026blockid=AAQAAAAAAAAAAAAAAAAAAAAAAAAAAAAAAAAAAAAAAAAAAAAAAAAAAAAAAAAAAAAA",
=======
      "RequestUri": "https://seanmcccanary.blob.core.windows.net/test-container-22424165-ce2a-9f2b-f8f9-723d13a5ba70/test-blob-46965a73-6191-8c5a-8117-5abbecc7e56a?comp=block\u0026blockid=AAQAAAAAAAAAAAAAAAAAAAAAAAAAAAAAAAAAAAAAAAAAAAAAAAAAAAAAAAAAAAAA",
>>>>>>> 32e373e2
      "RequestMethod": "PUT",
      "RequestHeaders": {
        "Authorization": "Sanitized",
        "Content-Length": "1024",
        "User-Agent": [
<<<<<<< HEAD
          "azsdk-net-Storage.Blobs/12.4.0-dev.20200305.1",
          "(.NET Core 4.6.28325.01; Microsoft Windows 10.0.18363 )"
        ],
        "x-ms-client-request-id": "524638596_AAQAAAAAAAAAAAAAAAAAAAAAAAAAAAAAAAAAAAAAAAAAAAAAAAAAAAAAAAAAAAAA",
        "x-ms-date": "Thu, 05 Mar 2020 21:08:53 GMT",
        "x-ms-return-client-request-id": "true",
        "x-ms-version": "2019-10-10"
      },
      "RequestBody": "EmcpaPYkTnSE5i63l\u002BJeshl7rizKWlKo0DqD4Kle4zsFfBfeR1I4M5Su/rTkKk3KFqJXq/6um7gVgZe8oW7LJgPzshrLf2vHQ3uYG1udw6bsucoGBjc9VuFeyca6fJEl4tix8Xcy/5Y3j2iDFX9cd73x0OijxB/Ltls5bLWlDcbpcjmD7NEuubkzz3bPuUFhAlIIyKypgh245Tsc\u002BZPhkoKhmaNG2IvswxYucPWp\u002B/wZ2GljnEQaP/AbywaWEcAmUT3zLiCeGynGHAWVexEoD\u002Bk/AiApfvU\u002BhlqyKw2FVbFWBx63tc3ce70/nIA\u002BhcTe8rwcVg\u002Bf/dNItafF6\u002B8cQcZUPnPycVobY4Zj6eF0AAGV1DhRaP\u002BhtwpLbwAmFpDNIlu66UZR7IFhAfOIOxPx07SmMBa2y9nGs4dopgFa9Uz2lsaGuRe6ROi372cLGHv2WptLf\u002BZ5FleB8za\u002B6EV/BwumkqVNahqd7Osu/txyu5oMcktmDnVmfH9vBcXg\u002B1yiOOdbZIbWqfCArZP6Shd6DzicsnX5GPmWQBYl3WRUvPCPi8b1FlYTNslb5WDhbDFn9PWNREnmqR/uxSRvsMuLLPCja75RhfjhiHysnjOYtNPkvelvx3inqOKmB1EypIX\u002Bz7lvPgByFm/8q7zNOgvsVRBQivLhHGR4/MPcq32nr\u002BT2rs55KHbTcqd5chy82m3XubFB4RmSHLJV90E8lWvxVfzY1ow8cyyZfRhLaKlIvCFVBfHMZc3KZJIcJDE1ltw8iB0f5APhmkWFqGQARrMIDDsf55B5Je8uDXL5IE/6ZOY7D\u002BCMKNgedGqrRr1pyR3eExf2Fa9MwmIu8daR53r2ikR\u002BxTfTfORiAXMlzd4xxENUGww3BE8270x9XjYBjIzvtbx56wTlCpYzkxM8JvWD/CyTPMxuv4b1R9XqVR6tYXXmNhgit9k\u002BbxB1BHA7\u002BslX\u002BmEKbU\u002B/gfY2hKQv\u002BrV4hTGdVfDcYERTVM27\u002BLoVuUwLk1u9o/MmJ7Qi7DM1D3Rb/X4\u002BnqTZepkcthmBA4g7IMtXI2dZu\u002BI\u002Bdy47unMRHURZYPs71hunMhjBoOzapCMr5sxo3uwMAUKcACZ2ncAlCpjUJ6ON/0mwr/BPmBr1ZNILENOnqT9YTV\u002B4n9b0MZRYnJVTBXx/neaCty/7vWkoppxUa43sfWFYfNpE1WBzu31b9vyEoV5Vi3LtJfEQXI/1kPk6oMYHbB40\u002BoiiO8iGDvyxn8ZtpAQ9/t8a/1hwSB9KTkRnORu3VIrdT6fWs1CpZhb1X73IiOz0/KLm7G3FxLJpV\u002ByDH9Xg\u002BUs8j1RdZ0qPcZhBeuhigsZYcjx50WccGIv0bFxjJUZAFWVxi/iYlw==",
      "StatusCode": 201,
      "ResponseHeaders": {
        "Content-Length": "0",
        "Date": "Thu, 05 Mar 2020 21:08:53 GMT",
=======
          "azsdk-net-Storage.Blobs/12.5.0-dev.20200403.1",
          "(.NET Core 4.6.28325.01; Microsoft Windows 10.0.18362 )"
        ],
        "x-ms-client-request-id": "1909975063_AAQAAAAAAAAAAAAAAAAAAAAAAAAAAAAAAAAAAAAAAAAAAAAAAAAAAAAAAAAAAAAA",
        "x-ms-date": "Sat, 04 Apr 2020 01:40:15 GMT",
        "x-ms-return-client-request-id": "true",
        "x-ms-version": "2019-12-12"
      },
      "RequestBody": "FLLfX\u002BzjHMVqhkCuE2/EvC1g9YxswkztV/UBGuJRywQTdgR3Fybcm0JATdb/TfzDvCILExuXKFFm8gj34QHiGbs8mpxrTaQHg1pKLHR27Qr5Pl7ARbfpe02yECUe5blAXjQbw7JgWG99BI/ATfzc8AX\u002B/aOjIdQDUx5OuDx/6J6gCc5AWipYmObuQkAnKC5R1h8fIOcWnTxgF2\u002BTEZ8y/hvxIEMunJXbpmS9tN\u002BT2yvw/eIcX8i2imyS30O6xIdGvEQkNQjqIzmKRHqCWOhczDtEohS9FZ5TO5XXm7xSIOHddviabqUjBdmokhtOMzGDNRIHdiFyiaal0fpyE4d9NySYpeLwwl2WIJ06FIKCBQhkU2apS6m/au1R9J2rsPJSK1v3tY1Pk3O1cVWEOHUjI8zyDr8g0\u002Bx62Tr1ns3A6nCr5\u002Bgni096FMDz9NpTOzJ3LtHRuaIyMVhvfNtTWvSl9Ibl2VCM\u002B5d8d/n/Ld4RJ54IfW/77jDNeLaQuA5zJ7rLTf9TbWLh6zI5VEGpMwN5XVU9St2EqgVVF2Ca\u002B0KJCFA\u002BM\u002BDevrk7J5E9wZrvJEWyF1u5NdzdRqP6/VYBR\u002B/vsEzxav8jmp6bASJLR\u002BhrZvMa5\u002BTnz9JzYew85MBjOeCiTRFN/rpFjn28HjO5kf\u002B7jpdj518LCOF5fQgT57XeOMdCqfrWHWg41FlnKrGeuc/tgVYpAFKAlkQv1ICxMqfH3uZsd\u002BgE5HAvKhIGpN4w2sM5JmZetTd1wRK2pknnh6Kyn0vLMkLn6Jzm\u002BtU/evJl//m9eAxBaCmu9rXVTj0mR6NwVASSZaeAUj3JeLtiNUcgUKdPKQ6VcDYiHDyNEZlfv7Iyzibu05pRPCbOePBtS8Bttf6W1x2U2uPNb0hr80GkabkIMGYgMXwM/e3ox/hGtNF7H1uayeeUnfRDIGNS5knlKQ42ZBtZTIOBidkwrBPqh7p28NPlCaDRdJJy3REZuhejA53qEFC1IdLXGD8OY/HgWZmo2/V2/x9tZPCI529yaM7Bjah1/3Zqwc4ADvBhwxChkoR4cN8hLQR9fatfLTpjZLBwTNZIalkiPRondfEuDKHf5lXr\u002BvfvoF\u002Bk\u002BILLC5OUnalA8HY6WScqVTLF\u002BrgTTnEKgEbleGq4gKx2pHLXVzKGktdI7hsqpY0twaTFKqWnkakRwItNryU\u002BiG/Kw7S0Uv4APmfgy2BV39q4t7fG81YHzxPJxpanOeOyCWarYOHZeW6lxOs9x8ZIu\u002BGwlPdueJQZwvSh6otnWAWELcH6qn/53z5IIC5qyQdNgAu196TrRJHRkZ3sOI7iPWzmuZkEThFhtrS5JVdmr/nsU2mAsmFgmOkwKRjhDKevZuLChA==",
      "StatusCode": 201,
      "ResponseHeaders": {
        "Content-Length": "0",
        "Date": "Sat, 04 Apr 2020 01:40:15 GMT",
>>>>>>> 32e373e2
        "Server": [
          "Windows-Azure-Blob/1.0",
          "Microsoft-HTTPAPI/2.0"
        ],
<<<<<<< HEAD
        "x-ms-client-request-id": "524638596_AAQAAAAAAAAAAAAAAAAAAAAAAAAAAAAAAAAAAAAAAAAAAAAAAAAAAAAAAAAAAAAA",
        "x-ms-content-crc64": "ztOpbs9N7Oc=",
        "x-ms-request-id": "9d989297-f01e-0002-6a32-f32c83000000",
        "x-ms-request-server-encrypted": "true",
        "x-ms-version": "2019-10-10"
=======
        "x-ms-client-request-id": "1909975063_AAQAAAAAAAAAAAAAAAAAAAAAAAAAAAAAAAAAAAAAAAAAAAAAAAAAAAAAAAAAAAAA",
        "x-ms-content-crc64": "S1FmncrkWnc=",
        "x-ms-request-id": "95b04bd7-a01e-0052-1521-0a3148000000",
        "x-ms-request-server-encrypted": "true",
        "x-ms-version": "2019-12-12"
>>>>>>> 32e373e2
      },
      "ResponseBody": []
    },
    {
<<<<<<< HEAD
      "RequestUri": "https://seanstagetest.blob.core.windows.net/test-container-dd4ffd87-2a1d-766d-5c2d-7a2538a36a20/test-blob-fc8a6479-8bb2-ae05-6942-15af406cba32?comp=blocklist",
=======
      "RequestUri": "https://seanmcccanary.blob.core.windows.net/test-container-22424165-ce2a-9f2b-f8f9-723d13a5ba70/test-blob-46965a73-6191-8c5a-8117-5abbecc7e56a?comp=blocklist",
>>>>>>> 32e373e2
      "RequestMethod": "PUT",
      "RequestHeaders": {
        "Authorization": "Sanitized",
        "Content-Length": "185",
        "Content-Type": "application/xml",
        "User-Agent": [
<<<<<<< HEAD
          "azsdk-net-Storage.Blobs/12.4.0-dev.20200305.1",
          "(.NET Core 4.6.28325.01; Microsoft Windows 10.0.18363 )"
        ],
        "x-ms-client-request-id": "e4d105c3-9362-97d7-e88f-b9a68f9429b5",
        "x-ms-date": "Thu, 05 Mar 2020 21:08:54 GMT",
        "x-ms-return-client-request-id": "true",
        "x-ms-version": "2019-10-10"
=======
          "azsdk-net-Storage.Blobs/12.5.0-dev.20200403.1",
          "(.NET Core 4.6.28325.01; Microsoft Windows 10.0.18362 )"
        ],
        "x-ms-client-request-id": "d6ed1a55-7385-d97d-3f19-05e1c474d49b",
        "x-ms-date": "Sat, 04 Apr 2020 01:40:15 GMT",
        "x-ms-return-client-request-id": "true",
        "x-ms-version": "2019-12-12"
>>>>>>> 32e373e2
      },
      "RequestBody": "\u003CBlockList\u003E\u003CLatest\u003EAAQAAAAAAAAAAAAAAAAAAAAAAAAAAAAAAAAAAAAAAAAAAAAAAAAAAAAAAAAAAAAA\u003C/Latest\u003E\u003CLatest\u003EAAgAAAAAAAAAAAAAAAAAAAAAAAAAAAAAAAAAAAAAAAAAAAAAAAAAAAAAAAAAAAAA\u003C/Latest\u003E\u003C/BlockList\u003E",
      "StatusCode": 201,
      "ResponseHeaders": {
        "Content-Length": "0",
<<<<<<< HEAD
        "Date": "Thu, 05 Mar 2020 21:08:53 GMT",
        "ETag": "\u00220x8D7C14969662872\u0022",
        "Last-Modified": "Thu, 05 Mar 2020 21:08:54 GMT",
=======
        "Date": "Sat, 04 Apr 2020 01:40:15 GMT",
        "ETag": "\u00220x8D7D8391FFC9415\u0022",
        "Last-Modified": "Sat, 04 Apr 2020 01:40:15 GMT",
>>>>>>> 32e373e2
        "Server": [
          "Windows-Azure-Blob/1.0",
          "Microsoft-HTTPAPI/2.0"
        ],
<<<<<<< HEAD
        "x-ms-client-request-id": "e4d105c3-9362-97d7-e88f-b9a68f9429b5",
        "x-ms-content-crc64": "d9pxDT8aiEc=",
        "x-ms-request-id": "9d989298-f01e-0002-6b32-f32c83000000",
        "x-ms-request-server-encrypted": "true",
        "x-ms-version": "2019-10-10"
=======
        "x-ms-client-request-id": "d6ed1a55-7385-d97d-3f19-05e1c474d49b",
        "x-ms-content-crc64": "UOQzPP6dnWc=",
        "x-ms-request-id": "95b04beb-a01e-0052-2521-0a3148000000",
        "x-ms-request-server-encrypted": "true",
        "x-ms-version": "2019-12-12"
>>>>>>> 32e373e2
      },
      "ResponseBody": []
    },
    {
<<<<<<< HEAD
      "RequestUri": "https://seanstagetest.blob.core.windows.net/test-container-dd4ffd87-2a1d-766d-5c2d-7a2538a36a20/test-blob-fc8a6479-8bb2-ae05-6942-15af406cba32",
      "RequestMethod": "GET",
      "RequestHeaders": {
        "Authorization": "Sanitized",
        "traceparent": "00-4dc67b5579aa0c4485072b83d4e89980-900a82bd94af7340-00",
        "User-Agent": [
          "azsdk-net-Storage.Blobs/12.4.0-dev.20200305.1",
          "(.NET Core 4.6.28325.01; Microsoft Windows 10.0.18363 )"
        ],
        "x-ms-client-request-id": "524638596_bytes=0-2047",
        "x-ms-date": "Thu, 05 Mar 2020 21:08:54 GMT",
        "x-ms-range": "bytes=0-2047",
        "x-ms-return-client-request-id": "true",
        "x-ms-version": "2019-10-10"
=======
      "RequestUri": "https://seanmcccanary.blob.core.windows.net/test-container-22424165-ce2a-9f2b-f8f9-723d13a5ba70/test-blob-46965a73-6191-8c5a-8117-5abbecc7e56a",
      "RequestMethod": "GET",
      "RequestHeaders": {
        "Authorization": "Sanitized",
        "traceparent": "00-f98f07fd5ea7134ba085ea2da47bad1b-19121fff5f988441-00",
        "User-Agent": [
          "azsdk-net-Storage.Blobs/12.5.0-dev.20200403.1",
          "(.NET Core 4.6.28325.01; Microsoft Windows 10.0.18362 )"
        ],
        "x-ms-client-request-id": "1909975063_bytes=0-2047",
        "x-ms-date": "Sat, 04 Apr 2020 01:40:15 GMT",
        "x-ms-range": "bytes=0-2047",
        "x-ms-return-client-request-id": "true",
        "x-ms-version": "2019-12-12"
>>>>>>> 32e373e2
      },
      "RequestBody": null,
      "StatusCode": 206,
      "ResponseHeaders": {
        "Accept-Ranges": "bytes",
        "Content-Length": "2048",
        "Content-Range": "bytes 0-2047/2048",
        "Content-Type": "application/octet-stream",
<<<<<<< HEAD
        "Date": "Thu, 05 Mar 2020 21:08:53 GMT",
        "ETag": "\u00220x8D7C14969662872\u0022",
        "Last-Modified": "Thu, 05 Mar 2020 21:08:54 GMT",
=======
        "Date": "Sat, 04 Apr 2020 01:40:15 GMT",
        "ETag": "\u00220x8D7D8391FFC9415\u0022",
        "Last-Modified": "Sat, 04 Apr 2020 01:40:15 GMT",
>>>>>>> 32e373e2
        "Server": [
          "Windows-Azure-Blob/1.0",
          "Microsoft-HTTPAPI/2.0"
        ],
        "Vary": "Origin",
        "x-ms-blob-type": "BlockBlob",
<<<<<<< HEAD
        "x-ms-client-request-id": "524638596_bytes=0-2047",
        "x-ms-creation-time": "Thu, 05 Mar 2020 21:08:54 GMT",
        "x-ms-lease-state": "available",
        "x-ms-lease-status": "unlocked",
        "x-ms-request-id": "9d98929a-f01e-0002-6d32-f32c83000000",
        "x-ms-server-encrypted": "true",
        "x-ms-version": "2019-10-10"
=======
        "x-ms-client-request-id": "1909975063_bytes=0-2047",
        "x-ms-creation-time": "Sat, 04 Apr 2020 01:40:15 GMT",
        "x-ms-lease-state": "available",
        "x-ms-lease-status": "unlocked",
        "x-ms-request-id": "95b04c01-a01e-0052-3921-0a3148000000",
        "x-ms-server-encrypted": "true",
        "x-ms-version": "2019-12-12"
>>>>>>> 32e373e2
      },
      "ResponseBody": "FLLfX\u002BzjHMVqhkCuE2/EvC1g9YxswkztV/UBGuJRywQTdgR3Fybcm0JATdb/TfzDvCILExuXKFFm8gj34QHiGbs8mpxrTaQHg1pKLHR27Qr5Pl7ARbfpe02yECUe5blAXjQbw7JgWG99BI/ATfzc8AX\u002B/aOjIdQDUx5OuDx/6J6gCc5AWipYmObuQkAnKC5R1h8fIOcWnTxgF2\u002BTEZ8y/hvxIEMunJXbpmS9tN\u002BT2yvw/eIcX8i2imyS30O6xIdGvEQkNQjqIzmKRHqCWOhczDtEohS9FZ5TO5XXm7xSIOHddviabqUjBdmokhtOMzGDNRIHdiFyiaal0fpyE4d9NySYpeLwwl2WIJ06FIKCBQhkU2apS6m/au1R9J2rsPJSK1v3tY1Pk3O1cVWEOHUjI8zyDr8g0\u002Bx62Tr1ns3A6nCr5\u002Bgni096FMDz9NpTOzJ3LtHRuaIyMVhvfNtTWvSl9Ibl2VCM\u002B5d8d/n/Ld4RJ54IfW/77jDNeLaQuA5zJ7rLTf9TbWLh6zI5VEGpMwN5XVU9St2EqgVVF2Ca\u002B0KJCFA\u002BM\u002BDevrk7J5E9wZrvJEWyF1u5NdzdRqP6/VYBR\u002B/vsEzxav8jmp6bASJLR\u002BhrZvMa5\u002BTnz9JzYew85MBjOeCiTRFN/rpFjn28HjO5kf\u002B7jpdj518LCOF5fQgT57XeOMdCqfrWHWg41FlnKrGeuc/tgVYpAFKAlkQv1ICxMqfH3uZsd\u002BgE5HAvKhIGpN4w2sM5JmZetTd1wRK2pknnh6Kyn0vLMkLn6Jzm\u002BtU/evJl//m9eAxBaCmu9rXVTj0mR6NwVASSZaeAUj3JeLtiNUcgUKdPKQ6VcDYiHDyNEZlfv7Iyzibu05pRPCbOePBtS8Bttf6W1x2U2uPNb0hr80GkabkIMGYgMXwM/e3ox/hGtNF7H1uayeeUnfRDIGNS5knlKQ42ZBtZTIOBidkwrBPqh7p28NPlCaDRdJJy3REZuhejA53qEFC1IdLXGD8OY/HgWZmo2/V2/x9tZPCI529yaM7Bjah1/3Zqwc4ADvBhwxChkoR4cN8hLQR9fatfLTpjZLBwTNZIalkiPRondfEuDKHf5lXr\u002BvfvoF\u002Bk\u002BILLC5OUnalA8HY6WScqVTLF\u002BrgTTnEKgEbleGq4gKx2pHLXVzKGktdI7hsqpY0twaTFKqWnkakRwItNryU\u002BiG/Kw7S0Uv4APmfgy2BV39q4t7fG81YHzxPJxpanOeOyCWarYOHZeW6lxOs9x8ZIu\u002BGwlPdueJQZwvSh6otnWAWELcH6qn/53z5IIC5qyQdNgAu196TrRJHRkZ3sOI7iPWzmuZkEThFhtrS5JVdmr/nsU2mAsmFgmOkwKRjhDKevZuLChA9uSDL5U0DwMh45auKk/\u002BQkYYsKhSGv1CT5gKoMCb91pCrpfgo2h14gcGXL9r81PQzDigRWt//uvnQOANOW4yhexMW3uoHZ7dos6RW75N5lw0KdSX66Huwr\u002B7\u002BWKIeLiow9bDL5fYOL6Z0qKs3qM9qWqTyR\u002BZqppKXZjL/BQ8VToV\u002BIfXirbEa/El/hkPQfQcflAH9K\u002BZHxlMiMIPHEyabX14huYbVh6jz20uc6xxOxuUr320JFCKfOl\u002BmwH0xU\u002B0i5CblrseAShBZCVCeptsy022anzO1jks7gn8rLscrwodaegb1aRQhp5FcsA7R/JOAd\u002B0PlrS5aVXfqixEWRtJLUrJQCzUOWZZdPeiVNo8aYHrprrWHCvSoRCtGcLr2U56E4bACLhmrDqKth3BGxB/ozyqWLJgdxEe9qMcJyOncZ\u002BlJEVTeGDFhPp8T2YKEYn8MXqCPXyYFZx1pRIZSoUa40SCG/LPKCrf4Ne74CurEOUVH/WlITAfCRKk3dNOrDp1YWgdi/WbLQlPplyo4DV0ypQtBCqTcb4UZw7gJkpXkTSZQn6/jYTvffLoWX7XcijZMBM7HagT5e\u002BuCSTmuwa\u002B\u002BBEkD522uT0PPYY7pxhDPPDmBvY7GHOMiVyPEYBgBMboLWFpr2aLJnrWL9wh1D7Xbsgz/LAQh9\u002Bhm4ZBJ6e4qzjDU3W61ZGOXuB7ZOyTarEdu6a4MAgS16WByBPcRf7TGYCnXoTFGJk2pZ3TmSLvDizRI2gBAHsssHvQNQmBrhjhqEtv6AwoVKMNgYpqQz6GlrnjDyaSzhUFdq4M9OOPtPuE7fDXfyYgpMrI937wxm05SaJTnp72UtoyanFeH1\u002B/fciO4VFNsxuXvmZbydaaFLA8069BPBpYkp8WoRSwxolrCXmyYeUf75aGu9w4mokDmFHBHU\u002BwfkGyNk62NxIC4vvc7Lxc57LLIOAYuoA6I/QWFwTC86U5uo87/C\u002BWabSEg9jgW63IorSe9fxrm8O9eBJWoCAJQ/NWozItJOeHNLsrkDarVcRKSXBMI/mk0iLPeoQZP8WUe0Pljbh7n33RG8FFPAeJFiJODFavuR/5rdETYapfbfTxlxj2wcgPzqn2fwg0Y5YfQmRhyzNu6L4j79/raDnTcanMU6jullBaQj2stT4XwUo69B9F/abBgqpa0tHsJGZwJw1iaBPtLKwQC4j1wjOADC6RrHQaiXQHDsz\u002Bk8OCah3bOI4ssVk6TcdzMfIZy7x62sanXnfuVZ2ZX1lC7pjskZ1vHomhU1rRV16sq1eB6UMQg7j82w\u002Bl6Obwl1X/\u002B2MqhqBQrq021Ydr1gcZPa5GF3IaMmrf77qRyTWirLgE0V//hiS3LT6R2a40="
    },
    {
<<<<<<< HEAD
      "RequestUri": "https://seanstagetest.blob.core.windows.net/test-container-dd4ffd87-2a1d-766d-5c2d-7a2538a36a20?restype=container",
      "RequestMethod": "DELETE",
      "RequestHeaders": {
        "Authorization": "Sanitized",
        "traceparent": "00-9a2355de347a4642bcdf7a0cf2cf6f97-b24ed68837134f42-00",
        "User-Agent": [
          "azsdk-net-Storage.Blobs/12.4.0-dev.20200305.1",
          "(.NET Core 4.6.28325.01; Microsoft Windows 10.0.18363 )"
        ],
        "x-ms-client-request-id": "6813bddf-33af-2445-bc06-02379a34f2d6",
        "x-ms-date": "Thu, 05 Mar 2020 21:08:54 GMT",
        "x-ms-return-client-request-id": "true",
        "x-ms-version": "2019-10-10"
=======
      "RequestUri": "https://seanmcccanary.blob.core.windows.net/test-container-22424165-ce2a-9f2b-f8f9-723d13a5ba70?restype=container",
      "RequestMethod": "DELETE",
      "RequestHeaders": {
        "Authorization": "Sanitized",
        "traceparent": "00-0333bd1145143548bbf052231188806f-463104ba84f19f40-00",
        "User-Agent": [
          "azsdk-net-Storage.Blobs/12.5.0-dev.20200403.1",
          "(.NET Core 4.6.28325.01; Microsoft Windows 10.0.18362 )"
        ],
        "x-ms-client-request-id": "be08ab36-9a8b-0314-5ec3-4c70a8ed9d4a",
        "x-ms-date": "Sat, 04 Apr 2020 01:40:16 GMT",
        "x-ms-return-client-request-id": "true",
        "x-ms-version": "2019-12-12"
>>>>>>> 32e373e2
      },
      "RequestBody": null,
      "StatusCode": 202,
      "ResponseHeaders": {
        "Content-Length": "0",
<<<<<<< HEAD
        "Date": "Thu, 05 Mar 2020 21:08:53 GMT",
=======
        "Date": "Sat, 04 Apr 2020 01:40:15 GMT",
>>>>>>> 32e373e2
        "Server": [
          "Windows-Azure-Blob/1.0",
          "Microsoft-HTTPAPI/2.0"
        ],
<<<<<<< HEAD
        "x-ms-client-request-id": "6813bddf-33af-2445-bc06-02379a34f2d6",
        "x-ms-request-id": "9d98929b-f01e-0002-6e32-f32c83000000",
        "x-ms-version": "2019-10-10"
=======
        "x-ms-client-request-id": "be08ab36-9a8b-0314-5ec3-4c70a8ed9d4a",
        "x-ms-request-id": "95b04c31-a01e-0052-6621-0a3148000000",
        "x-ms-version": "2019-12-12"
>>>>>>> 32e373e2
      },
      "ResponseBody": []
    }
  ],
  "Variables": {
<<<<<<< HEAD
    "RandomSeed": "1519629054",
    "Storage_TestConfigDefault": "ProductionTenant\nseanstagetest\nU2FuaXRpemVk\nhttps://seanstagetest.blob.core.windows.net\nhttp://seanstagetest.file.core.windows.net\nhttp://seanstagetest.queue.core.windows.net\nhttp://seanstagetest.table.core.windows.net\n\n\n\n\nhttp://seanstagetest-secondary.blob.core.windows.net\nhttp://seanstagetest-secondary.file.core.windows.net\nhttp://seanstagetest-secondary.queue.core.windows.net\nhttp://seanstagetest-secondary.table.core.windows.net\n\nSanitized\n\n\nCloud\nBlobEndpoint=https://seanstagetest.blob.core.windows.net/;QueueEndpoint=http://seanstagetest.queue.core.windows.net/;FileEndpoint=http://seanstagetest.file.core.windows.net/;BlobSecondaryEndpoint=http://seanstagetest-secondary.blob.core.windows.net/;QueueSecondaryEndpoint=http://seanstagetest-secondary.queue.core.windows.net/;FileSecondaryEndpoint=http://seanstagetest-secondary.file.core.windows.net/;AccountName=seanstagetest;AccountKey=Sanitized\nseanscope1"
=======
    "RandomSeed": "1549348139",
    "Storage_TestConfigDefault": "ProductionTenant\nseanmcccanary\nU2FuaXRpemVk\nhttps://seanmcccanary.blob.core.windows.net\nhttps://seanmcccanary.file.core.windows.net\nhttps://seanmcccanary.queue.core.windows.net\nhttps://seanmcccanary.table.core.windows.net\n\n\n\n\nhttps://seanmcccanary-secondary.blob.core.windows.net\nhttps://seanmcccanary-secondary.file.core.windows.net\nhttps://seanmcccanary-secondary.queue.core.windows.net\nhttps://seanmcccanary-secondary.table.core.windows.net\n\nSanitized\n\n\nCloud\nBlobEndpoint=https://seanmcccanary.blob.core.windows.net/;QueueEndpoint=https://seanmcccanary.queue.core.windows.net/;FileEndpoint=https://seanmcccanary.file.core.windows.net/;BlobSecondaryEndpoint=https://seanmcccanary-secondary.blob.core.windows.net/;QueueSecondaryEndpoint=https://seanmcccanary-secondary.queue.core.windows.net/;FileSecondaryEndpoint=https://seanmcccanary-secondary.file.core.windows.net/;AccountName=seanmcccanary;AccountKey=Sanitized\nseanscope1"
>>>>>>> 32e373e2
  }
}<|MERGE_RESOLUTION|>--- conflicted
+++ resolved
@@ -1,22 +1,6 @@
 {
   "Entries": [
     {
-<<<<<<< HEAD
-      "RequestUri": "https://seanstagetest.blob.core.windows.net/test-container-dd4ffd87-2a1d-766d-5c2d-7a2538a36a20?restype=container",
-      "RequestMethod": "PUT",
-      "RequestHeaders": {
-        "Authorization": "Sanitized",
-        "traceparent": "00-ffd3988467916c48b8fb6695de30323d-7f687046ea73a148-00",
-        "User-Agent": [
-          "azsdk-net-Storage.Blobs/12.4.0-dev.20200305.1",
-          "(.NET Core 4.6.28325.01; Microsoft Windows 10.0.18363 )"
-        ],
-        "x-ms-blob-public-access": "container",
-        "x-ms-client-request-id": "97ccd764-64e9-c979-7f20-4c7cef75c27b",
-        "x-ms-date": "Thu, 05 Mar 2020 21:08:53 GMT",
-        "x-ms-return-client-request-id": "true",
-        "x-ms-version": "2019-10-10"
-=======
       "RequestUri": "https://seanmcccanary.blob.core.windows.net/test-container-22424165-ce2a-9f2b-f8f9-723d13a5ba70?restype=container",
       "RequestMethod": "PUT",
       "RequestHeaders": {
@@ -31,63 +15,31 @@
         "x-ms-date": "Sat, 04 Apr 2020 01:40:15 GMT",
         "x-ms-return-client-request-id": "true",
         "x-ms-version": "2019-12-12"
->>>>>>> 32e373e2
       },
       "RequestBody": null,
       "StatusCode": 201,
       "ResponseHeaders": {
         "Content-Length": "0",
-<<<<<<< HEAD
-        "Date": "Thu, 05 Mar 2020 21:08:52 GMT",
-        "ETag": "\u00220x8D7C1496929B77E\u0022",
-        "Last-Modified": "Thu, 05 Mar 2020 21:08:53 GMT",
-=======
         "Date": "Sat, 04 Apr 2020 01:40:15 GMT",
         "ETag": "\u00220x8D7D8391FBBD786\u0022",
         "Last-Modified": "Sat, 04 Apr 2020 01:40:15 GMT",
->>>>>>> 32e373e2
-        "Server": [
-          "Windows-Azure-Blob/1.0",
-          "Microsoft-HTTPAPI/2.0"
-        ],
-<<<<<<< HEAD
-        "x-ms-client-request-id": "97ccd764-64e9-c979-7f20-4c7cef75c27b",
-        "x-ms-request-id": "e0b96fb4-301e-000d-3232-f35aef000000",
-        "x-ms-version": "2019-10-10"
-=======
+        "Server": [
+          "Windows-Azure-Blob/1.0",
+          "Microsoft-HTTPAPI/2.0"
+        ],
         "x-ms-client-request-id": "ac962a2f-4f61-9a22-808f-083be4c1cde3",
         "x-ms-request-id": "56b8649a-501e-0079-7f21-0ab184000000",
         "x-ms-version": "2019-12-12"
->>>>>>> 32e373e2
-      },
-      "ResponseBody": []
-    },
-    {
-<<<<<<< HEAD
-      "RequestUri": "https://seanstagetest.blob.core.windows.net/test-container-dd4ffd87-2a1d-766d-5c2d-7a2538a36a20/test-blob-fc8a6479-8bb2-ae05-6942-15af406cba32?comp=block\u0026blockid=AAgAAAAAAAAAAAAAAAAAAAAAAAAAAAAAAAAAAAAAAAAAAAAAAAAAAAAAAAAAAAAA",
-=======
+      },
+      "ResponseBody": []
+    },
+    {
       "RequestUri": "https://seanmcccanary.blob.core.windows.net/test-container-22424165-ce2a-9f2b-f8f9-723d13a5ba70/test-blob-46965a73-6191-8c5a-8117-5abbecc7e56a?comp=block\u0026blockid=AAgAAAAAAAAAAAAAAAAAAAAAAAAAAAAAAAAAAAAAAAAAAAAAAAAAAAAAAAAAAAAA",
->>>>>>> 32e373e2
       "RequestMethod": "PUT",
       "RequestHeaders": {
         "Authorization": "Sanitized",
         "Content-Length": "1024",
         "User-Agent": [
-<<<<<<< HEAD
-          "azsdk-net-Storage.Blobs/12.4.0-dev.20200305.1",
-          "(.NET Core 4.6.28325.01; Microsoft Windows 10.0.18363 )"
-        ],
-        "x-ms-client-request-id": "524638596_AAgAAAAAAAAAAAAAAAAAAAAAAAAAAAAAAAAAAAAAAAAAAAAAAAAAAAAAAAAAAAAA",
-        "x-ms-date": "Thu, 05 Mar 2020 21:08:53 GMT",
-        "x-ms-return-client-request-id": "true",
-        "x-ms-version": "2019-10-10"
-      },
-      "RequestBody": "lVdWe9SDSckG1SUrrZlnJ\u002BMfd8ho\u002Bu4rS1EBZYLw9s3A26YheuxIlEEqZoc\u002B\u002BpmnrT6NbIHPLptpKzCCguRHFd5Xa9HyRa331\u002BOHPpRn7VC3WbdEYopM8awLuE\u002B8xRFd41Co5o7HtGiRlpSeR/AHAT3fyyksArJUC3ol54xdOxLRKlpDvgfC76RPs8z1rqm8BLYS3ProMOGdU9oUos3bM1uCzB2Vw0M1HduE3U7mX13RaOLVSl4Y6Pp5pmotrk3Wc39wcuGLJ0Fz3L8eZFKStvR9QjrrBun9auMjHBzYCG6OrWrOdux7RUGhYm6e\u002BYSn5u92r2sT622Wcwj9aAskmtNQkLboxEAIAf34SaN7XnFfezUsYlkDe8H9NwLkftw2fceaTWjNvyKvba5tGqLJGxSXnuzV9zh6TRX164w9JIIgwczc4BAIkbwSffSqlWAfMxzuTd/vYIWPHwBT2NSWcUkrTVnW7DsEjg0ww3pD0Le11bdwT9ajMGBGTcEPtbjofAurfkgHSUbh6b7Sv50LS09JngIcJiJyiBz4j5959NlVSEZumFFurYxwj2UY0XHDOwFyxha1y1XpOPYsD7qnZ/XkfXdWnLP92/B1rJe8WreqNVOeBy7Cn3zxhGBaQZ7SySdvM1P6bJ9NdOomPx\u002B\u002BLd0/gdpmCV/HIt36ZRdTo5pRo\u002BNvTCZjsMi0UJNDnF9dMleCG7/Ea8DIqBF2AAaH\u002BtBQ1Jw8T\u002BC23NERsrjLg4Z\u002BnDO/0IjajTcip6MV7bDCLFbC88fCIeN3yz7us7kH/CWL92PTxylIdUdlGac8oe4gToZiCI\u002B\u002Bu3tPSARJ69l\u002BG6p\u002BivVN72Qsen1/XQg7OipQzWQypfOVzDzog38k/4lt5/79vhb5018iNY4SPl1zFA7a\u002BR51S3W36b65ZGvlB3vzEnYJPnsUV/oEEG9lg43edW5wSgZr95yIRdRYP27zPC0SHiznadaSxaEjcToFUmYw2u/9db11iBrZgfimvBeLENRBUmVh9wyY3YVkR4ZhgvNuJ2V\u002B9sdwnZURDefe7AmKl2Bmw/8Az\u002BPjZZc3EUCUeP4EOJWyDRkM0bTPT\u002BkkufF72bAm\u002B77zbVeBm5EvOIxVfZXp2bR02IpGWfJKMX/6v6umvDeQbX0/EMo9MHKI3ZgoedJUOuA9BwEl36HMqDzXh9vmiXxUxQ8YqsjpNqgYvnxaIbetpoTKabQ2ao7bc2iNZaiWoVQb1LTCPJAXU9BYDCAkcYaEKeFWGx/IHVqBPDZgXNH/ghwoP00D62r0shbj3V1ttgLhCDzGP4Y0UrZZQf9Zt/b/WYoD/DE5gT53YmgJ5ED8E4U0f1OUOEKW9O2Wqapqmvsf44TSabrQpw==",
-      "StatusCode": 201,
-      "ResponseHeaders": {
-        "Content-Length": "0",
-        "Date": "Thu, 05 Mar 2020 21:08:53 GMT",
-=======
           "azsdk-net-Storage.Blobs/12.5.0-dev.20200403.1",
           "(.NET Core 4.6.28325.01; Microsoft Windows 10.0.18362 )"
         ],
@@ -101,53 +53,25 @@
       "ResponseHeaders": {
         "Content-Length": "0",
         "Date": "Sat, 04 Apr 2020 01:40:15 GMT",
->>>>>>> 32e373e2
-        "Server": [
-          "Windows-Azure-Blob/1.0",
-          "Microsoft-HTTPAPI/2.0"
-        ],
-<<<<<<< HEAD
-        "x-ms-client-request-id": "524638596_AAgAAAAAAAAAAAAAAAAAAAAAAAAAAAAAAAAAAAAAAAAAAAAAAAAAAAAAAAAAAAAA",
-        "x-ms-content-crc64": "GqRuendstH4=",
-        "x-ms-request-id": "9d989295-f01e-0002-6932-f32c83000000",
-        "x-ms-request-server-encrypted": "true",
-        "x-ms-version": "2019-10-10"
-=======
+        "Server": [
+          "Windows-Azure-Blob/1.0",
+          "Microsoft-HTTPAPI/2.0"
+        ],
         "x-ms-client-request-id": "1909975063_AAgAAAAAAAAAAAAAAAAAAAAAAAAAAAAAAAAAAAAAAAAAAAAAAAAAAAAAAAAAAAAA",
         "x-ms-content-crc64": "uJZToRChvSM=",
         "x-ms-request-id": "4ffc926e-e01e-0031-1521-0aacb3000000",
         "x-ms-request-server-encrypted": "true",
         "x-ms-version": "2019-12-12"
->>>>>>> 32e373e2
-      },
-      "ResponseBody": []
-    },
-    {
-<<<<<<< HEAD
-      "RequestUri": "https://seanstagetest.blob.core.windows.net/test-container-dd4ffd87-2a1d-766d-5c2d-7a2538a36a20/test-blob-fc8a6479-8bb2-ae05-6942-15af406cba32?comp=block\u0026blockid=AAQAAAAAAAAAAAAAAAAAAAAAAAAAAAAAAAAAAAAAAAAAAAAAAAAAAAAAAAAAAAAA",
-=======
+      },
+      "ResponseBody": []
+    },
+    {
       "RequestUri": "https://seanmcccanary.blob.core.windows.net/test-container-22424165-ce2a-9f2b-f8f9-723d13a5ba70/test-blob-46965a73-6191-8c5a-8117-5abbecc7e56a?comp=block\u0026blockid=AAQAAAAAAAAAAAAAAAAAAAAAAAAAAAAAAAAAAAAAAAAAAAAAAAAAAAAAAAAAAAAA",
->>>>>>> 32e373e2
       "RequestMethod": "PUT",
       "RequestHeaders": {
         "Authorization": "Sanitized",
         "Content-Length": "1024",
         "User-Agent": [
-<<<<<<< HEAD
-          "azsdk-net-Storage.Blobs/12.4.0-dev.20200305.1",
-          "(.NET Core 4.6.28325.01; Microsoft Windows 10.0.18363 )"
-        ],
-        "x-ms-client-request-id": "524638596_AAQAAAAAAAAAAAAAAAAAAAAAAAAAAAAAAAAAAAAAAAAAAAAAAAAAAAAAAAAAAAAA",
-        "x-ms-date": "Thu, 05 Mar 2020 21:08:53 GMT",
-        "x-ms-return-client-request-id": "true",
-        "x-ms-version": "2019-10-10"
-      },
-      "RequestBody": "EmcpaPYkTnSE5i63l\u002BJeshl7rizKWlKo0DqD4Kle4zsFfBfeR1I4M5Su/rTkKk3KFqJXq/6um7gVgZe8oW7LJgPzshrLf2vHQ3uYG1udw6bsucoGBjc9VuFeyca6fJEl4tix8Xcy/5Y3j2iDFX9cd73x0OijxB/Ltls5bLWlDcbpcjmD7NEuubkzz3bPuUFhAlIIyKypgh245Tsc\u002BZPhkoKhmaNG2IvswxYucPWp\u002B/wZ2GljnEQaP/AbywaWEcAmUT3zLiCeGynGHAWVexEoD\u002Bk/AiApfvU\u002BhlqyKw2FVbFWBx63tc3ce70/nIA\u002BhcTe8rwcVg\u002Bf/dNItafF6\u002B8cQcZUPnPycVobY4Zj6eF0AAGV1DhRaP\u002BhtwpLbwAmFpDNIlu66UZR7IFhAfOIOxPx07SmMBa2y9nGs4dopgFa9Uz2lsaGuRe6ROi372cLGHv2WptLf\u002BZ5FleB8za\u002B6EV/BwumkqVNahqd7Osu/txyu5oMcktmDnVmfH9vBcXg\u002B1yiOOdbZIbWqfCArZP6Shd6DzicsnX5GPmWQBYl3WRUvPCPi8b1FlYTNslb5WDhbDFn9PWNREnmqR/uxSRvsMuLLPCja75RhfjhiHysnjOYtNPkvelvx3inqOKmB1EypIX\u002Bz7lvPgByFm/8q7zNOgvsVRBQivLhHGR4/MPcq32nr\u002BT2rs55KHbTcqd5chy82m3XubFB4RmSHLJV90E8lWvxVfzY1ow8cyyZfRhLaKlIvCFVBfHMZc3KZJIcJDE1ltw8iB0f5APhmkWFqGQARrMIDDsf55B5Je8uDXL5IE/6ZOY7D\u002BCMKNgedGqrRr1pyR3eExf2Fa9MwmIu8daR53r2ikR\u002BxTfTfORiAXMlzd4xxENUGww3BE8270x9XjYBjIzvtbx56wTlCpYzkxM8JvWD/CyTPMxuv4b1R9XqVR6tYXXmNhgit9k\u002BbxB1BHA7\u002BslX\u002BmEKbU\u002B/gfY2hKQv\u002BrV4hTGdVfDcYERTVM27\u002BLoVuUwLk1u9o/MmJ7Qi7DM1D3Rb/X4\u002BnqTZepkcthmBA4g7IMtXI2dZu\u002BI\u002Bdy47unMRHURZYPs71hunMhjBoOzapCMr5sxo3uwMAUKcACZ2ncAlCpjUJ6ON/0mwr/BPmBr1ZNILENOnqT9YTV\u002B4n9b0MZRYnJVTBXx/neaCty/7vWkoppxUa43sfWFYfNpE1WBzu31b9vyEoV5Vi3LtJfEQXI/1kPk6oMYHbB40\u002BoiiO8iGDvyxn8ZtpAQ9/t8a/1hwSB9KTkRnORu3VIrdT6fWs1CpZhb1X73IiOz0/KLm7G3FxLJpV\u002ByDH9Xg\u002BUs8j1RdZ0qPcZhBeuhigsZYcjx50WccGIv0bFxjJUZAFWVxi/iYlw==",
-      "StatusCode": 201,
-      "ResponseHeaders": {
-        "Content-Length": "0",
-        "Date": "Thu, 05 Mar 2020 21:08:53 GMT",
-=======
           "azsdk-net-Storage.Blobs/12.5.0-dev.20200403.1",
           "(.NET Core 4.6.28325.01; Microsoft Windows 10.0.18362 )"
         ],
@@ -161,48 +85,26 @@
       "ResponseHeaders": {
         "Content-Length": "0",
         "Date": "Sat, 04 Apr 2020 01:40:15 GMT",
->>>>>>> 32e373e2
-        "Server": [
-          "Windows-Azure-Blob/1.0",
-          "Microsoft-HTTPAPI/2.0"
-        ],
-<<<<<<< HEAD
-        "x-ms-client-request-id": "524638596_AAQAAAAAAAAAAAAAAAAAAAAAAAAAAAAAAAAAAAAAAAAAAAAAAAAAAAAAAAAAAAAA",
-        "x-ms-content-crc64": "ztOpbs9N7Oc=",
-        "x-ms-request-id": "9d989297-f01e-0002-6a32-f32c83000000",
-        "x-ms-request-server-encrypted": "true",
-        "x-ms-version": "2019-10-10"
-=======
+        "Server": [
+          "Windows-Azure-Blob/1.0",
+          "Microsoft-HTTPAPI/2.0"
+        ],
         "x-ms-client-request-id": "1909975063_AAQAAAAAAAAAAAAAAAAAAAAAAAAAAAAAAAAAAAAAAAAAAAAAAAAAAAAAAAAAAAAA",
         "x-ms-content-crc64": "S1FmncrkWnc=",
         "x-ms-request-id": "95b04bd7-a01e-0052-1521-0a3148000000",
         "x-ms-request-server-encrypted": "true",
         "x-ms-version": "2019-12-12"
->>>>>>> 32e373e2
-      },
-      "ResponseBody": []
-    },
-    {
-<<<<<<< HEAD
-      "RequestUri": "https://seanstagetest.blob.core.windows.net/test-container-dd4ffd87-2a1d-766d-5c2d-7a2538a36a20/test-blob-fc8a6479-8bb2-ae05-6942-15af406cba32?comp=blocklist",
-=======
+      },
+      "ResponseBody": []
+    },
+    {
       "RequestUri": "https://seanmcccanary.blob.core.windows.net/test-container-22424165-ce2a-9f2b-f8f9-723d13a5ba70/test-blob-46965a73-6191-8c5a-8117-5abbecc7e56a?comp=blocklist",
->>>>>>> 32e373e2
       "RequestMethod": "PUT",
       "RequestHeaders": {
         "Authorization": "Sanitized",
         "Content-Length": "185",
         "Content-Type": "application/xml",
         "User-Agent": [
-<<<<<<< HEAD
-          "azsdk-net-Storage.Blobs/12.4.0-dev.20200305.1",
-          "(.NET Core 4.6.28325.01; Microsoft Windows 10.0.18363 )"
-        ],
-        "x-ms-client-request-id": "e4d105c3-9362-97d7-e88f-b9a68f9429b5",
-        "x-ms-date": "Thu, 05 Mar 2020 21:08:54 GMT",
-        "x-ms-return-client-request-id": "true",
-        "x-ms-version": "2019-10-10"
-=======
           "azsdk-net-Storage.Blobs/12.5.0-dev.20200403.1",
           "(.NET Core 4.6.28325.01; Microsoft Windows 10.0.18362 )"
         ],
@@ -210,58 +112,27 @@
         "x-ms-date": "Sat, 04 Apr 2020 01:40:15 GMT",
         "x-ms-return-client-request-id": "true",
         "x-ms-version": "2019-12-12"
->>>>>>> 32e373e2
       },
       "RequestBody": "\u003CBlockList\u003E\u003CLatest\u003EAAQAAAAAAAAAAAAAAAAAAAAAAAAAAAAAAAAAAAAAAAAAAAAAAAAAAAAAAAAAAAAA\u003C/Latest\u003E\u003CLatest\u003EAAgAAAAAAAAAAAAAAAAAAAAAAAAAAAAAAAAAAAAAAAAAAAAAAAAAAAAAAAAAAAAA\u003C/Latest\u003E\u003C/BlockList\u003E",
       "StatusCode": 201,
       "ResponseHeaders": {
         "Content-Length": "0",
-<<<<<<< HEAD
-        "Date": "Thu, 05 Mar 2020 21:08:53 GMT",
-        "ETag": "\u00220x8D7C14969662872\u0022",
-        "Last-Modified": "Thu, 05 Mar 2020 21:08:54 GMT",
-=======
         "Date": "Sat, 04 Apr 2020 01:40:15 GMT",
         "ETag": "\u00220x8D7D8391FFC9415\u0022",
         "Last-Modified": "Sat, 04 Apr 2020 01:40:15 GMT",
->>>>>>> 32e373e2
-        "Server": [
-          "Windows-Azure-Blob/1.0",
-          "Microsoft-HTTPAPI/2.0"
-        ],
-<<<<<<< HEAD
-        "x-ms-client-request-id": "e4d105c3-9362-97d7-e88f-b9a68f9429b5",
-        "x-ms-content-crc64": "d9pxDT8aiEc=",
-        "x-ms-request-id": "9d989298-f01e-0002-6b32-f32c83000000",
-        "x-ms-request-server-encrypted": "true",
-        "x-ms-version": "2019-10-10"
-=======
+        "Server": [
+          "Windows-Azure-Blob/1.0",
+          "Microsoft-HTTPAPI/2.0"
+        ],
         "x-ms-client-request-id": "d6ed1a55-7385-d97d-3f19-05e1c474d49b",
         "x-ms-content-crc64": "UOQzPP6dnWc=",
         "x-ms-request-id": "95b04beb-a01e-0052-2521-0a3148000000",
         "x-ms-request-server-encrypted": "true",
         "x-ms-version": "2019-12-12"
->>>>>>> 32e373e2
-      },
-      "ResponseBody": []
-    },
-    {
-<<<<<<< HEAD
-      "RequestUri": "https://seanstagetest.blob.core.windows.net/test-container-dd4ffd87-2a1d-766d-5c2d-7a2538a36a20/test-blob-fc8a6479-8bb2-ae05-6942-15af406cba32",
-      "RequestMethod": "GET",
-      "RequestHeaders": {
-        "Authorization": "Sanitized",
-        "traceparent": "00-4dc67b5579aa0c4485072b83d4e89980-900a82bd94af7340-00",
-        "User-Agent": [
-          "azsdk-net-Storage.Blobs/12.4.0-dev.20200305.1",
-          "(.NET Core 4.6.28325.01; Microsoft Windows 10.0.18363 )"
-        ],
-        "x-ms-client-request-id": "524638596_bytes=0-2047",
-        "x-ms-date": "Thu, 05 Mar 2020 21:08:54 GMT",
-        "x-ms-range": "bytes=0-2047",
-        "x-ms-return-client-request-id": "true",
-        "x-ms-version": "2019-10-10"
-=======
+      },
+      "ResponseBody": []
+    },
+    {
       "RequestUri": "https://seanmcccanary.blob.core.windows.net/test-container-22424165-ce2a-9f2b-f8f9-723d13a5ba70/test-blob-46965a73-6191-8c5a-8117-5abbecc7e56a",
       "RequestMethod": "GET",
       "RequestHeaders": {
@@ -276,7 +147,6 @@
         "x-ms-range": "bytes=0-2047",
         "x-ms-return-client-request-id": "true",
         "x-ms-version": "2019-12-12"
->>>>>>> 32e373e2
       },
       "RequestBody": null,
       "StatusCode": 206,
@@ -285,30 +155,14 @@
         "Content-Length": "2048",
         "Content-Range": "bytes 0-2047/2048",
         "Content-Type": "application/octet-stream",
-<<<<<<< HEAD
-        "Date": "Thu, 05 Mar 2020 21:08:53 GMT",
-        "ETag": "\u00220x8D7C14969662872\u0022",
-        "Last-Modified": "Thu, 05 Mar 2020 21:08:54 GMT",
-=======
         "Date": "Sat, 04 Apr 2020 01:40:15 GMT",
         "ETag": "\u00220x8D7D8391FFC9415\u0022",
         "Last-Modified": "Sat, 04 Apr 2020 01:40:15 GMT",
->>>>>>> 32e373e2
-        "Server": [
-          "Windows-Azure-Blob/1.0",
-          "Microsoft-HTTPAPI/2.0"
-        ],
-        "Vary": "Origin",
+        "Server": [
+          "Windows-Azure-Blob/1.0",
+          "Microsoft-HTTPAPI/2.0"
+        ],
         "x-ms-blob-type": "BlockBlob",
-<<<<<<< HEAD
-        "x-ms-client-request-id": "524638596_bytes=0-2047",
-        "x-ms-creation-time": "Thu, 05 Mar 2020 21:08:54 GMT",
-        "x-ms-lease-state": "available",
-        "x-ms-lease-status": "unlocked",
-        "x-ms-request-id": "9d98929a-f01e-0002-6d32-f32c83000000",
-        "x-ms-server-encrypted": "true",
-        "x-ms-version": "2019-10-10"
-=======
         "x-ms-client-request-id": "1909975063_bytes=0-2047",
         "x-ms-creation-time": "Sat, 04 Apr 2020 01:40:15 GMT",
         "x-ms-lease-state": "available",
@@ -316,26 +170,10 @@
         "x-ms-request-id": "95b04c01-a01e-0052-3921-0a3148000000",
         "x-ms-server-encrypted": "true",
         "x-ms-version": "2019-12-12"
->>>>>>> 32e373e2
       },
       "ResponseBody": "FLLfX\u002BzjHMVqhkCuE2/EvC1g9YxswkztV/UBGuJRywQTdgR3Fybcm0JATdb/TfzDvCILExuXKFFm8gj34QHiGbs8mpxrTaQHg1pKLHR27Qr5Pl7ARbfpe02yECUe5blAXjQbw7JgWG99BI/ATfzc8AX\u002B/aOjIdQDUx5OuDx/6J6gCc5AWipYmObuQkAnKC5R1h8fIOcWnTxgF2\u002BTEZ8y/hvxIEMunJXbpmS9tN\u002BT2yvw/eIcX8i2imyS30O6xIdGvEQkNQjqIzmKRHqCWOhczDtEohS9FZ5TO5XXm7xSIOHddviabqUjBdmokhtOMzGDNRIHdiFyiaal0fpyE4d9NySYpeLwwl2WIJ06FIKCBQhkU2apS6m/au1R9J2rsPJSK1v3tY1Pk3O1cVWEOHUjI8zyDr8g0\u002Bx62Tr1ns3A6nCr5\u002Bgni096FMDz9NpTOzJ3LtHRuaIyMVhvfNtTWvSl9Ibl2VCM\u002B5d8d/n/Ld4RJ54IfW/77jDNeLaQuA5zJ7rLTf9TbWLh6zI5VEGpMwN5XVU9St2EqgVVF2Ca\u002B0KJCFA\u002BM\u002BDevrk7J5E9wZrvJEWyF1u5NdzdRqP6/VYBR\u002B/vsEzxav8jmp6bASJLR\u002BhrZvMa5\u002BTnz9JzYew85MBjOeCiTRFN/rpFjn28HjO5kf\u002B7jpdj518LCOF5fQgT57XeOMdCqfrWHWg41FlnKrGeuc/tgVYpAFKAlkQv1ICxMqfH3uZsd\u002BgE5HAvKhIGpN4w2sM5JmZetTd1wRK2pknnh6Kyn0vLMkLn6Jzm\u002BtU/evJl//m9eAxBaCmu9rXVTj0mR6NwVASSZaeAUj3JeLtiNUcgUKdPKQ6VcDYiHDyNEZlfv7Iyzibu05pRPCbOePBtS8Bttf6W1x2U2uPNb0hr80GkabkIMGYgMXwM/e3ox/hGtNF7H1uayeeUnfRDIGNS5knlKQ42ZBtZTIOBidkwrBPqh7p28NPlCaDRdJJy3REZuhejA53qEFC1IdLXGD8OY/HgWZmo2/V2/x9tZPCI529yaM7Bjah1/3Zqwc4ADvBhwxChkoR4cN8hLQR9fatfLTpjZLBwTNZIalkiPRondfEuDKHf5lXr\u002BvfvoF\u002Bk\u002BILLC5OUnalA8HY6WScqVTLF\u002BrgTTnEKgEbleGq4gKx2pHLXVzKGktdI7hsqpY0twaTFKqWnkakRwItNryU\u002BiG/Kw7S0Uv4APmfgy2BV39q4t7fG81YHzxPJxpanOeOyCWarYOHZeW6lxOs9x8ZIu\u002BGwlPdueJQZwvSh6otnWAWELcH6qn/53z5IIC5qyQdNgAu196TrRJHRkZ3sOI7iPWzmuZkEThFhtrS5JVdmr/nsU2mAsmFgmOkwKRjhDKevZuLChA9uSDL5U0DwMh45auKk/\u002BQkYYsKhSGv1CT5gKoMCb91pCrpfgo2h14gcGXL9r81PQzDigRWt//uvnQOANOW4yhexMW3uoHZ7dos6RW75N5lw0KdSX66Huwr\u002B7\u002BWKIeLiow9bDL5fYOL6Z0qKs3qM9qWqTyR\u002BZqppKXZjL/BQ8VToV\u002BIfXirbEa/El/hkPQfQcflAH9K\u002BZHxlMiMIPHEyabX14huYbVh6jz20uc6xxOxuUr320JFCKfOl\u002BmwH0xU\u002B0i5CblrseAShBZCVCeptsy022anzO1jks7gn8rLscrwodaegb1aRQhp5FcsA7R/JOAd\u002B0PlrS5aVXfqixEWRtJLUrJQCzUOWZZdPeiVNo8aYHrprrWHCvSoRCtGcLr2U56E4bACLhmrDqKth3BGxB/ozyqWLJgdxEe9qMcJyOncZ\u002BlJEVTeGDFhPp8T2YKEYn8MXqCPXyYFZx1pRIZSoUa40SCG/LPKCrf4Ne74CurEOUVH/WlITAfCRKk3dNOrDp1YWgdi/WbLQlPplyo4DV0ypQtBCqTcb4UZw7gJkpXkTSZQn6/jYTvffLoWX7XcijZMBM7HagT5e\u002BuCSTmuwa\u002B\u002BBEkD522uT0PPYY7pxhDPPDmBvY7GHOMiVyPEYBgBMboLWFpr2aLJnrWL9wh1D7Xbsgz/LAQh9\u002Bhm4ZBJ6e4qzjDU3W61ZGOXuB7ZOyTarEdu6a4MAgS16WByBPcRf7TGYCnXoTFGJk2pZ3TmSLvDizRI2gBAHsssHvQNQmBrhjhqEtv6AwoVKMNgYpqQz6GlrnjDyaSzhUFdq4M9OOPtPuE7fDXfyYgpMrI937wxm05SaJTnp72UtoyanFeH1\u002B/fciO4VFNsxuXvmZbydaaFLA8069BPBpYkp8WoRSwxolrCXmyYeUf75aGu9w4mokDmFHBHU\u002BwfkGyNk62NxIC4vvc7Lxc57LLIOAYuoA6I/QWFwTC86U5uo87/C\u002BWabSEg9jgW63IorSe9fxrm8O9eBJWoCAJQ/NWozItJOeHNLsrkDarVcRKSXBMI/mk0iLPeoQZP8WUe0Pljbh7n33RG8FFPAeJFiJODFavuR/5rdETYapfbfTxlxj2wcgPzqn2fwg0Y5YfQmRhyzNu6L4j79/raDnTcanMU6jullBaQj2stT4XwUo69B9F/abBgqpa0tHsJGZwJw1iaBPtLKwQC4j1wjOADC6RrHQaiXQHDsz\u002Bk8OCah3bOI4ssVk6TcdzMfIZy7x62sanXnfuVZ2ZX1lC7pjskZ1vHomhU1rRV16sq1eB6UMQg7j82w\u002Bl6Obwl1X/\u002B2MqhqBQrq021Ydr1gcZPa5GF3IaMmrf77qRyTWirLgE0V//hiS3LT6R2a40="
     },
     {
-<<<<<<< HEAD
-      "RequestUri": "https://seanstagetest.blob.core.windows.net/test-container-dd4ffd87-2a1d-766d-5c2d-7a2538a36a20?restype=container",
-      "RequestMethod": "DELETE",
-      "RequestHeaders": {
-        "Authorization": "Sanitized",
-        "traceparent": "00-9a2355de347a4642bcdf7a0cf2cf6f97-b24ed68837134f42-00",
-        "User-Agent": [
-          "azsdk-net-Storage.Blobs/12.4.0-dev.20200305.1",
-          "(.NET Core 4.6.28325.01; Microsoft Windows 10.0.18363 )"
-        ],
-        "x-ms-client-request-id": "6813bddf-33af-2445-bc06-02379a34f2d6",
-        "x-ms-date": "Thu, 05 Mar 2020 21:08:54 GMT",
-        "x-ms-return-client-request-id": "true",
-        "x-ms-version": "2019-10-10"
-=======
       "RequestUri": "https://seanmcccanary.blob.core.windows.net/test-container-22424165-ce2a-9f2b-f8f9-723d13a5ba70?restype=container",
       "RequestMethod": "DELETE",
       "RequestHeaders": {
@@ -349,41 +187,25 @@
         "x-ms-date": "Sat, 04 Apr 2020 01:40:16 GMT",
         "x-ms-return-client-request-id": "true",
         "x-ms-version": "2019-12-12"
->>>>>>> 32e373e2
       },
       "RequestBody": null,
       "StatusCode": 202,
       "ResponseHeaders": {
         "Content-Length": "0",
-<<<<<<< HEAD
-        "Date": "Thu, 05 Mar 2020 21:08:53 GMT",
-=======
-        "Date": "Sat, 04 Apr 2020 01:40:15 GMT",
->>>>>>> 32e373e2
-        "Server": [
-          "Windows-Azure-Blob/1.0",
-          "Microsoft-HTTPAPI/2.0"
-        ],
-<<<<<<< HEAD
-        "x-ms-client-request-id": "6813bddf-33af-2445-bc06-02379a34f2d6",
-        "x-ms-request-id": "9d98929b-f01e-0002-6e32-f32c83000000",
-        "x-ms-version": "2019-10-10"
-=======
+        "Date": "Sat, 04 Apr 2020 01:40:15 GMT",
+        "Server": [
+          "Windows-Azure-Blob/1.0",
+          "Microsoft-HTTPAPI/2.0"
+        ],
         "x-ms-client-request-id": "be08ab36-9a8b-0314-5ec3-4c70a8ed9d4a",
         "x-ms-request-id": "95b04c31-a01e-0052-6621-0a3148000000",
         "x-ms-version": "2019-12-12"
->>>>>>> 32e373e2
       },
       "ResponseBody": []
     }
   ],
   "Variables": {
-<<<<<<< HEAD
-    "RandomSeed": "1519629054",
-    "Storage_TestConfigDefault": "ProductionTenant\nseanstagetest\nU2FuaXRpemVk\nhttps://seanstagetest.blob.core.windows.net\nhttp://seanstagetest.file.core.windows.net\nhttp://seanstagetest.queue.core.windows.net\nhttp://seanstagetest.table.core.windows.net\n\n\n\n\nhttp://seanstagetest-secondary.blob.core.windows.net\nhttp://seanstagetest-secondary.file.core.windows.net\nhttp://seanstagetest-secondary.queue.core.windows.net\nhttp://seanstagetest-secondary.table.core.windows.net\n\nSanitized\n\n\nCloud\nBlobEndpoint=https://seanstagetest.blob.core.windows.net/;QueueEndpoint=http://seanstagetest.queue.core.windows.net/;FileEndpoint=http://seanstagetest.file.core.windows.net/;BlobSecondaryEndpoint=http://seanstagetest-secondary.blob.core.windows.net/;QueueSecondaryEndpoint=http://seanstagetest-secondary.queue.core.windows.net/;FileSecondaryEndpoint=http://seanstagetest-secondary.file.core.windows.net/;AccountName=seanstagetest;AccountKey=Sanitized\nseanscope1"
-=======
     "RandomSeed": "1549348139",
     "Storage_TestConfigDefault": "ProductionTenant\nseanmcccanary\nU2FuaXRpemVk\nhttps://seanmcccanary.blob.core.windows.net\nhttps://seanmcccanary.file.core.windows.net\nhttps://seanmcccanary.queue.core.windows.net\nhttps://seanmcccanary.table.core.windows.net\n\n\n\n\nhttps://seanmcccanary-secondary.blob.core.windows.net\nhttps://seanmcccanary-secondary.file.core.windows.net\nhttps://seanmcccanary-secondary.queue.core.windows.net\nhttps://seanmcccanary-secondary.table.core.windows.net\n\nSanitized\n\n\nCloud\nBlobEndpoint=https://seanmcccanary.blob.core.windows.net/;QueueEndpoint=https://seanmcccanary.queue.core.windows.net/;FileEndpoint=https://seanmcccanary.file.core.windows.net/;BlobSecondaryEndpoint=https://seanmcccanary-secondary.blob.core.windows.net/;QueueSecondaryEndpoint=https://seanmcccanary-secondary.queue.core.windows.net/;FileSecondaryEndpoint=https://seanmcccanary-secondary.file.core.windows.net/;AccountName=seanmcccanary;AccountKey=Sanitized\nseanscope1"
->>>>>>> 32e373e2
   }
 }