{
  "Entries": [
    {
<<<<<<< HEAD
      "RequestUri": "https://seanstagetest.blob.core.windows.net/test-container-7a847847-a834-c480-43fa-d732e3ae03ac?restype=container",
      "RequestMethod": "PUT",
      "RequestHeaders": {
        "Authorization": "Sanitized",
        "traceparent": "00-0974269f122d7f4db77fe039c9933abd-3a0152cd00d9f54d-00",
        "User-Agent": [
          "azsdk-net-Storage.Blobs/12.4.0-dev.20200305.1",
          "(.NET Core 4.6.28325.01; Microsoft Windows 10.0.18363 )"
        ],
        "x-ms-blob-public-access": "container",
        "x-ms-client-request-id": "dcc1a447-e0a0-8bbc-011f-22e7050ed372",
        "x-ms-date": "Thu, 05 Mar 2020 21:08:48 GMT",
        "x-ms-return-client-request-id": "true",
        "x-ms-version": "2019-10-10"
=======
      "RequestUri": "https://seanmcccanary.blob.core.windows.net/test-container-9ce81461-129e-a49a-320e-09bff725ec52?restype=container",
      "RequestMethod": "PUT",
      "RequestHeaders": {
        "Authorization": "Sanitized",
        "traceparent": "00-b30c835ee9dd4444878ac126825ceceb-6c37a60d4cd51a42-00",
        "User-Agent": [
          "azsdk-net-Storage.Blobs/12.5.0-dev.20200403.1",
          "(.NET Core 4.6.28325.01; Microsoft Windows 10.0.18362 )"
        ],
        "x-ms-blob-public-access": "container",
        "x-ms-client-request-id": "3069ce0d-4e7a-3c8d-50e6-1629c6a27bdb",
        "x-ms-date": "Sat, 04 Apr 2020 01:40:09 GMT",
        "x-ms-return-client-request-id": "true",
        "x-ms-version": "2019-12-12"
>>>>>>> 32e373e2
      },
      "RequestBody": null,
      "StatusCode": 201,
      "ResponseHeaders": {
        "Content-Length": "0",
<<<<<<< HEAD
        "Date": "Thu, 05 Mar 2020 21:08:48 GMT",
        "ETag": "\u00220x8D7C149662F6F0E\u0022",
        "Last-Modified": "Thu, 05 Mar 2020 21:08:48 GMT",
=======
        "Date": "Sat, 04 Apr 2020 01:40:09 GMT",
        "ETag": "\u00220x8D7D8391CA51490\u0022",
        "Last-Modified": "Sat, 04 Apr 2020 01:40:10 GMT",
>>>>>>> 32e373e2
        "Server": [
          "Windows-Azure-Blob/1.0",
          "Microsoft-HTTPAPI/2.0"
        ],
<<<<<<< HEAD
        "x-ms-client-request-id": "dcc1a447-e0a0-8bbc-011f-22e7050ed372",
        "x-ms-request-id": "0faf5bcd-d01e-0015-6532-f38588000000",
        "x-ms-version": "2019-10-10"
=======
        "x-ms-client-request-id": "3069ce0d-4e7a-3c8d-50e6-1629c6a27bdb",
        "x-ms-request-id": "dacb7744-501e-000b-3421-0ab6cb000000",
        "x-ms-version": "2019-12-12"
>>>>>>> 32e373e2
      },
      "ResponseBody": []
    },
    {
<<<<<<< HEAD
      "RequestUri": "https://seanstagetest.blob.core.windows.net/test-container-7a847847-a834-c480-43fa-d732e3ae03ac/test-blob-6627aed6-a4ae-a66f-172c-4d035fbf13a0",
=======
      "RequestUri": "https://seanmcccanary.blob.core.windows.net/test-container-9ce81461-129e-a49a-320e-09bff725ec52/test-blob-c45d07de-af7b-e2fb-e017-c81d9afe1f48",
>>>>>>> 32e373e2
      "RequestMethod": "PUT",
      "RequestHeaders": {
        "Authorization": "Sanitized",
        "Content-Length": "1024",
<<<<<<< HEAD
        "traceparent": "00-5eea149b8d8da7458f0b49ee4e1e431b-b6ac4516827bc142-00",
        "User-Agent": [
          "azsdk-net-Storage.Blobs/12.4.0-dev.20200305.1",
          "(.NET Core 4.6.28325.01; Microsoft Windows 10.0.18363 )"
        ],
        "x-ms-blob-type": "BlockBlob",
        "x-ms-client-request-id": "8aa55d18-e764-3f11-54d4-e64184ff2df6",
        "x-ms-date": "Thu, 05 Mar 2020 21:08:48 GMT",
        "x-ms-return-client-request-id": "true",
        "x-ms-version": "2019-10-10"
=======
        "traceparent": "00-76b8013080e0774b8c64bcb7a15d5148-8bbef8c531846248-00",
        "User-Agent": [
          "azsdk-net-Storage.Blobs/12.5.0-dev.20200403.1",
          "(.NET Core 4.6.28325.01; Microsoft Windows 10.0.18362 )"
        ],
        "x-ms-blob-type": "BlockBlob",
        "x-ms-client-request-id": "2ec2e3ad-94b7-1ebe-fc9d-df148119d0e9",
        "x-ms-date": "Sat, 04 Apr 2020 01:40:10 GMT",
        "x-ms-return-client-request-id": "true",
        "x-ms-version": "2019-12-12"
>>>>>>> 32e373e2
      },
      "RequestBody": "bvGxKLu72HaVfmDSaAsKMAWcvX6M2ptd04dQYoZvolLHzbrU8VIgIi7mL/xPKHnUDZgY/kGhvJNVVFU0a3XwJtwOC5pQNj\u002Bze5pPpaufDaoNe1XuV6MQJREnfpz967e59gkgQRzfg9ZYZIKmURbotkeqJ\u002B8gAs45/eWJKbejtZDjlq\u002Bif8uNLvd\u002BlfIgatT7P8dVUsTImfM65kQ3Vlofta7yw7tmRTd7HPn3oWzcGJMRjurvTmPLG/28Z5iHVtidX\u002BBDLaYYlPmQ2TbL0PeGXs2xJcdwL2ZLJ6e\u002Bqd6f9MUhWUGMmOrs\u002BPnwX3QsAEoFNQnK1TEQLS959wb\u002BWusb8eRwqne2\u002BsbjxCzOf9DyHyZduXPV1B6UESwREqDj7Z4O1W6PvFXTTztC5xAEQa5fh9jfoaF3RhzG25lLpOgm/9eNwKlhY2LRimk4ku0Nj899sorHA0z9lo9SyeC8h6pTHOg5doAF/SR2DhY3PrMuuEvJzfFdXvuKkCkZD5mCFQK\u002B5XUF0xlPeLRmUfU2xVjbIxCU8rq59b3sr\u002BZW6\u002B6K8/kTeFk9KeQyelU99g0FVMrRPeyI7SJIBe\u002B3GCQz\u002BI3G3F38Ik3\u002BnvksYndle/\u002Bw51obha0BAQbWy3JphRG//4LHdhqvCTJ905/yXIur44rwBzHJF3LfxdpXJVfalBjobGL1nQTkAN0onbINDqV7K\u002BfoeX7f9ecP57FAWOTboj6HCu8otUaFCwZToXnA0rY02/lv8huZCHZ75bVSpKj5TftzhQS2UnWgY253jFRtTxX7C3zqa68j7QF4rNCRMmZeWlN\u002BTUyyfoiEzo\u002BsInwiDZagV5krD\u002BJLUJgCPaalDzAHGTIA7wHISYzzZZwgdsuFVp868dvNMkpxMvy0r0Hi375epQhJIR6U1w4MN6lFKtrMfOYHah5VOubnj7wFFJlLEIbdwtDCOzWApRnNwPuhKwci5zJa23SgCWsiYpJhj8J0wSYjaGgJCkGxhsQFiHnrRmO04i1m8DURPbhloNmjHhZXWP/UfsOeGd3xqVWvm4DxNxwura2VDdDxESuvo2lnDWiurS96F8igFchPdUfgYaI4c2m9dHFpwUsu4myX73VzipvsAe1Rdx9TjpfkRZiJEa\u002BJdzAAqpn2ROzkTDRbCCZS3Oqr82C15/xJaebZhHyypNC9DndFct8C9bwAbCrr\u002BIVwkWmt3R5O1JAzt0GyHcBwMadjnfqvDWkLqf2jtHrRXXFgafISBcaybjrnErueT9j8kDqDh1qLwYT/ojQhqx8VYVnPUbPNXSzgsS\u002B/x/qubVkkpiM/TtYW1aduE2OSkcMa0bFizv0lLzMOo9UrzPmKUTTa/AT81ROCuXwMX0nJTQ==",
      "StatusCode": 201,
      "ResponseHeaders": {
        "Content-Length": "0",
<<<<<<< HEAD
        "Content-MD5": "ubKqKE/UvowwSS5mkVvRQw==",
        "Date": "Thu, 05 Mar 2020 21:08:48 GMT",
        "ETag": "\u00220x8D7C149663DE4EA\u0022",
        "Last-Modified": "Thu, 05 Mar 2020 21:08:48 GMT",
=======
        "Content-MD5": "4bNh8xQmNioY6gy2R/IipA==",
        "Date": "Sat, 04 Apr 2020 01:40:09 GMT",
        "ETag": "\u00220x8D7D8391CB1B1CF\u0022",
        "Last-Modified": "Sat, 04 Apr 2020 01:40:10 GMT",
>>>>>>> 32e373e2
        "Server": [
          "Windows-Azure-Blob/1.0",
          "Microsoft-HTTPAPI/2.0"
        ],
<<<<<<< HEAD
        "x-ms-client-request-id": "8aa55d18-e764-3f11-54d4-e64184ff2df6",
        "x-ms-content-crc64": "0LHkoWuekw0=",
        "x-ms-request-id": "0faf5bd4-d01e-0015-6a32-f38588000000",
        "x-ms-request-server-encrypted": "true",
        "x-ms-version": "2019-10-10"
=======
        "x-ms-client-request-id": "2ec2e3ad-94b7-1ebe-fc9d-df148119d0e9",
        "x-ms-content-crc64": "za/2t6MND6w=",
        "x-ms-request-id": "dacb7753-501e-000b-3e21-0ab6cb000000",
        "x-ms-request-server-encrypted": "true",
        "x-ms-version": "2019-12-12"
>>>>>>> 32e373e2
      },
      "ResponseBody": []
    },
    {
<<<<<<< HEAD
      "RequestUri": "https://seanstagetest.blob.core.windows.net/test-container-7a847847-a834-c480-43fa-d732e3ae03ac/test-blob-6627aed6-a4ae-a66f-172c-4d035fbf13a0",
      "RequestMethod": "GET",
      "RequestHeaders": {
        "Authorization": "Sanitized",
        "traceparent": "00-38ecebabe9879343a74f6fe0709d3987-0482bf187042d541-00",
        "User-Agent": [
          "azsdk-net-Storage.Blobs/12.4.0-dev.20200305.1",
          "(.NET Core 4.6.28325.01; Microsoft Windows 10.0.18363 )"
        ],
        "x-ms-client-request-id": "76e3fc31-a795-510e-8c16-ce54c8aeb5a9",
        "x-ms-date": "Thu, 05 Mar 2020 21:08:48 GMT",
        "x-ms-range": "bytes=0-",
        "x-ms-return-client-request-id": "true",
        "x-ms-version": "2019-10-10"
=======
      "RequestUri": "https://seanmcccanary.blob.core.windows.net/test-container-9ce81461-129e-a49a-320e-09bff725ec52/test-blob-c45d07de-af7b-e2fb-e017-c81d9afe1f48",
      "RequestMethod": "GET",
      "RequestHeaders": {
        "Authorization": "Sanitized",
        "traceparent": "00-24aee56a42cffd4ebee77a8553f7b8d8-0f7b0f5c3945134b-00",
        "User-Agent": [
          "azsdk-net-Storage.Blobs/12.5.0-dev.20200403.1",
          "(.NET Core 4.6.28325.01; Microsoft Windows 10.0.18362 )"
        ],
        "x-ms-client-request-id": "7b5e72ce-9b87-8c96-ad86-f9ab6c89dae6",
        "x-ms-date": "Sat, 04 Apr 2020 01:40:10 GMT",
        "x-ms-return-client-request-id": "true",
        "x-ms-version": "2019-12-12"
>>>>>>> 32e373e2
      },
      "RequestBody": null,
      "StatusCode": 200,
      "ResponseHeaders": {
        "Accept-Ranges": "bytes",
        "Content-Length": "1024",
        "Content-MD5": "4bNh8xQmNioY6gy2R/IipA==",
        "Content-Type": "application/octet-stream",
<<<<<<< HEAD
        "Date": "Thu, 05 Mar 2020 21:08:48 GMT",
        "ETag": "\u00220x8D7C149663DE4EA\u0022",
        "Last-Modified": "Thu, 05 Mar 2020 21:08:48 GMT",
=======
        "Date": "Sat, 04 Apr 2020 01:40:10 GMT",
        "ETag": "\u00220x8D7D8391CB1B1CF\u0022",
        "Last-Modified": "Sat, 04 Apr 2020 01:40:10 GMT",
>>>>>>> 32e373e2
        "Server": [
          "Windows-Azure-Blob/1.0",
          "Microsoft-HTTPAPI/2.0"
        ],
        "x-ms-blob-type": "BlockBlob",
<<<<<<< HEAD
        "x-ms-client-request-id": "76e3fc31-a795-510e-8c16-ce54c8aeb5a9",
        "x-ms-creation-time": "Thu, 05 Mar 2020 21:08:48 GMT",
        "x-ms-lease-state": "available",
        "x-ms-lease-status": "unlocked",
        "x-ms-request-id": "0faf5bdb-d01e-0015-7132-f38588000000",
        "x-ms-server-encrypted": "true",
        "x-ms-version": "2019-10-10"
=======
        "x-ms-client-request-id": "7b5e72ce-9b87-8c96-ad86-f9ab6c89dae6",
        "x-ms-creation-time": "Sat, 04 Apr 2020 01:40:10 GMT",
        "x-ms-lease-state": "available",
        "x-ms-lease-status": "unlocked",
        "x-ms-request-id": "dacb775d-501e-000b-4721-0ab6cb000000",
        "x-ms-server-encrypted": "true",
        "x-ms-version": "2019-12-12"
>>>>>>> 32e373e2
      },
      "ResponseBody": "bvGxKLu72HaVfmDSaAsKMAWcvX6M2ptd04dQYoZvolLHzbrU8VIgIi7mL/xPKHnUDZgY/kGhvJNVVFU0a3XwJtwOC5pQNj\u002Bze5pPpaufDaoNe1XuV6MQJREnfpz967e59gkgQRzfg9ZYZIKmURbotkeqJ\u002B8gAs45/eWJKbejtZDjlq\u002Bif8uNLvd\u002BlfIgatT7P8dVUsTImfM65kQ3Vlofta7yw7tmRTd7HPn3oWzcGJMRjurvTmPLG/28Z5iHVtidX\u002BBDLaYYlPmQ2TbL0PeGXs2xJcdwL2ZLJ6e\u002Bqd6f9MUhWUGMmOrs\u002BPnwX3QsAEoFNQnK1TEQLS959wb\u002BWusb8eRwqne2\u002BsbjxCzOf9DyHyZduXPV1B6UESwREqDj7Z4O1W6PvFXTTztC5xAEQa5fh9jfoaF3RhzG25lLpOgm/9eNwKlhY2LRimk4ku0Nj899sorHA0z9lo9SyeC8h6pTHOg5doAF/SR2DhY3PrMuuEvJzfFdXvuKkCkZD5mCFQK\u002B5XUF0xlPeLRmUfU2xVjbIxCU8rq59b3sr\u002BZW6\u002B6K8/kTeFk9KeQyelU99g0FVMrRPeyI7SJIBe\u002B3GCQz\u002BI3G3F38Ik3\u002BnvksYndle/\u002Bw51obha0BAQbWy3JphRG//4LHdhqvCTJ905/yXIur44rwBzHJF3LfxdpXJVfalBjobGL1nQTkAN0onbINDqV7K\u002BfoeX7f9ecP57FAWOTboj6HCu8otUaFCwZToXnA0rY02/lv8huZCHZ75bVSpKj5TftzhQS2UnWgY253jFRtTxX7C3zqa68j7QF4rNCRMmZeWlN\u002BTUyyfoiEzo\u002BsInwiDZagV5krD\u002BJLUJgCPaalDzAHGTIA7wHISYzzZZwgdsuFVp868dvNMkpxMvy0r0Hi375epQhJIR6U1w4MN6lFKtrMfOYHah5VOubnj7wFFJlLEIbdwtDCOzWApRnNwPuhKwci5zJa23SgCWsiYpJhj8J0wSYjaGgJCkGxhsQFiHnrRmO04i1m8DURPbhloNmjHhZXWP/UfsOeGd3xqVWvm4DxNxwura2VDdDxESuvo2lnDWiurS96F8igFchPdUfgYaI4c2m9dHFpwUsu4myX73VzipvsAe1Rdx9TjpfkRZiJEa\u002BJdzAAqpn2ROzkTDRbCCZS3Oqr82C15/xJaebZhHyypNC9DndFct8C9bwAbCrr\u002BIVwkWmt3R5O1JAzt0GyHcBwMadjnfqvDWkLqf2jtHrRXXFgafISBcaybjrnErueT9j8kDqDh1qLwYT/ojQhqx8VYVnPUbPNXSzgsS\u002B/x/qubVkkpiM/TtYW1aduE2OSkcMa0bFizv0lLzMOo9UrzPmKUTTa/AT81ROCuXwMX0nJTQ=="
    },
    {
<<<<<<< HEAD
      "RequestUri": "https://seanstagetest.blob.core.windows.net/test-container-7a847847-a834-c480-43fa-d732e3ae03ac/test-blob-6627aed6-a4ae-a66f-172c-4d035fbf13a0",
      "RequestMethod": "HEAD",
      "RequestHeaders": {
        "Authorization": "Sanitized",
        "traceparent": "00-90d86400c920034c8805cba040666c22-86740043b618fe4f-00",
        "User-Agent": [
          "azsdk-net-Storage.Blobs/12.4.0-dev.20200305.1",
          "(.NET Core 4.6.28325.01; Microsoft Windows 10.0.18363 )"
        ],
        "x-ms-client-request-id": "8810fbc0-b71b-1e60-2aba-008deb6895dc",
        "x-ms-date": "Thu, 05 Mar 2020 21:08:49 GMT",
        "x-ms-return-client-request-id": "true",
        "x-ms-version": "2019-10-10"
=======
      "RequestUri": "https://seanmcccanary.blob.core.windows.net/test-container-9ce81461-129e-a49a-320e-09bff725ec52/test-blob-c45d07de-af7b-e2fb-e017-c81d9afe1f48",
      "RequestMethod": "HEAD",
      "RequestHeaders": {
        "Authorization": "Sanitized",
        "traceparent": "00-8523ebcea7fd8745a386e6a0fd575868-117285ace83bdb47-00",
        "User-Agent": [
          "azsdk-net-Storage.Blobs/12.5.0-dev.20200403.1",
          "(.NET Core 4.6.28325.01; Microsoft Windows 10.0.18362 )"
        ],
        "x-ms-client-request-id": "0e465c35-55ba-a962-bf29-11a00a95980c",
        "x-ms-date": "Sat, 04 Apr 2020 01:40:10 GMT",
        "x-ms-return-client-request-id": "true",
        "x-ms-version": "2019-12-12"
>>>>>>> 32e373e2
      },
      "RequestBody": null,
      "StatusCode": 200,
      "ResponseHeaders": {
        "Accept-Ranges": "bytes",
        "Content-Length": "1024",
        "Content-MD5": "4bNh8xQmNioY6gy2R/IipA==",
        "Content-Type": "application/octet-stream",
<<<<<<< HEAD
        "Date": "Thu, 05 Mar 2020 21:08:48 GMT",
        "ETag": "\u00220x8D7C149663DE4EA\u0022",
        "Last-Modified": "Thu, 05 Mar 2020 21:08:48 GMT",
=======
        "Date": "Sat, 04 Apr 2020 01:40:10 GMT",
        "ETag": "\u00220x8D7D8391CB1B1CF\u0022",
        "Last-Modified": "Sat, 04 Apr 2020 01:40:10 GMT",
>>>>>>> 32e373e2
        "Server": [
          "Windows-Azure-Blob/1.0",
          "Microsoft-HTTPAPI/2.0"
        ],
        "x-ms-access-tier": "Hot",
        "x-ms-access-tier-inferred": "true",
        "x-ms-blob-type": "BlockBlob",
<<<<<<< HEAD
        "x-ms-client-request-id": "8810fbc0-b71b-1e60-2aba-008deb6895dc",
        "x-ms-creation-time": "Thu, 05 Mar 2020 21:08:48 GMT",
        "x-ms-lease-state": "available",
        "x-ms-lease-status": "unlocked",
        "x-ms-request-id": "0faf5be1-d01e-0015-7532-f38588000000",
        "x-ms-server-encrypted": "true",
        "x-ms-version": "2019-10-10"
=======
        "x-ms-client-request-id": "0e465c35-55ba-a962-bf29-11a00a95980c",
        "x-ms-creation-time": "Sat, 04 Apr 2020 01:40:10 GMT",
        "x-ms-lease-state": "available",
        "x-ms-lease-status": "unlocked",
        "x-ms-request-id": "dacb7764-501e-000b-4d21-0ab6cb000000",
        "x-ms-server-encrypted": "true",
        "x-ms-version": "2019-12-12"
>>>>>>> 32e373e2
      },
      "ResponseBody": []
    },
    {
<<<<<<< HEAD
      "RequestUri": "https://seanstagetest.blob.core.windows.net/test-container-7a847847-a834-c480-43fa-d732e3ae03ac?restype=container",
      "RequestMethod": "DELETE",
      "RequestHeaders": {
        "Authorization": "Sanitized",
        "traceparent": "00-5b2aa4ca9ea58544b8fb28c5e8b455a9-26482b4bc3257847-00",
        "User-Agent": [
          "azsdk-net-Storage.Blobs/12.4.0-dev.20200305.1",
          "(.NET Core 4.6.28325.01; Microsoft Windows 10.0.18363 )"
        ],
        "x-ms-client-request-id": "cd94d1ec-2d9d-bc8d-c0b2-36996dab7338",
        "x-ms-date": "Thu, 05 Mar 2020 21:08:49 GMT",
        "x-ms-return-client-request-id": "true",
        "x-ms-version": "2019-10-10"
=======
      "RequestUri": "https://seanmcccanary.blob.core.windows.net/test-container-9ce81461-129e-a49a-320e-09bff725ec52?restype=container",
      "RequestMethod": "DELETE",
      "RequestHeaders": {
        "Authorization": "Sanitized",
        "traceparent": "00-1f2a7fe5cc473543b9cfd650781aabfe-48eeedb65e251842-00",
        "User-Agent": [
          "azsdk-net-Storage.Blobs/12.5.0-dev.20200403.1",
          "(.NET Core 4.6.28325.01; Microsoft Windows 10.0.18362 )"
        ],
        "x-ms-client-request-id": "0f75a075-cc43-522b-a343-962119419e0e",
        "x-ms-date": "Sat, 04 Apr 2020 01:40:10 GMT",
        "x-ms-return-client-request-id": "true",
        "x-ms-version": "2019-12-12"
>>>>>>> 32e373e2
      },
      "RequestBody": null,
      "StatusCode": 202,
      "ResponseHeaders": {
        "Content-Length": "0",
<<<<<<< HEAD
        "Date": "Thu, 05 Mar 2020 21:08:48 GMT",
=======
        "Date": "Sat, 04 Apr 2020 01:40:10 GMT",
>>>>>>> 32e373e2
        "Server": [
          "Windows-Azure-Blob/1.0",
          "Microsoft-HTTPAPI/2.0"
        ],
<<<<<<< HEAD
        "x-ms-client-request-id": "cd94d1ec-2d9d-bc8d-c0b2-36996dab7338",
        "x-ms-request-id": "0faf5be6-d01e-0015-7a32-f38588000000",
        "x-ms-version": "2019-10-10"
=======
        "x-ms-client-request-id": "0f75a075-cc43-522b-a343-962119419e0e",
        "x-ms-request-id": "dacb776e-501e-000b-5421-0ab6cb000000",
        "x-ms-version": "2019-12-12"
>>>>>>> 32e373e2
      },
      "ResponseBody": []
    }
  ],
  "Variables": {
<<<<<<< HEAD
    "RandomSeed": "2016761533",
    "Storage_TestConfigDefault": "ProductionTenant\nseanstagetest\nU2FuaXRpemVk\nhttps://seanstagetest.blob.core.windows.net\nhttp://seanstagetest.file.core.windows.net\nhttp://seanstagetest.queue.core.windows.net\nhttp://seanstagetest.table.core.windows.net\n\n\n\n\nhttp://seanstagetest-secondary.blob.core.windows.net\nhttp://seanstagetest-secondary.file.core.windows.net\nhttp://seanstagetest-secondary.queue.core.windows.net\nhttp://seanstagetest-secondary.table.core.windows.net\n\nSanitized\n\n\nCloud\nBlobEndpoint=https://seanstagetest.blob.core.windows.net/;QueueEndpoint=http://seanstagetest.queue.core.windows.net/;FileEndpoint=http://seanstagetest.file.core.windows.net/;BlobSecondaryEndpoint=http://seanstagetest-secondary.blob.core.windows.net/;QueueSecondaryEndpoint=http://seanstagetest-secondary.queue.core.windows.net/;FileSecondaryEndpoint=http://seanstagetest-secondary.file.core.windows.net/;AccountName=seanstagetest;AccountKey=Sanitized\nseanscope1"
=======
    "RandomSeed": "717829692",
    "Storage_TestConfigDefault": "ProductionTenant\nseanmcccanary\nU2FuaXRpemVk\nhttps://seanmcccanary.blob.core.windows.net\nhttps://seanmcccanary.file.core.windows.net\nhttps://seanmcccanary.queue.core.windows.net\nhttps://seanmcccanary.table.core.windows.net\n\n\n\n\nhttps://seanmcccanary-secondary.blob.core.windows.net\nhttps://seanmcccanary-secondary.file.core.windows.net\nhttps://seanmcccanary-secondary.queue.core.windows.net\nhttps://seanmcccanary-secondary.table.core.windows.net\n\nSanitized\n\n\nCloud\nBlobEndpoint=https://seanmcccanary.blob.core.windows.net/;QueueEndpoint=https://seanmcccanary.queue.core.windows.net/;FileEndpoint=https://seanmcccanary.file.core.windows.net/;BlobSecondaryEndpoint=https://seanmcccanary-secondary.blob.core.windows.net/;QueueSecondaryEndpoint=https://seanmcccanary-secondary.queue.core.windows.net/;FileSecondaryEndpoint=https://seanmcccanary-secondary.file.core.windows.net/;AccountName=seanmcccanary;AccountKey=Sanitized\nseanscope1"
>>>>>>> 32e373e2
  }
}<|MERGE_RESOLUTION|>--- conflicted
+++ resolved
@@ -1,22 +1,6 @@
 {
   "Entries": [
     {
-<<<<<<< HEAD
-      "RequestUri": "https://seanstagetest.blob.core.windows.net/test-container-7a847847-a834-c480-43fa-d732e3ae03ac?restype=container",
-      "RequestMethod": "PUT",
-      "RequestHeaders": {
-        "Authorization": "Sanitized",
-        "traceparent": "00-0974269f122d7f4db77fe039c9933abd-3a0152cd00d9f54d-00",
-        "User-Agent": [
-          "azsdk-net-Storage.Blobs/12.4.0-dev.20200305.1",
-          "(.NET Core 4.6.28325.01; Microsoft Windows 10.0.18363 )"
-        ],
-        "x-ms-blob-public-access": "container",
-        "x-ms-client-request-id": "dcc1a447-e0a0-8bbc-011f-22e7050ed372",
-        "x-ms-date": "Thu, 05 Mar 2020 21:08:48 GMT",
-        "x-ms-return-client-request-id": "true",
-        "x-ms-version": "2019-10-10"
-=======
       "RequestUri": "https://seanmcccanary.blob.core.windows.net/test-container-9ce81461-129e-a49a-320e-09bff725ec52?restype=container",
       "RequestMethod": "PUT",
       "RequestHeaders": {
@@ -31,59 +15,30 @@
         "x-ms-date": "Sat, 04 Apr 2020 01:40:09 GMT",
         "x-ms-return-client-request-id": "true",
         "x-ms-version": "2019-12-12"
->>>>>>> 32e373e2
       },
       "RequestBody": null,
       "StatusCode": 201,
       "ResponseHeaders": {
         "Content-Length": "0",
-<<<<<<< HEAD
-        "Date": "Thu, 05 Mar 2020 21:08:48 GMT",
-        "ETag": "\u00220x8D7C149662F6F0E\u0022",
-        "Last-Modified": "Thu, 05 Mar 2020 21:08:48 GMT",
-=======
         "Date": "Sat, 04 Apr 2020 01:40:09 GMT",
         "ETag": "\u00220x8D7D8391CA51490\u0022",
         "Last-Modified": "Sat, 04 Apr 2020 01:40:10 GMT",
->>>>>>> 32e373e2
         "Server": [
           "Windows-Azure-Blob/1.0",
           "Microsoft-HTTPAPI/2.0"
         ],
-<<<<<<< HEAD
-        "x-ms-client-request-id": "dcc1a447-e0a0-8bbc-011f-22e7050ed372",
-        "x-ms-request-id": "0faf5bcd-d01e-0015-6532-f38588000000",
-        "x-ms-version": "2019-10-10"
-=======
         "x-ms-client-request-id": "3069ce0d-4e7a-3c8d-50e6-1629c6a27bdb",
         "x-ms-request-id": "dacb7744-501e-000b-3421-0ab6cb000000",
         "x-ms-version": "2019-12-12"
->>>>>>> 32e373e2
       },
       "ResponseBody": []
     },
     {
-<<<<<<< HEAD
-      "RequestUri": "https://seanstagetest.blob.core.windows.net/test-container-7a847847-a834-c480-43fa-d732e3ae03ac/test-blob-6627aed6-a4ae-a66f-172c-4d035fbf13a0",
-=======
       "RequestUri": "https://seanmcccanary.blob.core.windows.net/test-container-9ce81461-129e-a49a-320e-09bff725ec52/test-blob-c45d07de-af7b-e2fb-e017-c81d9afe1f48",
->>>>>>> 32e373e2
       "RequestMethod": "PUT",
       "RequestHeaders": {
         "Authorization": "Sanitized",
         "Content-Length": "1024",
-<<<<<<< HEAD
-        "traceparent": "00-5eea149b8d8da7458f0b49ee4e1e431b-b6ac4516827bc142-00",
-        "User-Agent": [
-          "azsdk-net-Storage.Blobs/12.4.0-dev.20200305.1",
-          "(.NET Core 4.6.28325.01; Microsoft Windows 10.0.18363 )"
-        ],
-        "x-ms-blob-type": "BlockBlob",
-        "x-ms-client-request-id": "8aa55d18-e764-3f11-54d4-e64184ff2df6",
-        "x-ms-date": "Thu, 05 Mar 2020 21:08:48 GMT",
-        "x-ms-return-client-request-id": "true",
-        "x-ms-version": "2019-10-10"
-=======
         "traceparent": "00-76b8013080e0774b8c64bcb7a15d5148-8bbef8c531846248-00",
         "User-Agent": [
           "azsdk-net-Storage.Blobs/12.5.0-dev.20200403.1",
@@ -94,60 +49,28 @@
         "x-ms-date": "Sat, 04 Apr 2020 01:40:10 GMT",
         "x-ms-return-client-request-id": "true",
         "x-ms-version": "2019-12-12"
->>>>>>> 32e373e2
       },
       "RequestBody": "bvGxKLu72HaVfmDSaAsKMAWcvX6M2ptd04dQYoZvolLHzbrU8VIgIi7mL/xPKHnUDZgY/kGhvJNVVFU0a3XwJtwOC5pQNj\u002Bze5pPpaufDaoNe1XuV6MQJREnfpz967e59gkgQRzfg9ZYZIKmURbotkeqJ\u002B8gAs45/eWJKbejtZDjlq\u002Bif8uNLvd\u002BlfIgatT7P8dVUsTImfM65kQ3Vlofta7yw7tmRTd7HPn3oWzcGJMRjurvTmPLG/28Z5iHVtidX\u002BBDLaYYlPmQ2TbL0PeGXs2xJcdwL2ZLJ6e\u002Bqd6f9MUhWUGMmOrs\u002BPnwX3QsAEoFNQnK1TEQLS959wb\u002BWusb8eRwqne2\u002BsbjxCzOf9DyHyZduXPV1B6UESwREqDj7Z4O1W6PvFXTTztC5xAEQa5fh9jfoaF3RhzG25lLpOgm/9eNwKlhY2LRimk4ku0Nj899sorHA0z9lo9SyeC8h6pTHOg5doAF/SR2DhY3PrMuuEvJzfFdXvuKkCkZD5mCFQK\u002B5XUF0xlPeLRmUfU2xVjbIxCU8rq59b3sr\u002BZW6\u002B6K8/kTeFk9KeQyelU99g0FVMrRPeyI7SJIBe\u002B3GCQz\u002BI3G3F38Ik3\u002BnvksYndle/\u002Bw51obha0BAQbWy3JphRG//4LHdhqvCTJ905/yXIur44rwBzHJF3LfxdpXJVfalBjobGL1nQTkAN0onbINDqV7K\u002BfoeX7f9ecP57FAWOTboj6HCu8otUaFCwZToXnA0rY02/lv8huZCHZ75bVSpKj5TftzhQS2UnWgY253jFRtTxX7C3zqa68j7QF4rNCRMmZeWlN\u002BTUyyfoiEzo\u002BsInwiDZagV5krD\u002BJLUJgCPaalDzAHGTIA7wHISYzzZZwgdsuFVp868dvNMkpxMvy0r0Hi375epQhJIR6U1w4MN6lFKtrMfOYHah5VOubnj7wFFJlLEIbdwtDCOzWApRnNwPuhKwci5zJa23SgCWsiYpJhj8J0wSYjaGgJCkGxhsQFiHnrRmO04i1m8DURPbhloNmjHhZXWP/UfsOeGd3xqVWvm4DxNxwura2VDdDxESuvo2lnDWiurS96F8igFchPdUfgYaI4c2m9dHFpwUsu4myX73VzipvsAe1Rdx9TjpfkRZiJEa\u002BJdzAAqpn2ROzkTDRbCCZS3Oqr82C15/xJaebZhHyypNC9DndFct8C9bwAbCrr\u002BIVwkWmt3R5O1JAzt0GyHcBwMadjnfqvDWkLqf2jtHrRXXFgafISBcaybjrnErueT9j8kDqDh1qLwYT/ojQhqx8VYVnPUbPNXSzgsS\u002B/x/qubVkkpiM/TtYW1aduE2OSkcMa0bFizv0lLzMOo9UrzPmKUTTa/AT81ROCuXwMX0nJTQ==",
       "StatusCode": 201,
       "ResponseHeaders": {
         "Content-Length": "0",
-<<<<<<< HEAD
-        "Content-MD5": "ubKqKE/UvowwSS5mkVvRQw==",
-        "Date": "Thu, 05 Mar 2020 21:08:48 GMT",
-        "ETag": "\u00220x8D7C149663DE4EA\u0022",
-        "Last-Modified": "Thu, 05 Mar 2020 21:08:48 GMT",
-=======
         "Content-MD5": "4bNh8xQmNioY6gy2R/IipA==",
         "Date": "Sat, 04 Apr 2020 01:40:09 GMT",
         "ETag": "\u00220x8D7D8391CB1B1CF\u0022",
         "Last-Modified": "Sat, 04 Apr 2020 01:40:10 GMT",
->>>>>>> 32e373e2
         "Server": [
           "Windows-Azure-Blob/1.0",
           "Microsoft-HTTPAPI/2.0"
         ],
-<<<<<<< HEAD
-        "x-ms-client-request-id": "8aa55d18-e764-3f11-54d4-e64184ff2df6",
-        "x-ms-content-crc64": "0LHkoWuekw0=",
-        "x-ms-request-id": "0faf5bd4-d01e-0015-6a32-f38588000000",
-        "x-ms-request-server-encrypted": "true",
-        "x-ms-version": "2019-10-10"
-=======
         "x-ms-client-request-id": "2ec2e3ad-94b7-1ebe-fc9d-df148119d0e9",
         "x-ms-content-crc64": "za/2t6MND6w=",
         "x-ms-request-id": "dacb7753-501e-000b-3e21-0ab6cb000000",
         "x-ms-request-server-encrypted": "true",
         "x-ms-version": "2019-12-12"
->>>>>>> 32e373e2
       },
       "ResponseBody": []
     },
     {
-<<<<<<< HEAD
-      "RequestUri": "https://seanstagetest.blob.core.windows.net/test-container-7a847847-a834-c480-43fa-d732e3ae03ac/test-blob-6627aed6-a4ae-a66f-172c-4d035fbf13a0",
-      "RequestMethod": "GET",
-      "RequestHeaders": {
-        "Authorization": "Sanitized",
-        "traceparent": "00-38ecebabe9879343a74f6fe0709d3987-0482bf187042d541-00",
-        "User-Agent": [
-          "azsdk-net-Storage.Blobs/12.4.0-dev.20200305.1",
-          "(.NET Core 4.6.28325.01; Microsoft Windows 10.0.18363 )"
-        ],
-        "x-ms-client-request-id": "76e3fc31-a795-510e-8c16-ce54c8aeb5a9",
-        "x-ms-date": "Thu, 05 Mar 2020 21:08:48 GMT",
-        "x-ms-range": "bytes=0-",
-        "x-ms-return-client-request-id": "true",
-        "x-ms-version": "2019-10-10"
-=======
       "RequestUri": "https://seanmcccanary.blob.core.windows.net/test-container-9ce81461-129e-a49a-320e-09bff725ec52/test-blob-c45d07de-af7b-e2fb-e017-c81d9afe1f48",
       "RequestMethod": "GET",
       "RequestHeaders": {
@@ -161,7 +84,6 @@
         "x-ms-date": "Sat, 04 Apr 2020 01:40:10 GMT",
         "x-ms-return-client-request-id": "true",
         "x-ms-version": "2019-12-12"
->>>>>>> 32e373e2
       },
       "RequestBody": null,
       "StatusCode": 200,
@@ -170,29 +92,14 @@
         "Content-Length": "1024",
         "Content-MD5": "4bNh8xQmNioY6gy2R/IipA==",
         "Content-Type": "application/octet-stream",
-<<<<<<< HEAD
-        "Date": "Thu, 05 Mar 2020 21:08:48 GMT",
-        "ETag": "\u00220x8D7C149663DE4EA\u0022",
-        "Last-Modified": "Thu, 05 Mar 2020 21:08:48 GMT",
-=======
         "Date": "Sat, 04 Apr 2020 01:40:10 GMT",
         "ETag": "\u00220x8D7D8391CB1B1CF\u0022",
         "Last-Modified": "Sat, 04 Apr 2020 01:40:10 GMT",
->>>>>>> 32e373e2
         "Server": [
           "Windows-Azure-Blob/1.0",
           "Microsoft-HTTPAPI/2.0"
         ],
         "x-ms-blob-type": "BlockBlob",
-<<<<<<< HEAD
-        "x-ms-client-request-id": "76e3fc31-a795-510e-8c16-ce54c8aeb5a9",
-        "x-ms-creation-time": "Thu, 05 Mar 2020 21:08:48 GMT",
-        "x-ms-lease-state": "available",
-        "x-ms-lease-status": "unlocked",
-        "x-ms-request-id": "0faf5bdb-d01e-0015-7132-f38588000000",
-        "x-ms-server-encrypted": "true",
-        "x-ms-version": "2019-10-10"
-=======
         "x-ms-client-request-id": "7b5e72ce-9b87-8c96-ad86-f9ab6c89dae6",
         "x-ms-creation-time": "Sat, 04 Apr 2020 01:40:10 GMT",
         "x-ms-lease-state": "available",
@@ -200,26 +107,10 @@
         "x-ms-request-id": "dacb775d-501e-000b-4721-0ab6cb000000",
         "x-ms-server-encrypted": "true",
         "x-ms-version": "2019-12-12"
->>>>>>> 32e373e2
       },
       "ResponseBody": "bvGxKLu72HaVfmDSaAsKMAWcvX6M2ptd04dQYoZvolLHzbrU8VIgIi7mL/xPKHnUDZgY/kGhvJNVVFU0a3XwJtwOC5pQNj\u002Bze5pPpaufDaoNe1XuV6MQJREnfpz967e59gkgQRzfg9ZYZIKmURbotkeqJ\u002B8gAs45/eWJKbejtZDjlq\u002Bif8uNLvd\u002BlfIgatT7P8dVUsTImfM65kQ3Vlofta7yw7tmRTd7HPn3oWzcGJMRjurvTmPLG/28Z5iHVtidX\u002BBDLaYYlPmQ2TbL0PeGXs2xJcdwL2ZLJ6e\u002Bqd6f9MUhWUGMmOrs\u002BPnwX3QsAEoFNQnK1TEQLS959wb\u002BWusb8eRwqne2\u002BsbjxCzOf9DyHyZduXPV1B6UESwREqDj7Z4O1W6PvFXTTztC5xAEQa5fh9jfoaF3RhzG25lLpOgm/9eNwKlhY2LRimk4ku0Nj899sorHA0z9lo9SyeC8h6pTHOg5doAF/SR2DhY3PrMuuEvJzfFdXvuKkCkZD5mCFQK\u002B5XUF0xlPeLRmUfU2xVjbIxCU8rq59b3sr\u002BZW6\u002B6K8/kTeFk9KeQyelU99g0FVMrRPeyI7SJIBe\u002B3GCQz\u002BI3G3F38Ik3\u002BnvksYndle/\u002Bw51obha0BAQbWy3JphRG//4LHdhqvCTJ905/yXIur44rwBzHJF3LfxdpXJVfalBjobGL1nQTkAN0onbINDqV7K\u002BfoeX7f9ecP57FAWOTboj6HCu8otUaFCwZToXnA0rY02/lv8huZCHZ75bVSpKj5TftzhQS2UnWgY253jFRtTxX7C3zqa68j7QF4rNCRMmZeWlN\u002BTUyyfoiEzo\u002BsInwiDZagV5krD\u002BJLUJgCPaalDzAHGTIA7wHISYzzZZwgdsuFVp868dvNMkpxMvy0r0Hi375epQhJIR6U1w4MN6lFKtrMfOYHah5VOubnj7wFFJlLEIbdwtDCOzWApRnNwPuhKwci5zJa23SgCWsiYpJhj8J0wSYjaGgJCkGxhsQFiHnrRmO04i1m8DURPbhloNmjHhZXWP/UfsOeGd3xqVWvm4DxNxwura2VDdDxESuvo2lnDWiurS96F8igFchPdUfgYaI4c2m9dHFpwUsu4myX73VzipvsAe1Rdx9TjpfkRZiJEa\u002BJdzAAqpn2ROzkTDRbCCZS3Oqr82C15/xJaebZhHyypNC9DndFct8C9bwAbCrr\u002BIVwkWmt3R5O1JAzt0GyHcBwMadjnfqvDWkLqf2jtHrRXXFgafISBcaybjrnErueT9j8kDqDh1qLwYT/ojQhqx8VYVnPUbPNXSzgsS\u002B/x/qubVkkpiM/TtYW1aduE2OSkcMa0bFizv0lLzMOo9UrzPmKUTTa/AT81ROCuXwMX0nJTQ=="
     },
     {
-<<<<<<< HEAD
-      "RequestUri": "https://seanstagetest.blob.core.windows.net/test-container-7a847847-a834-c480-43fa-d732e3ae03ac/test-blob-6627aed6-a4ae-a66f-172c-4d035fbf13a0",
-      "RequestMethod": "HEAD",
-      "RequestHeaders": {
-        "Authorization": "Sanitized",
-        "traceparent": "00-90d86400c920034c8805cba040666c22-86740043b618fe4f-00",
-        "User-Agent": [
-          "azsdk-net-Storage.Blobs/12.4.0-dev.20200305.1",
-          "(.NET Core 4.6.28325.01; Microsoft Windows 10.0.18363 )"
-        ],
-        "x-ms-client-request-id": "8810fbc0-b71b-1e60-2aba-008deb6895dc",
-        "x-ms-date": "Thu, 05 Mar 2020 21:08:49 GMT",
-        "x-ms-return-client-request-id": "true",
-        "x-ms-version": "2019-10-10"
-=======
       "RequestUri": "https://seanmcccanary.blob.core.windows.net/test-container-9ce81461-129e-a49a-320e-09bff725ec52/test-blob-c45d07de-af7b-e2fb-e017-c81d9afe1f48",
       "RequestMethod": "HEAD",
       "RequestHeaders": {
@@ -233,7 +124,6 @@
         "x-ms-date": "Sat, 04 Apr 2020 01:40:10 GMT",
         "x-ms-return-client-request-id": "true",
         "x-ms-version": "2019-12-12"
->>>>>>> 32e373e2
       },
       "RequestBody": null,
       "StatusCode": 200,
@@ -242,15 +132,9 @@
         "Content-Length": "1024",
         "Content-MD5": "4bNh8xQmNioY6gy2R/IipA==",
         "Content-Type": "application/octet-stream",
-<<<<<<< HEAD
-        "Date": "Thu, 05 Mar 2020 21:08:48 GMT",
-        "ETag": "\u00220x8D7C149663DE4EA\u0022",
-        "Last-Modified": "Thu, 05 Mar 2020 21:08:48 GMT",
-=======
         "Date": "Sat, 04 Apr 2020 01:40:10 GMT",
         "ETag": "\u00220x8D7D8391CB1B1CF\u0022",
         "Last-Modified": "Sat, 04 Apr 2020 01:40:10 GMT",
->>>>>>> 32e373e2
         "Server": [
           "Windows-Azure-Blob/1.0",
           "Microsoft-HTTPAPI/2.0"
@@ -258,15 +142,6 @@
         "x-ms-access-tier": "Hot",
         "x-ms-access-tier-inferred": "true",
         "x-ms-blob-type": "BlockBlob",
-<<<<<<< HEAD
-        "x-ms-client-request-id": "8810fbc0-b71b-1e60-2aba-008deb6895dc",
-        "x-ms-creation-time": "Thu, 05 Mar 2020 21:08:48 GMT",
-        "x-ms-lease-state": "available",
-        "x-ms-lease-status": "unlocked",
-        "x-ms-request-id": "0faf5be1-d01e-0015-7532-f38588000000",
-        "x-ms-server-encrypted": "true",
-        "x-ms-version": "2019-10-10"
-=======
         "x-ms-client-request-id": "0e465c35-55ba-a962-bf29-11a00a95980c",
         "x-ms-creation-time": "Sat, 04 Apr 2020 01:40:10 GMT",
         "x-ms-lease-state": "available",
@@ -274,26 +149,10 @@
         "x-ms-request-id": "dacb7764-501e-000b-4d21-0ab6cb000000",
         "x-ms-server-encrypted": "true",
         "x-ms-version": "2019-12-12"
->>>>>>> 32e373e2
       },
       "ResponseBody": []
     },
     {
-<<<<<<< HEAD
-      "RequestUri": "https://seanstagetest.blob.core.windows.net/test-container-7a847847-a834-c480-43fa-d732e3ae03ac?restype=container",
-      "RequestMethod": "DELETE",
-      "RequestHeaders": {
-        "Authorization": "Sanitized",
-        "traceparent": "00-5b2aa4ca9ea58544b8fb28c5e8b455a9-26482b4bc3257847-00",
-        "User-Agent": [
-          "azsdk-net-Storage.Blobs/12.4.0-dev.20200305.1",
-          "(.NET Core 4.6.28325.01; Microsoft Windows 10.0.18363 )"
-        ],
-        "x-ms-client-request-id": "cd94d1ec-2d9d-bc8d-c0b2-36996dab7338",
-        "x-ms-date": "Thu, 05 Mar 2020 21:08:49 GMT",
-        "x-ms-return-client-request-id": "true",
-        "x-ms-version": "2019-10-10"
-=======
       "RequestUri": "https://seanmcccanary.blob.core.windows.net/test-container-9ce81461-129e-a49a-320e-09bff725ec52?restype=container",
       "RequestMethod": "DELETE",
       "RequestHeaders": {
@@ -307,41 +166,25 @@
         "x-ms-date": "Sat, 04 Apr 2020 01:40:10 GMT",
         "x-ms-return-client-request-id": "true",
         "x-ms-version": "2019-12-12"
->>>>>>> 32e373e2
       },
       "RequestBody": null,
       "StatusCode": 202,
       "ResponseHeaders": {
         "Content-Length": "0",
-<<<<<<< HEAD
-        "Date": "Thu, 05 Mar 2020 21:08:48 GMT",
-=======
         "Date": "Sat, 04 Apr 2020 01:40:10 GMT",
->>>>>>> 32e373e2
         "Server": [
           "Windows-Azure-Blob/1.0",
           "Microsoft-HTTPAPI/2.0"
         ],
-<<<<<<< HEAD
-        "x-ms-client-request-id": "cd94d1ec-2d9d-bc8d-c0b2-36996dab7338",
-        "x-ms-request-id": "0faf5be6-d01e-0015-7a32-f38588000000",
-        "x-ms-version": "2019-10-10"
-=======
         "x-ms-client-request-id": "0f75a075-cc43-522b-a343-962119419e0e",
         "x-ms-request-id": "dacb776e-501e-000b-5421-0ab6cb000000",
         "x-ms-version": "2019-12-12"
->>>>>>> 32e373e2
       },
       "ResponseBody": []
     }
   ],
   "Variables": {
-<<<<<<< HEAD
-    "RandomSeed": "2016761533",
-    "Storage_TestConfigDefault": "ProductionTenant\nseanstagetest\nU2FuaXRpemVk\nhttps://seanstagetest.blob.core.windows.net\nhttp://seanstagetest.file.core.windows.net\nhttp://seanstagetest.queue.core.windows.net\nhttp://seanstagetest.table.core.windows.net\n\n\n\n\nhttp://seanstagetest-secondary.blob.core.windows.net\nhttp://seanstagetest-secondary.file.core.windows.net\nhttp://seanstagetest-secondary.queue.core.windows.net\nhttp://seanstagetest-secondary.table.core.windows.net\n\nSanitized\n\n\nCloud\nBlobEndpoint=https://seanstagetest.blob.core.windows.net/;QueueEndpoint=http://seanstagetest.queue.core.windows.net/;FileEndpoint=http://seanstagetest.file.core.windows.net/;BlobSecondaryEndpoint=http://seanstagetest-secondary.blob.core.windows.net/;QueueSecondaryEndpoint=http://seanstagetest-secondary.queue.core.windows.net/;FileSecondaryEndpoint=http://seanstagetest-secondary.file.core.windows.net/;AccountName=seanstagetest;AccountKey=Sanitized\nseanscope1"
-=======
     "RandomSeed": "717829692",
     "Storage_TestConfigDefault": "ProductionTenant\nseanmcccanary\nU2FuaXRpemVk\nhttps://seanmcccanary.blob.core.windows.net\nhttps://seanmcccanary.file.core.windows.net\nhttps://seanmcccanary.queue.core.windows.net\nhttps://seanmcccanary.table.core.windows.net\n\n\n\n\nhttps://seanmcccanary-secondary.blob.core.windows.net\nhttps://seanmcccanary-secondary.file.core.windows.net\nhttps://seanmcccanary-secondary.queue.core.windows.net\nhttps://seanmcccanary-secondary.table.core.windows.net\n\nSanitized\n\n\nCloud\nBlobEndpoint=https://seanmcccanary.blob.core.windows.net/;QueueEndpoint=https://seanmcccanary.queue.core.windows.net/;FileEndpoint=https://seanmcccanary.file.core.windows.net/;BlobSecondaryEndpoint=https://seanmcccanary-secondary.blob.core.windows.net/;QueueSecondaryEndpoint=https://seanmcccanary-secondary.queue.core.windows.net/;FileSecondaryEndpoint=https://seanmcccanary-secondary.file.core.windows.net/;AccountName=seanmcccanary;AccountKey=Sanitized\nseanscope1"
->>>>>>> 32e373e2
   }
 }