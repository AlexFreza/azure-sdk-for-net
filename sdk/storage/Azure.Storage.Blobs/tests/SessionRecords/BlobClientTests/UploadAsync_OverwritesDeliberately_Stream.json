{
  "Entries": [
    {
      "RequestUri": "https://seanmcccanary.blob.core.windows.net/test-container-32ec2f0b-8c44-3b08-cf11-345d7f1808a6?restype=container",
      "RequestMethod": "PUT",
      "RequestHeaders": {
        "Authorization": "Sanitized",
        "traceparent": "00-b4c73b68b52cce478d1e0a232a12dbd2-1544ac3ebd60984f-00",
        "User-Agent": [
          "azsdk-net-Storage.Blobs/12.5.0-dev.20200402.1",
          "(.NET Core 4.6.28325.01; Microsoft Windows 10.0.18362 )"
        ],
        "x-ms-blob-public-access": "container",
        "x-ms-client-request-id": "d3b68edb-eb03-dbb9-fead-69b6f1a89786",
        "x-ms-date": "Thu, 02 Apr 2020 23:48:57 GMT",
        "x-ms-return-client-request-id": "true",
        "x-ms-version": "2019-12-12"
      },
      "RequestBody": null,
      "StatusCode": 201,
      "ResponseHeaders": {
        "Content-Length": "0",
        "Date": "Thu, 02 Apr 2020 23:48:55 GMT",
        "ETag": "\u00220x8D7D7606862C03B\u0022",
        "Last-Modified": "Thu, 02 Apr 2020 23:48:56 GMT",
        "Server": [
          "Windows-Azure-Blob/1.0",
          "Microsoft-HTTPAPI/2.0"
        ],
        "x-ms-client-request-id": "d3b68edb-eb03-dbb9-fead-69b6f1a89786",
<<<<<<< HEAD
        "x-ms-request-id": "b9ea069b-001e-0016-0c32-f364ec000000",
=======
        "x-ms-request-id": "b7d41348-501e-000b-5a49-09b6cb000000",
>>>>>>> 8d420312
        "x-ms-version": "2019-12-12"
      },
      "ResponseBody": []
    },
    {
      "RequestUri": "https://seanmcccanary.blob.core.windows.net/test-container-32ec2f0b-8c44-3b08-cf11-345d7f1808a6/test-blob-ac7fbb07-ff88-b7a0-7ed5-7d794f6fa93a",
      "RequestMethod": "PUT",
      "RequestHeaders": {
        "Authorization": "Sanitized",
        "Content-Length": "1024",
        "If-None-Match": "*",
        "traceparent": "00-865fcca15915c34490d90589228d975b-149947177c708f4b-00",
        "User-Agent": [
          "azsdk-net-Storage.Blobs/12.5.0-dev.20200402.1",
          "(.NET Core 4.6.28325.01; Microsoft Windows 10.0.18362 )"
        ],
        "x-ms-blob-type": "BlockBlob",
        "x-ms-client-request-id": "88e15c41-251d-7bce-0ed5-1d949200c01e",
        "x-ms-date": "Thu, 02 Apr 2020 23:48:57 GMT",
        "x-ms-return-client-request-id": "true",
        "x-ms-version": "2019-12-12"
      },
      "RequestBody": "K8OB8GE0o9TqPqRK6fomDDO2kdUVOunb7f9ULm4/jI8DL4suJqYk0hiqwUpbVs2ErnFFmN7TJPHapgNi4HVmqrIVR7pv\u002BOWNkr\u002B9aniegJcx0H/8\u002BvOxLwuZU4CjwvGjQxeYRg4TFLaMuAYeFrl4OyVrMA/1arC\u002BYxeu1aRk6c/NGidhBjqIHrvJcELtkhlRIBhbN5Lhrdln2eL3ZD4RKM43UPuSFzTq4hJTLPlu0dH9XbSMCLI8621N\u002BixYkbl8uEhztUEdvwnjcFWAjoDf\u002BAgQ\u002BQeJhR8c\u002BmWORB0HklFY13Sx\u002BhuP352rqJhdvF3sbQEkR5ey8jIpV7vcj3rr290DJ7YMLv7tgRlp3tyGvz0HotYc40u5puRBh6Nfs1AiwMy6WZWm3z8DN8Z9SBRWopd91eyjz/iSSYDSy6Zajc7JRh0PzGWoYMKXGayEPF7P6uUL4d1jf/DUJw8U0xSYqKn4tAH3RtYy1XQqDLZLDQ0iA\u002BDBT6vwZcctOqRVk4yu/3ACjIhd2KQO2QxpOXI6iRkC8dAz11j\u002BB045yQsy3EHnewxFSIGExSs8snafhitU8rGKU6G8eigYBIU5JA6Y3P3Kgb5m9ECYfSyl9yTiX4Ej5NdaqIifKwHkLUT8S6EcpNZ41ARt7v5x8dV0F4IDNaUDFT83PTR0Kla8gcf7nDGLiFNNaYp8tvXZ6LayKhR\u002B4Pef\u002BDZh5WaiBKqusGw2dVWk6Y4vtssah19KXlV9wf9CPqHPXKT7KqLtq2XgzQaIonNhDkGFTiorhXDXF4cRJEKqbHHLZxiwqL7sQgpmObpYwbvhHLK9vO92o9c0JBMb24ciNWCUvTtasGaCmQwfxUu1flXLLweQ7K\u002BBVMNBfISr0WaDRARZxASAh2xMOiPjVt6MfqW9T6x/kkixEmh3GDPh18ilnIBHXLpRSqibQ7GMnv3ltf7e7YG6BLK7qLGbCW44amNbPrpdRSLrbAUD406XJXRqkmM1A\u002BlG6pjOi7MJtUE6Y9hOMF9Dh3Dc8oF8tiBjJIM8MHYKA2d6FFMhj7lu4rfDyYB2SPQVJwrzWBBoyjN4amcwzITKL19x1BsLIfi2bRDKuO2g7NuOJwlsF6pWEUogqSRRPhUy\u002BJkgBXTZCQUSPOsAnRFG136MoaV6Xhi1GsLQ63jUZS/7l79TgOdntR4EWtq/VXQ52tKlxZxwt5qBauqxCB6MPde7BAZR8leWJeuHdgQ\u002B9cVOlxCmLqCSi98l0hX8ta3/dxwCA1Fu5\u002Bh6D5\u002Bw6EGWQnQlY3AN5g83KXkmLB9Bmm8\u002Bh//nO/J04K8oKx8A4aKej4\u002Bg11E88pANy9nXR7vIOXQwcmFCrgeCsYPA5LvvNkfXh52PoQ==",
      "StatusCode": 201,
      "ResponseHeaders": {
        "Content-Length": "0",
        "Content-MD5": "0YPIgRhW7gP1gAiK24q0Ag==",
        "Date": "Thu, 02 Apr 2020 23:48:55 GMT",
        "ETag": "\u00220x8D7D76068705E32\u0022",
        "Last-Modified": "Thu, 02 Apr 2020 23:48:56 GMT",
        "Server": [
          "Windows-Azure-Blob/1.0",
          "Microsoft-HTTPAPI/2.0"
        ],
        "x-ms-client-request-id": "88e15c41-251d-7bce-0ed5-1d949200c01e",
        "x-ms-content-crc64": "9ixCdgsnJF0=",
        "x-ms-request-id": "b7d4135b-501e-000b-5b49-09b6cb000000",
        "x-ms-request-server-encrypted": "true",
        "x-ms-version": "2019-12-12"
      },
      "ResponseBody": []
    },
    {
      "RequestUri": "https://seanmcccanary.blob.core.windows.net/test-container-32ec2f0b-8c44-3b08-cf11-345d7f1808a6/test-blob-ac7fbb07-ff88-b7a0-7ed5-7d794f6fa93a",
      "RequestMethod": "PUT",
      "RequestHeaders": {
        "Authorization": "Sanitized",
        "Content-Length": "1024",
        "traceparent": "00-6c52fabfbfc8a743a1d09b4c24db7376-bb6a30ce26e9b44a-00",
        "User-Agent": [
          "azsdk-net-Storage.Blobs/12.5.0-dev.20200402.1",
          "(.NET Core 4.6.28325.01; Microsoft Windows 10.0.18362 )"
        ],
        "x-ms-blob-type": "BlockBlob",
        "x-ms-client-request-id": "5f0d570f-5377-7cef-0b5d-103798ef362a",
        "x-ms-date": "Thu, 02 Apr 2020 23:48:57 GMT",
        "x-ms-return-client-request-id": "true",
        "x-ms-version": "2019-12-12"
      },
      "RequestBody": "OJeyEnDM09OXaRTrzITIRWbYliq8B4OdT4aGmL3bhpzX1ida\u002BL3/dIkN8bQQ46\u002BKDdcuuWqVYjEUFcPpRjsVvON4E/Vcbk2o2SGhrhXPjGvX/IvmrcwxQXT1ReP6FS5O9zXQmNC5LZ6KheBI9LMbRYlXEkmvLw8WRtGBZihprcTzU7bg/vObHc7sWyfs6E3A2QBaowLknsgmulH\u002BN8d2INccVaD9O0aVu/V7wtPnKl6EwYwnDwrBD7XuukSineUHdjtQ0JOswp65xecNaNv0Po/zeXY6ThHNWkbrD4EC8h4PdEyYl1rK1/7ubUois6bZ\u002BXu0ryNvzCcpgnVNwLMdt9LJ/vSPW6c1KKF3TODGqqafEhUFTkP6n6ckbhTkfBZL0LZ3WLWxSZ3UfoaB94BGY9jOra6dGGmPzl5NauySUKuLLHsqT1Lx7sh4MM\u002B8eagm3Qs8Fs9orbhN6IpXZN6wQi3a9ssFHBSG3b/lJeeZ0lW2JozhVTrcIn7C3GbHmYnpx\u002B6h4oLcIcH3tjkPgojRtBU0oT1Rz\u002Bzz/dNMQ0CtvkM2\u002B1359/DS2QXL6Z8BzaD28ChQk/dMmPgCruSukN2BSvj12YYq2LwlYcg3huVM8TAzVVIXXCpM6WNl9kkLI0goSp\u002BnDPMZzBhsKzEvFBEStby0ezuLae3NqO8ixOFyGT5/DztGpeU8GYk6qzH5HNVRU0GMV6gNneCy2WME9wc2\u002BRHzrwTWyw/Xd2GxUL671IwZ0HGg5sGVcnJalMyBNyKBA7EgBW3Qe4cxtOBGW0wi9gTX6iaWlhJPXTySezdDVT8/MEwMm88eSFXpbjHhTxYmOJ7Hqk386m2e0KcwPgBQ7V6gByr/FVo1uKHQrSfgbQ4ma0KZe6vyQkXfbcon7gpUmIDTQUjrJiJDkfKrKz1GvmOZCtO9t3KzrsTlIKiQDsqXfBSmDSzGOkQgVeq5RxcIma9njeM3l\u002BEOH5ODBgZ6s4MnE68on7A309COnWGI\u002Bmat3If4KIDmYOQzl\u002B2YQjM9pqJmkTNn4Pn/MLoTqPl/hiUs1ip/gYoDQbPK9AjCnpGcUPe/IWgzRfuN\u002BfjF07frsxDHbGsJviQXY1CAnevwPJEpdlgCwGW8\u002BJEu8YeSPW7730H3\u002BjElk5LSqL4Ys6cQnb1mnFxf6POrC3PZ2sydhSbihL6q\u002BUFfA\u002BLGLxenpEXqHVTKK6ARm/ZNTO\u002B\u002BS7nFNSOXNi7pZqR7B5h5mbjbA2Yu77x30lmF0OnHXKxRobgpAPr0D24WALewTiMImAI9ckiJkFv8TmLJEmVFIQn3KWXgT5i\u002B5vT3F\u002B4FxoQ1fDjmiulkyBFcLbKXK/0I0d\u002BtuSW\u002BKEhpfoxUkXht94fekw==",
      "StatusCode": 201,
      "ResponseHeaders": {
        "Content-Length": "0",
        "Content-MD5": "7rdA6Z6oSXHX9vBoBSQYtQ==",
        "Date": "Thu, 02 Apr 2020 23:48:55 GMT",
        "ETag": "\u00220x8D7D760687D7FFC\u0022",
        "Last-Modified": "Thu, 02 Apr 2020 23:48:56 GMT",
        "Server": [
          "Windows-Azure-Blob/1.0",
          "Microsoft-HTTPAPI/2.0"
        ],
        "x-ms-client-request-id": "5f0d570f-5377-7cef-0b5d-103798ef362a",
        "x-ms-content-crc64": "0eliX6n1xww=",
        "x-ms-request-id": "b7d4135c-501e-000b-5c49-09b6cb000000",
        "x-ms-request-server-encrypted": "true",
        "x-ms-version": "2019-12-12"
      },
      "ResponseBody": []
    },
    {
      "RequestUri": "https://seanmcccanary.blob.core.windows.net/test-container-32ec2f0b-8c44-3b08-cf11-345d7f1808a6?restype=container",
      "RequestMethod": "DELETE",
      "RequestHeaders": {
        "Authorization": "Sanitized",
        "traceparent": "00-bfdba9789c80bf4ba4d8926f87334e62-dbcb7ec04c59d245-00",
        "User-Agent": [
          "azsdk-net-Storage.Blobs/12.5.0-dev.20200402.1",
          "(.NET Core 4.6.28325.01; Microsoft Windows 10.0.18362 )"
        ],
        "x-ms-client-request-id": "a05d32a2-7f79-411b-3de2-8bc28229bc94",
        "x-ms-date": "Thu, 02 Apr 2020 23:48:57 GMT",
        "x-ms-return-client-request-id": "true",
        "x-ms-version": "2019-12-12"
      },
      "RequestBody": null,
      "StatusCode": 202,
      "ResponseHeaders": {
        "Content-Length": "0",
        "Date": "Thu, 02 Apr 2020 23:48:55 GMT",
        "Server": [
          "Windows-Azure-Blob/1.0",
          "Microsoft-HTTPAPI/2.0"
        ],
        "x-ms-client-request-id": "a05d32a2-7f79-411b-3de2-8bc28229bc94",
<<<<<<< HEAD
        "x-ms-request-id": "b9ea06a5-001e-0016-1332-f364ec000000",
=======
        "x-ms-request-id": "b7d4135d-501e-000b-5d49-09b6cb000000",
>>>>>>> 8d420312
        "x-ms-version": "2019-12-12"
      },
      "ResponseBody": []
    }
  ],
  "Variables": {
    "RandomSeed": "848495667",
    "Storage_TestConfigDefault": "ProductionTenant\nseanmcccanary\nU2FuaXRpemVk\nhttps://seanmcccanary.blob.core.windows.net\nhttps://seanmcccanary.file.core.windows.net\nhttps://seanmcccanary.queue.core.windows.net\nhttps://seanmcccanary.table.core.windows.net\n\n\n\n\nhttps://seanmcccanary-secondary.blob.core.windows.net\nhttps://seanmcccanary-secondary.file.core.windows.net\nhttps://seanmcccanary-secondary.queue.core.windows.net\nhttps://seanmcccanary-secondary.table.core.windows.net\n\nSanitized\n\n\nCloud\nBlobEndpoint=https://seanmcccanary.blob.core.windows.net/;QueueEndpoint=https://seanmcccanary.queue.core.windows.net/;FileEndpoint=https://seanmcccanary.file.core.windows.net/;BlobSecondaryEndpoint=https://seanmcccanary-secondary.blob.core.windows.net/;QueueSecondaryEndpoint=https://seanmcccanary-secondary.queue.core.windows.net/;FileSecondaryEndpoint=https://seanmcccanary-secondary.file.core.windows.net/;AccountName=seanmcccanary;AccountKey=Sanitized\nseanscope1"
  }
}<|MERGE_RESOLUTION|>--- conflicted
+++ resolved
@@ -28,11 +28,7 @@
           "Microsoft-HTTPAPI/2.0"
         ],
         "x-ms-client-request-id": "d3b68edb-eb03-dbb9-fead-69b6f1a89786",
-<<<<<<< HEAD
-        "x-ms-request-id": "b9ea069b-001e-0016-0c32-f364ec000000",
-=======
         "x-ms-request-id": "b7d41348-501e-000b-5a49-09b6cb000000",
->>>>>>> 8d420312
         "x-ms-version": "2019-12-12"
       },
       "ResponseBody": []
@@ -137,11 +133,7 @@
           "Microsoft-HTTPAPI/2.0"
         ],
         "x-ms-client-request-id": "a05d32a2-7f79-411b-3de2-8bc28229bc94",
-<<<<<<< HEAD
-        "x-ms-request-id": "b9ea06a5-001e-0016-1332-f364ec000000",
-=======
         "x-ms-request-id": "b7d4135d-501e-000b-5d49-09b6cb000000",
->>>>>>> 8d420312
         "x-ms-version": "2019-12-12"
       },
       "ResponseBody": []
