--- conflicted
+++ resolved
@@ -1,22 +1,6 @@
 {
   "Entries": [
     {
-<<<<<<< HEAD
-      "RequestUri": "https://seanstagetest.blob.core.windows.net/test-container-239200ae-b077-d372-35ce-e5026d87270f?restype=container",
-      "RequestMethod": "PUT",
-      "RequestHeaders": {
-        "Authorization": "Sanitized",
-        "traceparent": "00-6d24424f20aca749baef9f318646496d-2de0c96eb94ac240-00",
-        "User-Agent": [
-          "azsdk-net-Storage.Blobs/12.4.0-dev.20200305.1",
-          "(.NET Core 4.6.28325.01; Microsoft Windows 10.0.18363 )"
-        ],
-        "x-ms-blob-public-access": "container",
-        "x-ms-client-request-id": "6d513fb2-17e8-eb5c-ff1d-683291366c8f",
-        "x-ms-date": "Thu, 05 Mar 2020 21:09:01 GMT",
-        "x-ms-return-client-request-id": "true",
-        "x-ms-version": "2019-10-10"
-=======
       "RequestUri": "https://seanmcccanary.blob.core.windows.net/test-container-53849b27-6aac-4f9b-aeb2-609bdd17bd92?restype=container",
       "RequestMethod": "PUT",
       "RequestHeaders": {
@@ -31,57 +15,31 @@
         "x-ms-date": "Sat, 04 Apr 2020 01:40:23 GMT",
         "x-ms-return-client-request-id": "true",
         "x-ms-version": "2019-12-12"
->>>>>>> 32e373e2
       },
       "RequestBody": null,
       "StatusCode": 201,
       "ResponseHeaders": {
         "Content-Length": "0",
-<<<<<<< HEAD
-        "Date": "Thu, 05 Mar 2020 21:09:01 GMT",
-        "ETag": "\u00220x8D7C1496E0603AA\u0022",
-        "Last-Modified": "Thu, 05 Mar 2020 21:09:01 GMT",
-=======
         "Date": "Sat, 04 Apr 2020 01:40:22 GMT",
         "ETag": "\u00220x8D7D83924BCE8E2\u0022",
         "Last-Modified": "Sat, 04 Apr 2020 01:40:23 GMT",
->>>>>>> 32e373e2
         "Server": [
           "Windows-Azure-Blob/1.0",
           "Microsoft-HTTPAPI/2.0"
         ],
-<<<<<<< HEAD
-        "x-ms-client-request-id": "6d513fb2-17e8-eb5c-ff1d-683291366c8f",
-        "x-ms-request-id": "66c4b1e9-601e-0000-4b32-f3923b000000",
-        "x-ms-version": "2019-10-10"
-=======
         "x-ms-client-request-id": "320e75cb-8d03-6e25-fd8f-203142e0b51f",
         "x-ms-request-id": "93f2352f-b01e-0095-2822-0aa515000000",
         "x-ms-version": "2019-12-12"
->>>>>>> 32e373e2
       },
       "ResponseBody": []
     },
     {
-<<<<<<< HEAD
-      "RequestUri": "https://seanstagetest.blob.core.windows.net/test-container-239200ae-b077-d372-35ce-e5026d87270f/test-blob-7105638f-bb92-c1b3-2e55-82b96dabd0d7?comp=block\u0026blockid=AAQAAAAAAAAAAAAAAAAAAAAAAAAAAAAAAAAAAAAAAAAAAAAAAAAAAAAAAAAAAAAA",
-=======
       "RequestUri": "https://seanmcccanary.blob.core.windows.net/test-container-53849b27-6aac-4f9b-aeb2-609bdd17bd92/test-blob-564f8433-1d88-5ba2-68bd-203a5f10224c?comp=block\u0026blockid=AAQAAAAAAAAAAAAAAAAAAAAAAAAAAAAAAAAAAAAAAAAAAAAAAAAAAAAAAAAAAAAA",
->>>>>>> 32e373e2
       "RequestMethod": "PUT",
       "RequestHeaders": {
         "Authorization": "Sanitized",
         "Content-Length": "1024",
         "User-Agent": [
-<<<<<<< HEAD
-          "azsdk-net-Storage.Blobs/12.4.0-dev.20200305.1",
-          "(.NET Core 4.6.28325.01; Microsoft Windows 10.0.18363 )"
-        ],
-        "x-ms-client-request-id": "149431894_AAQAAAAAAAAAAAAAAAAAAAAAAAAAAAAAAAAAAAAAAAAAAAAAAAAAAAAAAAAAAAAA",
-        "x-ms-date": "Thu, 05 Mar 2020 21:09:02 GMT",
-        "x-ms-return-client-request-id": "true",
-        "x-ms-version": "2019-10-10"
-=======
           "azsdk-net-Storage.Blobs/12.5.0-dev.20200403.1",
           "(.NET Core 4.6.28325.01; Microsoft Windows 10.0.18362 )"
         ],
@@ -89,58 +47,32 @@
         "x-ms-date": "Sat, 04 Apr 2020 01:40:23 GMT",
         "x-ms-return-client-request-id": "true",
         "x-ms-version": "2019-12-12"
->>>>>>> 32e373e2
       },
       "RequestBody": "bjoRUi1zXEaOtTkumMWckJS8RtMkbKX1Z0KghujpiR80UzNV/Q7XVvKz9YEB8wJ/4ygWUwVU2QKVG\u002Brr0tZdpCwa\u002BkSRR5OF5e/hcXYk83Q/IKLA0jYZ4HoxwOIj7IMbVVBV5/i\u002B7pyUkG0VcmeLcSd2q7IzndL2ABrKX4exYvlsxRslzgx7gTIGK0HIBG0Spk66rUDR57h\u002BX\u002Bbe9I4V4y50qa1MZaIb\u002BiqALXGQLvytuLk49rS4mt1jp28lnYyj8UgSU1q/xUGrn7MWUbpG7jHqMDzV3Ox6vA/P6L4y9Vyd3Dwpfdqh7fJ4jFcBokgiHbk\u002BOm1QzRRbmJZL792DealWeHR\u002BHHBWSUJJXVCVeBnGrcsE9LrvTA8nzeREVf4U9ROtqinUpABI6PEqB3DExh98hUISfoTvZytlVk6LEvRENWg8587w8gjKuwvJxUWeYwbEx8\u002B7AnaOvkP9bk6xvdb85tEHh99RjJM6R8J5JaHmx/JIx0skiDLxrSiK8oO6Gf41zN5zltwncjo8gbu0FZmhF6dbafaL2F6fFtm2x5oPfy3DRFjDcjAWIFQQ6AZ2PZiP6NrcXq8IqvSA1IACcaugLAGN8NFA3qR3RUmheu9XKNlAJt6/MyF9u5pjQp6wE6\u002BocLwE6UzHTgo1ZRlmZi8EKaumwUrM4PjgDzQ33ZwGxzGZ\u002BQozUj\u002BMedjUic4IF1RqXhnzCVFk24/DI9kXkHFuL57nzG0k0NZrGUhy\u002BFYq2PjgzH6DEr3gNR16cC5mdehmZlkvIErnRY1Ch\u002B8J8uM4mEvgN8Tz6hzgB5dPqmCnBaRgC5L8\u002B7eu\u002BIbwQIvO1kI6QdjjhT0kc3s9TxmymJstm4JKqeZRO52TMj89AqqREjBUFGiIxH9nO5gWv6ue\u002B2DqwqQIgy1c6QU6T1L\u002B5nDQqzzoXoMypdcC4m1NOnzx9TffUkAFiI4C\u002BCtjTXQtaVQoRRRvtZzcuB3NBqDADq\u002BJSVoaHpMwyyKu5mZYz1hi1XkYJfRngj\u002BbApoiN4LtQel82QMaEkrA\u002BHrywM82hOjFajEnp\u002Bm6Iccafxz5DZOfwKR92/ZUSMIvVy16dcFwZH2xXc1Rxpr/wrc8/5Itx\u002BrnUv8ruajycSJu\u002BFC8P6wFqhueR7DGTvoKfRk\u002BF0kwAZBCkyPBRavUv\u002Bur485JQoIKNlV3j4A6IQQFIDyPs1nYPfbAeqyJRGVwyYfEGmsswDqXM\u002BHzuXEPCHIevCRvRQuS0qXXicjVgfLwBsX4dQaY2GAB\u002BIB35YSEsHE6aodAAYR8MUjFVTdxwbLvA7KsF5JrhuTEbU2LGu0gUtlXmhZqrwVBfEO904MpjzbOiOHS2JjezuSje5M28BZbpQJdGg==",
       "StatusCode": 201,
       "ResponseHeaders": {
         "Content-Length": "0",
-<<<<<<< HEAD
-        "Date": "Thu, 05 Mar 2020 21:09:01 GMT",
-=======
         "Date": "Sat, 04 Apr 2020 01:40:23 GMT",
->>>>>>> 32e373e2
         "Server": [
           "Windows-Azure-Blob/1.0",
           "Microsoft-HTTPAPI/2.0"
         ],
-<<<<<<< HEAD
-        "x-ms-client-request-id": "149431894_AAQAAAAAAAAAAAAAAAAAAAAAAAAAAAAAAAAAAAAAAAAAAAAAAAAAAAAAAAAAAAAA",
-        "x-ms-content-crc64": "xHxul6WFAl0=",
-        "x-ms-request-id": "69f86890-701e-0033-3332-f3cd90000000",
-        "x-ms-request-server-encrypted": "true",
-        "x-ms-version": "2019-10-10"
-=======
         "x-ms-client-request-id": "1947865476_AAQAAAAAAAAAAAAAAAAAAAAAAAAAAAAAAAAAAAAAAAAAAAAAAAAAAAAAAAAAAAAA",
         "x-ms-content-crc64": "17K0sPIoRWg=",
         "x-ms-request-id": "d9e29cb3-801e-0018-2422-0a92c7000000",
         "x-ms-request-server-encrypted": "true",
         "x-ms-version": "2019-12-12"
->>>>>>> 32e373e2
       },
       "ResponseBody": []
     },
     {
-<<<<<<< HEAD
-      "RequestUri": "https://seanstagetest.blob.core.windows.net/test-container-239200ae-b077-d372-35ce-e5026d87270f/test-blob-7105638f-bb92-c1b3-2e55-82b96dabd0d7?comp=blocklist",
-=======
       "RequestUri": "https://seanmcccanary.blob.core.windows.net/test-container-53849b27-6aac-4f9b-aeb2-609bdd17bd92/test-blob-564f8433-1d88-5ba2-68bd-203a5f10224c?comp=blocklist",
->>>>>>> 32e373e2
       "RequestMethod": "PUT",
       "RequestHeaders": {
         "Authorization": "Sanitized",
         "Content-Length": "104",
         "Content-Type": "application/xml",
         "User-Agent": [
-<<<<<<< HEAD
-          "azsdk-net-Storage.Blobs/12.4.0-dev.20200305.1",
-          "(.NET Core 4.6.28325.01; Microsoft Windows 10.0.18363 )"
-        ],
-        "x-ms-client-request-id": "e65ddc90-593e-3cd5-5567-2bc2543c8eab",
-        "x-ms-date": "Thu, 05 Mar 2020 21:09:02 GMT",
-        "x-ms-return-client-request-id": "true",
-        "x-ms-version": "2019-10-10"
-=======
           "azsdk-net-Storage.Blobs/12.5.0-dev.20200403.1",
           "(.NET Core 4.6.28325.01; Microsoft Windows 10.0.18362 )"
         ],
@@ -148,58 +80,27 @@
         "x-ms-date": "Sat, 04 Apr 2020 01:40:24 GMT",
         "x-ms-return-client-request-id": "true",
         "x-ms-version": "2019-12-12"
->>>>>>> 32e373e2
       },
       "RequestBody": "\u003CBlockList\u003E\u003CLatest\u003EAAQAAAAAAAAAAAAAAAAAAAAAAAAAAAAAAAAAAAAAAAAAAAAAAAAAAAAAAAAAAAAA\u003C/Latest\u003E\u003C/BlockList\u003E",
       "StatusCode": 201,
       "ResponseHeaders": {
         "Content-Length": "0",
-<<<<<<< HEAD
-        "Date": "Thu, 05 Mar 2020 21:09:01 GMT",
-        "ETag": "\u00220x8D7C1496E487304\u0022",
-        "Last-Modified": "Thu, 05 Mar 2020 21:09:02 GMT",
-=======
         "Date": "Sat, 04 Apr 2020 01:40:24 GMT",
         "ETag": "\u00220x8D7D83924FFAF56\u0022",
         "Last-Modified": "Sat, 04 Apr 2020 01:40:24 GMT",
->>>>>>> 32e373e2
         "Server": [
           "Windows-Azure-Blob/1.0",
           "Microsoft-HTTPAPI/2.0"
         ],
-<<<<<<< HEAD
-        "x-ms-client-request-id": "e65ddc90-593e-3cd5-5567-2bc2543c8eab",
-        "x-ms-content-crc64": "VDVdRbv592o=",
-        "x-ms-request-id": "69f86895-701e-0033-3632-f3cd90000000",
-        "x-ms-request-server-encrypted": "true",
-        "x-ms-version": "2019-10-10"
-=======
         "x-ms-client-request-id": "1063acd3-164d-f6a8-d12d-7cd9b9af6739",
         "x-ms-content-crc64": "uivte8ftxTs=",
         "x-ms-request-id": "d9e29cc4-801e-0018-3222-0a92c7000000",
         "x-ms-request-server-encrypted": "true",
         "x-ms-version": "2019-12-12"
->>>>>>> 32e373e2
       },
       "ResponseBody": []
     },
     {
-<<<<<<< HEAD
-      "RequestUri": "https://seanstagetest.blob.core.windows.net/test-container-239200ae-b077-d372-35ce-e5026d87270f/test-blob-7105638f-bb92-c1b3-2e55-82b96dabd0d7",
-      "RequestMethod": "GET",
-      "RequestHeaders": {
-        "Authorization": "Sanitized",
-        "traceparent": "00-61bf2d0b21c46148b7feac3004192e11-1bdd6c4cae03db4f-00",
-        "User-Agent": [
-          "azsdk-net-Storage.Blobs/12.4.0-dev.20200305.1",
-          "(.NET Core 4.6.28325.01; Microsoft Windows 10.0.18363 )"
-        ],
-        "x-ms-client-request-id": "149431894_bytes=0-1023",
-        "x-ms-date": "Thu, 05 Mar 2020 21:09:02 GMT",
-        "x-ms-range": "bytes=0-1023",
-        "x-ms-return-client-request-id": "true",
-        "x-ms-version": "2019-10-10"
-=======
       "RequestUri": "https://seanmcccanary.blob.core.windows.net/test-container-53849b27-6aac-4f9b-aeb2-609bdd17bd92/test-blob-564f8433-1d88-5ba2-68bd-203a5f10224c",
       "RequestMethod": "GET",
       "RequestHeaders": {
@@ -214,7 +115,6 @@
         "x-ms-range": "bytes=0-1023",
         "x-ms-return-client-request-id": "true",
         "x-ms-version": "2019-12-12"
->>>>>>> 32e373e2
       },
       "RequestBody": null,
       "StatusCode": 206,
@@ -223,30 +123,14 @@
         "Content-Length": "1024",
         "Content-Range": "bytes 0-1023/1024",
         "Content-Type": "application/octet-stream",
-<<<<<<< HEAD
-        "Date": "Thu, 05 Mar 2020 21:09:01 GMT",
-        "ETag": "\u00220x8D7C1496E487304\u0022",
-        "Last-Modified": "Thu, 05 Mar 2020 21:09:02 GMT",
-=======
         "Date": "Sat, 04 Apr 2020 01:40:24 GMT",
         "ETag": "\u00220x8D7D83924FFAF56\u0022",
         "Last-Modified": "Sat, 04 Apr 2020 01:40:24 GMT",
->>>>>>> 32e373e2
         "Server": [
           "Windows-Azure-Blob/1.0",
           "Microsoft-HTTPAPI/2.0"
         ],
-        "Vary": "Origin",
         "x-ms-blob-type": "BlockBlob",
-<<<<<<< HEAD
-        "x-ms-client-request-id": "149431894_bytes=0-1023",
-        "x-ms-creation-time": "Thu, 05 Mar 2020 21:09:02 GMT",
-        "x-ms-lease-state": "available",
-        "x-ms-lease-status": "unlocked",
-        "x-ms-request-id": "69f86896-701e-0033-3732-f3cd90000000",
-        "x-ms-server-encrypted": "true",
-        "x-ms-version": "2019-10-10"
-=======
         "x-ms-client-request-id": "1947865476_bytes=0-1023",
         "x-ms-creation-time": "Sat, 04 Apr 2020 01:40:24 GMT",
         "x-ms-lease-state": "available",
@@ -254,26 +138,10 @@
         "x-ms-request-id": "d9e29ccc-801e-0018-3822-0a92c7000000",
         "x-ms-server-encrypted": "true",
         "x-ms-version": "2019-12-12"
->>>>>>> 32e373e2
       },
       "ResponseBody": "bjoRUi1zXEaOtTkumMWckJS8RtMkbKX1Z0KghujpiR80UzNV/Q7XVvKz9YEB8wJ/4ygWUwVU2QKVG\u002Brr0tZdpCwa\u002BkSRR5OF5e/hcXYk83Q/IKLA0jYZ4HoxwOIj7IMbVVBV5/i\u002B7pyUkG0VcmeLcSd2q7IzndL2ABrKX4exYvlsxRslzgx7gTIGK0HIBG0Spk66rUDR57h\u002BX\u002Bbe9I4V4y50qa1MZaIb\u002BiqALXGQLvytuLk49rS4mt1jp28lnYyj8UgSU1q/xUGrn7MWUbpG7jHqMDzV3Ox6vA/P6L4y9Vyd3Dwpfdqh7fJ4jFcBokgiHbk\u002BOm1QzRRbmJZL792DealWeHR\u002BHHBWSUJJXVCVeBnGrcsE9LrvTA8nzeREVf4U9ROtqinUpABI6PEqB3DExh98hUISfoTvZytlVk6LEvRENWg8587w8gjKuwvJxUWeYwbEx8\u002B7AnaOvkP9bk6xvdb85tEHh99RjJM6R8J5JaHmx/JIx0skiDLxrSiK8oO6Gf41zN5zltwncjo8gbu0FZmhF6dbafaL2F6fFtm2x5oPfy3DRFjDcjAWIFQQ6AZ2PZiP6NrcXq8IqvSA1IACcaugLAGN8NFA3qR3RUmheu9XKNlAJt6/MyF9u5pjQp6wE6\u002BocLwE6UzHTgo1ZRlmZi8EKaumwUrM4PjgDzQ33ZwGxzGZ\u002BQozUj\u002BMedjUic4IF1RqXhnzCVFk24/DI9kXkHFuL57nzG0k0NZrGUhy\u002BFYq2PjgzH6DEr3gNR16cC5mdehmZlkvIErnRY1Ch\u002B8J8uM4mEvgN8Tz6hzgB5dPqmCnBaRgC5L8\u002B7eu\u002BIbwQIvO1kI6QdjjhT0kc3s9TxmymJstm4JKqeZRO52TMj89AqqREjBUFGiIxH9nO5gWv6ue\u002B2DqwqQIgy1c6QU6T1L\u002B5nDQqzzoXoMypdcC4m1NOnzx9TffUkAFiI4C\u002BCtjTXQtaVQoRRRvtZzcuB3NBqDADq\u002BJSVoaHpMwyyKu5mZYz1hi1XkYJfRngj\u002BbApoiN4LtQel82QMaEkrA\u002BHrywM82hOjFajEnp\u002Bm6Iccafxz5DZOfwKR92/ZUSMIvVy16dcFwZH2xXc1Rxpr/wrc8/5Itx\u002BrnUv8ruajycSJu\u002BFC8P6wFqhueR7DGTvoKfRk\u002BF0kwAZBCkyPBRavUv\u002Bur485JQoIKNlV3j4A6IQQFIDyPs1nYPfbAeqyJRGVwyYfEGmsswDqXM\u002BHzuXEPCHIevCRvRQuS0qXXicjVgfLwBsX4dQaY2GAB\u002BIB35YSEsHE6aodAAYR8MUjFVTdxwbLvA7KsF5JrhuTEbU2LGu0gUtlXmhZqrwVBfEO904MpjzbOiOHS2JjezuSje5M28BZbpQJdGg=="
     },
     {
-<<<<<<< HEAD
-      "RequestUri": "https://seanstagetest.blob.core.windows.net/test-container-239200ae-b077-d372-35ce-e5026d87270f?restype=container",
-      "RequestMethod": "DELETE",
-      "RequestHeaders": {
-        "Authorization": "Sanitized",
-        "traceparent": "00-696d0c2bc6de0e4b829ec3e63cd5d89e-df887c23253cd74b-00",
-        "User-Agent": [
-          "azsdk-net-Storage.Blobs/12.4.0-dev.20200305.1",
-          "(.NET Core 4.6.28325.01; Microsoft Windows 10.0.18363 )"
-        ],
-        "x-ms-client-request-id": "3c7ce7af-dec3-121a-8d46-8d9bb45aa93a",
-        "x-ms-date": "Thu, 05 Mar 2020 21:09:02 GMT",
-        "x-ms-return-client-request-id": "true",
-        "x-ms-version": "2019-10-10"
-=======
       "RequestUri": "https://seanmcccanary.blob.core.windows.net/test-container-53849b27-6aac-4f9b-aeb2-609bdd17bd92?restype=container",
       "RequestMethod": "DELETE",
       "RequestHeaders": {
@@ -287,41 +155,25 @@
         "x-ms-date": "Sat, 04 Apr 2020 01:40:24 GMT",
         "x-ms-return-client-request-id": "true",
         "x-ms-version": "2019-12-12"
->>>>>>> 32e373e2
       },
       "RequestBody": null,
       "StatusCode": 202,
       "ResponseHeaders": {
         "Content-Length": "0",
-<<<<<<< HEAD
-        "Date": "Thu, 05 Mar 2020 21:09:01 GMT",
-=======
         "Date": "Sat, 04 Apr 2020 01:40:24 GMT",
->>>>>>> 32e373e2
         "Server": [
           "Windows-Azure-Blob/1.0",
           "Microsoft-HTTPAPI/2.0"
         ],
-<<<<<<< HEAD
-        "x-ms-client-request-id": "3c7ce7af-dec3-121a-8d46-8d9bb45aa93a",
-        "x-ms-request-id": "69f86898-701e-0033-3832-f3cd90000000",
-        "x-ms-version": "2019-10-10"
-=======
         "x-ms-client-request-id": "6ca00d61-349b-98f2-ff7b-eeb7c1e7aec0",
         "x-ms-request-id": "d9e29cd1-801e-0018-3d22-0a92c7000000",
         "x-ms-version": "2019-12-12"
->>>>>>> 32e373e2
       },
       "ResponseBody": []
     }
   ],
   "Variables": {
-<<<<<<< HEAD
-    "RandomSeed": "1942888766",
-    "Storage_TestConfigDefault": "ProductionTenant\nseanstagetest\nU2FuaXRpemVk\nhttps://seanstagetest.blob.core.windows.net\nhttp://seanstagetest.file.core.windows.net\nhttp://seanstagetest.queue.core.windows.net\nhttp://seanstagetest.table.core.windows.net\n\n\n\n\nhttp://seanstagetest-secondary.blob.core.windows.net\nhttp://seanstagetest-secondary.file.core.windows.net\nhttp://seanstagetest-secondary.queue.core.windows.net\nhttp://seanstagetest-secondary.table.core.windows.net\n\nSanitized\n\n\nCloud\nBlobEndpoint=https://seanstagetest.blob.core.windows.net/;QueueEndpoint=http://seanstagetest.queue.core.windows.net/;FileEndpoint=http://seanstagetest.file.core.windows.net/;BlobSecondaryEndpoint=http://seanstagetest-secondary.blob.core.windows.net/;QueueSecondaryEndpoint=http://seanstagetest-secondary.queue.core.windows.net/;FileSecondaryEndpoint=http://seanstagetest-secondary.file.core.windows.net/;AccountName=seanstagetest;AccountKey=Sanitized\nseanscope1"
-=======
     "RandomSeed": "989822958",
     "Storage_TestConfigDefault": "ProductionTenant\nseanmcccanary\nU2FuaXRpemVk\nhttps://seanmcccanary.blob.core.windows.net\nhttps://seanmcccanary.file.core.windows.net\nhttps://seanmcccanary.queue.core.windows.net\nhttps://seanmcccanary.table.core.windows.net\n\n\n\n\nhttps://seanmcccanary-secondary.blob.core.windows.net\nhttps://seanmcccanary-secondary.file.core.windows.net\nhttps://seanmcccanary-secondary.queue.core.windows.net\nhttps://seanmcccanary-secondary.table.core.windows.net\n\nSanitized\n\n\nCloud\nBlobEndpoint=https://seanmcccanary.blob.core.windows.net/;QueueEndpoint=https://seanmcccanary.queue.core.windows.net/;FileEndpoint=https://seanmcccanary.file.core.windows.net/;BlobSecondaryEndpoint=https://seanmcccanary-secondary.blob.core.windows.net/;QueueSecondaryEndpoint=https://seanmcccanary-secondary.queue.core.windows.net/;FileSecondaryEndpoint=https://seanmcccanary-secondary.file.core.windows.net/;AccountName=seanmcccanary;AccountKey=Sanitized\nseanscope1"
->>>>>>> 32e373e2
   }
 }