{
  "Entries": [
    {
<<<<<<< HEAD
      "RequestUri": "https://seanstagetest.blob.core.windows.net/test-container-771dc5c1-d668-9a9f-06d8-7174d3bdabf5?restype=container",
      "RequestMethod": "PUT",
      "RequestHeaders": {
        "Authorization": "Sanitized",
        "traceparent": "00-c5a6844e9a532a469c0fc59640ac3c23-9895baa505b72040-00",
        "User-Agent": [
          "azsdk-net-Storage.Blobs/12.4.0-dev.20200305.1",
          "(.NET Core 4.6.28325.01; Microsoft Windows 10.0.18363 )"
        ],
        "x-ms-blob-public-access": "container",
        "x-ms-client-request-id": "ebbad600-11d1-4f2c-f6a0-31bd61a7234b",
        "x-ms-date": "Thu, 05 Mar 2020 21:09:14 GMT",
        "x-ms-return-client-request-id": "true",
        "x-ms-version": "2019-10-10"
=======
      "RequestUri": "https://seanmcccanary.blob.core.windows.net/test-container-aff42dcd-b48a-7dfd-a663-7a946f1bb5c8?restype=container",
      "RequestMethod": "PUT",
      "RequestHeaders": {
        "Authorization": "Sanitized",
        "traceparent": "00-0cc091a918b1d642a7aed53add74631d-43b0ca5cebb61b4c-00",
        "User-Agent": [
          "azsdk-net-Storage.Blobs/12.5.0-dev.20200403.1",
          "(.NET Core 4.6.28325.01; Microsoft Windows 10.0.18362 )"
        ],
        "x-ms-blob-public-access": "container",
        "x-ms-client-request-id": "66fa08ce-0de4-707a-6db0-09b7c6d8d7f8",
        "x-ms-date": "Sat, 04 Apr 2020 01:41:00 GMT",
        "x-ms-return-client-request-id": "true",
        "x-ms-version": "2019-12-12"
>>>>>>> 32e373e2
      },
      "RequestBody": null,
      "StatusCode": 201,
      "ResponseHeaders": {
        "Content-Length": "0",
<<<<<<< HEAD
        "Date": "Thu, 05 Mar 2020 21:09:13 GMT",
        "ETag": "\u00220x8D7C149756011B5\u0022",
        "Last-Modified": "Thu, 05 Mar 2020 21:09:14 GMT",
=======
        "Date": "Sat, 04 Apr 2020 01:41:00 GMT",
        "ETag": "\u00220x8D7D8393AF18510\u0022",
        "Last-Modified": "Sat, 04 Apr 2020 01:41:00 GMT",
>>>>>>> 32e373e2
        "Server": [
          "Windows-Azure-Blob/1.0",
          "Microsoft-HTTPAPI/2.0"
        ],
<<<<<<< HEAD
        "x-ms-client-request-id": "ebbad600-11d1-4f2c-f6a0-31bd61a7234b",
        "x-ms-request-id": "d52170a9-301e-0022-0a32-f35724000000",
        "x-ms-version": "2019-10-10"
=======
        "x-ms-client-request-id": "66fa08ce-0de4-707a-6db0-09b7c6d8d7f8",
        "x-ms-request-id": "9a4ad708-201e-0001-7322-0a127c000000",
        "x-ms-version": "2019-12-12"
>>>>>>> 32e373e2
      },
      "ResponseBody": []
    },
    {
<<<<<<< HEAD
      "RequestUri": "https://seanstagetest.blob.core.windows.net/test-container-771dc5c1-d668-9a9f-06d8-7174d3bdabf5/test-blob-5e4c84ef-5eb3-c881-9c27-4371811e2733",
=======
      "RequestUri": "https://seanmcccanary.blob.core.windows.net/test-container-aff42dcd-b48a-7dfd-a663-7a946f1bb5c8/test-blob-911dccea-873d-2376-9655-71a311c74100",
>>>>>>> 32e373e2
      "RequestMethod": "PUT",
      "RequestHeaders": {
        "Authorization": "Sanitized",
        "Content-Length": "1024",
        "If-None-Match": "*",
<<<<<<< HEAD
        "traceparent": "00-f03e36327bd6fc4fa56439a91bc964ac-c2b441b38db24c46-00",
        "User-Agent": [
          "azsdk-net-Storage.Blobs/12.4.0-dev.20200305.1",
          "(.NET Core 4.6.28325.01; Microsoft Windows 10.0.18363 )"
        ],
        "x-ms-blob-type": "BlockBlob",
        "x-ms-client-request-id": "11f95379-7833-a0c3-5ebd-190231a6f387",
        "x-ms-date": "Thu, 05 Mar 2020 21:09:14 GMT",
        "x-ms-return-client-request-id": "true",
        "x-ms-version": "2019-10-10"
=======
        "traceparent": "00-46b6b25db857bd4c8168e2e7d1bb07d4-2052868607c7644c-00",
        "User-Agent": [
          "azsdk-net-Storage.Blobs/12.5.0-dev.20200403.1",
          "(.NET Core 4.6.28325.01; Microsoft Windows 10.0.18362 )"
        ],
        "x-ms-blob-type": "BlockBlob",
        "x-ms-client-request-id": "e421514c-b39c-b7cb-befc-320245edf95a",
        "x-ms-date": "Sat, 04 Apr 2020 01:41:01 GMT",
        "x-ms-return-client-request-id": "true",
        "x-ms-version": "2019-12-12"
>>>>>>> 32e373e2
      },
      "RequestBody": "cibFZiFO4zumWZQ3oN/YZRCqS2\u002BIYBZGkdbQj5vWX6ZvCESgE3DWm\u002Bji6\u002BPzPoK2fAyTZnvRdxIPftVKflSfz/ntyJiaOFGf06\u002BGpnUzU1JUGhKPQ/kqnZAykJSajB2UQhvqBXbqG0O785LMS9Gc3CuC9WNBEIsAwysHaKe8BEeS8WNZSE3cav/O1FBmXlG/lbRpGJa5UzGQ6UJL4rOc/u5LOlltQ5Pepotkcjw6mWXZSNLzU\u002Byw2J4xyF8KkIdLMtViGyP4UVIgi3EKVeD1VlDccprhqKoBmmG6O3s00xUEGD9m131B4PaA0sh6pYO\u002BPHIOLR7saokrYYHCPRXW7LdbBjygjn7Sm5GjYNbihvTe/P8IJaX3F621O3b8f6LhqeURHp9GHa30PJKMSAmzSdqM40EWzccRY\u002B6O6lMH1hvvwrfx0GhUmN5SFOgSa86jAvGcb5xhy9sd/7qwtzJZ7GV3nYZSwnhxOEtiw7ne/vgf6uhhamd/jffc09GtpOCs\u002BCiDm85IUUB5KzdQ/gciPgDCkMxK94L\u002B9w\u002BOde\u002BmxJNrtsuQW2Ip15io6D8wL4/wupTQ6hMTYgCmhaS/udxR0maj5Ug7keOembkzoQ9CzciAnrta1tmAV1TK6ta\u002Bah28VxXYjUlHtCixMlFZ38DxY7fbPhsg9vyNIo3zcacM3y6cd0r5aUB\u002BOeqSqaOHJ3iU2IYf4ysCm2AZS2q8U0KBpFMjvWh1\u002BPp2XAUwjk1YBfsUX5gg7fsDmdvp4B3VwuWnEQVQZGkQHuCMqIYl0Q0TwEZvp/OpYLZXHyOMjBfcoJogiHxICKGRBEG3lER03cfO1h/XZhrx/rBO\u002BERGg5LJrwjsBUmQy7il3qKy8cxy4kJbvrX3BDp/LorM\u002BQ9cSoGv7uQ8iNd\u002BPQpnMoh4Pwzk3BYC68Xc0avObde/w9GpSJMhAwPnNVpq3ICqkNGxB\u002B5\u002B6B35Wl\u002B70h05bhoAv3o5vun0VjwJ/Ka7lw5FMUDZHGboQNuzsO40ZjDlrsc/ah0GcdLnvbCydex2PcJRdqHcX1G0F36ehQ77wPALI03fey3xP79u8V\u002B1NsvvPXIs4/CPCE91ilKeZ\u002BzD7PzAplGfl8GVXzfhbm7y/\u002BGzr0ibz90AfBr9avDaUtfTqgVj9I95UKWwloO4rZrhgotx67ikKB0ewCo3oSzQuw1fDsNpjwtSOV\u002Bi6jhaR85/HOhlaWYfLoLnRDNkQq554Nt1WZ/XePJ/HrJYAj3kxHlbt4REa1GmP99BgUvY7fawKQpd5O0uqKT15kq0xixEA3\u002B5CIsqNHSJzxnAlvanpzC8qNkyh9\u002BLLA7fT4QH8Xmy/H3LHuRqhvSV0xTUbhKtTT8Z\u002BB5TEg==",
      "StatusCode": 201,
      "ResponseHeaders": {
        "Content-Length": "0",
<<<<<<< HEAD
        "Content-MD5": "1zVETTbSpKEuFvuQH1Dt3Q==",
        "Date": "Thu, 05 Mar 2020 21:09:13 GMT",
        "ETag": "\u00220x8D7C149756D5CEB\u0022",
        "Last-Modified": "Thu, 05 Mar 2020 21:09:14 GMT",
=======
        "Content-MD5": "BqC6Mm/tVnVGDf\u002BHx3P82Q==",
        "Date": "Sat, 04 Apr 2020 01:41:00 GMT",
        "ETag": "\u00220x8D7D8393AFFBC68\u0022",
        "Last-Modified": "Sat, 04 Apr 2020 01:41:01 GMT",
>>>>>>> 32e373e2
        "Server": [
          "Windows-Azure-Blob/1.0",
          "Microsoft-HTTPAPI/2.0"
        ],
<<<<<<< HEAD
        "x-ms-client-request-id": "11f95379-7833-a0c3-5ebd-190231a6f387",
        "x-ms-content-crc64": "lcEVHab7WTo=",
        "x-ms-request-id": "d52170ac-301e-0022-0b32-f35724000000",
        "x-ms-request-server-encrypted": "true",
        "x-ms-version": "2019-10-10"
=======
        "x-ms-client-request-id": "e421514c-b39c-b7cb-befc-320245edf95a",
        "x-ms-content-crc64": "3NcmkXq1hLI=",
        "x-ms-request-id": "9a4ad72d-201e-0001-1422-0a127c000000",
        "x-ms-request-server-encrypted": "true",
        "x-ms-version": "2019-12-12"
>>>>>>> 32e373e2
      },
      "ResponseBody": []
    },
    {
<<<<<<< HEAD
      "RequestUri": "https://seanstagetest.blob.core.windows.net/test-container-771dc5c1-d668-9a9f-06d8-7174d3bdabf5/test-blob-5e4c84ef-5eb3-c881-9c27-4371811e2733",
      "RequestMethod": "GET",
      "RequestHeaders": {
        "Authorization": "Sanitized",
        "traceparent": "00-2d39151ee52a7047ab1a3314ad2e44df-51acd5c0ce118648-00",
        "User-Agent": [
          "azsdk-net-Storage.Blobs/12.4.0-dev.20200305.1",
          "(.NET Core 4.6.28325.01; Microsoft Windows 10.0.18363 )"
        ],
        "x-ms-client-request-id": "a75bcd3d-0f74-6545-a6f8-ce56e4ea6830",
        "x-ms-date": "Thu, 05 Mar 2020 21:09:14 GMT",
        "x-ms-range": "bytes=0-",
        "x-ms-return-client-request-id": "true",
        "x-ms-version": "2019-10-10"
=======
      "RequestUri": "https://seanmcccanary.blob.core.windows.net/test-container-aff42dcd-b48a-7dfd-a663-7a946f1bb5c8/test-blob-911dccea-873d-2376-9655-71a311c74100",
      "RequestMethod": "GET",
      "RequestHeaders": {
        "Authorization": "Sanitized",
        "traceparent": "00-3bc18aeb6652dc4cb98fc1eb359de400-c52cc0f146e22244-00",
        "User-Agent": [
          "azsdk-net-Storage.Blobs/12.5.0-dev.20200403.1",
          "(.NET Core 4.6.28325.01; Microsoft Windows 10.0.18362 )"
        ],
        "x-ms-client-request-id": "a6cdb770-6ffd-c875-d475-1d7f18e2aa94",
        "x-ms-date": "Sat, 04 Apr 2020 01:41:01 GMT",
        "x-ms-return-client-request-id": "true",
        "x-ms-version": "2019-12-12"
>>>>>>> 32e373e2
      },
      "RequestBody": null,
      "StatusCode": 200,
      "ResponseHeaders": {
        "Accept-Ranges": "bytes",
        "Content-Length": "1024",
        "Content-MD5": "BqC6Mm/tVnVGDf\u002BHx3P82Q==",
        "Content-Type": "application/octet-stream",
<<<<<<< HEAD
        "Date": "Thu, 05 Mar 2020 21:09:13 GMT",
        "ETag": "\u00220x8D7C149756D5CEB\u0022",
        "Last-Modified": "Thu, 05 Mar 2020 21:09:14 GMT",
=======
        "Date": "Sat, 04 Apr 2020 01:41:01 GMT",
        "ETag": "\u00220x8D7D8393AFFBC68\u0022",
        "Last-Modified": "Sat, 04 Apr 2020 01:41:01 GMT",
>>>>>>> 32e373e2
        "Server": [
          "Windows-Azure-Blob/1.0",
          "Microsoft-HTTPAPI/2.0"
        ],
        "x-ms-blob-type": "BlockBlob",
<<<<<<< HEAD
        "x-ms-client-request-id": "a75bcd3d-0f74-6545-a6f8-ce56e4ea6830",
        "x-ms-creation-time": "Thu, 05 Mar 2020 21:09:14 GMT",
        "x-ms-lease-state": "available",
        "x-ms-lease-status": "unlocked",
        "x-ms-request-id": "d52170ae-301e-0022-0d32-f35724000000",
        "x-ms-server-encrypted": "true",
        "x-ms-version": "2019-10-10"
=======
        "x-ms-client-request-id": "a6cdb770-6ffd-c875-d475-1d7f18e2aa94",
        "x-ms-creation-time": "Sat, 04 Apr 2020 01:41:01 GMT",
        "x-ms-lease-state": "available",
        "x-ms-lease-status": "unlocked",
        "x-ms-request-id": "9a4ad733-201e-0001-1922-0a127c000000",
        "x-ms-server-encrypted": "true",
        "x-ms-version": "2019-12-12"
>>>>>>> 32e373e2
      },
      "ResponseBody": "cibFZiFO4zumWZQ3oN/YZRCqS2\u002BIYBZGkdbQj5vWX6ZvCESgE3DWm\u002Bji6\u002BPzPoK2fAyTZnvRdxIPftVKflSfz/ntyJiaOFGf06\u002BGpnUzU1JUGhKPQ/kqnZAykJSajB2UQhvqBXbqG0O785LMS9Gc3CuC9WNBEIsAwysHaKe8BEeS8WNZSE3cav/O1FBmXlG/lbRpGJa5UzGQ6UJL4rOc/u5LOlltQ5Pepotkcjw6mWXZSNLzU\u002Byw2J4xyF8KkIdLMtViGyP4UVIgi3EKVeD1VlDccprhqKoBmmG6O3s00xUEGD9m131B4PaA0sh6pYO\u002BPHIOLR7saokrYYHCPRXW7LdbBjygjn7Sm5GjYNbihvTe/P8IJaX3F621O3b8f6LhqeURHp9GHa30PJKMSAmzSdqM40EWzccRY\u002B6O6lMH1hvvwrfx0GhUmN5SFOgSa86jAvGcb5xhy9sd/7qwtzJZ7GV3nYZSwnhxOEtiw7ne/vgf6uhhamd/jffc09GtpOCs\u002BCiDm85IUUB5KzdQ/gciPgDCkMxK94L\u002B9w\u002BOde\u002BmxJNrtsuQW2Ip15io6D8wL4/wupTQ6hMTYgCmhaS/udxR0maj5Ug7keOembkzoQ9CzciAnrta1tmAV1TK6ta\u002Bah28VxXYjUlHtCixMlFZ38DxY7fbPhsg9vyNIo3zcacM3y6cd0r5aUB\u002BOeqSqaOHJ3iU2IYf4ysCm2AZS2q8U0KBpFMjvWh1\u002BPp2XAUwjk1YBfsUX5gg7fsDmdvp4B3VwuWnEQVQZGkQHuCMqIYl0Q0TwEZvp/OpYLZXHyOMjBfcoJogiHxICKGRBEG3lER03cfO1h/XZhrx/rBO\u002BERGg5LJrwjsBUmQy7il3qKy8cxy4kJbvrX3BDp/LorM\u002BQ9cSoGv7uQ8iNd\u002BPQpnMoh4Pwzk3BYC68Xc0avObde/w9GpSJMhAwPnNVpq3ICqkNGxB\u002B5\u002B6B35Wl\u002B70h05bhoAv3o5vun0VjwJ/Ka7lw5FMUDZHGboQNuzsO40ZjDlrsc/ah0GcdLnvbCydex2PcJRdqHcX1G0F36ehQ77wPALI03fey3xP79u8V\u002B1NsvvPXIs4/CPCE91ilKeZ\u002BzD7PzAplGfl8GVXzfhbm7y/\u002BGzr0ibz90AfBr9avDaUtfTqgVj9I95UKWwloO4rZrhgotx67ikKB0ewCo3oSzQuw1fDsNpjwtSOV\u002Bi6jhaR85/HOhlaWYfLoLnRDNkQq554Nt1WZ/XePJ/HrJYAj3kxHlbt4REa1GmP99BgUvY7fawKQpd5O0uqKT15kq0xixEA3\u002B5CIsqNHSJzxnAlvanpzC8qNkyh9\u002BLLA7fT4QH8Xmy/H3LHuRqhvSV0xTUbhKtTT8Z\u002BB5TEg=="
    },
    {
<<<<<<< HEAD
      "RequestUri": "https://seanstagetest.blob.core.windows.net/test-container-771dc5c1-d668-9a9f-06d8-7174d3bdabf5/test-blob-5e4c84ef-5eb3-c881-9c27-4371811e2733",
=======
      "RequestUri": "https://seanmcccanary.blob.core.windows.net/test-container-aff42dcd-b48a-7dfd-a663-7a946f1bb5c8/test-blob-911dccea-873d-2376-9655-71a311c74100",
>>>>>>> 32e373e2
      "RequestMethod": "PUT",
      "RequestHeaders": {
        "Authorization": "Sanitized",
        "Content-Length": "1024",
<<<<<<< HEAD
        "traceparent": "00-6cbe80c33423a649bdd68dd4c90922ae-defb29a4a019cd49-00",
        "User-Agent": [
          "azsdk-net-Storage.Blobs/12.4.0-dev.20200305.1",
          "(.NET Core 4.6.28325.01; Microsoft Windows 10.0.18363 )"
        ],
        "x-ms-blob-type": "BlockBlob",
        "x-ms-client-request-id": "63c5b700-4c4b-3f12-9dae-0ac8e1d3bfef",
        "x-ms-date": "Thu, 05 Mar 2020 21:09:14 GMT",
        "x-ms-return-client-request-id": "true",
        "x-ms-version": "2019-10-10"
=======
        "traceparent": "00-399153f57ba6424a81bced9fff44d0b6-cb4e5f27b89f1341-00",
        "User-Agent": [
          "azsdk-net-Storage.Blobs/12.5.0-dev.20200403.1",
          "(.NET Core 4.6.28325.01; Microsoft Windows 10.0.18362 )"
        ],
        "x-ms-blob-type": "BlockBlob",
        "x-ms-client-request-id": "8e91fd84-5220-ef5d-7438-567beb6e232c",
        "x-ms-date": "Sat, 04 Apr 2020 01:41:01 GMT",
        "x-ms-return-client-request-id": "true",
        "x-ms-version": "2019-12-12"
>>>>>>> 32e373e2
      },
      "RequestBody": "cibFZiFO4zumWZQ3oN/YZRCqS2\u002BIYBZGkdbQj5vWX6ZvCESgE3DWm\u002Bji6\u002BPzPoK2fAyTZnvRdxIPftVKflSfz/ntyJiaOFGf06\u002BGpnUzU1JUGhKPQ/kqnZAykJSajB2UQhvqBXbqG0O785LMS9Gc3CuC9WNBEIsAwysHaKe8BEeS8WNZSE3cav/O1FBmXlG/lbRpGJa5UzGQ6UJL4rOc/u5LOlltQ5Pepotkcjw6mWXZSNLzU\u002Byw2J4xyF8KkIdLMtViGyP4UVIgi3EKVeD1VlDccprhqKoBmmG6O3s00xUEGD9m131B4PaA0sh6pYO\u002BPHIOLR7saokrYYHCPRXW7LdbBjygjn7Sm5GjYNbihvTe/P8IJaX3F621O3b8f6LhqeURHp9GHa30PJKMSAmzSdqM40EWzccRY\u002B6O6lMH1hvvwrfx0GhUmN5SFOgSa86jAvGcb5xhy9sd/7qwtzJZ7GV3nYZSwnhxOEtiw7ne/vgf6uhhamd/jffc09GtpOCs\u002BCiDm85IUUB5KzdQ/gciPgDCkMxK94L\u002B9w\u002BOde\u002BmxJNrtsuQW2Ip15io6D8wL4/wupTQ6hMTYgCmhaS/udxR0maj5Ug7keOembkzoQ9CzciAnrta1tmAV1TK6ta\u002Bah28VxXYjUlHtCixMlFZ38DxY7fbPhsg9vyNIo3zcacM3y6cd0r5aUB\u002BOeqSqaOHJ3iU2IYf4ysCm2AZS2q8U0KBpFMjvWh1\u002BPp2XAUwjk1YBfsUX5gg7fsDmdvp4B3VwuWnEQVQZGkQHuCMqIYl0Q0TwEZvp/OpYLZXHyOMjBfcoJogiHxICKGRBEG3lER03cfO1h/XZhrx/rBO\u002BERGg5LJrwjsBUmQy7il3qKy8cxy4kJbvrX3BDp/LorM\u002BQ9cSoGv7uQ8iNd\u002BPQpnMoh4Pwzk3BYC68Xc0avObde/w9GpSJMhAwPnNVpq3ICqkNGxB\u002B5\u002B6B35Wl\u002B70h05bhoAv3o5vun0VjwJ/Ka7lw5FMUDZHGboQNuzsO40ZjDlrsc/ah0GcdLnvbCydex2PcJRdqHcX1G0F36ehQ77wPALI03fey3xP79u8V\u002B1NsvvPXIs4/CPCE91ilKeZ\u002BzD7PzAplGfl8GVXzfhbm7y/\u002BGzr0ibz90AfBr9avDaUtfTqgVj9I95UKWwloO4rZrhgotx67ikKB0ewCo3oSzQuw1fDsNpjwtSOV\u002Bi6jhaR85/HOhlaWYfLoLnRDNkQq554Nt1WZ/XePJ/HrJYAj3kxHlbt4REa1GmP99BgUvY7fawKQpd5O0uqKT15kq0xixEA3\u002B5CIsqNHSJzxnAlvanpzC8qNkyh9\u002BLLA7fT4QH8Xmy/H3LHuRqhvSV0xTUbhKtTT8Z\u002BB5TEg==",
      "StatusCode": 201,
      "ResponseHeaders": {
        "Content-Length": "0",
<<<<<<< HEAD
        "Content-MD5": "1zVETTbSpKEuFvuQH1Dt3Q==",
        "Date": "Thu, 05 Mar 2020 21:09:13 GMT",
        "ETag": "\u00220x8D7C149758688A4\u0022",
        "Last-Modified": "Thu, 05 Mar 2020 21:09:14 GMT",
=======
        "Content-MD5": "BqC6Mm/tVnVGDf\u002BHx3P82Q==",
        "Date": "Sat, 04 Apr 2020 01:41:01 GMT",
        "ETag": "\u00220x8D7D8393B1D0DBC\u0022",
        "Last-Modified": "Sat, 04 Apr 2020 01:41:01 GMT",
>>>>>>> 32e373e2
        "Server": [
          "Windows-Azure-Blob/1.0",
          "Microsoft-HTTPAPI/2.0"
        ],
<<<<<<< HEAD
        "x-ms-client-request-id": "63c5b700-4c4b-3f12-9dae-0ac8e1d3bfef",
        "x-ms-content-crc64": "lcEVHab7WTo=",
        "x-ms-request-id": "d52170b0-301e-0022-0f32-f35724000000",
        "x-ms-request-server-encrypted": "true",
        "x-ms-version": "2019-10-10"
=======
        "x-ms-client-request-id": "8e91fd84-5220-ef5d-7438-567beb6e232c",
        "x-ms-content-crc64": "3NcmkXq1hLI=",
        "x-ms-request-id": "9a4ad73f-201e-0001-2522-0a127c000000",
        "x-ms-request-server-encrypted": "true",
        "x-ms-version": "2019-12-12"
>>>>>>> 32e373e2
      },
      "ResponseBody": []
    },
    {
<<<<<<< HEAD
      "RequestUri": "https://seanstagetest.blob.core.windows.net/test-container-771dc5c1-d668-9a9f-06d8-7174d3bdabf5/test-blob-5e4c84ef-5eb3-c881-9c27-4371811e2733",
      "RequestMethod": "GET",
      "RequestHeaders": {
        "Authorization": "Sanitized",
        "traceparent": "00-44381bf8e5f7b44eab1ecaa69137c47c-94510bebbb04e348-00",
        "User-Agent": [
          "azsdk-net-Storage.Blobs/12.4.0-dev.20200305.1",
          "(.NET Core 4.6.28325.01; Microsoft Windows 10.0.18363 )"
        ],
        "x-ms-client-request-id": "2d5563b1-0425-a9e5-ead9-ebab51b4e956",
        "x-ms-date": "Thu, 05 Mar 2020 21:09:14 GMT",
        "x-ms-range": "bytes=0-",
        "x-ms-return-client-request-id": "true",
        "x-ms-version": "2019-10-10"
=======
      "RequestUri": "https://seanmcccanary.blob.core.windows.net/test-container-aff42dcd-b48a-7dfd-a663-7a946f1bb5c8/test-blob-911dccea-873d-2376-9655-71a311c74100",
      "RequestMethod": "GET",
      "RequestHeaders": {
        "Authorization": "Sanitized",
        "traceparent": "00-abdd203f7cced94781215a93a230563c-3b8da2f9be3c034b-00",
        "User-Agent": [
          "azsdk-net-Storage.Blobs/12.5.0-dev.20200403.1",
          "(.NET Core 4.6.28325.01; Microsoft Windows 10.0.18362 )"
        ],
        "x-ms-client-request-id": "1afbbff2-1b50-9174-e8bf-3b3e5a1b58f5",
        "x-ms-date": "Sat, 04 Apr 2020 01:41:01 GMT",
        "x-ms-return-client-request-id": "true",
        "x-ms-version": "2019-12-12"
>>>>>>> 32e373e2
      },
      "RequestBody": null,
      "StatusCode": 200,
      "ResponseHeaders": {
        "Accept-Ranges": "bytes",
        "Content-Length": "1024",
        "Content-MD5": "BqC6Mm/tVnVGDf\u002BHx3P82Q==",
        "Content-Type": "application/octet-stream",
<<<<<<< HEAD
        "Date": "Thu, 05 Mar 2020 21:09:13 GMT",
        "ETag": "\u00220x8D7C149758688A4\u0022",
        "Last-Modified": "Thu, 05 Mar 2020 21:09:14 GMT",
=======
        "Date": "Sat, 04 Apr 2020 01:41:01 GMT",
        "ETag": "\u00220x8D7D8393B1D0DBC\u0022",
        "Last-Modified": "Sat, 04 Apr 2020 01:41:01 GMT",
>>>>>>> 32e373e2
        "Server": [
          "Windows-Azure-Blob/1.0",
          "Microsoft-HTTPAPI/2.0"
        ],
        "x-ms-blob-type": "BlockBlob",
<<<<<<< HEAD
        "x-ms-client-request-id": "2d5563b1-0425-a9e5-ead9-ebab51b4e956",
        "x-ms-creation-time": "Thu, 05 Mar 2020 21:09:14 GMT",
        "x-ms-lease-state": "available",
        "x-ms-lease-status": "unlocked",
        "x-ms-request-id": "d52170b1-301e-0022-1032-f35724000000",
        "x-ms-server-encrypted": "true",
        "x-ms-version": "2019-10-10"
=======
        "x-ms-client-request-id": "1afbbff2-1b50-9174-e8bf-3b3e5a1b58f5",
        "x-ms-creation-time": "Sat, 04 Apr 2020 01:41:01 GMT",
        "x-ms-lease-state": "available",
        "x-ms-lease-status": "unlocked",
        "x-ms-request-id": "9a4ad74f-201e-0001-3322-0a127c000000",
        "x-ms-server-encrypted": "true",
        "x-ms-version": "2019-12-12"
>>>>>>> 32e373e2
      },
      "ResponseBody": "cibFZiFO4zumWZQ3oN/YZRCqS2\u002BIYBZGkdbQj5vWX6ZvCESgE3DWm\u002Bji6\u002BPzPoK2fAyTZnvRdxIPftVKflSfz/ntyJiaOFGf06\u002BGpnUzU1JUGhKPQ/kqnZAykJSajB2UQhvqBXbqG0O785LMS9Gc3CuC9WNBEIsAwysHaKe8BEeS8WNZSE3cav/O1FBmXlG/lbRpGJa5UzGQ6UJL4rOc/u5LOlltQ5Pepotkcjw6mWXZSNLzU\u002Byw2J4xyF8KkIdLMtViGyP4UVIgi3EKVeD1VlDccprhqKoBmmG6O3s00xUEGD9m131B4PaA0sh6pYO\u002BPHIOLR7saokrYYHCPRXW7LdbBjygjn7Sm5GjYNbihvTe/P8IJaX3F621O3b8f6LhqeURHp9GHa30PJKMSAmzSdqM40EWzccRY\u002B6O6lMH1hvvwrfx0GhUmN5SFOgSa86jAvGcb5xhy9sd/7qwtzJZ7GV3nYZSwnhxOEtiw7ne/vgf6uhhamd/jffc09GtpOCs\u002BCiDm85IUUB5KzdQ/gciPgDCkMxK94L\u002B9w\u002BOde\u002BmxJNrtsuQW2Ip15io6D8wL4/wupTQ6hMTYgCmhaS/udxR0maj5Ug7keOembkzoQ9CzciAnrta1tmAV1TK6ta\u002Bah28VxXYjUlHtCixMlFZ38DxY7fbPhsg9vyNIo3zcacM3y6cd0r5aUB\u002BOeqSqaOHJ3iU2IYf4ysCm2AZS2q8U0KBpFMjvWh1\u002BPp2XAUwjk1YBfsUX5gg7fsDmdvp4B3VwuWnEQVQZGkQHuCMqIYl0Q0TwEZvp/OpYLZXHyOMjBfcoJogiHxICKGRBEG3lER03cfO1h/XZhrx/rBO\u002BERGg5LJrwjsBUmQy7il3qKy8cxy4kJbvrX3BDp/LorM\u002BQ9cSoGv7uQ8iNd\u002BPQpnMoh4Pwzk3BYC68Xc0avObde/w9GpSJMhAwPnNVpq3ICqkNGxB\u002B5\u002B6B35Wl\u002B70h05bhoAv3o5vun0VjwJ/Ka7lw5FMUDZHGboQNuzsO40ZjDlrsc/ah0GcdLnvbCydex2PcJRdqHcX1G0F36ehQ77wPALI03fey3xP79u8V\u002B1NsvvPXIs4/CPCE91ilKeZ\u002BzD7PzAplGfl8GVXzfhbm7y/\u002BGzr0ibz90AfBr9avDaUtfTqgVj9I95UKWwloO4rZrhgotx67ikKB0ewCo3oSzQuw1fDsNpjwtSOV\u002Bi6jhaR85/HOhlaWYfLoLnRDNkQq554Nt1WZ/XePJ/HrJYAj3kxHlbt4REa1GmP99BgUvY7fawKQpd5O0uqKT15kq0xixEA3\u002B5CIsqNHSJzxnAlvanpzC8qNkyh9\u002BLLA7fT4QH8Xmy/H3LHuRqhvSV0xTUbhKtTT8Z\u002BB5TEg=="
    },
    {
<<<<<<< HEAD
      "RequestUri": "https://seanstagetest.blob.core.windows.net/test-container-771dc5c1-d668-9a9f-06d8-7174d3bdabf5/test-blob-5e4c84ef-5eb3-c881-9c27-4371811e2733",
=======
      "RequestUri": "https://seanmcccanary.blob.core.windows.net/test-container-aff42dcd-b48a-7dfd-a663-7a946f1bb5c8/test-blob-911dccea-873d-2376-9655-71a311c74100",
>>>>>>> 32e373e2
      "RequestMethod": "PUT",
      "RequestHeaders": {
        "Authorization": "Sanitized",
        "Content-Length": "1024",
<<<<<<< HEAD
        "traceparent": "00-f881cc21e971d84d8b78b4a1181b768a-6206dd4aac5ef147-00",
        "User-Agent": [
          "azsdk-net-Storage.Blobs/12.4.0-dev.20200305.1",
          "(.NET Core 4.6.28325.01; Microsoft Windows 10.0.18363 )"
        ],
        "x-ms-blob-type": "BlockBlob",
        "x-ms-client-request-id": "7d17d72a-927d-e2ca-80af-7201485d8f9c",
        "x-ms-date": "Thu, 05 Mar 2020 21:09:14 GMT",
        "x-ms-return-client-request-id": "true",
        "x-ms-version": "2019-10-10"
=======
        "traceparent": "00-bdbe0309ed4fe544be7f88a9e1230b36-6e41334347c4834d-00",
        "User-Agent": [
          "azsdk-net-Storage.Blobs/12.5.0-dev.20200403.1",
          "(.NET Core 4.6.28325.01; Microsoft Windows 10.0.18362 )"
        ],
        "x-ms-blob-type": "BlockBlob",
        "x-ms-client-request-id": "2c8915d2-0872-dfdc-48c1-05f08c7e6405",
        "x-ms-date": "Sat, 04 Apr 2020 01:41:01 GMT",
        "x-ms-return-client-request-id": "true",
        "x-ms-version": "2019-12-12"
>>>>>>> 32e373e2
      },
      "RequestBody": "cibFZiFO4zumWZQ3oN/YZRCqS2\u002BIYBZGkdbQj5vWX6ZvCESgE3DWm\u002Bji6\u002BPzPoK2fAyTZnvRdxIPftVKflSfz/ntyJiaOFGf06\u002BGpnUzU1JUGhKPQ/kqnZAykJSajB2UQhvqBXbqG0O785LMS9Gc3CuC9WNBEIsAwysHaKe8BEeS8WNZSE3cav/O1FBmXlG/lbRpGJa5UzGQ6UJL4rOc/u5LOlltQ5Pepotkcjw6mWXZSNLzU\u002Byw2J4xyF8KkIdLMtViGyP4UVIgi3EKVeD1VlDccprhqKoBmmG6O3s00xUEGD9m131B4PaA0sh6pYO\u002BPHIOLR7saokrYYHCPRXW7LdbBjygjn7Sm5GjYNbihvTe/P8IJaX3F621O3b8f6LhqeURHp9GHa30PJKMSAmzSdqM40EWzccRY\u002B6O6lMH1hvvwrfx0GhUmN5SFOgSa86jAvGcb5xhy9sd/7qwtzJZ7GV3nYZSwnhxOEtiw7ne/vgf6uhhamd/jffc09GtpOCs\u002BCiDm85IUUB5KzdQ/gciPgDCkMxK94L\u002B9w\u002BOde\u002BmxJNrtsuQW2Ip15io6D8wL4/wupTQ6hMTYgCmhaS/udxR0maj5Ug7keOembkzoQ9CzciAnrta1tmAV1TK6ta\u002Bah28VxXYjUlHtCixMlFZ38DxY7fbPhsg9vyNIo3zcacM3y6cd0r5aUB\u002BOeqSqaOHJ3iU2IYf4ysCm2AZS2q8U0KBpFMjvWh1\u002BPp2XAUwjk1YBfsUX5gg7fsDmdvp4B3VwuWnEQVQZGkQHuCMqIYl0Q0TwEZvp/OpYLZXHyOMjBfcoJogiHxICKGRBEG3lER03cfO1h/XZhrx/rBO\u002BERGg5LJrwjsBUmQy7il3qKy8cxy4kJbvrX3BDp/LorM\u002BQ9cSoGv7uQ8iNd\u002BPQpnMoh4Pwzk3BYC68Xc0avObde/w9GpSJMhAwPnNVpq3ICqkNGxB\u002B5\u002B6B35Wl\u002B70h05bhoAv3o5vun0VjwJ/Ka7lw5FMUDZHGboQNuzsO40ZjDlrsc/ah0GcdLnvbCydex2PcJRdqHcX1G0F36ehQ77wPALI03fey3xP79u8V\u002B1NsvvPXIs4/CPCE91ilKeZ\u002BzD7PzAplGfl8GVXzfhbm7y/\u002BGzr0ibz90AfBr9avDaUtfTqgVj9I95UKWwloO4rZrhgotx67ikKB0ewCo3oSzQuw1fDsNpjwtSOV\u002Bi6jhaR85/HOhlaWYfLoLnRDNkQq554Nt1WZ/XePJ/HrJYAj3kxHlbt4REa1GmP99BgUvY7fawKQpd5O0uqKT15kq0xixEA3\u002B5CIsqNHSJzxnAlvanpzC8qNkyh9\u002BLLA7fT4QH8Xmy/H3LHuRqhvSV0xTUbhKtTT8Z\u002BB5TEg==",
      "StatusCode": 201,
      "ResponseHeaders": {
        "Content-Length": "0",
<<<<<<< HEAD
        "Content-MD5": "1zVETTbSpKEuFvuQH1Dt3Q==",
        "Date": "Thu, 05 Mar 2020 21:09:14 GMT",
        "ETag": "\u00220x8D7C149759FDFEE\u0022",
        "Last-Modified": "Thu, 05 Mar 2020 21:09:14 GMT",
=======
        "Content-MD5": "BqC6Mm/tVnVGDf\u002BHx3P82Q==",
        "Date": "Sat, 04 Apr 2020 01:41:01 GMT",
        "ETag": "\u00220x8D7D8393B37C688\u0022",
        "Last-Modified": "Sat, 04 Apr 2020 01:41:01 GMT",
>>>>>>> 32e373e2
        "Server": [
          "Windows-Azure-Blob/1.0",
          "Microsoft-HTTPAPI/2.0"
        ],
<<<<<<< HEAD
        "x-ms-client-request-id": "7d17d72a-927d-e2ca-80af-7201485d8f9c",
        "x-ms-content-crc64": "lcEVHab7WTo=",
        "x-ms-request-id": "d52170b2-301e-0022-1132-f35724000000",
        "x-ms-request-server-encrypted": "true",
        "x-ms-version": "2019-10-10"
=======
        "x-ms-client-request-id": "2c8915d2-0872-dfdc-48c1-05f08c7e6405",
        "x-ms-content-crc64": "3NcmkXq1hLI=",
        "x-ms-request-id": "9a4ad758-201e-0001-3c22-0a127c000000",
        "x-ms-request-server-encrypted": "true",
        "x-ms-version": "2019-12-12"
>>>>>>> 32e373e2
      },
      "ResponseBody": []
    },
    {
<<<<<<< HEAD
      "RequestUri": "https://seanstagetest.blob.core.windows.net/test-container-771dc5c1-d668-9a9f-06d8-7174d3bdabf5/test-blob-5e4c84ef-5eb3-c881-9c27-4371811e2733",
      "RequestMethod": "GET",
      "RequestHeaders": {
        "Authorization": "Sanitized",
        "traceparent": "00-8d78322598bf3f47a629c4edac196efa-f0909535aa33134f-00",
        "User-Agent": [
          "azsdk-net-Storage.Blobs/12.4.0-dev.20200305.1",
          "(.NET Core 4.6.28325.01; Microsoft Windows 10.0.18363 )"
        ],
        "x-ms-client-request-id": "7a80b071-6c9d-03d9-7d18-fa69768d8451",
        "x-ms-date": "Thu, 05 Mar 2020 21:09:14 GMT",
        "x-ms-range": "bytes=0-",
        "x-ms-return-client-request-id": "true",
        "x-ms-version": "2019-10-10"
=======
      "RequestUri": "https://seanmcccanary.blob.core.windows.net/test-container-aff42dcd-b48a-7dfd-a663-7a946f1bb5c8/test-blob-911dccea-873d-2376-9655-71a311c74100",
      "RequestMethod": "GET",
      "RequestHeaders": {
        "Authorization": "Sanitized",
        "traceparent": "00-7a65555d18fee840ab00e580d9e3e04b-851bb41c38414743-00",
        "User-Agent": [
          "azsdk-net-Storage.Blobs/12.5.0-dev.20200403.1",
          "(.NET Core 4.6.28325.01; Microsoft Windows 10.0.18362 )"
        ],
        "x-ms-client-request-id": "456b456a-2b91-ba82-cb1b-5d7f8fbc30c1",
        "x-ms-date": "Sat, 04 Apr 2020 01:41:01 GMT",
        "x-ms-return-client-request-id": "true",
        "x-ms-version": "2019-12-12"
>>>>>>> 32e373e2
      },
      "RequestBody": null,
      "StatusCode": 200,
      "ResponseHeaders": {
        "Accept-Ranges": "bytes",
        "Content-Length": "1024",
        "Content-MD5": "BqC6Mm/tVnVGDf\u002BHx3P82Q==",
        "Content-Type": "application/octet-stream",
<<<<<<< HEAD
        "Date": "Thu, 05 Mar 2020 21:09:14 GMT",
        "ETag": "\u00220x8D7C149759FDFEE\u0022",
        "Last-Modified": "Thu, 05 Mar 2020 21:09:14 GMT",
=======
        "Date": "Sat, 04 Apr 2020 01:41:01 GMT",
        "ETag": "\u00220x8D7D8393B37C688\u0022",
        "Last-Modified": "Sat, 04 Apr 2020 01:41:01 GMT",
>>>>>>> 32e373e2
        "Server": [
          "Windows-Azure-Blob/1.0",
          "Microsoft-HTTPAPI/2.0"
        ],
        "x-ms-blob-type": "BlockBlob",
<<<<<<< HEAD
        "x-ms-client-request-id": "7a80b071-6c9d-03d9-7d18-fa69768d8451",
        "x-ms-creation-time": "Thu, 05 Mar 2020 21:09:14 GMT",
        "x-ms-lease-state": "available",
        "x-ms-lease-status": "unlocked",
        "x-ms-request-id": "d52170b3-301e-0022-1232-f35724000000",
        "x-ms-server-encrypted": "true",
        "x-ms-version": "2019-10-10"
=======
        "x-ms-client-request-id": "456b456a-2b91-ba82-cb1b-5d7f8fbc30c1",
        "x-ms-creation-time": "Sat, 04 Apr 2020 01:41:01 GMT",
        "x-ms-lease-state": "available",
        "x-ms-lease-status": "unlocked",
        "x-ms-request-id": "9a4ad763-201e-0001-4622-0a127c000000",
        "x-ms-server-encrypted": "true",
        "x-ms-version": "2019-12-12"
>>>>>>> 32e373e2
      },
      "ResponseBody": "cibFZiFO4zumWZQ3oN/YZRCqS2\u002BIYBZGkdbQj5vWX6ZvCESgE3DWm\u002Bji6\u002BPzPoK2fAyTZnvRdxIPftVKflSfz/ntyJiaOFGf06\u002BGpnUzU1JUGhKPQ/kqnZAykJSajB2UQhvqBXbqG0O785LMS9Gc3CuC9WNBEIsAwysHaKe8BEeS8WNZSE3cav/O1FBmXlG/lbRpGJa5UzGQ6UJL4rOc/u5LOlltQ5Pepotkcjw6mWXZSNLzU\u002Byw2J4xyF8KkIdLMtViGyP4UVIgi3EKVeD1VlDccprhqKoBmmG6O3s00xUEGD9m131B4PaA0sh6pYO\u002BPHIOLR7saokrYYHCPRXW7LdbBjygjn7Sm5GjYNbihvTe/P8IJaX3F621O3b8f6LhqeURHp9GHa30PJKMSAmzSdqM40EWzccRY\u002B6O6lMH1hvvwrfx0GhUmN5SFOgSa86jAvGcb5xhy9sd/7qwtzJZ7GV3nYZSwnhxOEtiw7ne/vgf6uhhamd/jffc09GtpOCs\u002BCiDm85IUUB5KzdQ/gciPgDCkMxK94L\u002B9w\u002BOde\u002BmxJNrtsuQW2Ip15io6D8wL4/wupTQ6hMTYgCmhaS/udxR0maj5Ug7keOembkzoQ9CzciAnrta1tmAV1TK6ta\u002Bah28VxXYjUlHtCixMlFZ38DxY7fbPhsg9vyNIo3zcacM3y6cd0r5aUB\u002BOeqSqaOHJ3iU2IYf4ysCm2AZS2q8U0KBpFMjvWh1\u002BPp2XAUwjk1YBfsUX5gg7fsDmdvp4B3VwuWnEQVQZGkQHuCMqIYl0Q0TwEZvp/OpYLZXHyOMjBfcoJogiHxICKGRBEG3lER03cfO1h/XZhrx/rBO\u002BERGg5LJrwjsBUmQy7il3qKy8cxy4kJbvrX3BDp/LorM\u002BQ9cSoGv7uQ8iNd\u002BPQpnMoh4Pwzk3BYC68Xc0avObde/w9GpSJMhAwPnNVpq3ICqkNGxB\u002B5\u002B6B35Wl\u002B70h05bhoAv3o5vun0VjwJ/Ka7lw5FMUDZHGboQNuzsO40ZjDlrsc/ah0GcdLnvbCydex2PcJRdqHcX1G0F36ehQ77wPALI03fey3xP79u8V\u002B1NsvvPXIs4/CPCE91ilKeZ\u002BzD7PzAplGfl8GVXzfhbm7y/\u002BGzr0ibz90AfBr9avDaUtfTqgVj9I95UKWwloO4rZrhgotx67ikKB0ewCo3oSzQuw1fDsNpjwtSOV\u002Bi6jhaR85/HOhlaWYfLoLnRDNkQq554Nt1WZ/XePJ/HrJYAj3kxHlbt4REa1GmP99BgUvY7fawKQpd5O0uqKT15kq0xixEA3\u002B5CIsqNHSJzxnAlvanpzC8qNkyh9\u002BLLA7fT4QH8Xmy/H3LHuRqhvSV0xTUbhKtTT8Z\u002BB5TEg=="
    },
    {
<<<<<<< HEAD
      "RequestUri": "https://seanstagetest.blob.core.windows.net/test-container-771dc5c1-d668-9a9f-06d8-7174d3bdabf5?restype=container",
      "RequestMethod": "DELETE",
      "RequestHeaders": {
        "Authorization": "Sanitized",
        "traceparent": "00-be4f1a77dc05fe4498d96ec1b7624470-d308aef41de74c44-00",
        "User-Agent": [
          "azsdk-net-Storage.Blobs/12.4.0-dev.20200305.1",
          "(.NET Core 4.6.28325.01; Microsoft Windows 10.0.18363 )"
        ],
        "x-ms-client-request-id": "988f7cd5-15dc-3bfe-4d85-134d0db05146",
        "x-ms-date": "Thu, 05 Mar 2020 21:09:14 GMT",
        "x-ms-return-client-request-id": "true",
        "x-ms-version": "2019-10-10"
=======
      "RequestUri": "https://seanmcccanary.blob.core.windows.net/test-container-aff42dcd-b48a-7dfd-a663-7a946f1bb5c8?restype=container",
      "RequestMethod": "DELETE",
      "RequestHeaders": {
        "Authorization": "Sanitized",
        "traceparent": "00-6b5fcdc81a39504ba8549b7adda6eb8a-0817e6c79c74de45-00",
        "User-Agent": [
          "azsdk-net-Storage.Blobs/12.5.0-dev.20200403.1",
          "(.NET Core 4.6.28325.01; Microsoft Windows 10.0.18362 )"
        ],
        "x-ms-client-request-id": "4686633e-1e12-0673-cb9a-2668637fcc54",
        "x-ms-date": "Sat, 04 Apr 2020 01:41:01 GMT",
        "x-ms-return-client-request-id": "true",
        "x-ms-version": "2019-12-12"
>>>>>>> 32e373e2
      },
      "RequestBody": null,
      "StatusCode": 202,
      "ResponseHeaders": {
        "Content-Length": "0",
<<<<<<< HEAD
        "Date": "Thu, 05 Mar 2020 21:09:14 GMT",
=======
        "Date": "Sat, 04 Apr 2020 01:41:01 GMT",
>>>>>>> 32e373e2
        "Server": [
          "Windows-Azure-Blob/1.0",
          "Microsoft-HTTPAPI/2.0"
        ],
<<<<<<< HEAD
        "x-ms-client-request-id": "988f7cd5-15dc-3bfe-4d85-134d0db05146",
        "x-ms-request-id": "d52170b5-301e-0022-1332-f35724000000",
        "x-ms-version": "2019-10-10"
=======
        "x-ms-client-request-id": "4686633e-1e12-0673-cb9a-2668637fcc54",
        "x-ms-request-id": "9a4ad76d-201e-0001-5022-0a127c000000",
        "x-ms-version": "2019-12-12"
>>>>>>> 32e373e2
      },
      "ResponseBody": []
    }
  ],
  "Variables": {
<<<<<<< HEAD
    "RandomSeed": "119397897",
    "Storage_TestConfigDefault": "ProductionTenant\nseanstagetest\nU2FuaXRpemVk\nhttps://seanstagetest.blob.core.windows.net\nhttp://seanstagetest.file.core.windows.net\nhttp://seanstagetest.queue.core.windows.net\nhttp://seanstagetest.table.core.windows.net\n\n\n\n\nhttp://seanstagetest-secondary.blob.core.windows.net\nhttp://seanstagetest-secondary.file.core.windows.net\nhttp://seanstagetest-secondary.queue.core.windows.net\nhttp://seanstagetest-secondary.table.core.windows.net\n\nSanitized\n\n\nCloud\nBlobEndpoint=https://seanstagetest.blob.core.windows.net/;QueueEndpoint=http://seanstagetest.queue.core.windows.net/;FileEndpoint=http://seanstagetest.file.core.windows.net/;BlobSecondaryEndpoint=http://seanstagetest-secondary.blob.core.windows.net/;QueueSecondaryEndpoint=http://seanstagetest-secondary.queue.core.windows.net/;FileSecondaryEndpoint=http://seanstagetest-secondary.file.core.windows.net/;AccountName=seanstagetest;AccountKey=Sanitized\nseanscope1"
=======
    "RandomSeed": "218495210",
    "Storage_TestConfigDefault": "ProductionTenant\nseanmcccanary\nU2FuaXRpemVk\nhttps://seanmcccanary.blob.core.windows.net\nhttps://seanmcccanary.file.core.windows.net\nhttps://seanmcccanary.queue.core.windows.net\nhttps://seanmcccanary.table.core.windows.net\n\n\n\n\nhttps://seanmcccanary-secondary.blob.core.windows.net\nhttps://seanmcccanary-secondary.file.core.windows.net\nhttps://seanmcccanary-secondary.queue.core.windows.net\nhttps://seanmcccanary-secondary.table.core.windows.net\n\nSanitized\n\n\nCloud\nBlobEndpoint=https://seanmcccanary.blob.core.windows.net/;QueueEndpoint=https://seanmcccanary.queue.core.windows.net/;FileEndpoint=https://seanmcccanary.file.core.windows.net/;BlobSecondaryEndpoint=https://seanmcccanary-secondary.blob.core.windows.net/;QueueSecondaryEndpoint=https://seanmcccanary-secondary.queue.core.windows.net/;FileSecondaryEndpoint=https://seanmcccanary-secondary.file.core.windows.net/;AccountName=seanmcccanary;AccountKey=Sanitized\nseanscope1"
>>>>>>> 32e373e2
  }
}<|MERGE_RESOLUTION|>--- conflicted
+++ resolved
@@ -1,22 +1,6 @@
 {
   "Entries": [
     {
-<<<<<<< HEAD
-      "RequestUri": "https://seanstagetest.blob.core.windows.net/test-container-771dc5c1-d668-9a9f-06d8-7174d3bdabf5?restype=container",
-      "RequestMethod": "PUT",
-      "RequestHeaders": {
-        "Authorization": "Sanitized",
-        "traceparent": "00-c5a6844e9a532a469c0fc59640ac3c23-9895baa505b72040-00",
-        "User-Agent": [
-          "azsdk-net-Storage.Blobs/12.4.0-dev.20200305.1",
-          "(.NET Core 4.6.28325.01; Microsoft Windows 10.0.18363 )"
-        ],
-        "x-ms-blob-public-access": "container",
-        "x-ms-client-request-id": "ebbad600-11d1-4f2c-f6a0-31bd61a7234b",
-        "x-ms-date": "Thu, 05 Mar 2020 21:09:14 GMT",
-        "x-ms-return-client-request-id": "true",
-        "x-ms-version": "2019-10-10"
-=======
       "RequestUri": "https://seanmcccanary.blob.core.windows.net/test-container-aff42dcd-b48a-7dfd-a663-7a946f1bb5c8?restype=container",
       "RequestMethod": "PUT",
       "RequestHeaders": {
@@ -31,60 +15,31 @@
         "x-ms-date": "Sat, 04 Apr 2020 01:41:00 GMT",
         "x-ms-return-client-request-id": "true",
         "x-ms-version": "2019-12-12"
->>>>>>> 32e373e2
       },
       "RequestBody": null,
       "StatusCode": 201,
       "ResponseHeaders": {
         "Content-Length": "0",
-<<<<<<< HEAD
-        "Date": "Thu, 05 Mar 2020 21:09:13 GMT",
-        "ETag": "\u00220x8D7C149756011B5\u0022",
-        "Last-Modified": "Thu, 05 Mar 2020 21:09:14 GMT",
-=======
         "Date": "Sat, 04 Apr 2020 01:41:00 GMT",
         "ETag": "\u00220x8D7D8393AF18510\u0022",
         "Last-Modified": "Sat, 04 Apr 2020 01:41:00 GMT",
->>>>>>> 32e373e2
-        "Server": [
-          "Windows-Azure-Blob/1.0",
-          "Microsoft-HTTPAPI/2.0"
-        ],
-<<<<<<< HEAD
-        "x-ms-client-request-id": "ebbad600-11d1-4f2c-f6a0-31bd61a7234b",
-        "x-ms-request-id": "d52170a9-301e-0022-0a32-f35724000000",
-        "x-ms-version": "2019-10-10"
-=======
+        "Server": [
+          "Windows-Azure-Blob/1.0",
+          "Microsoft-HTTPAPI/2.0"
+        ],
         "x-ms-client-request-id": "66fa08ce-0de4-707a-6db0-09b7c6d8d7f8",
         "x-ms-request-id": "9a4ad708-201e-0001-7322-0a127c000000",
         "x-ms-version": "2019-12-12"
->>>>>>> 32e373e2
-      },
-      "ResponseBody": []
-    },
-    {
-<<<<<<< HEAD
-      "RequestUri": "https://seanstagetest.blob.core.windows.net/test-container-771dc5c1-d668-9a9f-06d8-7174d3bdabf5/test-blob-5e4c84ef-5eb3-c881-9c27-4371811e2733",
-=======
-      "RequestUri": "https://seanmcccanary.blob.core.windows.net/test-container-aff42dcd-b48a-7dfd-a663-7a946f1bb5c8/test-blob-911dccea-873d-2376-9655-71a311c74100",
->>>>>>> 32e373e2
+      },
+      "ResponseBody": []
+    },
+    {
+      "RequestUri": "https://seanmcccanary.blob.core.windows.net/test-container-aff42dcd-b48a-7dfd-a663-7a946f1bb5c8/test-blob-911dccea-873d-2376-9655-71a311c74100",
       "RequestMethod": "PUT",
       "RequestHeaders": {
         "Authorization": "Sanitized",
         "Content-Length": "1024",
         "If-None-Match": "*",
-<<<<<<< HEAD
-        "traceparent": "00-f03e36327bd6fc4fa56439a91bc964ac-c2b441b38db24c46-00",
-        "User-Agent": [
-          "azsdk-net-Storage.Blobs/12.4.0-dev.20200305.1",
-          "(.NET Core 4.6.28325.01; Microsoft Windows 10.0.18363 )"
-        ],
-        "x-ms-blob-type": "BlockBlob",
-        "x-ms-client-request-id": "11f95379-7833-a0c3-5ebd-190231a6f387",
-        "x-ms-date": "Thu, 05 Mar 2020 21:09:14 GMT",
-        "x-ms-return-client-request-id": "true",
-        "x-ms-version": "2019-10-10"
-=======
         "traceparent": "00-46b6b25db857bd4c8168e2e7d1bb07d4-2052868607c7644c-00",
         "User-Agent": [
           "azsdk-net-Storage.Blobs/12.5.0-dev.20200403.1",
@@ -95,64 +50,32 @@
         "x-ms-date": "Sat, 04 Apr 2020 01:41:01 GMT",
         "x-ms-return-client-request-id": "true",
         "x-ms-version": "2019-12-12"
->>>>>>> 32e373e2
       },
       "RequestBody": "cibFZiFO4zumWZQ3oN/YZRCqS2\u002BIYBZGkdbQj5vWX6ZvCESgE3DWm\u002Bji6\u002BPzPoK2fAyTZnvRdxIPftVKflSfz/ntyJiaOFGf06\u002BGpnUzU1JUGhKPQ/kqnZAykJSajB2UQhvqBXbqG0O785LMS9Gc3CuC9WNBEIsAwysHaKe8BEeS8WNZSE3cav/O1FBmXlG/lbRpGJa5UzGQ6UJL4rOc/u5LOlltQ5Pepotkcjw6mWXZSNLzU\u002Byw2J4xyF8KkIdLMtViGyP4UVIgi3EKVeD1VlDccprhqKoBmmG6O3s00xUEGD9m131B4PaA0sh6pYO\u002BPHIOLR7saokrYYHCPRXW7LdbBjygjn7Sm5GjYNbihvTe/P8IJaX3F621O3b8f6LhqeURHp9GHa30PJKMSAmzSdqM40EWzccRY\u002B6O6lMH1hvvwrfx0GhUmN5SFOgSa86jAvGcb5xhy9sd/7qwtzJZ7GV3nYZSwnhxOEtiw7ne/vgf6uhhamd/jffc09GtpOCs\u002BCiDm85IUUB5KzdQ/gciPgDCkMxK94L\u002B9w\u002BOde\u002BmxJNrtsuQW2Ip15io6D8wL4/wupTQ6hMTYgCmhaS/udxR0maj5Ug7keOembkzoQ9CzciAnrta1tmAV1TK6ta\u002Bah28VxXYjUlHtCixMlFZ38DxY7fbPhsg9vyNIo3zcacM3y6cd0r5aUB\u002BOeqSqaOHJ3iU2IYf4ysCm2AZS2q8U0KBpFMjvWh1\u002BPp2XAUwjk1YBfsUX5gg7fsDmdvp4B3VwuWnEQVQZGkQHuCMqIYl0Q0TwEZvp/OpYLZXHyOMjBfcoJogiHxICKGRBEG3lER03cfO1h/XZhrx/rBO\u002BERGg5LJrwjsBUmQy7il3qKy8cxy4kJbvrX3BDp/LorM\u002BQ9cSoGv7uQ8iNd\u002BPQpnMoh4Pwzk3BYC68Xc0avObde/w9GpSJMhAwPnNVpq3ICqkNGxB\u002B5\u002B6B35Wl\u002B70h05bhoAv3o5vun0VjwJ/Ka7lw5FMUDZHGboQNuzsO40ZjDlrsc/ah0GcdLnvbCydex2PcJRdqHcX1G0F36ehQ77wPALI03fey3xP79u8V\u002B1NsvvPXIs4/CPCE91ilKeZ\u002BzD7PzAplGfl8GVXzfhbm7y/\u002BGzr0ibz90AfBr9avDaUtfTqgVj9I95UKWwloO4rZrhgotx67ikKB0ewCo3oSzQuw1fDsNpjwtSOV\u002Bi6jhaR85/HOhlaWYfLoLnRDNkQq554Nt1WZ/XePJ/HrJYAj3kxHlbt4REa1GmP99BgUvY7fawKQpd5O0uqKT15kq0xixEA3\u002B5CIsqNHSJzxnAlvanpzC8qNkyh9\u002BLLA7fT4QH8Xmy/H3LHuRqhvSV0xTUbhKtTT8Z\u002BB5TEg==",
       "StatusCode": 201,
       "ResponseHeaders": {
         "Content-Length": "0",
-<<<<<<< HEAD
-        "Content-MD5": "1zVETTbSpKEuFvuQH1Dt3Q==",
-        "Date": "Thu, 05 Mar 2020 21:09:13 GMT",
-        "ETag": "\u00220x8D7C149756D5CEB\u0022",
-        "Last-Modified": "Thu, 05 Mar 2020 21:09:14 GMT",
-=======
         "Content-MD5": "BqC6Mm/tVnVGDf\u002BHx3P82Q==",
         "Date": "Sat, 04 Apr 2020 01:41:00 GMT",
         "ETag": "\u00220x8D7D8393AFFBC68\u0022",
         "Last-Modified": "Sat, 04 Apr 2020 01:41:01 GMT",
->>>>>>> 32e373e2
-        "Server": [
-          "Windows-Azure-Blob/1.0",
-          "Microsoft-HTTPAPI/2.0"
-        ],
-<<<<<<< HEAD
-        "x-ms-client-request-id": "11f95379-7833-a0c3-5ebd-190231a6f387",
-        "x-ms-content-crc64": "lcEVHab7WTo=",
-        "x-ms-request-id": "d52170ac-301e-0022-0b32-f35724000000",
-        "x-ms-request-server-encrypted": "true",
-        "x-ms-version": "2019-10-10"
-=======
+        "Server": [
+          "Windows-Azure-Blob/1.0",
+          "Microsoft-HTTPAPI/2.0"
+        ],
         "x-ms-client-request-id": "e421514c-b39c-b7cb-befc-320245edf95a",
         "x-ms-content-crc64": "3NcmkXq1hLI=",
         "x-ms-request-id": "9a4ad72d-201e-0001-1422-0a127c000000",
         "x-ms-request-server-encrypted": "true",
         "x-ms-version": "2019-12-12"
->>>>>>> 32e373e2
-      },
-      "ResponseBody": []
-    },
-    {
-<<<<<<< HEAD
-      "RequestUri": "https://seanstagetest.blob.core.windows.net/test-container-771dc5c1-d668-9a9f-06d8-7174d3bdabf5/test-blob-5e4c84ef-5eb3-c881-9c27-4371811e2733",
+      },
+      "ResponseBody": []
+    },
+    {
+      "RequestUri": "https://seanmcccanary.blob.core.windows.net/test-container-aff42dcd-b48a-7dfd-a663-7a946f1bb5c8/test-blob-911dccea-873d-2376-9655-71a311c74100",
       "RequestMethod": "GET",
       "RequestHeaders": {
         "Authorization": "Sanitized",
-        "traceparent": "00-2d39151ee52a7047ab1a3314ad2e44df-51acd5c0ce118648-00",
-        "User-Agent": [
-          "azsdk-net-Storage.Blobs/12.4.0-dev.20200305.1",
-          "(.NET Core 4.6.28325.01; Microsoft Windows 10.0.18363 )"
-        ],
-        "x-ms-client-request-id": "a75bcd3d-0f74-6545-a6f8-ce56e4ea6830",
-        "x-ms-date": "Thu, 05 Mar 2020 21:09:14 GMT",
-        "x-ms-range": "bytes=0-",
-        "x-ms-return-client-request-id": "true",
-        "x-ms-version": "2019-10-10"
-=======
-      "RequestUri": "https://seanmcccanary.blob.core.windows.net/test-container-aff42dcd-b48a-7dfd-a663-7a946f1bb5c8/test-blob-911dccea-873d-2376-9655-71a311c74100",
-      "RequestMethod": "GET",
-      "RequestHeaders": {
-        "Authorization": "Sanitized",
         "traceparent": "00-3bc18aeb6652dc4cb98fc1eb359de400-c52cc0f146e22244-00",
         "User-Agent": [
           "azsdk-net-Storage.Blobs/12.5.0-dev.20200403.1",
@@ -162,7 +85,6 @@
         "x-ms-date": "Sat, 04 Apr 2020 01:41:01 GMT",
         "x-ms-return-client-request-id": "true",
         "x-ms-version": "2019-12-12"
->>>>>>> 32e373e2
       },
       "RequestBody": null,
       "StatusCode": 200,
@@ -171,29 +93,14 @@
         "Content-Length": "1024",
         "Content-MD5": "BqC6Mm/tVnVGDf\u002BHx3P82Q==",
         "Content-Type": "application/octet-stream",
-<<<<<<< HEAD
-        "Date": "Thu, 05 Mar 2020 21:09:13 GMT",
-        "ETag": "\u00220x8D7C149756D5CEB\u0022",
-        "Last-Modified": "Thu, 05 Mar 2020 21:09:14 GMT",
-=======
         "Date": "Sat, 04 Apr 2020 01:41:01 GMT",
         "ETag": "\u00220x8D7D8393AFFBC68\u0022",
         "Last-Modified": "Sat, 04 Apr 2020 01:41:01 GMT",
->>>>>>> 32e373e2
-        "Server": [
-          "Windows-Azure-Blob/1.0",
-          "Microsoft-HTTPAPI/2.0"
-        ],
-        "x-ms-blob-type": "BlockBlob",
-<<<<<<< HEAD
-        "x-ms-client-request-id": "a75bcd3d-0f74-6545-a6f8-ce56e4ea6830",
-        "x-ms-creation-time": "Thu, 05 Mar 2020 21:09:14 GMT",
-        "x-ms-lease-state": "available",
-        "x-ms-lease-status": "unlocked",
-        "x-ms-request-id": "d52170ae-301e-0022-0d32-f35724000000",
-        "x-ms-server-encrypted": "true",
-        "x-ms-version": "2019-10-10"
-=======
+        "Server": [
+          "Windows-Azure-Blob/1.0",
+          "Microsoft-HTTPAPI/2.0"
+        ],
+        "x-ms-blob-type": "BlockBlob",
         "x-ms-client-request-id": "a6cdb770-6ffd-c875-d475-1d7f18e2aa94",
         "x-ms-creation-time": "Sat, 04 Apr 2020 01:41:01 GMT",
         "x-ms-lease-state": "available",
@@ -201,32 +108,15 @@
         "x-ms-request-id": "9a4ad733-201e-0001-1922-0a127c000000",
         "x-ms-server-encrypted": "true",
         "x-ms-version": "2019-12-12"
->>>>>>> 32e373e2
       },
       "ResponseBody": "cibFZiFO4zumWZQ3oN/YZRCqS2\u002BIYBZGkdbQj5vWX6ZvCESgE3DWm\u002Bji6\u002BPzPoK2fAyTZnvRdxIPftVKflSfz/ntyJiaOFGf06\u002BGpnUzU1JUGhKPQ/kqnZAykJSajB2UQhvqBXbqG0O785LMS9Gc3CuC9WNBEIsAwysHaKe8BEeS8WNZSE3cav/O1FBmXlG/lbRpGJa5UzGQ6UJL4rOc/u5LOlltQ5Pepotkcjw6mWXZSNLzU\u002Byw2J4xyF8KkIdLMtViGyP4UVIgi3EKVeD1VlDccprhqKoBmmG6O3s00xUEGD9m131B4PaA0sh6pYO\u002BPHIOLR7saokrYYHCPRXW7LdbBjygjn7Sm5GjYNbihvTe/P8IJaX3F621O3b8f6LhqeURHp9GHa30PJKMSAmzSdqM40EWzccRY\u002B6O6lMH1hvvwrfx0GhUmN5SFOgSa86jAvGcb5xhy9sd/7qwtzJZ7GV3nYZSwnhxOEtiw7ne/vgf6uhhamd/jffc09GtpOCs\u002BCiDm85IUUB5KzdQ/gciPgDCkMxK94L\u002B9w\u002BOde\u002BmxJNrtsuQW2Ip15io6D8wL4/wupTQ6hMTYgCmhaS/udxR0maj5Ug7keOembkzoQ9CzciAnrta1tmAV1TK6ta\u002Bah28VxXYjUlHtCixMlFZ38DxY7fbPhsg9vyNIo3zcacM3y6cd0r5aUB\u002BOeqSqaOHJ3iU2IYf4ysCm2AZS2q8U0KBpFMjvWh1\u002BPp2XAUwjk1YBfsUX5gg7fsDmdvp4B3VwuWnEQVQZGkQHuCMqIYl0Q0TwEZvp/OpYLZXHyOMjBfcoJogiHxICKGRBEG3lER03cfO1h/XZhrx/rBO\u002BERGg5LJrwjsBUmQy7il3qKy8cxy4kJbvrX3BDp/LorM\u002BQ9cSoGv7uQ8iNd\u002BPQpnMoh4Pwzk3BYC68Xc0avObde/w9GpSJMhAwPnNVpq3ICqkNGxB\u002B5\u002B6B35Wl\u002B70h05bhoAv3o5vun0VjwJ/Ka7lw5FMUDZHGboQNuzsO40ZjDlrsc/ah0GcdLnvbCydex2PcJRdqHcX1G0F36ehQ77wPALI03fey3xP79u8V\u002B1NsvvPXIs4/CPCE91ilKeZ\u002BzD7PzAplGfl8GVXzfhbm7y/\u002BGzr0ibz90AfBr9avDaUtfTqgVj9I95UKWwloO4rZrhgotx67ikKB0ewCo3oSzQuw1fDsNpjwtSOV\u002Bi6jhaR85/HOhlaWYfLoLnRDNkQq554Nt1WZ/XePJ/HrJYAj3kxHlbt4REa1GmP99BgUvY7fawKQpd5O0uqKT15kq0xixEA3\u002B5CIsqNHSJzxnAlvanpzC8qNkyh9\u002BLLA7fT4QH8Xmy/H3LHuRqhvSV0xTUbhKtTT8Z\u002BB5TEg=="
     },
     {
-<<<<<<< HEAD
-      "RequestUri": "https://seanstagetest.blob.core.windows.net/test-container-771dc5c1-d668-9a9f-06d8-7174d3bdabf5/test-blob-5e4c84ef-5eb3-c881-9c27-4371811e2733",
-=======
-      "RequestUri": "https://seanmcccanary.blob.core.windows.net/test-container-aff42dcd-b48a-7dfd-a663-7a946f1bb5c8/test-blob-911dccea-873d-2376-9655-71a311c74100",
->>>>>>> 32e373e2
+      "RequestUri": "https://seanmcccanary.blob.core.windows.net/test-container-aff42dcd-b48a-7dfd-a663-7a946f1bb5c8/test-blob-911dccea-873d-2376-9655-71a311c74100",
       "RequestMethod": "PUT",
       "RequestHeaders": {
         "Authorization": "Sanitized",
         "Content-Length": "1024",
-<<<<<<< HEAD
-        "traceparent": "00-6cbe80c33423a649bdd68dd4c90922ae-defb29a4a019cd49-00",
-        "User-Agent": [
-          "azsdk-net-Storage.Blobs/12.4.0-dev.20200305.1",
-          "(.NET Core 4.6.28325.01; Microsoft Windows 10.0.18363 )"
-        ],
-        "x-ms-blob-type": "BlockBlob",
-        "x-ms-client-request-id": "63c5b700-4c4b-3f12-9dae-0ac8e1d3bfef",
-        "x-ms-date": "Thu, 05 Mar 2020 21:09:14 GMT",
-        "x-ms-return-client-request-id": "true",
-        "x-ms-version": "2019-10-10"
-=======
         "traceparent": "00-399153f57ba6424a81bced9fff44d0b6-cb4e5f27b89f1341-00",
         "User-Agent": [
           "azsdk-net-Storage.Blobs/12.5.0-dev.20200403.1",
@@ -237,64 +127,32 @@
         "x-ms-date": "Sat, 04 Apr 2020 01:41:01 GMT",
         "x-ms-return-client-request-id": "true",
         "x-ms-version": "2019-12-12"
->>>>>>> 32e373e2
       },
       "RequestBody": "cibFZiFO4zumWZQ3oN/YZRCqS2\u002BIYBZGkdbQj5vWX6ZvCESgE3DWm\u002Bji6\u002BPzPoK2fAyTZnvRdxIPftVKflSfz/ntyJiaOFGf06\u002BGpnUzU1JUGhKPQ/kqnZAykJSajB2UQhvqBXbqG0O785LMS9Gc3CuC9WNBEIsAwysHaKe8BEeS8WNZSE3cav/O1FBmXlG/lbRpGJa5UzGQ6UJL4rOc/u5LOlltQ5Pepotkcjw6mWXZSNLzU\u002Byw2J4xyF8KkIdLMtViGyP4UVIgi3EKVeD1VlDccprhqKoBmmG6O3s00xUEGD9m131B4PaA0sh6pYO\u002BPHIOLR7saokrYYHCPRXW7LdbBjygjn7Sm5GjYNbihvTe/P8IJaX3F621O3b8f6LhqeURHp9GHa30PJKMSAmzSdqM40EWzccRY\u002B6O6lMH1hvvwrfx0GhUmN5SFOgSa86jAvGcb5xhy9sd/7qwtzJZ7GV3nYZSwnhxOEtiw7ne/vgf6uhhamd/jffc09GtpOCs\u002BCiDm85IUUB5KzdQ/gciPgDCkMxK94L\u002B9w\u002BOde\u002BmxJNrtsuQW2Ip15io6D8wL4/wupTQ6hMTYgCmhaS/udxR0maj5Ug7keOembkzoQ9CzciAnrta1tmAV1TK6ta\u002Bah28VxXYjUlHtCixMlFZ38DxY7fbPhsg9vyNIo3zcacM3y6cd0r5aUB\u002BOeqSqaOHJ3iU2IYf4ysCm2AZS2q8U0KBpFMjvWh1\u002BPp2XAUwjk1YBfsUX5gg7fsDmdvp4B3VwuWnEQVQZGkQHuCMqIYl0Q0TwEZvp/OpYLZXHyOMjBfcoJogiHxICKGRBEG3lER03cfO1h/XZhrx/rBO\u002BERGg5LJrwjsBUmQy7il3qKy8cxy4kJbvrX3BDp/LorM\u002BQ9cSoGv7uQ8iNd\u002BPQpnMoh4Pwzk3BYC68Xc0avObde/w9GpSJMhAwPnNVpq3ICqkNGxB\u002B5\u002B6B35Wl\u002B70h05bhoAv3o5vun0VjwJ/Ka7lw5FMUDZHGboQNuzsO40ZjDlrsc/ah0GcdLnvbCydex2PcJRdqHcX1G0F36ehQ77wPALI03fey3xP79u8V\u002B1NsvvPXIs4/CPCE91ilKeZ\u002BzD7PzAplGfl8GVXzfhbm7y/\u002BGzr0ibz90AfBr9avDaUtfTqgVj9I95UKWwloO4rZrhgotx67ikKB0ewCo3oSzQuw1fDsNpjwtSOV\u002Bi6jhaR85/HOhlaWYfLoLnRDNkQq554Nt1WZ/XePJ/HrJYAj3kxHlbt4REa1GmP99BgUvY7fawKQpd5O0uqKT15kq0xixEA3\u002B5CIsqNHSJzxnAlvanpzC8qNkyh9\u002BLLA7fT4QH8Xmy/H3LHuRqhvSV0xTUbhKtTT8Z\u002BB5TEg==",
       "StatusCode": 201,
       "ResponseHeaders": {
         "Content-Length": "0",
-<<<<<<< HEAD
-        "Content-MD5": "1zVETTbSpKEuFvuQH1Dt3Q==",
-        "Date": "Thu, 05 Mar 2020 21:09:13 GMT",
-        "ETag": "\u00220x8D7C149758688A4\u0022",
-        "Last-Modified": "Thu, 05 Mar 2020 21:09:14 GMT",
-=======
         "Content-MD5": "BqC6Mm/tVnVGDf\u002BHx3P82Q==",
         "Date": "Sat, 04 Apr 2020 01:41:01 GMT",
         "ETag": "\u00220x8D7D8393B1D0DBC\u0022",
         "Last-Modified": "Sat, 04 Apr 2020 01:41:01 GMT",
->>>>>>> 32e373e2
-        "Server": [
-          "Windows-Azure-Blob/1.0",
-          "Microsoft-HTTPAPI/2.0"
-        ],
-<<<<<<< HEAD
-        "x-ms-client-request-id": "63c5b700-4c4b-3f12-9dae-0ac8e1d3bfef",
-        "x-ms-content-crc64": "lcEVHab7WTo=",
-        "x-ms-request-id": "d52170b0-301e-0022-0f32-f35724000000",
-        "x-ms-request-server-encrypted": "true",
-        "x-ms-version": "2019-10-10"
-=======
+        "Server": [
+          "Windows-Azure-Blob/1.0",
+          "Microsoft-HTTPAPI/2.0"
+        ],
         "x-ms-client-request-id": "8e91fd84-5220-ef5d-7438-567beb6e232c",
         "x-ms-content-crc64": "3NcmkXq1hLI=",
         "x-ms-request-id": "9a4ad73f-201e-0001-2522-0a127c000000",
         "x-ms-request-server-encrypted": "true",
         "x-ms-version": "2019-12-12"
->>>>>>> 32e373e2
-      },
-      "ResponseBody": []
-    },
-    {
-<<<<<<< HEAD
-      "RequestUri": "https://seanstagetest.blob.core.windows.net/test-container-771dc5c1-d668-9a9f-06d8-7174d3bdabf5/test-blob-5e4c84ef-5eb3-c881-9c27-4371811e2733",
+      },
+      "ResponseBody": []
+    },
+    {
+      "RequestUri": "https://seanmcccanary.blob.core.windows.net/test-container-aff42dcd-b48a-7dfd-a663-7a946f1bb5c8/test-blob-911dccea-873d-2376-9655-71a311c74100",
       "RequestMethod": "GET",
       "RequestHeaders": {
         "Authorization": "Sanitized",
-        "traceparent": "00-44381bf8e5f7b44eab1ecaa69137c47c-94510bebbb04e348-00",
-        "User-Agent": [
-          "azsdk-net-Storage.Blobs/12.4.0-dev.20200305.1",
-          "(.NET Core 4.6.28325.01; Microsoft Windows 10.0.18363 )"
-        ],
-        "x-ms-client-request-id": "2d5563b1-0425-a9e5-ead9-ebab51b4e956",
-        "x-ms-date": "Thu, 05 Mar 2020 21:09:14 GMT",
-        "x-ms-range": "bytes=0-",
-        "x-ms-return-client-request-id": "true",
-        "x-ms-version": "2019-10-10"
-=======
-      "RequestUri": "https://seanmcccanary.blob.core.windows.net/test-container-aff42dcd-b48a-7dfd-a663-7a946f1bb5c8/test-blob-911dccea-873d-2376-9655-71a311c74100",
-      "RequestMethod": "GET",
-      "RequestHeaders": {
-        "Authorization": "Sanitized",
         "traceparent": "00-abdd203f7cced94781215a93a230563c-3b8da2f9be3c034b-00",
         "User-Agent": [
           "azsdk-net-Storage.Blobs/12.5.0-dev.20200403.1",
@@ -304,7 +162,6 @@
         "x-ms-date": "Sat, 04 Apr 2020 01:41:01 GMT",
         "x-ms-return-client-request-id": "true",
         "x-ms-version": "2019-12-12"
->>>>>>> 32e373e2
       },
       "RequestBody": null,
       "StatusCode": 200,
@@ -313,29 +170,14 @@
         "Content-Length": "1024",
         "Content-MD5": "BqC6Mm/tVnVGDf\u002BHx3P82Q==",
         "Content-Type": "application/octet-stream",
-<<<<<<< HEAD
-        "Date": "Thu, 05 Mar 2020 21:09:13 GMT",
-        "ETag": "\u00220x8D7C149758688A4\u0022",
-        "Last-Modified": "Thu, 05 Mar 2020 21:09:14 GMT",
-=======
         "Date": "Sat, 04 Apr 2020 01:41:01 GMT",
         "ETag": "\u00220x8D7D8393B1D0DBC\u0022",
         "Last-Modified": "Sat, 04 Apr 2020 01:41:01 GMT",
->>>>>>> 32e373e2
-        "Server": [
-          "Windows-Azure-Blob/1.0",
-          "Microsoft-HTTPAPI/2.0"
-        ],
-        "x-ms-blob-type": "BlockBlob",
-<<<<<<< HEAD
-        "x-ms-client-request-id": "2d5563b1-0425-a9e5-ead9-ebab51b4e956",
-        "x-ms-creation-time": "Thu, 05 Mar 2020 21:09:14 GMT",
-        "x-ms-lease-state": "available",
-        "x-ms-lease-status": "unlocked",
-        "x-ms-request-id": "d52170b1-301e-0022-1032-f35724000000",
-        "x-ms-server-encrypted": "true",
-        "x-ms-version": "2019-10-10"
-=======
+        "Server": [
+          "Windows-Azure-Blob/1.0",
+          "Microsoft-HTTPAPI/2.0"
+        ],
+        "x-ms-blob-type": "BlockBlob",
         "x-ms-client-request-id": "1afbbff2-1b50-9174-e8bf-3b3e5a1b58f5",
         "x-ms-creation-time": "Sat, 04 Apr 2020 01:41:01 GMT",
         "x-ms-lease-state": "available",
@@ -343,32 +185,15 @@
         "x-ms-request-id": "9a4ad74f-201e-0001-3322-0a127c000000",
         "x-ms-server-encrypted": "true",
         "x-ms-version": "2019-12-12"
->>>>>>> 32e373e2
       },
       "ResponseBody": "cibFZiFO4zumWZQ3oN/YZRCqS2\u002BIYBZGkdbQj5vWX6ZvCESgE3DWm\u002Bji6\u002BPzPoK2fAyTZnvRdxIPftVKflSfz/ntyJiaOFGf06\u002BGpnUzU1JUGhKPQ/kqnZAykJSajB2UQhvqBXbqG0O785LMS9Gc3CuC9WNBEIsAwysHaKe8BEeS8WNZSE3cav/O1FBmXlG/lbRpGJa5UzGQ6UJL4rOc/u5LOlltQ5Pepotkcjw6mWXZSNLzU\u002Byw2J4xyF8KkIdLMtViGyP4UVIgi3EKVeD1VlDccprhqKoBmmG6O3s00xUEGD9m131B4PaA0sh6pYO\u002BPHIOLR7saokrYYHCPRXW7LdbBjygjn7Sm5GjYNbihvTe/P8IJaX3F621O3b8f6LhqeURHp9GHa30PJKMSAmzSdqM40EWzccRY\u002B6O6lMH1hvvwrfx0GhUmN5SFOgSa86jAvGcb5xhy9sd/7qwtzJZ7GV3nYZSwnhxOEtiw7ne/vgf6uhhamd/jffc09GtpOCs\u002BCiDm85IUUB5KzdQ/gciPgDCkMxK94L\u002B9w\u002BOde\u002BmxJNrtsuQW2Ip15io6D8wL4/wupTQ6hMTYgCmhaS/udxR0maj5Ug7keOembkzoQ9CzciAnrta1tmAV1TK6ta\u002Bah28VxXYjUlHtCixMlFZ38DxY7fbPhsg9vyNIo3zcacM3y6cd0r5aUB\u002BOeqSqaOHJ3iU2IYf4ysCm2AZS2q8U0KBpFMjvWh1\u002BPp2XAUwjk1YBfsUX5gg7fsDmdvp4B3VwuWnEQVQZGkQHuCMqIYl0Q0TwEZvp/OpYLZXHyOMjBfcoJogiHxICKGRBEG3lER03cfO1h/XZhrx/rBO\u002BERGg5LJrwjsBUmQy7il3qKy8cxy4kJbvrX3BDp/LorM\u002BQ9cSoGv7uQ8iNd\u002BPQpnMoh4Pwzk3BYC68Xc0avObde/w9GpSJMhAwPnNVpq3ICqkNGxB\u002B5\u002B6B35Wl\u002B70h05bhoAv3o5vun0VjwJ/Ka7lw5FMUDZHGboQNuzsO40ZjDlrsc/ah0GcdLnvbCydex2PcJRdqHcX1G0F36ehQ77wPALI03fey3xP79u8V\u002B1NsvvPXIs4/CPCE91ilKeZ\u002BzD7PzAplGfl8GVXzfhbm7y/\u002BGzr0ibz90AfBr9avDaUtfTqgVj9I95UKWwloO4rZrhgotx67ikKB0ewCo3oSzQuw1fDsNpjwtSOV\u002Bi6jhaR85/HOhlaWYfLoLnRDNkQq554Nt1WZ/XePJ/HrJYAj3kxHlbt4REa1GmP99BgUvY7fawKQpd5O0uqKT15kq0xixEA3\u002B5CIsqNHSJzxnAlvanpzC8qNkyh9\u002BLLA7fT4QH8Xmy/H3LHuRqhvSV0xTUbhKtTT8Z\u002BB5TEg=="
     },
     {
-<<<<<<< HEAD
-      "RequestUri": "https://seanstagetest.blob.core.windows.net/test-container-771dc5c1-d668-9a9f-06d8-7174d3bdabf5/test-blob-5e4c84ef-5eb3-c881-9c27-4371811e2733",
-=======
-      "RequestUri": "https://seanmcccanary.blob.core.windows.net/test-container-aff42dcd-b48a-7dfd-a663-7a946f1bb5c8/test-blob-911dccea-873d-2376-9655-71a311c74100",
->>>>>>> 32e373e2
+      "RequestUri": "https://seanmcccanary.blob.core.windows.net/test-container-aff42dcd-b48a-7dfd-a663-7a946f1bb5c8/test-blob-911dccea-873d-2376-9655-71a311c74100",
       "RequestMethod": "PUT",
       "RequestHeaders": {
         "Authorization": "Sanitized",
         "Content-Length": "1024",
-<<<<<<< HEAD
-        "traceparent": "00-f881cc21e971d84d8b78b4a1181b768a-6206dd4aac5ef147-00",
-        "User-Agent": [
-          "azsdk-net-Storage.Blobs/12.4.0-dev.20200305.1",
-          "(.NET Core 4.6.28325.01; Microsoft Windows 10.0.18363 )"
-        ],
-        "x-ms-blob-type": "BlockBlob",
-        "x-ms-client-request-id": "7d17d72a-927d-e2ca-80af-7201485d8f9c",
-        "x-ms-date": "Thu, 05 Mar 2020 21:09:14 GMT",
-        "x-ms-return-client-request-id": "true",
-        "x-ms-version": "2019-10-10"
-=======
         "traceparent": "00-bdbe0309ed4fe544be7f88a9e1230b36-6e41334347c4834d-00",
         "User-Agent": [
           "azsdk-net-Storage.Blobs/12.5.0-dev.20200403.1",
@@ -379,64 +204,32 @@
         "x-ms-date": "Sat, 04 Apr 2020 01:41:01 GMT",
         "x-ms-return-client-request-id": "true",
         "x-ms-version": "2019-12-12"
->>>>>>> 32e373e2
       },
       "RequestBody": "cibFZiFO4zumWZQ3oN/YZRCqS2\u002BIYBZGkdbQj5vWX6ZvCESgE3DWm\u002Bji6\u002BPzPoK2fAyTZnvRdxIPftVKflSfz/ntyJiaOFGf06\u002BGpnUzU1JUGhKPQ/kqnZAykJSajB2UQhvqBXbqG0O785LMS9Gc3CuC9WNBEIsAwysHaKe8BEeS8WNZSE3cav/O1FBmXlG/lbRpGJa5UzGQ6UJL4rOc/u5LOlltQ5Pepotkcjw6mWXZSNLzU\u002Byw2J4xyF8KkIdLMtViGyP4UVIgi3EKVeD1VlDccprhqKoBmmG6O3s00xUEGD9m131B4PaA0sh6pYO\u002BPHIOLR7saokrYYHCPRXW7LdbBjygjn7Sm5GjYNbihvTe/P8IJaX3F621O3b8f6LhqeURHp9GHa30PJKMSAmzSdqM40EWzccRY\u002B6O6lMH1hvvwrfx0GhUmN5SFOgSa86jAvGcb5xhy9sd/7qwtzJZ7GV3nYZSwnhxOEtiw7ne/vgf6uhhamd/jffc09GtpOCs\u002BCiDm85IUUB5KzdQ/gciPgDCkMxK94L\u002B9w\u002BOde\u002BmxJNrtsuQW2Ip15io6D8wL4/wupTQ6hMTYgCmhaS/udxR0maj5Ug7keOembkzoQ9CzciAnrta1tmAV1TK6ta\u002Bah28VxXYjUlHtCixMlFZ38DxY7fbPhsg9vyNIo3zcacM3y6cd0r5aUB\u002BOeqSqaOHJ3iU2IYf4ysCm2AZS2q8U0KBpFMjvWh1\u002BPp2XAUwjk1YBfsUX5gg7fsDmdvp4B3VwuWnEQVQZGkQHuCMqIYl0Q0TwEZvp/OpYLZXHyOMjBfcoJogiHxICKGRBEG3lER03cfO1h/XZhrx/rBO\u002BERGg5LJrwjsBUmQy7il3qKy8cxy4kJbvrX3BDp/LorM\u002BQ9cSoGv7uQ8iNd\u002BPQpnMoh4Pwzk3BYC68Xc0avObde/w9GpSJMhAwPnNVpq3ICqkNGxB\u002B5\u002B6B35Wl\u002B70h05bhoAv3o5vun0VjwJ/Ka7lw5FMUDZHGboQNuzsO40ZjDlrsc/ah0GcdLnvbCydex2PcJRdqHcX1G0F36ehQ77wPALI03fey3xP79u8V\u002B1NsvvPXIs4/CPCE91ilKeZ\u002BzD7PzAplGfl8GVXzfhbm7y/\u002BGzr0ibz90AfBr9avDaUtfTqgVj9I95UKWwloO4rZrhgotx67ikKB0ewCo3oSzQuw1fDsNpjwtSOV\u002Bi6jhaR85/HOhlaWYfLoLnRDNkQq554Nt1WZ/XePJ/HrJYAj3kxHlbt4REa1GmP99BgUvY7fawKQpd5O0uqKT15kq0xixEA3\u002B5CIsqNHSJzxnAlvanpzC8qNkyh9\u002BLLA7fT4QH8Xmy/H3LHuRqhvSV0xTUbhKtTT8Z\u002BB5TEg==",
       "StatusCode": 201,
       "ResponseHeaders": {
         "Content-Length": "0",
-<<<<<<< HEAD
-        "Content-MD5": "1zVETTbSpKEuFvuQH1Dt3Q==",
-        "Date": "Thu, 05 Mar 2020 21:09:14 GMT",
-        "ETag": "\u00220x8D7C149759FDFEE\u0022",
-        "Last-Modified": "Thu, 05 Mar 2020 21:09:14 GMT",
-=======
         "Content-MD5": "BqC6Mm/tVnVGDf\u002BHx3P82Q==",
         "Date": "Sat, 04 Apr 2020 01:41:01 GMT",
         "ETag": "\u00220x8D7D8393B37C688\u0022",
         "Last-Modified": "Sat, 04 Apr 2020 01:41:01 GMT",
->>>>>>> 32e373e2
-        "Server": [
-          "Windows-Azure-Blob/1.0",
-          "Microsoft-HTTPAPI/2.0"
-        ],
-<<<<<<< HEAD
-        "x-ms-client-request-id": "7d17d72a-927d-e2ca-80af-7201485d8f9c",
-        "x-ms-content-crc64": "lcEVHab7WTo=",
-        "x-ms-request-id": "d52170b2-301e-0022-1132-f35724000000",
-        "x-ms-request-server-encrypted": "true",
-        "x-ms-version": "2019-10-10"
-=======
+        "Server": [
+          "Windows-Azure-Blob/1.0",
+          "Microsoft-HTTPAPI/2.0"
+        ],
         "x-ms-client-request-id": "2c8915d2-0872-dfdc-48c1-05f08c7e6405",
         "x-ms-content-crc64": "3NcmkXq1hLI=",
         "x-ms-request-id": "9a4ad758-201e-0001-3c22-0a127c000000",
         "x-ms-request-server-encrypted": "true",
         "x-ms-version": "2019-12-12"
->>>>>>> 32e373e2
-      },
-      "ResponseBody": []
-    },
-    {
-<<<<<<< HEAD
-      "RequestUri": "https://seanstagetest.blob.core.windows.net/test-container-771dc5c1-d668-9a9f-06d8-7174d3bdabf5/test-blob-5e4c84ef-5eb3-c881-9c27-4371811e2733",
+      },
+      "ResponseBody": []
+    },
+    {
+      "RequestUri": "https://seanmcccanary.blob.core.windows.net/test-container-aff42dcd-b48a-7dfd-a663-7a946f1bb5c8/test-blob-911dccea-873d-2376-9655-71a311c74100",
       "RequestMethod": "GET",
       "RequestHeaders": {
         "Authorization": "Sanitized",
-        "traceparent": "00-8d78322598bf3f47a629c4edac196efa-f0909535aa33134f-00",
-        "User-Agent": [
-          "azsdk-net-Storage.Blobs/12.4.0-dev.20200305.1",
-          "(.NET Core 4.6.28325.01; Microsoft Windows 10.0.18363 )"
-        ],
-        "x-ms-client-request-id": "7a80b071-6c9d-03d9-7d18-fa69768d8451",
-        "x-ms-date": "Thu, 05 Mar 2020 21:09:14 GMT",
-        "x-ms-range": "bytes=0-",
-        "x-ms-return-client-request-id": "true",
-        "x-ms-version": "2019-10-10"
-=======
-      "RequestUri": "https://seanmcccanary.blob.core.windows.net/test-container-aff42dcd-b48a-7dfd-a663-7a946f1bb5c8/test-blob-911dccea-873d-2376-9655-71a311c74100",
-      "RequestMethod": "GET",
-      "RequestHeaders": {
-        "Authorization": "Sanitized",
         "traceparent": "00-7a65555d18fee840ab00e580d9e3e04b-851bb41c38414743-00",
         "User-Agent": [
           "azsdk-net-Storage.Blobs/12.5.0-dev.20200403.1",
@@ -446,7 +239,6 @@
         "x-ms-date": "Sat, 04 Apr 2020 01:41:01 GMT",
         "x-ms-return-client-request-id": "true",
         "x-ms-version": "2019-12-12"
->>>>>>> 32e373e2
       },
       "RequestBody": null,
       "StatusCode": 200,
@@ -455,29 +247,14 @@
         "Content-Length": "1024",
         "Content-MD5": "BqC6Mm/tVnVGDf\u002BHx3P82Q==",
         "Content-Type": "application/octet-stream",
-<<<<<<< HEAD
-        "Date": "Thu, 05 Mar 2020 21:09:14 GMT",
-        "ETag": "\u00220x8D7C149759FDFEE\u0022",
-        "Last-Modified": "Thu, 05 Mar 2020 21:09:14 GMT",
-=======
         "Date": "Sat, 04 Apr 2020 01:41:01 GMT",
         "ETag": "\u00220x8D7D8393B37C688\u0022",
         "Last-Modified": "Sat, 04 Apr 2020 01:41:01 GMT",
->>>>>>> 32e373e2
-        "Server": [
-          "Windows-Azure-Blob/1.0",
-          "Microsoft-HTTPAPI/2.0"
-        ],
-        "x-ms-blob-type": "BlockBlob",
-<<<<<<< HEAD
-        "x-ms-client-request-id": "7a80b071-6c9d-03d9-7d18-fa69768d8451",
-        "x-ms-creation-time": "Thu, 05 Mar 2020 21:09:14 GMT",
-        "x-ms-lease-state": "available",
-        "x-ms-lease-status": "unlocked",
-        "x-ms-request-id": "d52170b3-301e-0022-1232-f35724000000",
-        "x-ms-server-encrypted": "true",
-        "x-ms-version": "2019-10-10"
-=======
+        "Server": [
+          "Windows-Azure-Blob/1.0",
+          "Microsoft-HTTPAPI/2.0"
+        ],
+        "x-ms-blob-type": "BlockBlob",
         "x-ms-client-request-id": "456b456a-2b91-ba82-cb1b-5d7f8fbc30c1",
         "x-ms-creation-time": "Sat, 04 Apr 2020 01:41:01 GMT",
         "x-ms-lease-state": "available",
@@ -485,26 +262,10 @@
         "x-ms-request-id": "9a4ad763-201e-0001-4622-0a127c000000",
         "x-ms-server-encrypted": "true",
         "x-ms-version": "2019-12-12"
->>>>>>> 32e373e2
       },
       "ResponseBody": "cibFZiFO4zumWZQ3oN/YZRCqS2\u002BIYBZGkdbQj5vWX6ZvCESgE3DWm\u002Bji6\u002BPzPoK2fAyTZnvRdxIPftVKflSfz/ntyJiaOFGf06\u002BGpnUzU1JUGhKPQ/kqnZAykJSajB2UQhvqBXbqG0O785LMS9Gc3CuC9WNBEIsAwysHaKe8BEeS8WNZSE3cav/O1FBmXlG/lbRpGJa5UzGQ6UJL4rOc/u5LOlltQ5Pepotkcjw6mWXZSNLzU\u002Byw2J4xyF8KkIdLMtViGyP4UVIgi3EKVeD1VlDccprhqKoBmmG6O3s00xUEGD9m131B4PaA0sh6pYO\u002BPHIOLR7saokrYYHCPRXW7LdbBjygjn7Sm5GjYNbihvTe/P8IJaX3F621O3b8f6LhqeURHp9GHa30PJKMSAmzSdqM40EWzccRY\u002B6O6lMH1hvvwrfx0GhUmN5SFOgSa86jAvGcb5xhy9sd/7qwtzJZ7GV3nYZSwnhxOEtiw7ne/vgf6uhhamd/jffc09GtpOCs\u002BCiDm85IUUB5KzdQ/gciPgDCkMxK94L\u002B9w\u002BOde\u002BmxJNrtsuQW2Ip15io6D8wL4/wupTQ6hMTYgCmhaS/udxR0maj5Ug7keOembkzoQ9CzciAnrta1tmAV1TK6ta\u002Bah28VxXYjUlHtCixMlFZ38DxY7fbPhsg9vyNIo3zcacM3y6cd0r5aUB\u002BOeqSqaOHJ3iU2IYf4ysCm2AZS2q8U0KBpFMjvWh1\u002BPp2XAUwjk1YBfsUX5gg7fsDmdvp4B3VwuWnEQVQZGkQHuCMqIYl0Q0TwEZvp/OpYLZXHyOMjBfcoJogiHxICKGRBEG3lER03cfO1h/XZhrx/rBO\u002BERGg5LJrwjsBUmQy7il3qKy8cxy4kJbvrX3BDp/LorM\u002BQ9cSoGv7uQ8iNd\u002BPQpnMoh4Pwzk3BYC68Xc0avObde/w9GpSJMhAwPnNVpq3ICqkNGxB\u002B5\u002B6B35Wl\u002B70h05bhoAv3o5vun0VjwJ/Ka7lw5FMUDZHGboQNuzsO40ZjDlrsc/ah0GcdLnvbCydex2PcJRdqHcX1G0F36ehQ77wPALI03fey3xP79u8V\u002B1NsvvPXIs4/CPCE91ilKeZ\u002BzD7PzAplGfl8GVXzfhbm7y/\u002BGzr0ibz90AfBr9avDaUtfTqgVj9I95UKWwloO4rZrhgotx67ikKB0ewCo3oSzQuw1fDsNpjwtSOV\u002Bi6jhaR85/HOhlaWYfLoLnRDNkQq554Nt1WZ/XePJ/HrJYAj3kxHlbt4REa1GmP99BgUvY7fawKQpd5O0uqKT15kq0xixEA3\u002B5CIsqNHSJzxnAlvanpzC8qNkyh9\u002BLLA7fT4QH8Xmy/H3LHuRqhvSV0xTUbhKtTT8Z\u002BB5TEg=="
     },
     {
-<<<<<<< HEAD
-      "RequestUri": "https://seanstagetest.blob.core.windows.net/test-container-771dc5c1-d668-9a9f-06d8-7174d3bdabf5?restype=container",
-      "RequestMethod": "DELETE",
-      "RequestHeaders": {
-        "Authorization": "Sanitized",
-        "traceparent": "00-be4f1a77dc05fe4498d96ec1b7624470-d308aef41de74c44-00",
-        "User-Agent": [
-          "azsdk-net-Storage.Blobs/12.4.0-dev.20200305.1",
-          "(.NET Core 4.6.28325.01; Microsoft Windows 10.0.18363 )"
-        ],
-        "x-ms-client-request-id": "988f7cd5-15dc-3bfe-4d85-134d0db05146",
-        "x-ms-date": "Thu, 05 Mar 2020 21:09:14 GMT",
-        "x-ms-return-client-request-id": "true",
-        "x-ms-version": "2019-10-10"
-=======
       "RequestUri": "https://seanmcccanary.blob.core.windows.net/test-container-aff42dcd-b48a-7dfd-a663-7a946f1bb5c8?restype=container",
       "RequestMethod": "DELETE",
       "RequestHeaders": {
@@ -518,41 +279,25 @@
         "x-ms-date": "Sat, 04 Apr 2020 01:41:01 GMT",
         "x-ms-return-client-request-id": "true",
         "x-ms-version": "2019-12-12"
->>>>>>> 32e373e2
       },
       "RequestBody": null,
       "StatusCode": 202,
       "ResponseHeaders": {
         "Content-Length": "0",
-<<<<<<< HEAD
-        "Date": "Thu, 05 Mar 2020 21:09:14 GMT",
-=======
-        "Date": "Sat, 04 Apr 2020 01:41:01 GMT",
->>>>>>> 32e373e2
-        "Server": [
-          "Windows-Azure-Blob/1.0",
-          "Microsoft-HTTPAPI/2.0"
-        ],
-<<<<<<< HEAD
-        "x-ms-client-request-id": "988f7cd5-15dc-3bfe-4d85-134d0db05146",
-        "x-ms-request-id": "d52170b5-301e-0022-1332-f35724000000",
-        "x-ms-version": "2019-10-10"
-=======
+        "Date": "Sat, 04 Apr 2020 01:41:01 GMT",
+        "Server": [
+          "Windows-Azure-Blob/1.0",
+          "Microsoft-HTTPAPI/2.0"
+        ],
         "x-ms-client-request-id": "4686633e-1e12-0673-cb9a-2668637fcc54",
         "x-ms-request-id": "9a4ad76d-201e-0001-5022-0a127c000000",
         "x-ms-version": "2019-12-12"
->>>>>>> 32e373e2
       },
       "ResponseBody": []
     }
   ],
   "Variables": {
-<<<<<<< HEAD
-    "RandomSeed": "119397897",
-    "Storage_TestConfigDefault": "ProductionTenant\nseanstagetest\nU2FuaXRpemVk\nhttps://seanstagetest.blob.core.windows.net\nhttp://seanstagetest.file.core.windows.net\nhttp://seanstagetest.queue.core.windows.net\nhttp://seanstagetest.table.core.windows.net\n\n\n\n\nhttp://seanstagetest-secondary.blob.core.windows.net\nhttp://seanstagetest-secondary.file.core.windows.net\nhttp://seanstagetest-secondary.queue.core.windows.net\nhttp://seanstagetest-secondary.table.core.windows.net\n\nSanitized\n\n\nCloud\nBlobEndpoint=https://seanstagetest.blob.core.windows.net/;QueueEndpoint=http://seanstagetest.queue.core.windows.net/;FileEndpoint=http://seanstagetest.file.core.windows.net/;BlobSecondaryEndpoint=http://seanstagetest-secondary.blob.core.windows.net/;QueueSecondaryEndpoint=http://seanstagetest-secondary.queue.core.windows.net/;FileSecondaryEndpoint=http://seanstagetest-secondary.file.core.windows.net/;AccountName=seanstagetest;AccountKey=Sanitized\nseanscope1"
-=======
     "RandomSeed": "218495210",
     "Storage_TestConfigDefault": "ProductionTenant\nseanmcccanary\nU2FuaXRpemVk\nhttps://seanmcccanary.blob.core.windows.net\nhttps://seanmcccanary.file.core.windows.net\nhttps://seanmcccanary.queue.core.windows.net\nhttps://seanmcccanary.table.core.windows.net\n\n\n\n\nhttps://seanmcccanary-secondary.blob.core.windows.net\nhttps://seanmcccanary-secondary.file.core.windows.net\nhttps://seanmcccanary-secondary.queue.core.windows.net\nhttps://seanmcccanary-secondary.table.core.windows.net\n\nSanitized\n\n\nCloud\nBlobEndpoint=https://seanmcccanary.blob.core.windows.net/;QueueEndpoint=https://seanmcccanary.queue.core.windows.net/;FileEndpoint=https://seanmcccanary.file.core.windows.net/;BlobSecondaryEndpoint=https://seanmcccanary-secondary.blob.core.windows.net/;QueueSecondaryEndpoint=https://seanmcccanary-secondary.queue.core.windows.net/;FileSecondaryEndpoint=https://seanmcccanary-secondary.file.core.windows.net/;AccountName=seanmcccanary;AccountKey=Sanitized\nseanscope1"
->>>>>>> 32e373e2
   }
 }