{
  "Entries": [
    {
      "RequestUri": "https://seanmcccanary.blob.core.windows.net/test-container-df3a931e-7e98-1879-dd90-fe7e22121d81?restype=container",
      "RequestMethod": "PUT",
      "RequestHeaders": {
        "Authorization": "Sanitized",
        "traceparent": "00-75900d5820339b49afc9af7127b0a9f7-897f4cc00cb21849-00",
        "User-Agent": [
          "azsdk-net-Storage.Blobs/12.5.0-dev.20200403.1",
          "(.NET Core 4.6.28325.01; Microsoft Windows 10.0.18362 )"
        ],
        "x-ms-blob-public-access": "container",
        "x-ms-client-request-id": "e28b36a2-377d-5b30-a391-aa9ebe93b588",
        "x-ms-date": "Sat, 04 Apr 2020 01:41:09 GMT",
        "x-ms-return-client-request-id": "true",
        "x-ms-version": "2019-12-12"
      },
      "RequestBody": null,
      "StatusCode": 201,
      "ResponseHeaders": {
        "Content-Length": "0",
        "Date": "Sat, 04 Apr 2020 01:41:09 GMT",
        "ETag": "\u00220x8D7D839402AAEAD\u0022",
        "Last-Modified": "Sat, 04 Apr 2020 01:41:09 GMT",
        "Server": [
          "Windows-Azure-Blob/1.0",
          "Microsoft-HTTPAPI/2.0"
        ],
<<<<<<< HEAD
        "x-ms-client-request-id": "3f0951ec-d85c-bd78-f58d-f31339d21ca3",
        "x-ms-request-id": "9625bc23-f01e-002d-0832-f32148000000",
=======
        "x-ms-client-request-id": "e28b36a2-377d-5b30-a391-aa9ebe93b588",
        "x-ms-request-id": "9f73cb3a-601e-0086-1b22-0a8119000000",
>>>>>>> 8d420312
        "x-ms-version": "2019-12-12"
      },
      "ResponseBody": []
    },
    {
      "RequestUri": "https://seanmcccanary.blob.core.windows.net/test-container-df3a931e-7e98-1879-dd90-fe7e22121d81/test-blob-6729050e-24fb-b51a-15ce-ae44e6270679",
      "RequestMethod": "PUT",
      "RequestHeaders": {
        "Authorization": "Sanitized",
        "Content-Length": "1024",
        "traceparent": "00-b037ef3846a7334a983b6d757113a8b3-3f426a62ce893b47-00",
        "User-Agent": [
          "azsdk-net-Storage.Blobs/12.5.0-dev.20200403.1",
          "(.NET Core 4.6.28325.01; Microsoft Windows 10.0.18362 )"
        ],
        "x-ms-blob-type": "BlockBlob",
        "x-ms-client-request-id": "080409fb-6fea-7a59-d23a-2b886bfe81ad",
        "x-ms-date": "Sat, 04 Apr 2020 01:41:09 GMT",
        "x-ms-return-client-request-id": "true",
        "x-ms-version": "2019-12-12"
      },
      "RequestBody": "1Lrc64c6BAzKyKzqv9\u002BtnZ8PQg06VEh\u002BG9bNronsdHuLMMkEtskA0wAcnDN3MPU2IBCl1uX5P39yXdCxbVWC3lMwXo8VqObVDm4MHbgUBuvglo54Rp6WkvBJklj5T2armr3fRtFmIXcpz8d37CHHXVfl0dfHCpe1msyeyxaO3L8IYYP6Nb8ZenUWTnfWH6XPgjUBFH2O448lKqwEx1Vhm/IIboudzCiXy1disLsg3nsnzknhjMhBeX301AoTFLIftbKEzrAZMbUNaUgmLDLTBUww3fgMfw8qxvQOqfgdhLekQ/sInA/LDZyT1CKAGk1KIM\u002B94je5EjWjWQi7C4i97\u002BWQgeg3ymg8Zc9beavsqqumw4koX6GA6zDFZUIHDwIU1uU975llE1VmgX1nXZmKt69cFEf/lI9DEJa4cWUlNVXMR6LGr7sSQbAzwd4kGI2XO66Tqvq6FUJV\u002Bd4CrKLvQEsnmhb2xAfzStOXy9KwH/gJIDW3kopaEjJgcLXdEJQNQ4GS/H13oXemoGAnIklvpNrm\u002BIxsOK7BzYjkllNSFjo\u002BiYdRHiN6kn\u002B\u002BEfIqM\u002B/o8Mza9hcIoQvS0S70kwojU4km6ZjBHoa3a2YMrie8l5qZ\u002B6WHdx8jNuh8fk30hf90mr1oA0lWJ9FFI4qw\u002B/PjFTmUW5dlnNtpA7KwRJ85wuZnmBNpU5NQQtPTQVSVcjr0mGgTXylnD/7i/wCWpuIxDGGkSWPgesKmRBnEkVqH1JB4u6w2JWK8/4gUh1SSuZvxoTTy8CnXFB6mbRsQon2kWitwHuo2\u002Buf\u002B50nay/JtE4p90\u002B8llONnoKeNkLhHrF0Kby0pIpqwuqdN9Ajf/UgsOFmQks\u002BOf8VHCH5DqGoutjvsz1zERPHwzBhI16Dah6JeYVdftxmNfPBn4RkbbRE8Hz3M8y7sZ/Non8a2RqclbYHc5UcTz/8iXlJrXWPX1F8GC7hiDZN0cflj9xdT1jZIQXSYP4fKKU8\u002BqpTbgQmQkMtmsDrvw1/tZ3NNr9jozogcIhvvP5TXPOJoJGP/mfDv02ZL7Cb7WX4Vq9gTfHp3VdsMvl7toFE2jnNYh5/77s6DXttxnOFiIcmd2pO8w8Bo8M6H8tqRATMVFV6yo9HeGb0JkB6eBrn5qp2VUMa9ecqz75bRdPv08VynXIeDr333v8HWszOhyeoUjUg9/LFtV5uT/rM7DaTBFZ/B9qkydvofnZAE5saXESarvOaytvSqOgTr77HJvLEcFJ6T39JA4hdOHV8gaHHV/OyMj1C\u002BD16rF7ylRoZIVuHf6NEoAzFUa9rPY5mVidKTFvPEPCxgXgU/6MgVm5uQBsd9QYCfrPi7OCR27qzEFY7qEjCShBm0fg==",
      "StatusCode": 201,
      "ResponseHeaders": {
        "Content-Length": "0",
        "Content-MD5": "T7sMWe7JfT6Y3eai8C55Mg==",
        "Date": "Sat, 04 Apr 2020 01:41:09 GMT",
        "ETag": "\u00220x8D7D839403785CD\u0022",
        "Last-Modified": "Sat, 04 Apr 2020 01:41:09 GMT",
        "Server": [
          "Windows-Azure-Blob/1.0",
          "Microsoft-HTTPAPI/2.0"
        ],
        "x-ms-client-request-id": "080409fb-6fea-7a59-d23a-2b886bfe81ad",
        "x-ms-content-crc64": "GFolOmTow90=",
        "x-ms-request-id": "9f73cb5e-601e-0086-3d22-0a8119000000",
        "x-ms-request-server-encrypted": "true",
        "x-ms-version": "2019-12-12"
      },
      "ResponseBody": []
    },
    {
      "RequestUri": "https://seanmcccanary.blob.core.windows.net/test-container-df3a931e-7e98-1879-dd90-fe7e22121d81/test-blob-6729050e-24fb-b51a-15ce-ae44e6270679",
      "RequestMethod": "GET",
      "RequestHeaders": {
        "Authorization": "Sanitized",
        "traceparent": "00-83c1b93c74bff04aba458ada4b21dc20-d48aa8dc867f324e-00",
        "User-Agent": [
          "azsdk-net-Storage.Blobs/12.5.0-dev.20200403.1",
          "(.NET Core 4.6.28325.01; Microsoft Windows 10.0.18362 )"
        ],
        "x-ms-client-request-id": "7b96c61e-ac15-1b94-736d-482f1346d33f",
        "x-ms-date": "Sat, 04 Apr 2020 01:41:09 GMT",
        "x-ms-return-client-request-id": "true",
        "x-ms-version": "2019-12-12"
      },
      "RequestBody": null,
      "StatusCode": 200,
      "ResponseHeaders": {
        "Accept-Ranges": "bytes",
        "Content-Length": "1024",
        "Content-MD5": "T7sMWe7JfT6Y3eai8C55Mg==",
        "Content-Type": "application/octet-stream",
        "Date": "Sat, 04 Apr 2020 01:41:09 GMT",
        "ETag": "\u00220x8D7D839403785CD\u0022",
        "Last-Modified": "Sat, 04 Apr 2020 01:41:09 GMT",
        "Server": [
          "Windows-Azure-Blob/1.0",
          "Microsoft-HTTPAPI/2.0"
        ],
        "x-ms-blob-type": "BlockBlob",
        "x-ms-client-request-id": "7b96c61e-ac15-1b94-736d-482f1346d33f",
        "x-ms-creation-time": "Sat, 04 Apr 2020 01:41:09 GMT",
        "x-ms-lease-state": "available",
        "x-ms-lease-status": "unlocked",
        "x-ms-request-id": "9f73cb85-601e-0086-6422-0a8119000000",
        "x-ms-server-encrypted": "true",
        "x-ms-version": "2019-12-12"
      },
      "ResponseBody": "1Lrc64c6BAzKyKzqv9\u002BtnZ8PQg06VEh\u002BG9bNronsdHuLMMkEtskA0wAcnDN3MPU2IBCl1uX5P39yXdCxbVWC3lMwXo8VqObVDm4MHbgUBuvglo54Rp6WkvBJklj5T2armr3fRtFmIXcpz8d37CHHXVfl0dfHCpe1msyeyxaO3L8IYYP6Nb8ZenUWTnfWH6XPgjUBFH2O448lKqwEx1Vhm/IIboudzCiXy1disLsg3nsnzknhjMhBeX301AoTFLIftbKEzrAZMbUNaUgmLDLTBUww3fgMfw8qxvQOqfgdhLekQ/sInA/LDZyT1CKAGk1KIM\u002B94je5EjWjWQi7C4i97\u002BWQgeg3ymg8Zc9beavsqqumw4koX6GA6zDFZUIHDwIU1uU975llE1VmgX1nXZmKt69cFEf/lI9DEJa4cWUlNVXMR6LGr7sSQbAzwd4kGI2XO66Tqvq6FUJV\u002Bd4CrKLvQEsnmhb2xAfzStOXy9KwH/gJIDW3kopaEjJgcLXdEJQNQ4GS/H13oXemoGAnIklvpNrm\u002BIxsOK7BzYjkllNSFjo\u002BiYdRHiN6kn\u002B\u002BEfIqM\u002B/o8Mza9hcIoQvS0S70kwojU4km6ZjBHoa3a2YMrie8l5qZ\u002B6WHdx8jNuh8fk30hf90mr1oA0lWJ9FFI4qw\u002B/PjFTmUW5dlnNtpA7KwRJ85wuZnmBNpU5NQQtPTQVSVcjr0mGgTXylnD/7i/wCWpuIxDGGkSWPgesKmRBnEkVqH1JB4u6w2JWK8/4gUh1SSuZvxoTTy8CnXFB6mbRsQon2kWitwHuo2\u002Buf\u002B50nay/JtE4p90\u002B8llONnoKeNkLhHrF0Kby0pIpqwuqdN9Ajf/UgsOFmQks\u002BOf8VHCH5DqGoutjvsz1zERPHwzBhI16Dah6JeYVdftxmNfPBn4RkbbRE8Hz3M8y7sZ/Non8a2RqclbYHc5UcTz/8iXlJrXWPX1F8GC7hiDZN0cflj9xdT1jZIQXSYP4fKKU8\u002BqpTbgQmQkMtmsDrvw1/tZ3NNr9jozogcIhvvP5TXPOJoJGP/mfDv02ZL7Cb7WX4Vq9gTfHp3VdsMvl7toFE2jnNYh5/77s6DXttxnOFiIcmd2pO8w8Bo8M6H8tqRATMVFV6yo9HeGb0JkB6eBrn5qp2VUMa9ecqz75bRdPv08VynXIeDr333v8HWszOhyeoUjUg9/LFtV5uT/rM7DaTBFZ/B9qkydvofnZAE5saXESarvOaytvSqOgTr77HJvLEcFJ6T39JA4hdOHV8gaHHV/OyMj1C\u002BD16rF7ylRoZIVuHf6NEoAzFUa9rPY5mVidKTFvPEPCxgXgU/6MgVm5uQBsd9QYCfrPi7OCR27qzEFY7qEjCShBm0fg=="
    },
    {
      "RequestUri": "https://seanmcccanary.blob.core.windows.net/test-container-df3a931e-7e98-1879-dd90-fe7e22121d81/test-blob-6729050e-24fb-b51a-15ce-ae44e6270679",
      "RequestMethod": "HEAD",
      "RequestHeaders": {
        "Authorization": "Sanitized",
        "traceparent": "00-b80e463c69f35d4fb9fa6b2e33ad59db-e1c6e6f953a9c643-00",
        "User-Agent": [
          "azsdk-net-Storage.Blobs/12.5.0-dev.20200403.1",
          "(.NET Core 4.6.28325.01; Microsoft Windows 10.0.18362 )"
        ],
        "x-ms-client-request-id": "a46a93f4-0667-1d98-2eda-5f579422e50d",
        "x-ms-date": "Sat, 04 Apr 2020 01:41:10 GMT",
        "x-ms-return-client-request-id": "true",
        "x-ms-version": "2019-12-12"
      },
      "RequestBody": null,
      "StatusCode": 200,
      "ResponseHeaders": {
        "Accept-Ranges": "bytes",
        "Content-Length": "1024",
        "Content-MD5": "T7sMWe7JfT6Y3eai8C55Mg==",
        "Content-Type": "application/octet-stream",
        "Date": "Sat, 04 Apr 2020 01:41:09 GMT",
        "ETag": "\u00220x8D7D839403785CD\u0022",
        "Last-Modified": "Sat, 04 Apr 2020 01:41:09 GMT",
        "Server": [
          "Windows-Azure-Blob/1.0",
          "Microsoft-HTTPAPI/2.0"
        ],
        "x-ms-access-tier": "Hot",
        "x-ms-access-tier-inferred": "true",
        "x-ms-blob-type": "BlockBlob",
        "x-ms-client-request-id": "a46a93f4-0667-1d98-2eda-5f579422e50d",
        "x-ms-creation-time": "Sat, 04 Apr 2020 01:41:09 GMT",
        "x-ms-lease-state": "available",
        "x-ms-lease-status": "unlocked",
        "x-ms-request-id": "9f73cb9e-601e-0086-7d22-0a8119000000",
        "x-ms-server-encrypted": "true",
        "x-ms-version": "2019-12-12"
      },
      "ResponseBody": []
    },
    {
      "RequestUri": "https://seanmcccanary.blob.core.windows.net/test-container-df3a931e-7e98-1879-dd90-fe7e22121d81?restype=container",
      "RequestMethod": "DELETE",
      "RequestHeaders": {
        "Authorization": "Sanitized",
        "traceparent": "00-c65f9f586ed10243af135bd5abb2dac2-698bba4e2a7df04f-00",
        "User-Agent": [
          "azsdk-net-Storage.Blobs/12.5.0-dev.20200403.1",
          "(.NET Core 4.6.28325.01; Microsoft Windows 10.0.18362 )"
        ],
        "x-ms-client-request-id": "803a73e4-2fdc-d5d8-8c30-5681c14d8994",
        "x-ms-date": "Sat, 04 Apr 2020 01:41:10 GMT",
        "x-ms-return-client-request-id": "true",
        "x-ms-version": "2019-12-12"
      },
      "RequestBody": null,
      "StatusCode": 202,
      "ResponseHeaders": {
        "Content-Length": "0",
        "Date": "Sat, 04 Apr 2020 01:41:09 GMT",
        "Server": [
          "Windows-Azure-Blob/1.0",
          "Microsoft-HTTPAPI/2.0"
        ],
<<<<<<< HEAD
        "x-ms-client-request-id": "cad4a72d-23f2-9b60-634f-e1ca63a60139",
        "x-ms-request-id": "9625bc32-f01e-002d-1332-f32148000000",
=======
        "x-ms-client-request-id": "803a73e4-2fdc-d5d8-8c30-5681c14d8994",
        "x-ms-request-id": "9f73cbbf-601e-0086-1d22-0a8119000000",
>>>>>>> 8d420312
        "x-ms-version": "2019-12-12"
      },
      "ResponseBody": []
    }
  ],
  "Variables": {
    "RandomSeed": "21700279",
    "Storage_TestConfigDefault": "ProductionTenant\nseanmcccanary\nU2FuaXRpemVk\nhttps://seanmcccanary.blob.core.windows.net\nhttps://seanmcccanary.file.core.windows.net\nhttps://seanmcccanary.queue.core.windows.net\nhttps://seanmcccanary.table.core.windows.net\n\n\n\n\nhttps://seanmcccanary-secondary.blob.core.windows.net\nhttps://seanmcccanary-secondary.file.core.windows.net\nhttps://seanmcccanary-secondary.queue.core.windows.net\nhttps://seanmcccanary-secondary.table.core.windows.net\n\nSanitized\n\n\nCloud\nBlobEndpoint=https://seanmcccanary.blob.core.windows.net/;QueueEndpoint=https://seanmcccanary.queue.core.windows.net/;FileEndpoint=https://seanmcccanary.file.core.windows.net/;BlobSecondaryEndpoint=https://seanmcccanary-secondary.blob.core.windows.net/;QueueSecondaryEndpoint=https://seanmcccanary-secondary.queue.core.windows.net/;FileSecondaryEndpoint=https://seanmcccanary-secondary.file.core.windows.net/;AccountName=seanmcccanary;AccountKey=Sanitized\nseanscope1"
  }
}<|MERGE_RESOLUTION|>--- conflicted
+++ resolved
@@ -27,13 +27,8 @@
           "Windows-Azure-Blob/1.0",
           "Microsoft-HTTPAPI/2.0"
         ],
-<<<<<<< HEAD
-        "x-ms-client-request-id": "3f0951ec-d85c-bd78-f58d-f31339d21ca3",
-        "x-ms-request-id": "9625bc23-f01e-002d-0832-f32148000000",
-=======
         "x-ms-client-request-id": "e28b36a2-377d-5b30-a391-aa9ebe93b588",
         "x-ms-request-id": "9f73cb3a-601e-0086-1b22-0a8119000000",
->>>>>>> 8d420312
         "x-ms-version": "2019-12-12"
       },
       "ResponseBody": []
@@ -181,13 +176,8 @@
           "Windows-Azure-Blob/1.0",
           "Microsoft-HTTPAPI/2.0"
         ],
-<<<<<<< HEAD
-        "x-ms-client-request-id": "cad4a72d-23f2-9b60-634f-e1ca63a60139",
-        "x-ms-request-id": "9625bc32-f01e-002d-1332-f32148000000",
-=======
         "x-ms-client-request-id": "803a73e4-2fdc-d5d8-8c30-5681c14d8994",
         "x-ms-request-id": "9f73cbbf-601e-0086-1d22-0a8119000000",
->>>>>>> 8d420312
         "x-ms-version": "2019-12-12"
       },
       "ResponseBody": []
