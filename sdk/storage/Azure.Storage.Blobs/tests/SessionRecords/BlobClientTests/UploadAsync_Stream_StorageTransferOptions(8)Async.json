--- conflicted
+++ resolved
@@ -1,22 +1,6 @@
 {
   "Entries": [
     {
-<<<<<<< HEAD
-      "RequestUri": "https://seanstagetest.blob.core.windows.net/test-container-eb68786f-4ae3-5dac-efbf-b3edee2f7176?restype=container",
-      "RequestMethod": "PUT",
-      "RequestHeaders": {
-        "Authorization": "Sanitized",
-        "traceparent": "00-56df7b50de4965439641859a8d893bf2-47a9b96078835247-00",
-        "User-Agent": [
-          "azsdk-net-Storage.Blobs/12.4.0-dev.20200305.1",
-          "(.NET Core 4.6.28325.01; Microsoft Windows 10.0.18363 )"
-        ],
-        "x-ms-blob-public-access": "container",
-        "x-ms-client-request-id": "396e7512-7eab-06a3-84cd-2a30b7c7eb56",
-        "x-ms-date": "Thu, 05 Mar 2020 21:09:24 GMT",
-        "x-ms-return-client-request-id": "true",
-        "x-ms-version": "2019-10-10"
-=======
       "RequestUri": "https://seanmcccanary.blob.core.windows.net/test-container-0c563609-7d3d-0947-c1a1-3b2266d8516e?restype=container",
       "RequestMethod": "PUT",
       "RequestHeaders": {
@@ -31,59 +15,30 @@
         "x-ms-date": "Sat, 04 Apr 2020 01:41:08 GMT",
         "x-ms-return-client-request-id": "true",
         "x-ms-version": "2019-12-12"
->>>>>>> 32e373e2
       },
       "RequestBody": null,
       "StatusCode": 201,
       "ResponseHeaders": {
         "Content-Length": "0",
-<<<<<<< HEAD
-        "Date": "Thu, 05 Mar 2020 21:09:23 GMT",
-        "ETag": "\u00220x8D7C1497BAC83D9\u0022",
-        "Last-Modified": "Thu, 05 Mar 2020 21:09:24 GMT",
-=======
         "Date": "Sat, 04 Apr 2020 01:41:08 GMT",
         "ETag": "\u00220x8D7D8393F620C1D\u0022",
         "Last-Modified": "Sat, 04 Apr 2020 01:41:08 GMT",
->>>>>>> 32e373e2
         "Server": [
           "Windows-Azure-Blob/1.0",
           "Microsoft-HTTPAPI/2.0"
         ],
-<<<<<<< HEAD
-        "x-ms-client-request-id": "396e7512-7eab-06a3-84cd-2a30b7c7eb56",
-        "x-ms-request-id": "a527a17a-401e-0007-7832-f3fe58000000",
-        "x-ms-version": "2019-10-10"
-=======
         "x-ms-client-request-id": "d91d4a43-95eb-31d6-7d42-2529e3c20c77",
         "x-ms-request-id": "5152b1ac-101e-0047-3422-0a26fb000000",
         "x-ms-version": "2019-12-12"
->>>>>>> 32e373e2
       },
       "ResponseBody": []
     },
     {
-<<<<<<< HEAD
-      "RequestUri": "https://seanstagetest.blob.core.windows.net/test-container-eb68786f-4ae3-5dac-efbf-b3edee2f7176/test-blob-4348c655-f93b-deb7-ff7e-f0c0734606b6",
-=======
       "RequestUri": "https://seanmcccanary.blob.core.windows.net/test-container-0c563609-7d3d-0947-c1a1-3b2266d8516e/test-blob-e2357090-8ba2-f7bf-c0bf-bd1abba304c8",
->>>>>>> 32e373e2
       "RequestMethod": "PUT",
       "RequestHeaders": {
         "Authorization": "Sanitized",
         "Content-Length": "1024",
-<<<<<<< HEAD
-        "traceparent": "00-e998c7b9a0cd7146998928b16cd7b988-15c83aac7589024f-00",
-        "User-Agent": [
-          "azsdk-net-Storage.Blobs/12.4.0-dev.20200305.1",
-          "(.NET Core 4.6.28325.01; Microsoft Windows 10.0.18363 )"
-        ],
-        "x-ms-blob-type": "BlockBlob",
-        "x-ms-client-request-id": "79b2b66b-ac7c-a0cd-7cd1-bd2e68e31d54",
-        "x-ms-date": "Thu, 05 Mar 2020 21:09:24 GMT",
-        "x-ms-return-client-request-id": "true",
-        "x-ms-version": "2019-10-10"
-=======
         "traceparent": "00-7dfb75fe3652214fafa9344466e30ec7-8b543df2034db742-00",
         "User-Agent": [
           "azsdk-net-Storage.Blobs/12.5.0-dev.20200403.1",
@@ -94,60 +49,28 @@
         "x-ms-date": "Sat, 04 Apr 2020 01:41:08 GMT",
         "x-ms-return-client-request-id": "true",
         "x-ms-version": "2019-12-12"
->>>>>>> 32e373e2
       },
       "RequestBody": "GkfeHLt4g4Y2yQzn7EyyjBZKE5XDpFK4iiUYK9e7dto\u002BXQ6c5O\u002B8GO2uq9h\u002B2At0DDEEcI9uBHb0JZGWX1eue1MyqI49FqcmjvuoFfh5ObIapB6mtwVLz1mYp75eJbiV/zCFTC98NvaJ3uKTxu99e\u002Bvee7s4CMRN59g1pW7pyGhDEhXI8\u002B2DnW4nHdgjtwlqGyzSf6r8XPdrOGVWR5CInxV6T7TZtIf\u002BW95NEerrKS/Py4pCF0i\u002BRrYdXLuILFXdn33CqWdUkGak1CPLr0sMgA41hnwGRYjNuwn\u002BvFfLdS\u002BIb3FtKIDHezojnkIl8pZqENytUqbZ1lr09e1eVtQP2F70Q0Dan1eNbgtB46dFqMlyk6t6HiKJrpkWeDKSaSRmFMXkMK9WkHGEH\u002BSamPKyrk0k68MolLo7a5SmwyYk\u002BgXn2s/iYXcZHAM59v4\u002B7hamZMnlbn1gPX8LqMUar81LXyTfs70j0E3WCs7A7567/Xx9AF9cP4yHhp1P17my/2017pbaXjtZgpN8D2SvoE7hT6pIna5u7iCYWCwg0/mTJAthigAI4Z5AJH3L3zAn2OVObocPaWG\u002BxwB1QQYOOa\u002BZ6OtZTRZO2W4LB3gwog7vcYBG0WVyhLqposIAkp\u002BYMuvOMvdFzorPAJUZA2HpjSXxhtCGyGdJJ2QwsKtTTUbOc9WMYm8XqqP1d9DPWIFZvxScDwzPEWmDhAqSFB3efLJOS5CLXCu12dstkFGXes7j1vCWtj46/mFsCd1khJWFFvodgQ3wzWPp5jUwooAY7Ao8rz0tSMVzE0wuH1NOUVRGqHlWefnA8giMrc8JClzgUx3SKNRXV841qW3Bwa4PmpXh6voHwnIRe700oJv1agnvTss2eyh/7lCrIdCL/zBafRI5JyBi2ZGqwa0XIrYzPz9j0XPi2R9tYfupW6GihXuM2iOIu0LpjXQ6i7l7Z8uaeOGRJy29d6PzzMYkuH3vCDsxikiSqoP8ekT\u002Bp05l8fkwD\u002BO/EF1Nz2KAle58xNT3SoJ\u002BSd2DB81dlK3pvs9VjdvM9KmZMPfe47vlEhWUf7ZvB13L56ccrQgWYXuwZBCTKwcTsNArXRqKoGYhnfW3yRX2erdyiaYzr0ehg857LX\u002BqUuYOgM7lQ6pCQUdB\u002Bg8SX5hmuepZIKJg4AGJitpLDnLnd0sOqEhGETYNL0hf8rQ4jiM2FXOVUDFErqDNXLjP9zLUWoPDBLZQH6izTPFZAO1MUfy2Ffn/USYayfqnebR9PTgVipgxdIlt5vbL4QRA6q2zgQu8GeE51QhcqTu8qKbzNQ\u002B4Q3ZVGtxzSS8DM3Ai2t5N9PepwSNW3LWP1ctOsD1P16z0h6c3XWYuSc\u002ByNaGYOQ==",
       "StatusCode": 201,
       "ResponseHeaders": {
         "Content-Length": "0",
-<<<<<<< HEAD
-        "Content-MD5": "z\u002Byc8zCvOXs\u002BkTsRSxVZDA==",
-        "Date": "Thu, 05 Mar 2020 21:09:24 GMT",
-        "ETag": "\u00220x8D7C1497BB8D749\u0022",
-        "Last-Modified": "Thu, 05 Mar 2020 21:09:24 GMT",
-=======
         "Content-MD5": "LXBweYUBIYLRNFbdHaTaFw==",
         "Date": "Sat, 04 Apr 2020 01:41:08 GMT",
         "ETag": "\u00220x8D7D8393F6F0850\u0022",
         "Last-Modified": "Sat, 04 Apr 2020 01:41:08 GMT",
->>>>>>> 32e373e2
         "Server": [
           "Windows-Azure-Blob/1.0",
           "Microsoft-HTTPAPI/2.0"
         ],
-<<<<<<< HEAD
-        "x-ms-client-request-id": "79b2b66b-ac7c-a0cd-7cd1-bd2e68e31d54",
-        "x-ms-content-crc64": "\u002BhOiIX3Pomk=",
-        "x-ms-request-id": "a527a17f-401e-0007-7b32-f3fe58000000",
-        "x-ms-request-server-encrypted": "true",
-        "x-ms-version": "2019-10-10"
-=======
         "x-ms-client-request-id": "c45cb3f1-532d-1637-9691-7b7854a4a713",
         "x-ms-content-crc64": "24uWAt0sSAE=",
         "x-ms-request-id": "5152b1b5-101e-0047-3a22-0a26fb000000",
         "x-ms-request-server-encrypted": "true",
         "x-ms-version": "2019-12-12"
->>>>>>> 32e373e2
       },
       "ResponseBody": []
     },
     {
-<<<<<<< HEAD
-      "RequestUri": "https://seanstagetest.blob.core.windows.net/test-container-eb68786f-4ae3-5dac-efbf-b3edee2f7176/test-blob-4348c655-f93b-deb7-ff7e-f0c0734606b6",
-      "RequestMethod": "GET",
-      "RequestHeaders": {
-        "Authorization": "Sanitized",
-        "traceparent": "00-7fd24704c13b024fbdc993123103dc7f-8e81223393fbd74c-00",
-        "User-Agent": [
-          "azsdk-net-Storage.Blobs/12.4.0-dev.20200305.1",
-          "(.NET Core 4.6.28325.01; Microsoft Windows 10.0.18363 )"
-        ],
-        "x-ms-client-request-id": "76e8d890-cd95-0206-9226-ea8b8efa8541",
-        "x-ms-date": "Thu, 05 Mar 2020 21:09:25 GMT",
-        "x-ms-range": "bytes=0-",
-        "x-ms-return-client-request-id": "true",
-        "x-ms-version": "2019-10-10"
-=======
       "RequestUri": "https://seanmcccanary.blob.core.windows.net/test-container-0c563609-7d3d-0947-c1a1-3b2266d8516e/test-blob-e2357090-8ba2-f7bf-c0bf-bd1abba304c8",
       "RequestMethod": "GET",
       "RequestHeaders": {
@@ -161,7 +84,6 @@
         "x-ms-date": "Sat, 04 Apr 2020 01:41:08 GMT",
         "x-ms-return-client-request-id": "true",
         "x-ms-version": "2019-12-12"
->>>>>>> 32e373e2
       },
       "RequestBody": null,
       "StatusCode": 200,
@@ -170,29 +92,14 @@
         "Content-Length": "1024",
         "Content-MD5": "LXBweYUBIYLRNFbdHaTaFw==",
         "Content-Type": "application/octet-stream",
-<<<<<<< HEAD
-        "Date": "Thu, 05 Mar 2020 21:09:24 GMT",
-        "ETag": "\u00220x8D7C1497BB8D749\u0022",
-        "Last-Modified": "Thu, 05 Mar 2020 21:09:24 GMT",
-=======
         "Date": "Sat, 04 Apr 2020 01:41:08 GMT",
         "ETag": "\u00220x8D7D8393F6F0850\u0022",
         "Last-Modified": "Sat, 04 Apr 2020 01:41:08 GMT",
->>>>>>> 32e373e2
         "Server": [
           "Windows-Azure-Blob/1.0",
           "Microsoft-HTTPAPI/2.0"
         ],
         "x-ms-blob-type": "BlockBlob",
-<<<<<<< HEAD
-        "x-ms-client-request-id": "76e8d890-cd95-0206-9226-ea8b8efa8541",
-        "x-ms-creation-time": "Thu, 05 Mar 2020 21:09:24 GMT",
-        "x-ms-lease-state": "available",
-        "x-ms-lease-status": "unlocked",
-        "x-ms-request-id": "a527a183-401e-0007-7e32-f3fe58000000",
-        "x-ms-server-encrypted": "true",
-        "x-ms-version": "2019-10-10"
-=======
         "x-ms-client-request-id": "82c03724-d445-7b0b-2558-1d1dcefb97bd",
         "x-ms-creation-time": "Sat, 04 Apr 2020 01:41:08 GMT",
         "x-ms-lease-state": "available",
@@ -200,26 +107,10 @@
         "x-ms-request-id": "5152b1bc-101e-0047-4122-0a26fb000000",
         "x-ms-server-encrypted": "true",
         "x-ms-version": "2019-12-12"
->>>>>>> 32e373e2
       },
       "ResponseBody": "GkfeHLt4g4Y2yQzn7EyyjBZKE5XDpFK4iiUYK9e7dto\u002BXQ6c5O\u002B8GO2uq9h\u002B2At0DDEEcI9uBHb0JZGWX1eue1MyqI49FqcmjvuoFfh5ObIapB6mtwVLz1mYp75eJbiV/zCFTC98NvaJ3uKTxu99e\u002Bvee7s4CMRN59g1pW7pyGhDEhXI8\u002B2DnW4nHdgjtwlqGyzSf6r8XPdrOGVWR5CInxV6T7TZtIf\u002BW95NEerrKS/Py4pCF0i\u002BRrYdXLuILFXdn33CqWdUkGak1CPLr0sMgA41hnwGRYjNuwn\u002BvFfLdS\u002BIb3FtKIDHezojnkIl8pZqENytUqbZ1lr09e1eVtQP2F70Q0Dan1eNbgtB46dFqMlyk6t6HiKJrpkWeDKSaSRmFMXkMK9WkHGEH\u002BSamPKyrk0k68MolLo7a5SmwyYk\u002BgXn2s/iYXcZHAM59v4\u002B7hamZMnlbn1gPX8LqMUar81LXyTfs70j0E3WCs7A7567/Xx9AF9cP4yHhp1P17my/2017pbaXjtZgpN8D2SvoE7hT6pIna5u7iCYWCwg0/mTJAthigAI4Z5AJH3L3zAn2OVObocPaWG\u002BxwB1QQYOOa\u002BZ6OtZTRZO2W4LB3gwog7vcYBG0WVyhLqposIAkp\u002BYMuvOMvdFzorPAJUZA2HpjSXxhtCGyGdJJ2QwsKtTTUbOc9WMYm8XqqP1d9DPWIFZvxScDwzPEWmDhAqSFB3efLJOS5CLXCu12dstkFGXes7j1vCWtj46/mFsCd1khJWFFvodgQ3wzWPp5jUwooAY7Ao8rz0tSMVzE0wuH1NOUVRGqHlWefnA8giMrc8JClzgUx3SKNRXV841qW3Bwa4PmpXh6voHwnIRe700oJv1agnvTss2eyh/7lCrIdCL/zBafRI5JyBi2ZGqwa0XIrYzPz9j0XPi2R9tYfupW6GihXuM2iOIu0LpjXQ6i7l7Z8uaeOGRJy29d6PzzMYkuH3vCDsxikiSqoP8ekT\u002Bp05l8fkwD\u002BO/EF1Nz2KAle58xNT3SoJ\u002BSd2DB81dlK3pvs9VjdvM9KmZMPfe47vlEhWUf7ZvB13L56ccrQgWYXuwZBCTKwcTsNArXRqKoGYhnfW3yRX2erdyiaYzr0ehg857LX\u002BqUuYOgM7lQ6pCQUdB\u002Bg8SX5hmuepZIKJg4AGJitpLDnLnd0sOqEhGETYNL0hf8rQ4jiM2FXOVUDFErqDNXLjP9zLUWoPDBLZQH6izTPFZAO1MUfy2Ffn/USYayfqnebR9PTgVipgxdIlt5vbL4QRA6q2zgQu8GeE51QhcqTu8qKbzNQ\u002B4Q3ZVGtxzSS8DM3Ai2t5N9PepwSNW3LWP1ctOsD1P16z0h6c3XWYuSc\u002ByNaGYOQ=="
     },
     {
-<<<<<<< HEAD
-      "RequestUri": "https://seanstagetest.blob.core.windows.net/test-container-eb68786f-4ae3-5dac-efbf-b3edee2f7176/test-blob-4348c655-f93b-deb7-ff7e-f0c0734606b6",
-      "RequestMethod": "HEAD",
-      "RequestHeaders": {
-        "Authorization": "Sanitized",
-        "traceparent": "00-11cec18d5895a1478adfbbca05cbbe07-77b9786be5553d45-00",
-        "User-Agent": [
-          "azsdk-net-Storage.Blobs/12.4.0-dev.20200305.1",
-          "(.NET Core 4.6.28325.01; Microsoft Windows 10.0.18363 )"
-        ],
-        "x-ms-client-request-id": "909ee386-a7fa-42be-930e-52ae952fe3f4",
-        "x-ms-date": "Thu, 05 Mar 2020 21:09:25 GMT",
-        "x-ms-return-client-request-id": "true",
-        "x-ms-version": "2019-10-10"
-=======
       "RequestUri": "https://seanmcccanary.blob.core.windows.net/test-container-0c563609-7d3d-0947-c1a1-3b2266d8516e/test-blob-e2357090-8ba2-f7bf-c0bf-bd1abba304c8",
       "RequestMethod": "HEAD",
       "RequestHeaders": {
@@ -233,7 +124,6 @@
         "x-ms-date": "Sat, 04 Apr 2020 01:41:08 GMT",
         "x-ms-return-client-request-id": "true",
         "x-ms-version": "2019-12-12"
->>>>>>> 32e373e2
       },
       "RequestBody": null,
       "StatusCode": 200,
@@ -242,15 +132,9 @@
         "Content-Length": "1024",
         "Content-MD5": "LXBweYUBIYLRNFbdHaTaFw==",
         "Content-Type": "application/octet-stream",
-<<<<<<< HEAD
-        "Date": "Thu, 05 Mar 2020 21:09:24 GMT",
-        "ETag": "\u00220x8D7C1497BB8D749\u0022",
-        "Last-Modified": "Thu, 05 Mar 2020 21:09:24 GMT",
-=======
         "Date": "Sat, 04 Apr 2020 01:41:08 GMT",
         "ETag": "\u00220x8D7D8393F6F0850\u0022",
         "Last-Modified": "Sat, 04 Apr 2020 01:41:08 GMT",
->>>>>>> 32e373e2
         "Server": [
           "Windows-Azure-Blob/1.0",
           "Microsoft-HTTPAPI/2.0"
@@ -258,15 +142,6 @@
         "x-ms-access-tier": "Hot",
         "x-ms-access-tier-inferred": "true",
         "x-ms-blob-type": "BlockBlob",
-<<<<<<< HEAD
-        "x-ms-client-request-id": "909ee386-a7fa-42be-930e-52ae952fe3f4",
-        "x-ms-creation-time": "Thu, 05 Mar 2020 21:09:24 GMT",
-        "x-ms-lease-state": "available",
-        "x-ms-lease-status": "unlocked",
-        "x-ms-request-id": "a527a184-401e-0007-7f32-f3fe58000000",
-        "x-ms-server-encrypted": "true",
-        "x-ms-version": "2019-10-10"
-=======
         "x-ms-client-request-id": "1c535e70-24e3-23ce-8f81-cce96b84be3c",
         "x-ms-creation-time": "Sat, 04 Apr 2020 01:41:08 GMT",
         "x-ms-lease-state": "available",
@@ -274,26 +149,10 @@
         "x-ms-request-id": "5152b1c3-101e-0047-4822-0a26fb000000",
         "x-ms-server-encrypted": "true",
         "x-ms-version": "2019-12-12"
->>>>>>> 32e373e2
       },
       "ResponseBody": []
     },
     {
-<<<<<<< HEAD
-      "RequestUri": "https://seanstagetest.blob.core.windows.net/test-container-eb68786f-4ae3-5dac-efbf-b3edee2f7176?restype=container",
-      "RequestMethod": "DELETE",
-      "RequestHeaders": {
-        "Authorization": "Sanitized",
-        "traceparent": "00-f43f8c8faa22924c8866104fa11aa976-6c8b56698637104e-00",
-        "User-Agent": [
-          "azsdk-net-Storage.Blobs/12.4.0-dev.20200305.1",
-          "(.NET Core 4.6.28325.01; Microsoft Windows 10.0.18363 )"
-        ],
-        "x-ms-client-request-id": "aa0520a1-f55c-9a47-b76c-aeb3a7b556cc",
-        "x-ms-date": "Thu, 05 Mar 2020 21:09:25 GMT",
-        "x-ms-return-client-request-id": "true",
-        "x-ms-version": "2019-10-10"
-=======
       "RequestUri": "https://seanmcccanary.blob.core.windows.net/test-container-0c563609-7d3d-0947-c1a1-3b2266d8516e?restype=container",
       "RequestMethod": "DELETE",
       "RequestHeaders": {
@@ -307,41 +166,25 @@
         "x-ms-date": "Sat, 04 Apr 2020 01:41:08 GMT",
         "x-ms-return-client-request-id": "true",
         "x-ms-version": "2019-12-12"
->>>>>>> 32e373e2
       },
       "RequestBody": null,
       "StatusCode": 202,
       "ResponseHeaders": {
         "Content-Length": "0",
-<<<<<<< HEAD
-        "Date": "Thu, 05 Mar 2020 21:09:24 GMT",
-=======
         "Date": "Sat, 04 Apr 2020 01:41:08 GMT",
->>>>>>> 32e373e2
         "Server": [
           "Windows-Azure-Blob/1.0",
           "Microsoft-HTTPAPI/2.0"
         ],
-<<<<<<< HEAD
-        "x-ms-client-request-id": "aa0520a1-f55c-9a47-b76c-aeb3a7b556cc",
-        "x-ms-request-id": "a527a185-401e-0007-8032-f3fe58000000",
-        "x-ms-version": "2019-10-10"
-=======
         "x-ms-client-request-id": "70ad1db9-7aa8-9bd9-ddaa-1a93656dfc8d",
         "x-ms-request-id": "5152b1cb-101e-0047-4f22-0a26fb000000",
         "x-ms-version": "2019-12-12"
->>>>>>> 32e373e2
       },
       "ResponseBody": []
     }
   ],
   "Variables": {
-<<<<<<< HEAD
-    "RandomSeed": "744293594",
-    "Storage_TestConfigDefault": "ProductionTenant\nseanstagetest\nU2FuaXRpemVk\nhttps://seanstagetest.blob.core.windows.net\nhttp://seanstagetest.file.core.windows.net\nhttp://seanstagetest.queue.core.windows.net\nhttp://seanstagetest.table.core.windows.net\n\n\n\n\nhttp://seanstagetest-secondary.blob.core.windows.net\nhttp://seanstagetest-secondary.file.core.windows.net\nhttp://seanstagetest-secondary.queue.core.windows.net\nhttp://seanstagetest-secondary.table.core.windows.net\n\nSanitized\n\n\nCloud\nBlobEndpoint=https://seanstagetest.blob.core.windows.net/;QueueEndpoint=http://seanstagetest.queue.core.windows.net/;FileEndpoint=http://seanstagetest.file.core.windows.net/;BlobSecondaryEndpoint=http://seanstagetest-secondary.blob.core.windows.net/;QueueSecondaryEndpoint=http://seanstagetest-secondary.queue.core.windows.net/;FileSecondaryEndpoint=http://seanstagetest-secondary.file.core.windows.net/;AccountName=seanstagetest;AccountKey=Sanitized\nseanscope1"
-=======
     "RandomSeed": "1860355542",
     "Storage_TestConfigDefault": "ProductionTenant\nseanmcccanary\nU2FuaXRpemVk\nhttps://seanmcccanary.blob.core.windows.net\nhttps://seanmcccanary.file.core.windows.net\nhttps://seanmcccanary.queue.core.windows.net\nhttps://seanmcccanary.table.core.windows.net\n\n\n\n\nhttps://seanmcccanary-secondary.blob.core.windows.net\nhttps://seanmcccanary-secondary.file.core.windows.net\nhttps://seanmcccanary-secondary.queue.core.windows.net\nhttps://seanmcccanary-secondary.table.core.windows.net\n\nSanitized\n\n\nCloud\nBlobEndpoint=https://seanmcccanary.blob.core.windows.net/;QueueEndpoint=https://seanmcccanary.queue.core.windows.net/;FileEndpoint=https://seanmcccanary.file.core.windows.net/;BlobSecondaryEndpoint=https://seanmcccanary-secondary.blob.core.windows.net/;QueueSecondaryEndpoint=https://seanmcccanary-secondary.queue.core.windows.net/;FileSecondaryEndpoint=https://seanmcccanary-secondary.file.core.windows.net/;AccountName=seanmcccanary;AccountKey=Sanitized\nseanscope1"
->>>>>>> 32e373e2
   }
 }