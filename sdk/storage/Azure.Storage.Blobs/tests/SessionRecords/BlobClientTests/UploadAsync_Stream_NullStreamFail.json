--- conflicted
+++ resolved
@@ -1,22 +1,6 @@
 {
   "Entries": [
     {
-<<<<<<< HEAD
-      "RequestUri": "https://seanstagetest.blob.core.windows.net/test-container-23227dcf-c067-5350-c40f-a722562ff7e8?restype=container",
-      "RequestMethod": "PUT",
-      "RequestHeaders": {
-        "Authorization": "Sanitized",
-        "traceparent": "00-5bfe6c8d0e9cdb4fa33ef26b25dc5e96-b47ad08de822bd4a-00",
-        "User-Agent": [
-          "azsdk-net-Storage.Blobs/12.4.0-dev.20200305.1",
-          "(.NET Core 4.6.28325.01; Microsoft Windows 10.0.18363 )"
-        ],
-        "x-ms-blob-public-access": "container",
-        "x-ms-client-request-id": "78382a1c-b10f-45ad-20d0-2c6f43cd04eb",
-        "x-ms-date": "Thu, 05 Mar 2020 21:08:42 GMT",
-        "x-ms-return-client-request-id": "true",
-        "x-ms-version": "2019-10-10"
-=======
       "RequestUri": "https://seanmcccanary.blob.core.windows.net/test-container-23227dcf-c067-5350-c40f-a722562ff7e8?restype=container",
       "RequestMethod": "PUT",
       "RequestHeaders": {
@@ -31,52 +15,25 @@
         "x-ms-date": "Thu, 02 Apr 2020 23:48:58 GMT",
         "x-ms-return-client-request-id": "true",
         "x-ms-version": "2019-12-12"
->>>>>>> 32e373e2
       },
       "RequestBody": null,
       "StatusCode": 201,
       "ResponseHeaders": {
         "Content-Length": "0",
-<<<<<<< HEAD
-        "Date": "Thu, 05 Mar 2020 21:08:42 GMT",
-        "ETag": "\u00220x8D7C149627A70F9\u0022",
-        "Last-Modified": "Thu, 05 Mar 2020 21:08:42 GMT",
-=======
         "Date": "Thu, 02 Apr 2020 23:48:57 GMT",
         "ETag": "\u00220x8D7D7606925659F\u0022",
         "Last-Modified": "Thu, 02 Apr 2020 23:48:57 GMT",
->>>>>>> 32e373e2
         "Server": [
           "Windows-Azure-Blob/1.0",
           "Microsoft-HTTPAPI/2.0"
         ],
         "x-ms-client-request-id": "78382a1c-b10f-45ad-20d0-2c6f43cd04eb",
-<<<<<<< HEAD
-        "x-ms-request-id": "9625b75c-f01e-002d-5032-f32148000000",
-        "x-ms-version": "2019-10-10"
-=======
         "x-ms-request-id": "795ddafa-901e-0014-2a49-0905cf000000",
         "x-ms-version": "2019-12-12"
->>>>>>> 32e373e2
       },
       "ResponseBody": []
     },
     {
-<<<<<<< HEAD
-      "RequestUri": "https://seanstagetest.blob.core.windows.net/test-container-23227dcf-c067-5350-c40f-a722562ff7e8?restype=container",
-      "RequestMethod": "DELETE",
-      "RequestHeaders": {
-        "Authorization": "Sanitized",
-        "traceparent": "00-49e213040bbfdb409ffa1c851a88a0d7-d32906f8f8cae649-00",
-        "User-Agent": [
-          "azsdk-net-Storage.Blobs/12.4.0-dev.20200305.1",
-          "(.NET Core 4.6.28325.01; Microsoft Windows 10.0.18363 )"
-        ],
-        "x-ms-client-request-id": "90cb76aa-eff5-94a0-c617-40b49b52e2e0",
-        "x-ms-date": "Thu, 05 Mar 2020 21:08:42 GMT",
-        "x-ms-return-client-request-id": "true",
-        "x-ms-version": "2019-10-10"
-=======
       "RequestUri": "https://seanmcccanary.blob.core.windows.net/test-container-23227dcf-c067-5350-c40f-a722562ff7e8?restype=container",
       "RequestMethod": "DELETE",
       "RequestHeaders": {
@@ -90,39 +47,25 @@
         "x-ms-date": "Thu, 02 Apr 2020 23:48:58 GMT",
         "x-ms-return-client-request-id": "true",
         "x-ms-version": "2019-12-12"
->>>>>>> 32e373e2
       },
       "RequestBody": null,
       "StatusCode": 202,
       "ResponseHeaders": {
         "Content-Length": "0",
-<<<<<<< HEAD
-        "Date": "Thu, 05 Mar 2020 21:08:42 GMT",
-=======
         "Date": "Thu, 02 Apr 2020 23:48:57 GMT",
->>>>>>> 32e373e2
         "Server": [
           "Windows-Azure-Blob/1.0",
           "Microsoft-HTTPAPI/2.0"
         ],
         "x-ms-client-request-id": "90cb76aa-eff5-94a0-c617-40b49b52e2e0",
-<<<<<<< HEAD
-        "x-ms-request-id": "9625b75f-f01e-002d-5132-f32148000000",
-        "x-ms-version": "2019-10-10"
-=======
         "x-ms-request-id": "795ddb01-901e-0014-2d49-0905cf000000",
         "x-ms-version": "2019-12-12"
->>>>>>> 32e373e2
       },
       "ResponseBody": []
     }
   ],
   "Variables": {
     "RandomSeed": "2097231334",
-<<<<<<< HEAD
-    "Storage_TestConfigDefault": "ProductionTenant\nseanstagetest\nU2FuaXRpemVk\nhttps://seanstagetest.blob.core.windows.net\nhttp://seanstagetest.file.core.windows.net\nhttp://seanstagetest.queue.core.windows.net\nhttp://seanstagetest.table.core.windows.net\n\n\n\n\nhttp://seanstagetest-secondary.blob.core.windows.net\nhttp://seanstagetest-secondary.file.core.windows.net\nhttp://seanstagetest-secondary.queue.core.windows.net\nhttp://seanstagetest-secondary.table.core.windows.net\n\nSanitized\n\n\nCloud\nBlobEndpoint=https://seanstagetest.blob.core.windows.net/;QueueEndpoint=http://seanstagetest.queue.core.windows.net/;FileEndpoint=http://seanstagetest.file.core.windows.net/;BlobSecondaryEndpoint=http://seanstagetest-secondary.blob.core.windows.net/;QueueSecondaryEndpoint=http://seanstagetest-secondary.queue.core.windows.net/;FileSecondaryEndpoint=http://seanstagetest-secondary.file.core.windows.net/;AccountName=seanstagetest;AccountKey=Sanitized\nseanscope1"
-=======
     "Storage_TestConfigDefault": "ProductionTenant\nseanmcccanary\nU2FuaXRpemVk\nhttps://seanmcccanary.blob.core.windows.net\nhttps://seanmcccanary.file.core.windows.net\nhttps://seanmcccanary.queue.core.windows.net\nhttps://seanmcccanary.table.core.windows.net\n\n\n\n\nhttps://seanmcccanary-secondary.blob.core.windows.net\nhttps://seanmcccanary-secondary.file.core.windows.net\nhttps://seanmcccanary-secondary.queue.core.windows.net\nhttps://seanmcccanary-secondary.table.core.windows.net\n\nSanitized\n\n\nCloud\nBlobEndpoint=https://seanmcccanary.blob.core.windows.net/;QueueEndpoint=https://seanmcccanary.queue.core.windows.net/;FileEndpoint=https://seanmcccanary.file.core.windows.net/;BlobSecondaryEndpoint=https://seanmcccanary-secondary.blob.core.windows.net/;QueueSecondaryEndpoint=https://seanmcccanary-secondary.queue.core.windows.net/;FileSecondaryEndpoint=https://seanmcccanary-secondary.file.core.windows.net/;AccountName=seanmcccanary;AccountKey=Sanitized\nseanscope1"
->>>>>>> 32e373e2
   }
 }