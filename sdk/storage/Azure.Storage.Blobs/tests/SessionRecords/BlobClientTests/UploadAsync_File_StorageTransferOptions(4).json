--- conflicted
+++ resolved
@@ -1,32 +1,18 @@
 {
   "Entries": [
     {
-<<<<<<< HEAD
-      "RequestUri": "https://seanmcccanary.blob.core.windows.net/test-container-958935fa-4ab8-6e40-6900-d654908616ff?restype=container",
+      "RequestUri": "https://seanmcccanary.blob.core.windows.net/test-container-f8718955-35ed-79f8-d5ac-25df938a1245?restype=container",
       "RequestMethod": "PUT",
       "RequestHeaders": {
         "Authorization": "Sanitized",
-        "traceparent": "00-3a95015e33401a4d9e9a5a84983c01d0-292edc23d659974b-00",
+        "traceparent": "00-2cce241331095f44b4c3df64e0ef941a-f37792c34cf5d841-00",
         "User-Agent": [
-          "azsdk-net-Storage.Blobs/12.5.0-dev.20200402.1",
-=======
-      "RequestUri": "https://seandevtest.blob.core.windows.net/test-container-958935fa-4ab8-6e40-6900-d654908616ff?restype=container",
-      "RequestMethod": "PUT",
-      "RequestHeaders": {
-        "Authorization": "Sanitized",
-        "traceparent": "00-99b172b10683a943ae7e81118aeae774-2613309b790c0c42-00",
-        "User-Agent": [
-          "azsdk-net-Storage.Blobs/12.5.0-dev.20200326.1",
->>>>>>> bb257be6
+          "azsdk-net-Storage.Blobs/12.5.0-dev.20200403.1",
           "(.NET Core 4.6.28325.01; Microsoft Windows 10.0.18362 )"
         ],
         "x-ms-blob-public-access": "container",
-        "x-ms-client-request-id": "c0ef3338-2764-d83f-8ba3-009999dac9b4",
-<<<<<<< HEAD
-        "x-ms-date": "Thu, 02 Apr 2020 23:49:02 GMT",
-=======
-        "x-ms-date": "Thu, 26 Mar 2020 20:49:49 GMT",
->>>>>>> bb257be6
+        "x-ms-client-request-id": "4bb9689f-d8d2-8733-a047-a19155efb51b",
+        "x-ms-date": "Sat, 04 Apr 2020 01:40:07 GMT",
         "x-ms-return-client-request-id": "true",
         "x-ms-version": "2019-12-12"
       },
@@ -34,118 +20,68 @@
       "StatusCode": 201,
       "ResponseHeaders": {
         "Content-Length": "0",
-<<<<<<< HEAD
-        "Date": "Thu, 02 Apr 2020 23:49:01 GMT",
-        "ETag": "\u00220x8D7D7606B73A9F6\u0022",
-        "Last-Modified": "Thu, 02 Apr 2020 23:49:01 GMT",
-=======
-        "Date": "Thu, 26 Mar 2020 20:49:50 GMT",
-        "ETag": "\u00220x8D7D1C73A4D8D04\u0022",
-        "Last-Modified": "Thu, 26 Mar 2020 20:49:50 GMT",
->>>>>>> bb257be6
+        "Date": "Sat, 04 Apr 2020 01:40:06 GMT",
+        "ETag": "\u00220x8D7D8391B0BA125\u0022",
+        "Last-Modified": "Sat, 04 Apr 2020 01:40:07 GMT",
         "Server": [
           "Windows-Azure-Blob/1.0",
           "Microsoft-HTTPAPI/2.0"
         ],
-        "x-ms-client-request-id": "c0ef3338-2764-d83f-8ba3-009999dac9b4",
-<<<<<<< HEAD
-        "x-ms-request-id": "4ae948b7-201e-0001-5749-09127c000000",
+        "x-ms-client-request-id": "4bb9689f-d8d2-8733-a047-a19155efb51b",
+        "x-ms-request-id": "9f739585-601e-0086-4f21-0a8119000000",
         "x-ms-version": "2019-12-12"
-=======
-        "x-ms-request-id": "c50b596a-501e-005c-34b0-03fbf3000000",
-        "x-ms-version": "2019-07-07"
->>>>>>> bb257be6
       },
       "ResponseBody": []
     },
     {
-<<<<<<< HEAD
-      "RequestUri": "https://seanmcccanary.blob.core.windows.net/test-container-958935fa-4ab8-6e40-6900-d654908616ff/test-blob-cf160cd7-a85a-6486-b6fd-7f5886ba8644",
-=======
-      "RequestUri": "https://seandevtest.blob.core.windows.net/test-container-958935fa-4ab8-6e40-6900-d654908616ff/test-blob-cf160cd7-a85a-6486-b6fd-7f5886ba8644",
->>>>>>> bb257be6
+      "RequestUri": "https://seanmcccanary.blob.core.windows.net/test-container-f8718955-35ed-79f8-d5ac-25df938a1245/test-blob-363c44e5-3b60-3ec7-fa2e-48e557f321fb",
       "RequestMethod": "PUT",
       "RequestHeaders": {
         "Authorization": "Sanitized",
         "Content-Length": "1024",
-<<<<<<< HEAD
-        "traceparent": "00-a7c8bbaaa35f124297a23320245d006d-d5466f70a8b7494e-00",
+        "traceparent": "00-55e705263fb29f4fbe5fdf669cb313a3-9d7facd8efa68643-00",
         "User-Agent": [
-          "azsdk-net-Storage.Blobs/12.5.0-dev.20200402.1",
-=======
-        "traceparent": "00-170dfcad4adc12488fb1ddf2c5c51331-5e557b2f53c1a64c-00",
-        "User-Agent": [
-          "azsdk-net-Storage.Blobs/12.5.0-dev.20200326.1",
->>>>>>> bb257be6
+          "azsdk-net-Storage.Blobs/12.5.0-dev.20200403.1",
           "(.NET Core 4.6.28325.01; Microsoft Windows 10.0.18362 )"
         ],
         "x-ms-blob-type": "BlockBlob",
-        "x-ms-client-request-id": "dc72c652-e78e-79e7-9597-04f1d1dae195",
-<<<<<<< HEAD
-        "x-ms-date": "Thu, 02 Apr 2020 23:49:02 GMT",
-=======
-        "x-ms-date": "Thu, 26 Mar 2020 20:49:49 GMT",
->>>>>>> bb257be6
+        "x-ms-client-request-id": "ab6f042d-4051-fd53-cddb-d4887e0b28fa",
+        "x-ms-date": "Sat, 04 Apr 2020 01:40:07 GMT",
         "x-ms-return-client-request-id": "true",
         "x-ms-version": "2019-12-12"
       },
-      "RequestBody": "hyccXZdWmkiNgO8GlubxO5YPrtoOqVSPrYoKZqjmUtEcuxJxvWwdgXLOQtm4f83QDEPCdgyrNt3TjLAMSzSfpi4e6drTf34q8SxoP2d61y28OlplJNvEcIU0njG7ETY\u002BLpurmZXz/IzFl4XgQ/Z1WLWCTxHZOYJSWnlVn\u002BFMbuD2KhDMzz2XyT7NoIxW5C2OvkZ8OcEkZPQZWD8cnl2reCmk6hnlqYl36obTDJn1/HVLxuCb0DUf0cYbs3b9eirgIShjsvoUqBW8BE47UVdbI1zK0dh9EKfzhRhSyfYSenBb8upxkkl7Nx3K3szn44BuwJAaM6lSYxCAbyzhwd4fqore315s6pAST5m6sjLbDKGY5Alm\u002BEfGCI7a8CMdmXY\u002BqzRBCQMhAdX/B\u002BQPl7HepGKLSdzVuLFDF9fQkvpt9bUjfAb\u002BmQOdd\u002BIzZvBitnDd\u002B0vAkVCZafKC/vEsUW/bkhIu7Buq4Ate7dH6oVHA4GBm8peurGNlihMTe5sScSZzWNTeNMpVMhtAYaR\u002Bn8egwh6Qxl7YLeWuyWEIlmRvTHyrhkh94auWEcB7bUq/5utLc7l8gavHmyvvMGtoTJy20BUo0xh/I\u002BBz\u002BbWeXL\u002Bb7uJ2vSOr88rR4\u002BsdjbFALsQkxZ01lxPSy0/YCYf1KT5sVEGI8Y94C91KV\u002B8sYZYvM8vwepciZVfPo/HU0upC27qssTlvtzw1q7rA6kAjpmq5qda8Ba\u002BnSu7quU6dozjyB3s1gLBcv3uPu87cYnsXq/2HGygUhtYLBGdLhf3ulweBzePE7iW5XOpaLUngyudz0w5QFogP3oClKXtJETp\u002BoCPGW5SYUrzXzb4\u002BuVmMKjp/2LHvnYF/cu5iH8SqcEuv24wlGW9T24BReEjJ0CQnGP9ByjmIjwOiR\u002BimNjP4LV1zjt3NZhHKK/wxnSQ4taHJOgbFaaYSJ0yJg9KGraRNWUvrVkFHWrHtdp48V/HeaZFH3PssMsO3YGeRQ\u002BM\u002BQ35Y40TYTV9fguBU1/IH1s9bqhpAP9CpICeINPXathbOrzIf5HStBRsy51kb2FrRr4qXNZjI/gStrsIdUBlphczJhijA6PJbrqX\u002BDld2jkjMt4RrQoB9BbAtcTWxj7QCyGKNUVExEcaYPIfzyu\u002BtNyB5UJmU/kNLS4B3kna8qh7w/EX16Tz2mqa\u002B0gX4ijvBgDoVNz8bbsoeQQXRun5Q25JpAs6quE3kgrbz1is9U8FFthE8p3Lf1Y171qc2JeAnbvZzj4dsFsjsMLWIJ5ee4e5EiwNtEzQfii1ALuKmrVzVzGg0ycQ52J9JUHa9Vq313PS48ZrcuVrCVARaLOfmRoJYslsvaRcqCrJjI8O9YjN/SlLt7Q==",
+      "RequestBody": "rbxAKtDGc6dnCkVddfztwFLCIBOdyAhkoXtRpI9OMK0mpuSYr4pKH9CVz1X1acn\u002BQIiSldIOXuW03IlVdM8XGdqYN84YVRHHdwFCB/iybjixU2MHu5raGEf\u002B49MB9KoBfbZ7XDH65et2yx3Ry1bsAm1RpCFrD10/vR\u002BGGXE\u002BxoJXQIpCNxEGt214kfB9CUzxEuFlsFCIlm1YO58Sc8t5OASaeYrLqspbSuy0835twrTTlQeP2BUyzqod6fxy9EOh/ljr4o/BJWcWCmVj1KLu63nrPt7E6mDvaKvfrsHO6VapEvQmgd8kEW\u002BgeM6wzvoHLv2Ch7Vl3RT4/Hrk4nemSCAOusGtyGqaxi1uI3GSPpqw14DDTGKhQzTgLoVkQC/4\u002BTCtoRM4WWaT6MGH9rqiZb3gNAr34/y\u002BbHaNzZnkNYX\u002BdipA5JyGd30ZL2OhGk16PcjHhAskARY07zWcq4zMrrI7iICPYoEhWb2M3bOYHVIpE4/RHLF62XUTC/Vn6cvxTYGxZpHN6ttHpipOmCRjnNLic5j9\u002B5EBwa4Le1aMuW/xm48y5rfBWyizinaGK0FQsG8jhXUz81LvsKXiwm6Fuu26Xf2UMLUaIBdvSXAbepZtusrmaTT6vac9QzYS3pm5Ls\u002BJy81EvH\u002B5CGRdw6rh0zUOdQiknlG4wJ9VVu1\u002BCEF\u002Bthqhkq/IKP1LLGDPnPr8XG8BA2mRFZB\u002B0Aot72WSO/8i3wyPQEGFRkwKWHHw6SSlWPp\u002BfQXY7aCKIsGkmjmXuPFhrLztbRsue7wdhrwejebmiJZrE736SvJrBR1/4asScp9/jzxnt\u002BvfTwFIu2bka5XavhKjLKUzZmHKgWj\u002Br5oRChMcn/6qftGri8O8so\u002BLh5mIpCKZb0b6SyjbnDWD4aBnN7FSx8yWMEBB\u002BKDhd7TSP/rOdQp3eJrNIVPVz\u002BGbKKoiVHveOL/M8XPiWHelGdR0CF07tGuW8L4WhaZ5wWFepdD2viI58wY6AoSXlCAiKAh\u002BYMaDX3M/jGS8x7MZUy8Rg7Knr1qxOxRWALLn/1ue81yd\u002BmCb2kVctjK9fSxTIa5UhRFte3muzCWxLF/BWI0JHdNWfFjOdqhsS/gn9L3oA98DknpJMXjj7y076a3mml6ltGBY/KVVhQ5oADCBhthoyCl/vsUSv\u002Bxbc4wrk4z6hrCZgkBdkAc6rQ1r4TBIYWhU0iCEZtuZkvR0/IgYKvGBbXp/5wOYCjghRBG4pt67ExEk1sBsdh/UAO9L6ZN\u002BIoIb6nS1yHpku8joYiLK4OsWuOl281QwFfdbq\u002BYUTCGloiKOnLxpBUuXvxr4gxP9CR8DNTGpBy4u6tV9Wh2TUG6nQ8D/PEQvrLKe3zQ5OA==",
       "StatusCode": 201,
       "ResponseHeaders": {
         "Content-Length": "0",
-        "Content-MD5": "UxMeIkI1Jz1RP\u002B2I6dGHsQ==",
-<<<<<<< HEAD
-        "Date": "Thu, 02 Apr 2020 23:49:01 GMT",
-        "ETag": "\u00220x8D7D7606B813A73\u0022",
-        "Last-Modified": "Thu, 02 Apr 2020 23:49:01 GMT",
-=======
-        "Date": "Thu, 26 Mar 2020 20:49:50 GMT",
-        "ETag": "\u00220x8D7D1C73A5288CD\u0022",
-        "Last-Modified": "Thu, 26 Mar 2020 20:49:50 GMT",
->>>>>>> bb257be6
+        "Content-MD5": "ZePKJEWB5RnsE8RxikbD9w==",
+        "Date": "Sat, 04 Apr 2020 01:40:07 GMT",
+        "ETag": "\u00220x8D7D8391B193B5E\u0022",
+        "Last-Modified": "Sat, 04 Apr 2020 01:40:07 GMT",
         "Server": [
           "Windows-Azure-Blob/1.0",
           "Microsoft-HTTPAPI/2.0"
         ],
-        "x-ms-client-request-id": "dc72c652-e78e-79e7-9597-04f1d1dae195",
-        "x-ms-content-crc64": "tXzqM\u002By\u002BOl4=",
-<<<<<<< HEAD
-        "x-ms-request-id": "4ae948c1-201e-0001-5d49-09127c000000",
-=======
-        "x-ms-request-id": "c50b598e-501e-005c-53b0-03fbf3000000",
->>>>>>> bb257be6
+        "x-ms-client-request-id": "ab6f042d-4051-fd53-cddb-d4887e0b28fa",
+        "x-ms-content-crc64": "1OP6z\u002BVwcO0=",
+        "x-ms-request-id": "9f73958c-601e-0086-5421-0a8119000000",
         "x-ms-request-server-encrypted": "true",
         "x-ms-version": "2019-12-12"
       },
       "ResponseBody": []
     },
     {
-<<<<<<< HEAD
-      "RequestUri": "https://seanmcccanary.blob.core.windows.net/test-container-958935fa-4ab8-6e40-6900-d654908616ff/test-blob-cf160cd7-a85a-6486-b6fd-7f5886ba8644",
+      "RequestUri": "https://seanmcccanary.blob.core.windows.net/test-container-f8718955-35ed-79f8-d5ac-25df938a1245/test-blob-363c44e5-3b60-3ec7-fa2e-48e557f321fb",
       "RequestMethod": "GET",
       "RequestHeaders": {
         "Authorization": "Sanitized",
-        "traceparent": "00-851dbad5fefe7c4cb71a1ed971ec47ff-854fe0416ffc2b4f-00",
+        "traceparent": "00-6aad3ce76231c049b6e6f6eb8e47075e-6942829a97e1b540-00",
         "User-Agent": [
-          "azsdk-net-Storage.Blobs/12.5.0-dev.20200402.1",
+          "azsdk-net-Storage.Blobs/12.5.0-dev.20200403.1",
           "(.NET Core 4.6.28325.01; Microsoft Windows 10.0.18362 )"
         ],
-        "x-ms-client-request-id": "842c90fd-10e0-d45e-db7f-7c766d84ed05",
-        "x-ms-date": "Thu, 02 Apr 2020 23:49:02 GMT",
-        "x-ms-range": "bytes=0-",
-=======
-      "RequestUri": "https://seandevtest.blob.core.windows.net/test-container-958935fa-4ab8-6e40-6900-d654908616ff/test-blob-cf160cd7-a85a-6486-b6fd-7f5886ba8644",
-      "RequestMethod": "GET",
-      "RequestHeaders": {
-        "Authorization": "Sanitized",
-        "traceparent": "00-a61bbdc47a6b3b4591ceb8108c88132d-2ef2cd62f57dd94f-00",
-        "User-Agent": [
-          "azsdk-net-Storage.Blobs/12.5.0-dev.20200326.1",
-          "(.NET Core 4.6.28325.01; Microsoft Windows 10.0.18362 )"
-        ],
-        "x-ms-client-request-id": "842c90fd-10e0-d45e-db7f-7c766d84ed05",
-        "x-ms-date": "Thu, 26 Mar 2020 20:49:49 GMT",
->>>>>>> bb257be6
+        "x-ms-client-request-id": "db7007c0-8dc4-50e7-905f-d3eb3b8e71f0",
+        "x-ms-date": "Sat, 04 Apr 2020 01:40:07 GMT",
         "x-ms-return-client-request-id": "true",
         "x-ms-version": "2019-12-12"
       },
@@ -154,68 +90,38 @@
       "ResponseHeaders": {
         "Accept-Ranges": "bytes",
         "Content-Length": "1024",
-        "Content-MD5": "UxMeIkI1Jz1RP\u002B2I6dGHsQ==",
+        "Content-MD5": "ZePKJEWB5RnsE8RxikbD9w==",
         "Content-Type": "application/octet-stream",
-<<<<<<< HEAD
-        "Date": "Thu, 02 Apr 2020 23:49:01 GMT",
-        "ETag": "\u00220x8D7D7606B813A73\u0022",
-        "Last-Modified": "Thu, 02 Apr 2020 23:49:01 GMT",
-=======
-        "Date": "Thu, 26 Mar 2020 20:49:50 GMT",
-        "ETag": "\u00220x8D7D1C73A5288CD\u0022",
-        "Last-Modified": "Thu, 26 Mar 2020 20:49:50 GMT",
->>>>>>> bb257be6
+        "Date": "Sat, 04 Apr 2020 01:40:07 GMT",
+        "ETag": "\u00220x8D7D8391B193B5E\u0022",
+        "Last-Modified": "Sat, 04 Apr 2020 01:40:07 GMT",
         "Server": [
           "Windows-Azure-Blob/1.0",
           "Microsoft-HTTPAPI/2.0"
         ],
-<<<<<<< HEAD
-        "x-ms-blob-content-md5": "UxMeIkI1Jz1RP\u002B2I6dGHsQ==",
         "x-ms-blob-type": "BlockBlob",
-        "x-ms-client-request-id": "842c90fd-10e0-d45e-db7f-7c766d84ed05",
-        "x-ms-creation-time": "Thu, 02 Apr 2020 23:49:01 GMT",
+        "x-ms-client-request-id": "db7007c0-8dc4-50e7-905f-d3eb3b8e71f0",
+        "x-ms-creation-time": "Sat, 04 Apr 2020 01:40:07 GMT",
         "x-ms-lease-state": "available",
         "x-ms-lease-status": "unlocked",
-        "x-ms-request-id": "4ae948c7-201e-0001-6249-09127c000000",
-=======
-        "x-ms-blob-type": "BlockBlob",
-        "x-ms-client-request-id": "842c90fd-10e0-d45e-db7f-7c766d84ed05",
-        "x-ms-creation-time": "Thu, 26 Mar 2020 20:49:50 GMT",
-        "x-ms-lease-state": "available",
-        "x-ms-lease-status": "unlocked",
-        "x-ms-request-id": "c50b59a9-501e-005c-6ab0-03fbf3000000",
->>>>>>> bb257be6
+        "x-ms-request-id": "9f73959f-601e-0086-6721-0a8119000000",
         "x-ms-server-encrypted": "true",
         "x-ms-version": "2019-12-12"
       },
-      "ResponseBody": "hyccXZdWmkiNgO8GlubxO5YPrtoOqVSPrYoKZqjmUtEcuxJxvWwdgXLOQtm4f83QDEPCdgyrNt3TjLAMSzSfpi4e6drTf34q8SxoP2d61y28OlplJNvEcIU0njG7ETY\u002BLpurmZXz/IzFl4XgQ/Z1WLWCTxHZOYJSWnlVn\u002BFMbuD2KhDMzz2XyT7NoIxW5C2OvkZ8OcEkZPQZWD8cnl2reCmk6hnlqYl36obTDJn1/HVLxuCb0DUf0cYbs3b9eirgIShjsvoUqBW8BE47UVdbI1zK0dh9EKfzhRhSyfYSenBb8upxkkl7Nx3K3szn44BuwJAaM6lSYxCAbyzhwd4fqore315s6pAST5m6sjLbDKGY5Alm\u002BEfGCI7a8CMdmXY\u002BqzRBCQMhAdX/B\u002BQPl7HepGKLSdzVuLFDF9fQkvpt9bUjfAb\u002BmQOdd\u002BIzZvBitnDd\u002B0vAkVCZafKC/vEsUW/bkhIu7Buq4Ate7dH6oVHA4GBm8peurGNlihMTe5sScSZzWNTeNMpVMhtAYaR\u002Bn8egwh6Qxl7YLeWuyWEIlmRvTHyrhkh94auWEcB7bUq/5utLc7l8gavHmyvvMGtoTJy20BUo0xh/I\u002BBz\u002BbWeXL\u002Bb7uJ2vSOr88rR4\u002BsdjbFALsQkxZ01lxPSy0/YCYf1KT5sVEGI8Y94C91KV\u002B8sYZYvM8vwepciZVfPo/HU0upC27qssTlvtzw1q7rA6kAjpmq5qda8Ba\u002BnSu7quU6dozjyB3s1gLBcv3uPu87cYnsXq/2HGygUhtYLBGdLhf3ulweBzePE7iW5XOpaLUngyudz0w5QFogP3oClKXtJETp\u002BoCPGW5SYUrzXzb4\u002BuVmMKjp/2LHvnYF/cu5iH8SqcEuv24wlGW9T24BReEjJ0CQnGP9ByjmIjwOiR\u002BimNjP4LV1zjt3NZhHKK/wxnSQ4taHJOgbFaaYSJ0yJg9KGraRNWUvrVkFHWrHtdp48V/HeaZFH3PssMsO3YGeRQ\u002BM\u002BQ35Y40TYTV9fguBU1/IH1s9bqhpAP9CpICeINPXathbOrzIf5HStBRsy51kb2FrRr4qXNZjI/gStrsIdUBlphczJhijA6PJbrqX\u002BDld2jkjMt4RrQoB9BbAtcTWxj7QCyGKNUVExEcaYPIfzyu\u002BtNyB5UJmU/kNLS4B3kna8qh7w/EX16Tz2mqa\u002B0gX4ijvBgDoVNz8bbsoeQQXRun5Q25JpAs6quE3kgrbz1is9U8FFthE8p3Lf1Y171qc2JeAnbvZzj4dsFsjsMLWIJ5ee4e5EiwNtEzQfii1ALuKmrVzVzGg0ycQ52J9JUHa9Vq313PS48ZrcuVrCVARaLOfmRoJYslsvaRcqCrJjI8O9YjN/SlLt7Q=="
+      "ResponseBody": "rbxAKtDGc6dnCkVddfztwFLCIBOdyAhkoXtRpI9OMK0mpuSYr4pKH9CVz1X1acn\u002BQIiSldIOXuW03IlVdM8XGdqYN84YVRHHdwFCB/iybjixU2MHu5raGEf\u002B49MB9KoBfbZ7XDH65et2yx3Ry1bsAm1RpCFrD10/vR\u002BGGXE\u002BxoJXQIpCNxEGt214kfB9CUzxEuFlsFCIlm1YO58Sc8t5OASaeYrLqspbSuy0835twrTTlQeP2BUyzqod6fxy9EOh/ljr4o/BJWcWCmVj1KLu63nrPt7E6mDvaKvfrsHO6VapEvQmgd8kEW\u002BgeM6wzvoHLv2Ch7Vl3RT4/Hrk4nemSCAOusGtyGqaxi1uI3GSPpqw14DDTGKhQzTgLoVkQC/4\u002BTCtoRM4WWaT6MGH9rqiZb3gNAr34/y\u002BbHaNzZnkNYX\u002BdipA5JyGd30ZL2OhGk16PcjHhAskARY07zWcq4zMrrI7iICPYoEhWb2M3bOYHVIpE4/RHLF62XUTC/Vn6cvxTYGxZpHN6ttHpipOmCRjnNLic5j9\u002B5EBwa4Le1aMuW/xm48y5rfBWyizinaGK0FQsG8jhXUz81LvsKXiwm6Fuu26Xf2UMLUaIBdvSXAbepZtusrmaTT6vac9QzYS3pm5Ls\u002BJy81EvH\u002B5CGRdw6rh0zUOdQiknlG4wJ9VVu1\u002BCEF\u002Bthqhkq/IKP1LLGDPnPr8XG8BA2mRFZB\u002B0Aot72WSO/8i3wyPQEGFRkwKWHHw6SSlWPp\u002BfQXY7aCKIsGkmjmXuPFhrLztbRsue7wdhrwejebmiJZrE736SvJrBR1/4asScp9/jzxnt\u002BvfTwFIu2bka5XavhKjLKUzZmHKgWj\u002Br5oRChMcn/6qftGri8O8so\u002BLh5mIpCKZb0b6SyjbnDWD4aBnN7FSx8yWMEBB\u002BKDhd7TSP/rOdQp3eJrNIVPVz\u002BGbKKoiVHveOL/M8XPiWHelGdR0CF07tGuW8L4WhaZ5wWFepdD2viI58wY6AoSXlCAiKAh\u002BYMaDX3M/jGS8x7MZUy8Rg7Knr1qxOxRWALLn/1ue81yd\u002BmCb2kVctjK9fSxTIa5UhRFte3muzCWxLF/BWI0JHdNWfFjOdqhsS/gn9L3oA98DknpJMXjj7y076a3mml6ltGBY/KVVhQ5oADCBhthoyCl/vsUSv\u002Bxbc4wrk4z6hrCZgkBdkAc6rQ1r4TBIYWhU0iCEZtuZkvR0/IgYKvGBbXp/5wOYCjghRBG4pt67ExEk1sBsdh/UAO9L6ZN\u002BIoIb6nS1yHpku8joYiLK4OsWuOl281QwFfdbq\u002BYUTCGloiKOnLxpBUuXvxr4gxP9CR8DNTGpBy4u6tV9Wh2TUG6nQ8D/PEQvrLKe3zQ5OA=="
     },
     {
-<<<<<<< HEAD
-      "RequestUri": "https://seanmcccanary.blob.core.windows.net/test-container-958935fa-4ab8-6e40-6900-d654908616ff/test-blob-cf160cd7-a85a-6486-b6fd-7f5886ba8644",
+      "RequestUri": "https://seanmcccanary.blob.core.windows.net/test-container-f8718955-35ed-79f8-d5ac-25df938a1245/test-blob-363c44e5-3b60-3ec7-fa2e-48e557f321fb",
       "RequestMethod": "HEAD",
       "RequestHeaders": {
         "Authorization": "Sanitized",
-        "traceparent": "00-c0c267d93801394fab6c05ebcb8a7d4b-dd71b6ca2b9c7e42-00",
+        "traceparent": "00-0b6fd135b9060c4690db68322875a56e-a90ceda68277444f-00",
         "User-Agent": [
-          "azsdk-net-Storage.Blobs/12.5.0-dev.20200402.1",
+          "azsdk-net-Storage.Blobs/12.5.0-dev.20200403.1",
           "(.NET Core 4.6.28325.01; Microsoft Windows 10.0.18362 )"
         ],
-        "x-ms-client-request-id": "40f33add-5dad-e8b5-f9f2-ba3accab8a1e",
-        "x-ms-date": "Thu, 02 Apr 2020 23:49:02 GMT",
-=======
-      "RequestUri": "https://seandevtest.blob.core.windows.net/test-container-958935fa-4ab8-6e40-6900-d654908616ff/test-blob-cf160cd7-a85a-6486-b6fd-7f5886ba8644",
-      "RequestMethod": "HEAD",
-      "RequestHeaders": {
-        "Authorization": "Sanitized",
-        "traceparent": "00-9682da73a4576a4e8aa55b87b4c77e3d-4395b74bb45f1c4e-00",
-        "User-Agent": [
-          "azsdk-net-Storage.Blobs/12.5.0-dev.20200326.1",
-          "(.NET Core 4.6.28325.01; Microsoft Windows 10.0.18362 )"
-        ],
-        "x-ms-client-request-id": "40f33add-5dad-e8b5-f9f2-ba3accab8a1e",
-        "x-ms-date": "Thu, 26 Mar 2020 20:49:49 GMT",
->>>>>>> bb257be6
+        "x-ms-client-request-id": "77c88c48-4d9a-6735-cbf2-089ca8e104c8",
+        "x-ms-date": "Sat, 04 Apr 2020 01:40:07 GMT",
         "x-ms-return-client-request-id": "true",
         "x-ms-version": "2019-12-12"
       },
@@ -224,17 +130,11 @@
       "ResponseHeaders": {
         "Accept-Ranges": "bytes",
         "Content-Length": "1024",
-        "Content-MD5": "UxMeIkI1Jz1RP\u002B2I6dGHsQ==",
+        "Content-MD5": "ZePKJEWB5RnsE8RxikbD9w==",
         "Content-Type": "application/octet-stream",
-<<<<<<< HEAD
-        "Date": "Thu, 02 Apr 2020 23:49:01 GMT",
-        "ETag": "\u00220x8D7D7606B813A73\u0022",
-        "Last-Modified": "Thu, 02 Apr 2020 23:49:01 GMT",
-=======
-        "Date": "Thu, 26 Mar 2020 20:49:50 GMT",
-        "ETag": "\u00220x8D7D1C73A5288CD\u0022",
-        "Last-Modified": "Thu, 26 Mar 2020 20:49:50 GMT",
->>>>>>> bb257be6
+        "Date": "Sat, 04 Apr 2020 01:40:07 GMT",
+        "ETag": "\u00220x8D7D8391B193B5E\u0022",
+        "Last-Modified": "Sat, 04 Apr 2020 01:40:07 GMT",
         "Server": [
           "Windows-Azure-Blob/1.0",
           "Microsoft-HTTPAPI/2.0"
@@ -242,49 +142,28 @@
         "x-ms-access-tier": "Hot",
         "x-ms-access-tier-inferred": "true",
         "x-ms-blob-type": "BlockBlob",
-        "x-ms-client-request-id": "40f33add-5dad-e8b5-f9f2-ba3accab8a1e",
-<<<<<<< HEAD
-        "x-ms-creation-time": "Thu, 02 Apr 2020 23:49:01 GMT",
+        "x-ms-client-request-id": "77c88c48-4d9a-6735-cbf2-089ca8e104c8",
+        "x-ms-creation-time": "Sat, 04 Apr 2020 01:40:07 GMT",
         "x-ms-lease-state": "available",
         "x-ms-lease-status": "unlocked",
-        "x-ms-request-id": "4ae948cb-201e-0001-6649-09127c000000",
-=======
-        "x-ms-creation-time": "Thu, 26 Mar 2020 20:49:50 GMT",
-        "x-ms-lease-state": "available",
-        "x-ms-lease-status": "unlocked",
-        "x-ms-request-id": "c50b59ca-501e-005c-09b0-03fbf3000000",
->>>>>>> bb257be6
+        "x-ms-request-id": "9f7395b7-601e-0086-7f21-0a8119000000",
         "x-ms-server-encrypted": "true",
         "x-ms-version": "2019-12-12"
       },
       "ResponseBody": []
     },
     {
-<<<<<<< HEAD
-      "RequestUri": "https://seanmcccanary.blob.core.windows.net/test-container-958935fa-4ab8-6e40-6900-d654908616ff?restype=container",
+      "RequestUri": "https://seanmcccanary.blob.core.windows.net/test-container-f8718955-35ed-79f8-d5ac-25df938a1245?restype=container",
       "RequestMethod": "DELETE",
       "RequestHeaders": {
         "Authorization": "Sanitized",
-        "traceparent": "00-1e4a9a306fdc5a45ba3b6e9914a35cb3-4f0901cd73d34642-00",
+        "traceparent": "00-7b9d2d0140ead241af2f8bd13bf03297-0b1dbf3a347bcd4d-00",
         "User-Agent": [
-          "azsdk-net-Storage.Blobs/12.5.0-dev.20200402.1",
+          "azsdk-net-Storage.Blobs/12.5.0-dev.20200403.1",
           "(.NET Core 4.6.28325.01; Microsoft Windows 10.0.18362 )"
         ],
-        "x-ms-client-request-id": "3298a7b2-ad90-6c58-6c82-b73a15af3df8",
-        "x-ms-date": "Thu, 02 Apr 2020 23:49:02 GMT",
-=======
-      "RequestUri": "https://seandevtest.blob.core.windows.net/test-container-958935fa-4ab8-6e40-6900-d654908616ff?restype=container",
-      "RequestMethod": "DELETE",
-      "RequestHeaders": {
-        "Authorization": "Sanitized",
-        "traceparent": "00-c95fd246c8eb1043901dbacb54a819e1-811148100600ed42-00",
-        "User-Agent": [
-          "azsdk-net-Storage.Blobs/12.5.0-dev.20200326.1",
-          "(.NET Core 4.6.28325.01; Microsoft Windows 10.0.18362 )"
-        ],
-        "x-ms-client-request-id": "3298a7b2-ad90-6c58-6c82-b73a15af3df8",
-        "x-ms-date": "Thu, 26 Mar 2020 20:49:49 GMT",
->>>>>>> bb257be6
+        "x-ms-client-request-id": "aea2e16d-fac6-2455-c403-33b14a110956",
+        "x-ms-date": "Sat, 04 Apr 2020 01:40:07 GMT",
         "x-ms-return-client-request-id": "true",
         "x-ms-version": "2019-12-12"
       },
@@ -292,33 +171,20 @@
       "StatusCode": 202,
       "ResponseHeaders": {
         "Content-Length": "0",
-<<<<<<< HEAD
-        "Date": "Thu, 02 Apr 2020 23:49:01 GMT",
-=======
-        "Date": "Thu, 26 Mar 2020 20:49:50 GMT",
->>>>>>> bb257be6
+        "Date": "Sat, 04 Apr 2020 01:40:07 GMT",
         "Server": [
           "Windows-Azure-Blob/1.0",
           "Microsoft-HTTPAPI/2.0"
         ],
-        "x-ms-client-request-id": "3298a7b2-ad90-6c58-6c82-b73a15af3df8",
-<<<<<<< HEAD
-        "x-ms-request-id": "4ae948d7-201e-0001-7249-09127c000000",
+        "x-ms-client-request-id": "aea2e16d-fac6-2455-c403-33b14a110956",
+        "x-ms-request-id": "9f7395bc-601e-0086-0421-0a8119000000",
         "x-ms-version": "2019-12-12"
-=======
-        "x-ms-request-id": "c50b59e6-501e-005c-23b0-03fbf3000000",
-        "x-ms-version": "2019-07-07"
->>>>>>> bb257be6
       },
       "ResponseBody": []
     }
   ],
   "Variables": {
-    "RandomSeed": "79660654",
-<<<<<<< HEAD
+    "RandomSeed": "961919983",
     "Storage_TestConfigDefault": "ProductionTenant\nseanmcccanary\nU2FuaXRpemVk\nhttps://seanmcccanary.blob.core.windows.net\nhttps://seanmcccanary.file.core.windows.net\nhttps://seanmcccanary.queue.core.windows.net\nhttps://seanmcccanary.table.core.windows.net\n\n\n\n\nhttps://seanmcccanary-secondary.blob.core.windows.net\nhttps://seanmcccanary-secondary.file.core.windows.net\nhttps://seanmcccanary-secondary.queue.core.windows.net\nhttps://seanmcccanary-secondary.table.core.windows.net\n\nSanitized\n\n\nCloud\nBlobEndpoint=https://seanmcccanary.blob.core.windows.net/;QueueEndpoint=https://seanmcccanary.queue.core.windows.net/;FileEndpoint=https://seanmcccanary.file.core.windows.net/;BlobSecondaryEndpoint=https://seanmcccanary-secondary.blob.core.windows.net/;QueueSecondaryEndpoint=https://seanmcccanary-secondary.queue.core.windows.net/;FileSecondaryEndpoint=https://seanmcccanary-secondary.file.core.windows.net/;AccountName=seanmcccanary;AccountKey=Sanitized\nseanscope1"
-=======
-    "Storage_TestConfigDefault": "ProductionTenant\nseandevtest\nU2FuaXRpemVk\nhttps://seandevtest.blob.core.windows.net\nhttps://seandevtest.file.core.windows.net\nhttps://seandevtest.queue.core.windows.net\nhttps://seandevtest.table.core.windows.net\n\n\n\n\nhttps://seandevtest-secondary.blob.core.windows.net\nhttps://seandevtest-secondary.file.core.windows.net\nhttps://seandevtest-secondary.queue.core.windows.net\nhttps://seandevtest-secondary.table.core.windows.net\n\nSanitized\n\n\nCloud\nBlobEndpoint=https://seandevtest.blob.core.windows.net/;QueueEndpoint=https://seandevtest.queue.core.windows.net/;FileEndpoint=https://seandevtest.file.core.windows.net/;BlobSecondaryEndpoint=https://seandevtest-secondary.blob.core.windows.net/;QueueSecondaryEndpoint=https://seandevtest-secondary.queue.core.windows.net/;FileSecondaryEndpoint=https://seandevtest-secondary.file.core.windows.net/;AccountName=seandevtest;AccountKey=Sanitized\nseanscope1"
->>>>>>> bb257be6
   }
 }