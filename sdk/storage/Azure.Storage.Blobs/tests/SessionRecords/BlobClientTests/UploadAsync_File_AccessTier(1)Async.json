{
  "Entries": [
    {
      "RequestUri": "https://seanmcccanary.blob.core.windows.net/test-container-98e58dc0-c179-bb45-8694-1ba994fba6c0?restype=container",
      "RequestMethod": "PUT",
      "RequestHeaders": {
        "Authorization": "Sanitized",
        "traceparent": "00-5db63f1450a4e34d87f8b81b128f84a5-e13151409e3a9645-00",
        "User-Agent": [
          "azsdk-net-Storage.Blobs/12.5.0-dev.20200402.1",
          "(.NET Core 4.6.28325.01; Microsoft Windows 10.0.18362 )"
        ],
        "x-ms-blob-public-access": "container",
        "x-ms-client-request-id": "a42e26f4-c8b3-e0de-fbe3-901f5f88a07b",
        "x-ms-date": "Thu, 02 Apr 2020 23:49:35 GMT",
        "x-ms-return-client-request-id": "true",
        "x-ms-version": "2019-12-12"
      },
      "RequestBody": null,
      "StatusCode": 201,
      "ResponseHeaders": {
        "Content-Length": "0",
        "Date": "Thu, 02 Apr 2020 23:49:34 GMT",
        "ETag": "\u00220x8D7D7607F613B63\u0022",
        "Last-Modified": "Thu, 02 Apr 2020 23:49:35 GMT",
        "Server": [
          "Windows-Azure-Blob/1.0",
          "Microsoft-HTTPAPI/2.0"
        ],
        "x-ms-client-request-id": "a42e26f4-c8b3-e0de-fbe3-901f5f88a07b",
<<<<<<< HEAD
        "x-ms-request-id": "9625bba5-f01e-002d-2732-f32148000000",
=======
        "x-ms-request-id": "c8003570-d01e-0067-7449-095d5c000000",
>>>>>>> 8d420312
        "x-ms-version": "2019-12-12"
      },
      "ResponseBody": []
    },
    {
      "RequestUri": "https://seanmcccanary.blob.core.windows.net/test-container-98e58dc0-c179-bb45-8694-1ba994fba6c0/test-blob-dfbcf8e3-1809-82ef-aa8f-d958ebcf0c9e",
      "RequestMethod": "PUT",
      "RequestHeaders": {
        "Authorization": "Sanitized",
        "Content-Length": "1024",
        "traceparent": "00-9a0ab62c13877342b15f0dad9fcf7b6f-7e1a7ff2635a5c46-00",
        "User-Agent": [
          "azsdk-net-Storage.Blobs/12.5.0-dev.20200402.1",
          "(.NET Core 4.6.28325.01; Microsoft Windows 10.0.18362 )"
        ],
        "x-ms-access-tier": "Cool",
        "x-ms-blob-type": "BlockBlob",
        "x-ms-client-request-id": "3ffd580b-1a91-fd2a-1e57-2074f1ac4d4b",
        "x-ms-date": "Thu, 02 Apr 2020 23:49:35 GMT",
        "x-ms-return-client-request-id": "true",
        "x-ms-version": "2019-12-12"
      },
      "RequestBody": "33q1bswBDHEIGjEArcT2NoBakrcr1ZfcNqv5JO6G9SzW8UDk0zKu4utK1\u002B7m7tXlmKPYkT1Vcwnj2TchCOeCgiUEKruEEmNOrK/L4P6o9UfVE4xLrmPvgX02APn6jdoDyFXJ4cQaYYU/ieSNiZMKO\u002BTvS/RbNtPBFag\u002BTRJpUx/VyBep3xODu7IGCyR\u002BYvfpLMUVC0HlqJGBB8wb3BRz1jXFt8F8YVvQbJBCVCuvQrOwVCFNU0jd7yCFKNhGZ9\u002BdkzXuuas2bctpRZ\u002Bwo1Nm0sQZa4fyJYLt6Meh9jmDiQSxpMH2wIkIeeZW4w6pLEvMHlUTLfxXqm2yAdHjlXaS5bua//\u002BScBE7EPGgnEJ0RLt71NfjcFsIWflTQ7\u002B4JORvxP1TDi1MOq5D1xwKtg4rPbwWaMGfrnVfkqYGPyxSg\u002BwMMNhEIDaNL5kpn5g\u002B/aLrJwYDorwi0BWI83yGRfuB8VQw/oU15x2GiDgndg/cIJQDGxcmT\u002BAv6mDDuyy6B\u002Bmep65EDv8ctUDofRqD\u002B1oGq9PngirkW6FzABMlcSvwy4BPic5gmBGV5mXWPdLGrO4FvRBZ04S/uksM0A3r90QV\u002BLGZNHGLpRPBUZvEDR3PrFQkILQblvj8j86DVMcDqe8hwUQhLXd8eRj8l4Ho\u002Bq0tPSO5xteP\u002BmG4naSjCFFMvaeso0vZrX/cqKacHv93E5QhVRajSuMYkcfiaJDT2XDHsNrZPFdhVI\u002Bk3R4w89tiQIkPgbM6qHPElBGE9kXvCM421W0lntc8wACH/2zE557rgCcGw1e8jAdmFKhG3F5KtdRQ\u002Bh5uPaKy08Gzs6kG/6xymXUd6EV2eUhlvokv9uOiPUmXdOx/fUOFVPCWCdleXxX700PoLMyP2YHVCH4YgtzeEHVfb4q/8hwymJRV4G9uB190MyKfuhB9CJtrqnXEbNETt/lj/vCKO\u002BAntZQ3OfkSZwAfpE\u002B6PlZl4WbvVEinbivDQih1Cwhu6vhBeAR7Rc6hWUN0pciCWHii/hyJmueYf0dodPfQnFz4sLlWecZS6ZyYTfsFMshjQemv0wzr5U8Qqfi8EtHW0bznfPQOK9\u002ByUBWA8U3skkx\u002BBTMOIMlPDMtqRtDNldbKwXs\u002BHrbUVBUK/YL3avQBJBerPg2dyLDzl28ppOUO5bs\u002Bti/RrnOWqrAdBCNGV6HWaCG5IVfJLPnLSodGqrAw\u002BxfHubTFMHajFZNcgMSNrT/OUjvDVcRjdYk1BmPsT/8A7QgMfp7tETirFQvDbKw1PpxHeFd0baVTY0MqjyoSt8WUW5K7gC\u002Bg4EEDF0C4oAjd/8jGpNani4BjuRpbwoENmV1GLhAaer1tppcWcFVlmsM7TZBhSxLu7Q==",
      "StatusCode": 201,
      "ResponseHeaders": {
        "Content-Length": "0",
        "Content-MD5": "sgQzfK31SnD5ToopfliNSQ==",
        "Date": "Thu, 02 Apr 2020 23:49:34 GMT",
        "ETag": "\u00220x8D7D7607F6F9597\u0022",
        "Last-Modified": "Thu, 02 Apr 2020 23:49:35 GMT",
        "Server": [
          "Windows-Azure-Blob/1.0",
          "Microsoft-HTTPAPI/2.0"
        ],
        "x-ms-client-request-id": "3ffd580b-1a91-fd2a-1e57-2074f1ac4d4b",
        "x-ms-content-crc64": "iyeuUfno0Dc=",
        "x-ms-request-id": "c8003576-d01e-0067-7849-095d5c000000",
        "x-ms-request-server-encrypted": "true",
        "x-ms-version": "2019-12-12"
      },
      "ResponseBody": []
    },
    {
      "RequestUri": "https://seanmcccanary.blob.core.windows.net/test-container-98e58dc0-c179-bb45-8694-1ba994fba6c0/test-blob-dfbcf8e3-1809-82ef-aa8f-d958ebcf0c9e",
      "RequestMethod": "HEAD",
      "RequestHeaders": {
        "Authorization": "Sanitized",
        "traceparent": "00-07879022eaa1174dbcdbcef60d0fe84d-2c7d318eb4c8ea47-00",
        "User-Agent": [
          "azsdk-net-Storage.Blobs/12.5.0-dev.20200402.1",
          "(.NET Core 4.6.28325.01; Microsoft Windows 10.0.18362 )"
        ],
        "x-ms-client-request-id": "f2560a8a-af14-b55c-e75a-a9bd25a9cd49",
        "x-ms-date": "Thu, 02 Apr 2020 23:49:36 GMT",
        "x-ms-return-client-request-id": "true",
        "x-ms-version": "2019-12-12"
      },
      "RequestBody": null,
      "StatusCode": 200,
      "ResponseHeaders": {
        "Accept-Ranges": "bytes",
        "Content-Length": "1024",
        "Content-MD5": "sgQzfK31SnD5ToopfliNSQ==",
        "Content-Type": "application/octet-stream",
        "Date": "Thu, 02 Apr 2020 23:49:34 GMT",
        "ETag": "\u00220x8D7D7607F6F9597\u0022",
        "Last-Modified": "Thu, 02 Apr 2020 23:49:35 GMT",
        "Server": [
          "Windows-Azure-Blob/1.0",
          "Microsoft-HTTPAPI/2.0"
        ],
        "x-ms-access-tier": "Cool",
        "x-ms-access-tier-change-time": "Thu, 02 Apr 2020 23:49:35 GMT",
        "x-ms-blob-type": "BlockBlob",
        "x-ms-client-request-id": "f2560a8a-af14-b55c-e75a-a9bd25a9cd49",
        "x-ms-creation-time": "Thu, 02 Apr 2020 23:49:35 GMT",
        "x-ms-lease-state": "available",
        "x-ms-lease-status": "unlocked",
        "x-ms-request-id": "c800357e-d01e-0067-7f49-095d5c000000",
        "x-ms-server-encrypted": "true",
        "x-ms-version": "2019-12-12"
      },
      "ResponseBody": []
    },
    {
      "RequestUri": "https://seanmcccanary.blob.core.windows.net/test-container-98e58dc0-c179-bb45-8694-1ba994fba6c0?restype=container",
      "RequestMethod": "DELETE",
      "RequestHeaders": {
        "Authorization": "Sanitized",
        "traceparent": "00-3409a0d15ae6014b8cd6b0a00658b7b0-062dd292ad43134c-00",
        "User-Agent": [
          "azsdk-net-Storage.Blobs/12.5.0-dev.20200402.1",
          "(.NET Core 4.6.28325.01; Microsoft Windows 10.0.18362 )"
        ],
        "x-ms-client-request-id": "e7eadc05-5a55-a736-e58b-20c74b9c3bd0",
        "x-ms-date": "Thu, 02 Apr 2020 23:49:36 GMT",
        "x-ms-return-client-request-id": "true",
        "x-ms-version": "2019-12-12"
      },
      "RequestBody": null,
      "StatusCode": 202,
      "ResponseHeaders": {
        "Content-Length": "0",
        "Date": "Thu, 02 Apr 2020 23:49:35 GMT",
        "Server": [
          "Windows-Azure-Blob/1.0",
          "Microsoft-HTTPAPI/2.0"
        ],
        "x-ms-client-request-id": "e7eadc05-5a55-a736-e58b-20c74b9c3bd0",
<<<<<<< HEAD
        "x-ms-request-id": "9625bba9-f01e-002d-2a32-f32148000000",
=======
        "x-ms-request-id": "c8003585-d01e-0067-0549-095d5c000000",
>>>>>>> 8d420312
        "x-ms-version": "2019-12-12"
      },
      "ResponseBody": []
    }
  ],
  "Variables": {
    "RandomSeed": "2028649238",
    "Storage_TestConfigDefault": "ProductionTenant\nseanmcccanary\nU2FuaXRpemVk\nhttps://seanmcccanary.blob.core.windows.net\nhttps://seanmcccanary.file.core.windows.net\nhttps://seanmcccanary.queue.core.windows.net\nhttps://seanmcccanary.table.core.windows.net\n\n\n\n\nhttps://seanmcccanary-secondary.blob.core.windows.net\nhttps://seanmcccanary-secondary.file.core.windows.net\nhttps://seanmcccanary-secondary.queue.core.windows.net\nhttps://seanmcccanary-secondary.table.core.windows.net\n\nSanitized\n\n\nCloud\nBlobEndpoint=https://seanmcccanary.blob.core.windows.net/;QueueEndpoint=https://seanmcccanary.queue.core.windows.net/;FileEndpoint=https://seanmcccanary.file.core.windows.net/;BlobSecondaryEndpoint=https://seanmcccanary-secondary.blob.core.windows.net/;QueueSecondaryEndpoint=https://seanmcccanary-secondary.queue.core.windows.net/;FileSecondaryEndpoint=https://seanmcccanary-secondary.file.core.windows.net/;AccountName=seanmcccanary;AccountKey=Sanitized\nseanscope1"
  }
}<|MERGE_RESOLUTION|>--- conflicted
+++ resolved
@@ -28,11 +28,7 @@
           "Microsoft-HTTPAPI/2.0"
         ],
         "x-ms-client-request-id": "a42e26f4-c8b3-e0de-fbe3-901f5f88a07b",
-<<<<<<< HEAD
-        "x-ms-request-id": "9625bba5-f01e-002d-2732-f32148000000",
-=======
         "x-ms-request-id": "c8003570-d01e-0067-7449-095d5c000000",
->>>>>>> 8d420312
         "x-ms-version": "2019-12-12"
       },
       "ResponseBody": []
@@ -142,11 +138,7 @@
           "Microsoft-HTTPAPI/2.0"
         ],
         "x-ms-client-request-id": "e7eadc05-5a55-a736-e58b-20c74b9c3bd0",
-<<<<<<< HEAD
-        "x-ms-request-id": "9625bba9-f01e-002d-2a32-f32148000000",
-=======
         "x-ms-request-id": "c8003585-d01e-0067-0549-095d5c000000",
->>>>>>> 8d420312
         "x-ms-version": "2019-12-12"
       },
       "ResponseBody": []
