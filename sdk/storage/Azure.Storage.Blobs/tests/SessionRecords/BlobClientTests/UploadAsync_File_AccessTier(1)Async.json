--- conflicted
+++ resolved
@@ -1,22 +1,6 @@
 {
   "Entries": [
     {
-<<<<<<< HEAD
-      "RequestUri": "https://seanstagetest.blob.core.windows.net/test-container-98e58dc0-c179-bb45-8694-1ba994fba6c0?restype=container",
-      "RequestMethod": "PUT",
-      "RequestHeaders": {
-        "Authorization": "Sanitized",
-        "traceparent": "00-1a0b0abb21a5004ca85864c343d994b4-9152b12168f74941-00",
-        "User-Agent": [
-          "azsdk-net-Storage.Blobs/12.4.0-dev.20200305.1",
-          "(.NET Core 4.6.28325.01; Microsoft Windows 10.0.18363 )"
-        ],
-        "x-ms-blob-public-access": "container",
-        "x-ms-client-request-id": "a42e26f4-c8b3-e0de-fbe3-901f5f88a07b",
-        "x-ms-date": "Thu, 05 Mar 2020 21:09:19 GMT",
-        "x-ms-return-client-request-id": "true",
-        "x-ms-version": "2019-10-10"
-=======
       "RequestUri": "https://seanmcccanary.blob.core.windows.net/test-container-98e58dc0-c179-bb45-8694-1ba994fba6c0?restype=container",
       "RequestMethod": "PUT",
       "RequestHeaders": {
@@ -31,119 +15,63 @@
         "x-ms-date": "Thu, 02 Apr 2020 23:49:35 GMT",
         "x-ms-return-client-request-id": "true",
         "x-ms-version": "2019-12-12"
->>>>>>> 32e373e2
       },
       "RequestBody": null,
       "StatusCode": 201,
       "ResponseHeaders": {
         "Content-Length": "0",
-<<<<<<< HEAD
-        "Date": "Thu, 05 Mar 2020 21:09:18 GMT",
-        "ETag": "\u00220x8D7C14978671F5F\u0022",
-        "Last-Modified": "Thu, 05 Mar 2020 21:09:19 GMT",
-=======
         "Date": "Thu, 02 Apr 2020 23:49:34 GMT",
         "ETag": "\u00220x8D7D7607F613B63\u0022",
         "Last-Modified": "Thu, 02 Apr 2020 23:49:35 GMT",
->>>>>>> 32e373e2
         "Server": [
           "Windows-Azure-Blob/1.0",
           "Microsoft-HTTPAPI/2.0"
         ],
         "x-ms-client-request-id": "a42e26f4-c8b3-e0de-fbe3-901f5f88a07b",
-<<<<<<< HEAD
-        "x-ms-request-id": "9625bba5-f01e-002d-2732-f32148000000",
-        "x-ms-version": "2019-10-10"
-=======
         "x-ms-request-id": "c8003570-d01e-0067-7449-095d5c000000",
         "x-ms-version": "2019-12-12"
->>>>>>> 32e373e2
       },
       "ResponseBody": []
     },
     {
-<<<<<<< HEAD
-      "RequestUri": "https://seanstagetest.blob.core.windows.net/test-container-98e58dc0-c179-bb45-8694-1ba994fba6c0/test-blob-dfbcf8e3-1809-82ef-aa8f-d958ebcf0c9e",
-=======
       "RequestUri": "https://seanmcccanary.blob.core.windows.net/test-container-98e58dc0-c179-bb45-8694-1ba994fba6c0/test-blob-dfbcf8e3-1809-82ef-aa8f-d958ebcf0c9e",
->>>>>>> 32e373e2
       "RequestMethod": "PUT",
       "RequestHeaders": {
         "Authorization": "Sanitized",
         "Content-Length": "1024",
-<<<<<<< HEAD
-        "traceparent": "00-19483afa5da9d8488427a91fc7b4c813-ceeb6f8d3b86ac45-00",
-        "User-Agent": [
-          "azsdk-net-Storage.Blobs/12.4.0-dev.20200305.1",
-          "(.NET Core 4.6.28325.01; Microsoft Windows 10.0.18363 )"
-=======
         "traceparent": "00-9a0ab62c13877342b15f0dad9fcf7b6f-7e1a7ff2635a5c46-00",
         "User-Agent": [
           "azsdk-net-Storage.Blobs/12.5.0-dev.20200402.1",
           "(.NET Core 4.6.28325.01; Microsoft Windows 10.0.18362 )"
->>>>>>> 32e373e2
         ],
         "x-ms-access-tier": "Cool",
         "x-ms-blob-type": "BlockBlob",
         "x-ms-client-request-id": "3ffd580b-1a91-fd2a-1e57-2074f1ac4d4b",
-<<<<<<< HEAD
-        "x-ms-date": "Thu, 05 Mar 2020 21:09:19 GMT",
-        "x-ms-return-client-request-id": "true",
-        "x-ms-version": "2019-10-10"
-=======
         "x-ms-date": "Thu, 02 Apr 2020 23:49:35 GMT",
         "x-ms-return-client-request-id": "true",
         "x-ms-version": "2019-12-12"
->>>>>>> 32e373e2
       },
       "RequestBody": "33q1bswBDHEIGjEArcT2NoBakrcr1ZfcNqv5JO6G9SzW8UDk0zKu4utK1\u002B7m7tXlmKPYkT1Vcwnj2TchCOeCgiUEKruEEmNOrK/L4P6o9UfVE4xLrmPvgX02APn6jdoDyFXJ4cQaYYU/ieSNiZMKO\u002BTvS/RbNtPBFag\u002BTRJpUx/VyBep3xODu7IGCyR\u002BYvfpLMUVC0HlqJGBB8wb3BRz1jXFt8F8YVvQbJBCVCuvQrOwVCFNU0jd7yCFKNhGZ9\u002BdkzXuuas2bctpRZ\u002Bwo1Nm0sQZa4fyJYLt6Meh9jmDiQSxpMH2wIkIeeZW4w6pLEvMHlUTLfxXqm2yAdHjlXaS5bua//\u002BScBE7EPGgnEJ0RLt71NfjcFsIWflTQ7\u002B4JORvxP1TDi1MOq5D1xwKtg4rPbwWaMGfrnVfkqYGPyxSg\u002BwMMNhEIDaNL5kpn5g\u002B/aLrJwYDorwi0BWI83yGRfuB8VQw/oU15x2GiDgndg/cIJQDGxcmT\u002BAv6mDDuyy6B\u002Bmep65EDv8ctUDofRqD\u002B1oGq9PngirkW6FzABMlcSvwy4BPic5gmBGV5mXWPdLGrO4FvRBZ04S/uksM0A3r90QV\u002BLGZNHGLpRPBUZvEDR3PrFQkILQblvj8j86DVMcDqe8hwUQhLXd8eRj8l4Ho\u002Bq0tPSO5xteP\u002BmG4naSjCFFMvaeso0vZrX/cqKacHv93E5QhVRajSuMYkcfiaJDT2XDHsNrZPFdhVI\u002Bk3R4w89tiQIkPgbM6qHPElBGE9kXvCM421W0lntc8wACH/2zE557rgCcGw1e8jAdmFKhG3F5KtdRQ\u002Bh5uPaKy08Gzs6kG/6xymXUd6EV2eUhlvokv9uOiPUmXdOx/fUOFVPCWCdleXxX700PoLMyP2YHVCH4YgtzeEHVfb4q/8hwymJRV4G9uB190MyKfuhB9CJtrqnXEbNETt/lj/vCKO\u002BAntZQ3OfkSZwAfpE\u002B6PlZl4WbvVEinbivDQih1Cwhu6vhBeAR7Rc6hWUN0pciCWHii/hyJmueYf0dodPfQnFz4sLlWecZS6ZyYTfsFMshjQemv0wzr5U8Qqfi8EtHW0bznfPQOK9\u002ByUBWA8U3skkx\u002BBTMOIMlPDMtqRtDNldbKwXs\u002BHrbUVBUK/YL3avQBJBerPg2dyLDzl28ppOUO5bs\u002Bti/RrnOWqrAdBCNGV6HWaCG5IVfJLPnLSodGqrAw\u002BxfHubTFMHajFZNcgMSNrT/OUjvDVcRjdYk1BmPsT/8A7QgMfp7tETirFQvDbKw1PpxHeFd0baVTY0MqjyoSt8WUW5K7gC\u002Bg4EEDF0C4oAjd/8jGpNani4BjuRpbwoENmV1GLhAaer1tppcWcFVlmsM7TZBhSxLu7Q==",
       "StatusCode": 201,
       "ResponseHeaders": {
         "Content-Length": "0",
         "Content-MD5": "sgQzfK31SnD5ToopfliNSQ==",
-<<<<<<< HEAD
-        "Date": "Thu, 05 Mar 2020 21:09:18 GMT",
-        "ETag": "\u00220x8D7C14978748096\u0022",
-        "Last-Modified": "Thu, 05 Mar 2020 21:09:19 GMT",
-=======
         "Date": "Thu, 02 Apr 2020 23:49:34 GMT",
         "ETag": "\u00220x8D7D7607F6F9597\u0022",
         "Last-Modified": "Thu, 02 Apr 2020 23:49:35 GMT",
->>>>>>> 32e373e2
         "Server": [
           "Windows-Azure-Blob/1.0",
           "Microsoft-HTTPAPI/2.0"
         ],
         "x-ms-client-request-id": "3ffd580b-1a91-fd2a-1e57-2074f1ac4d4b",
         "x-ms-content-crc64": "iyeuUfno0Dc=",
-<<<<<<< HEAD
-        "x-ms-request-id": "9625bba7-f01e-002d-2832-f32148000000",
-        "x-ms-request-server-encrypted": "true",
-        "x-ms-version": "2019-10-10"
-=======
         "x-ms-request-id": "c8003576-d01e-0067-7849-095d5c000000",
         "x-ms-request-server-encrypted": "true",
         "x-ms-version": "2019-12-12"
->>>>>>> 32e373e2
       },
       "ResponseBody": []
     },
     {
-<<<<<<< HEAD
-      "RequestUri": "https://seanstagetest.blob.core.windows.net/test-container-98e58dc0-c179-bb45-8694-1ba994fba6c0/test-blob-dfbcf8e3-1809-82ef-aa8f-d958ebcf0c9e",
-      "RequestMethod": "HEAD",
-      "RequestHeaders": {
-        "Authorization": "Sanitized",
-        "traceparent": "00-f6e784a8f083574eac613b5edac6be15-c873ce64fd796747-00",
-        "User-Agent": [
-          "azsdk-net-Storage.Blobs/12.4.0-dev.20200305.1",
-          "(.NET Core 4.6.28325.01; Microsoft Windows 10.0.18363 )"
-        ],
-        "x-ms-client-request-id": "f2560a8a-af14-b55c-e75a-a9bd25a9cd49",
-        "x-ms-date": "Thu, 05 Mar 2020 21:09:19 GMT",
-        "x-ms-return-client-request-id": "true",
-        "x-ms-version": "2019-10-10"
-=======
       "RequestUri": "https://seanmcccanary.blob.core.windows.net/test-container-98e58dc0-c179-bb45-8694-1ba994fba6c0/test-blob-dfbcf8e3-1809-82ef-aa8f-d958ebcf0c9e",
       "RequestMethod": "HEAD",
       "RequestHeaders": {
@@ -157,7 +85,6 @@
         "x-ms-date": "Thu, 02 Apr 2020 23:49:36 GMT",
         "x-ms-return-client-request-id": "true",
         "x-ms-version": "2019-12-12"
->>>>>>> 32e373e2
       },
       "RequestBody": null,
       "StatusCode": 200,
@@ -166,31 +93,14 @@
         "Content-Length": "1024",
         "Content-MD5": "sgQzfK31SnD5ToopfliNSQ==",
         "Content-Type": "application/octet-stream",
-<<<<<<< HEAD
-        "Date": "Thu, 05 Mar 2020 21:09:19 GMT",
-        "ETag": "\u00220x8D7C14978748096\u0022",
-        "Last-Modified": "Thu, 05 Mar 2020 21:09:19 GMT",
-=======
         "Date": "Thu, 02 Apr 2020 23:49:34 GMT",
         "ETag": "\u00220x8D7D7607F6F9597\u0022",
         "Last-Modified": "Thu, 02 Apr 2020 23:49:35 GMT",
->>>>>>> 32e373e2
         "Server": [
           "Windows-Azure-Blob/1.0",
           "Microsoft-HTTPAPI/2.0"
         ],
         "x-ms-access-tier": "Cool",
-<<<<<<< HEAD
-        "x-ms-access-tier-change-time": "Thu, 05 Mar 2020 21:09:19 GMT",
-        "x-ms-blob-type": "BlockBlob",
-        "x-ms-client-request-id": "f2560a8a-af14-b55c-e75a-a9bd25a9cd49",
-        "x-ms-creation-time": "Thu, 05 Mar 2020 21:09:19 GMT",
-        "x-ms-lease-state": "available",
-        "x-ms-lease-status": "unlocked",
-        "x-ms-request-id": "9625bba8-f01e-002d-2932-f32148000000",
-        "x-ms-server-encrypted": "true",
-        "x-ms-version": "2019-10-10"
-=======
         "x-ms-access-tier-change-time": "Thu, 02 Apr 2020 23:49:35 GMT",
         "x-ms-blob-type": "BlockBlob",
         "x-ms-client-request-id": "f2560a8a-af14-b55c-e75a-a9bd25a9cd49",
@@ -200,26 +110,10 @@
         "x-ms-request-id": "c800357e-d01e-0067-7f49-095d5c000000",
         "x-ms-server-encrypted": "true",
         "x-ms-version": "2019-12-12"
->>>>>>> 32e373e2
       },
       "ResponseBody": []
     },
     {
-<<<<<<< HEAD
-      "RequestUri": "https://seanstagetest.blob.core.windows.net/test-container-98e58dc0-c179-bb45-8694-1ba994fba6c0?restype=container",
-      "RequestMethod": "DELETE",
-      "RequestHeaders": {
-        "Authorization": "Sanitized",
-        "traceparent": "00-716e0357aa4765449d60351ca93fabfe-01f4574cf3dd834f-00",
-        "User-Agent": [
-          "azsdk-net-Storage.Blobs/12.4.0-dev.20200305.1",
-          "(.NET Core 4.6.28325.01; Microsoft Windows 10.0.18363 )"
-        ],
-        "x-ms-client-request-id": "e7eadc05-5a55-a736-e58b-20c74b9c3bd0",
-        "x-ms-date": "Thu, 05 Mar 2020 21:09:19 GMT",
-        "x-ms-return-client-request-id": "true",
-        "x-ms-version": "2019-10-10"
-=======
       "RequestUri": "https://seanmcccanary.blob.core.windows.net/test-container-98e58dc0-c179-bb45-8694-1ba994fba6c0?restype=container",
       "RequestMethod": "DELETE",
       "RequestHeaders": {
@@ -233,39 +127,25 @@
         "x-ms-date": "Thu, 02 Apr 2020 23:49:36 GMT",
         "x-ms-return-client-request-id": "true",
         "x-ms-version": "2019-12-12"
->>>>>>> 32e373e2
       },
       "RequestBody": null,
       "StatusCode": 202,
       "ResponseHeaders": {
         "Content-Length": "0",
-<<<<<<< HEAD
-        "Date": "Thu, 05 Mar 2020 21:09:19 GMT",
-=======
         "Date": "Thu, 02 Apr 2020 23:49:35 GMT",
->>>>>>> 32e373e2
         "Server": [
           "Windows-Azure-Blob/1.0",
           "Microsoft-HTTPAPI/2.0"
         ],
         "x-ms-client-request-id": "e7eadc05-5a55-a736-e58b-20c74b9c3bd0",
-<<<<<<< HEAD
-        "x-ms-request-id": "9625bba9-f01e-002d-2a32-f32148000000",
-        "x-ms-version": "2019-10-10"
-=======
         "x-ms-request-id": "c8003585-d01e-0067-0549-095d5c000000",
         "x-ms-version": "2019-12-12"
->>>>>>> 32e373e2
       },
       "ResponseBody": []
     }
   ],
   "Variables": {
     "RandomSeed": "2028649238",
-<<<<<<< HEAD
-    "Storage_TestConfigDefault": "ProductionTenant\nseanstagetest\nU2FuaXRpemVk\nhttps://seanstagetest.blob.core.windows.net\nhttp://seanstagetest.file.core.windows.net\nhttp://seanstagetest.queue.core.windows.net\nhttp://seanstagetest.table.core.windows.net\n\n\n\n\nhttp://seanstagetest-secondary.blob.core.windows.net\nhttp://seanstagetest-secondary.file.core.windows.net\nhttp://seanstagetest-secondary.queue.core.windows.net\nhttp://seanstagetest-secondary.table.core.windows.net\n\nSanitized\n\n\nCloud\nBlobEndpoint=https://seanstagetest.blob.core.windows.net/;QueueEndpoint=http://seanstagetest.queue.core.windows.net/;FileEndpoint=http://seanstagetest.file.core.windows.net/;BlobSecondaryEndpoint=http://seanstagetest-secondary.blob.core.windows.net/;QueueSecondaryEndpoint=http://seanstagetest-secondary.queue.core.windows.net/;FileSecondaryEndpoint=http://seanstagetest-secondary.file.core.windows.net/;AccountName=seanstagetest;AccountKey=Sanitized\nseanscope1"
-=======
     "Storage_TestConfigDefault": "ProductionTenant\nseanmcccanary\nU2FuaXRpemVk\nhttps://seanmcccanary.blob.core.windows.net\nhttps://seanmcccanary.file.core.windows.net\nhttps://seanmcccanary.queue.core.windows.net\nhttps://seanmcccanary.table.core.windows.net\n\n\n\n\nhttps://seanmcccanary-secondary.blob.core.windows.net\nhttps://seanmcccanary-secondary.file.core.windows.net\nhttps://seanmcccanary-secondary.queue.core.windows.net\nhttps://seanmcccanary-secondary.table.core.windows.net\n\nSanitized\n\n\nCloud\nBlobEndpoint=https://seanmcccanary.blob.core.windows.net/;QueueEndpoint=https://seanmcccanary.queue.core.windows.net/;FileEndpoint=https://seanmcccanary.file.core.windows.net/;BlobSecondaryEndpoint=https://seanmcccanary-secondary.blob.core.windows.net/;QueueSecondaryEndpoint=https://seanmcccanary-secondary.queue.core.windows.net/;FileSecondaryEndpoint=https://seanmcccanary-secondary.file.core.windows.net/;AccountName=seanmcccanary;AccountKey=Sanitized\nseanscope1"
->>>>>>> 32e373e2
   }
 }