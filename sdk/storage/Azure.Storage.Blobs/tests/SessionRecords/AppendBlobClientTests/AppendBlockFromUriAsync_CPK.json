--- conflicted
+++ resolved
@@ -1,238 +1,131 @@
 {
   "Entries": [
     {
-<<<<<<< HEAD
-      "RequestUri": "https://seanstagetest.blob.core.windows.net/test-container-dfd953c2-965d-a432-8b3b-87a709bc893e?restype=container",
-      "RequestMethod": "PUT",
-      "RequestHeaders": {
-        "Authorization": "Sanitized",
-        "traceparent": "00-32bf7edecda230498bd7e16fe87bf55c-e8669ae1be78d14f-00",
-        "User-Agent": [
-          "azsdk-net-Storage.Blobs/12.4.0-dev.20200305.1",
-          "(.NET Core 4.6.28325.01; Microsoft Windows 10.0.18363 )"
+      "RequestUri": "https://seanmcccanary.blob.core.windows.net/test-container-dfd953c2-965d-a432-8b3b-87a709bc893e?restype=container",
+      "RequestMethod": "PUT",
+      "RequestHeaders": {
+        "Authorization": "Sanitized",
+        "traceparent": "00-6937b25ccd8bcc49a7cf38eacc33091f-444fd26fe3081642-00",
+        "User-Agent": [
+          "azsdk-net-Storage.Blobs/12.5.0-dev.20200402.1",
+          "(.NET Core 4.6.28325.01; Microsoft Windows 10.0.18362 )"
         ],
         "x-ms-blob-public-access": "container",
         "x-ms-client-request-id": "55f9ccf3-feda-9c45-e76f-7dba3c388411",
-        "x-ms-date": "Thu, 05 Mar 2020 20:51:00 GMT",
-        "x-ms-return-client-request-id": "true",
-        "x-ms-version": "2019-10-10"
-=======
-      "RequestUri": "https://seanmcccanary.blob.core.windows.net/test-container-dfd953c2-965d-a432-8b3b-87a709bc893e?restype=container",
-      "RequestMethod": "PUT",
-      "RequestHeaders": {
-        "Authorization": "Sanitized",
-        "traceparent": "00-6937b25ccd8bcc49a7cf38eacc33091f-444fd26fe3081642-00",
-        "User-Agent": [
-          "azsdk-net-Storage.Blobs/12.5.0-dev.20200402.1",
-          "(.NET Core 4.6.28325.01; Microsoft Windows 10.0.18362 )"
-        ],
-        "x-ms-blob-public-access": "container",
+        "x-ms-date": "Thu, 02 Apr 2020 23:39:27 GMT",
+        "x-ms-return-client-request-id": "true",
+        "x-ms-version": "2019-12-12"
+      },
+      "RequestBody": null,
+      "StatusCode": 201,
+      "ResponseHeaders": {
+        "Content-Length": "0",
+        "Date": "Thu, 02 Apr 2020 23:39:26 GMT",
+        "ETag": "\u00220x8D7D75F14CFA01A\u0022",
+        "Last-Modified": "Thu, 02 Apr 2020 23:39:26 GMT",
+        "Server": [
+          "Windows-Azure-Blob/1.0",
+          "Microsoft-HTTPAPI/2.0"
+        ],
         "x-ms-client-request-id": "55f9ccf3-feda-9c45-e76f-7dba3c388411",
-        "x-ms-date": "Thu, 02 Apr 2020 23:39:27 GMT",
-        "x-ms-return-client-request-id": "true",
-        "x-ms-version": "2019-12-12"
->>>>>>> 32e373e2
-      },
-      "RequestBody": null,
-      "StatusCode": 201,
-      "ResponseHeaders": {
-        "Content-Length": "0",
-<<<<<<< HEAD
-        "Date": "Thu, 05 Mar 2020 20:50:59 GMT",
-        "ETag": "\u00220x8D7C146E97E6428\u0022",
-        "Last-Modified": "Thu, 05 Mar 2020 20:51:00 GMT",
-=======
-        "Date": "Thu, 02 Apr 2020 23:39:26 GMT",
-        "ETag": "\u00220x8D7D75F14CFA01A\u0022",
-        "Last-Modified": "Thu, 02 Apr 2020 23:39:26 GMT",
->>>>>>> 32e373e2
-        "Server": [
-          "Windows-Azure-Blob/1.0",
-          "Microsoft-HTTPAPI/2.0"
-        ],
-        "x-ms-client-request-id": "55f9ccf3-feda-9c45-e76f-7dba3c388411",
-<<<<<<< HEAD
-        "x-ms-request-id": "91648314-501e-0024-802f-f3649b000000",
-        "x-ms-version": "2019-10-10"
-=======
         "x-ms-request-id": "e8007656-c01e-008f-2e47-09c4ca000000",
         "x-ms-version": "2019-12-12"
->>>>>>> 32e373e2
-      },
-      "ResponseBody": []
-    },
-    {
-<<<<<<< HEAD
-      "RequestUri": "https://seanstagetest.blob.core.windows.net/test-container-dfd953c2-965d-a432-8b3b-87a709bc893e?restype=container\u0026comp=acl",
-=======
+      },
+      "ResponseBody": []
+    },
+    {
       "RequestUri": "https://seanmcccanary.blob.core.windows.net/test-container-dfd953c2-965d-a432-8b3b-87a709bc893e?restype=container\u0026comp=acl",
->>>>>>> 32e373e2
       "RequestMethod": "PUT",
       "RequestHeaders": {
         "Authorization": "Sanitized",
         "Content-Length": "21",
         "Content-Type": "application/xml",
-<<<<<<< HEAD
-        "traceparent": "00-1aed4b5e76ae1d41b669a3ed2ab144e1-f83591c33de7b048-00",
-        "User-Agent": [
-          "azsdk-net-Storage.Blobs/12.4.0-dev.20200305.1",
-          "(.NET Core 4.6.28325.01; Microsoft Windows 10.0.18363 )"
+        "traceparent": "00-7aff6e3bf04e4444b5a027ca374bea56-106a9d8344dc9e4f-00",
+        "User-Agent": [
+          "azsdk-net-Storage.Blobs/12.5.0-dev.20200402.1",
+          "(.NET Core 4.6.28325.01; Microsoft Windows 10.0.18362 )"
         ],
         "x-ms-blob-public-access": "container",
         "x-ms-client-request-id": "3cb36700-34c3-c964-43a4-0afcf54c056c",
-        "x-ms-date": "Thu, 05 Mar 2020 20:51:00 GMT",
-        "x-ms-return-client-request-id": "true",
-        "x-ms-version": "2019-10-10"
-=======
-        "traceparent": "00-7aff6e3bf04e4444b5a027ca374bea56-106a9d8344dc9e4f-00",
-        "User-Agent": [
-          "azsdk-net-Storage.Blobs/12.5.0-dev.20200402.1",
-          "(.NET Core 4.6.28325.01; Microsoft Windows 10.0.18362 )"
-        ],
-        "x-ms-blob-public-access": "container",
-        "x-ms-client-request-id": "3cb36700-34c3-c964-43a4-0afcf54c056c",
-        "x-ms-date": "Thu, 02 Apr 2020 23:39:27 GMT",
-        "x-ms-return-client-request-id": "true",
-        "x-ms-version": "2019-12-12"
->>>>>>> 32e373e2
+        "x-ms-date": "Thu, 02 Apr 2020 23:39:27 GMT",
+        "x-ms-return-client-request-id": "true",
+        "x-ms-version": "2019-12-12"
       },
       "RequestBody": "\u003CSignedIdentifiers /\u003E",
       "StatusCode": 200,
       "ResponseHeaders": {
         "Content-Length": "0",
-<<<<<<< HEAD
-        "Date": "Thu, 05 Mar 2020 20:51:00 GMT",
-        "ETag": "\u00220x8D7C146E98AB020\u0022",
-        "Last-Modified": "Thu, 05 Mar 2020 20:51:00 GMT",
-=======
         "Date": "Thu, 02 Apr 2020 23:39:26 GMT",
         "ETag": "\u00220x8D7D75F14DC6239\u0022",
         "Last-Modified": "Thu, 02 Apr 2020 23:39:26 GMT",
->>>>>>> 32e373e2
         "Server": [
           "Windows-Azure-Blob/1.0",
           "Microsoft-HTTPAPI/2.0"
         ],
         "x-ms-client-request-id": "3cb36700-34c3-c964-43a4-0afcf54c056c",
-<<<<<<< HEAD
-        "x-ms-request-id": "91648316-501e-0024-012f-f3649b000000",
-        "x-ms-version": "2019-10-10"
-=======
         "x-ms-request-id": "e800765d-c01e-008f-3347-09c4ca000000",
         "x-ms-version": "2019-12-12"
->>>>>>> 32e373e2
-      },
-      "ResponseBody": []
-    },
-    {
-<<<<<<< HEAD
-      "RequestUri": "https://seanstagetest.blob.core.windows.net/test-container-dfd953c2-965d-a432-8b3b-87a709bc893e/test-blob-945e43fe-fe5d-9fb9-ca2c-f93e17339e57",
-=======
+      },
+      "ResponseBody": []
+    },
+    {
       "RequestUri": "https://seanmcccanary.blob.core.windows.net/test-container-dfd953c2-965d-a432-8b3b-87a709bc893e/test-blob-945e43fe-fe5d-9fb9-ca2c-f93e17339e57",
->>>>>>> 32e373e2
-      "RequestMethod": "PUT",
-      "RequestHeaders": {
-        "Authorization": "Sanitized",
-        "Content-Length": "0",
-<<<<<<< HEAD
-        "traceparent": "00-72d0cbd0b517664986f3cf4825dd391f-8fb2cef009e7374d-00",
-        "User-Agent": [
-          "azsdk-net-Storage.Blobs/12.4.0-dev.20200305.1",
-          "(.NET Core 4.6.28325.01; Microsoft Windows 10.0.18363 )"
+      "RequestMethod": "PUT",
+      "RequestHeaders": {
+        "Authorization": "Sanitized",
+        "Content-Length": "0",
+        "traceparent": "00-55f03f1fea7ba64082a2495cdd862928-d1bd865940a72646-00",
+        "User-Agent": [
+          "azsdk-net-Storage.Blobs/12.5.0-dev.20200402.1",
+          "(.NET Core 4.6.28325.01; Microsoft Windows 10.0.18362 )"
         ],
         "x-ms-blob-type": "AppendBlob",
         "x-ms-client-request-id": "2619f249-f56a-5fe2-2b8f-cd4ad783dd7a",
-        "x-ms-date": "Thu, 05 Mar 2020 20:51:00 GMT",
-        "x-ms-return-client-request-id": "true",
-        "x-ms-version": "2019-10-10"
-=======
-        "traceparent": "00-55f03f1fea7ba64082a2495cdd862928-d1bd865940a72646-00",
-        "User-Agent": [
-          "azsdk-net-Storage.Blobs/12.5.0-dev.20200402.1",
-          "(.NET Core 4.6.28325.01; Microsoft Windows 10.0.18362 )"
-        ],
-        "x-ms-blob-type": "AppendBlob",
+        "x-ms-date": "Thu, 02 Apr 2020 23:39:27 GMT",
+        "x-ms-return-client-request-id": "true",
+        "x-ms-version": "2019-12-12"
+      },
+      "RequestBody": null,
+      "StatusCode": 201,
+      "ResponseHeaders": {
+        "Content-Length": "0",
+        "Date": "Thu, 02 Apr 2020 23:39:26 GMT",
+        "ETag": "\u00220x8D7D75F14E8E30B\u0022",
+        "Last-Modified": "Thu, 02 Apr 2020 23:39:26 GMT",
+        "Server": [
+          "Windows-Azure-Blob/1.0",
+          "Microsoft-HTTPAPI/2.0"
+        ],
         "x-ms-client-request-id": "2619f249-f56a-5fe2-2b8f-cd4ad783dd7a",
-        "x-ms-date": "Thu, 02 Apr 2020 23:39:27 GMT",
-        "x-ms-return-client-request-id": "true",
-        "x-ms-version": "2019-12-12"
->>>>>>> 32e373e2
-      },
-      "RequestBody": null,
-      "StatusCode": 201,
-      "ResponseHeaders": {
-        "Content-Length": "0",
-<<<<<<< HEAD
-        "Date": "Thu, 05 Mar 2020 20:51:00 GMT",
-        "ETag": "\u00220x8D7C146E996F953\u0022",
-        "Last-Modified": "Thu, 05 Mar 2020 20:51:00 GMT",
-=======
-        "Date": "Thu, 02 Apr 2020 23:39:26 GMT",
-        "ETag": "\u00220x8D7D75F14E8E30B\u0022",
-        "Last-Modified": "Thu, 02 Apr 2020 23:39:26 GMT",
->>>>>>> 32e373e2
-        "Server": [
-          "Windows-Azure-Blob/1.0",
-          "Microsoft-HTTPAPI/2.0"
-        ],
-        "x-ms-client-request-id": "2619f249-f56a-5fe2-2b8f-cd4ad783dd7a",
-<<<<<<< HEAD
-        "x-ms-request-id": "91648318-501e-0024-032f-f3649b000000",
-        "x-ms-request-server-encrypted": "true",
-        "x-ms-version": "2019-10-10"
-=======
         "x-ms-request-id": "e8007661-c01e-008f-3747-09c4ca000000",
         "x-ms-request-server-encrypted": "true",
         "x-ms-version": "2019-12-12"
->>>>>>> 32e373e2
-      },
-      "ResponseBody": []
-    },
-    {
-<<<<<<< HEAD
-      "RequestUri": "https://seanstagetest.blob.core.windows.net/test-container-dfd953c2-965d-a432-8b3b-87a709bc893e/test-blob-945e43fe-fe5d-9fb9-ca2c-f93e17339e57?comp=appendblock",
-=======
+      },
+      "ResponseBody": []
+    },
+    {
       "RequestUri": "https://seanmcccanary.blob.core.windows.net/test-container-dfd953c2-965d-a432-8b3b-87a709bc893e/test-blob-945e43fe-fe5d-9fb9-ca2c-f93e17339e57?comp=appendblock",
->>>>>>> 32e373e2
       "RequestMethod": "PUT",
       "RequestHeaders": {
         "Authorization": "Sanitized",
         "Content-Length": "1024",
-<<<<<<< HEAD
-        "traceparent": "00-af81dd04fb9a184a8268345b88000ee0-f6fbfa42fd33b649-00",
-        "User-Agent": [
-          "azsdk-net-Storage.Blobs/12.4.0-dev.20200305.1",
-          "(.NET Core 4.6.28325.01; Microsoft Windows 10.0.18363 )"
+        "traceparent": "00-d72234e5a4ecf342997b3eb34643662c-936f8be804b5e94d-00",
+        "User-Agent": [
+          "azsdk-net-Storage.Blobs/12.5.0-dev.20200402.1",
+          "(.NET Core 4.6.28325.01; Microsoft Windows 10.0.18362 )"
         ],
         "x-ms-client-request-id": "25f51785-771a-7dec-dbdb-1d69ae7aa857",
-        "x-ms-date": "Thu, 05 Mar 2020 20:51:00 GMT",
-        "x-ms-return-client-request-id": "true",
-        "x-ms-version": "2019-10-10"
-=======
-        "traceparent": "00-d72234e5a4ecf342997b3eb34643662c-936f8be804b5e94d-00",
-        "User-Agent": [
-          "azsdk-net-Storage.Blobs/12.5.0-dev.20200402.1",
-          "(.NET Core 4.6.28325.01; Microsoft Windows 10.0.18362 )"
-        ],
-        "x-ms-client-request-id": "25f51785-771a-7dec-dbdb-1d69ae7aa857",
-        "x-ms-date": "Thu, 02 Apr 2020 23:39:27 GMT",
-        "x-ms-return-client-request-id": "true",
-        "x-ms-version": "2019-12-12"
->>>>>>> 32e373e2
+        "x-ms-date": "Thu, 02 Apr 2020 23:39:27 GMT",
+        "x-ms-return-client-request-id": "true",
+        "x-ms-version": "2019-12-12"
       },
       "RequestBody": "HwMB96d7Hy5GqghCxIwcfwO\u002BudSESE6T3Vp7W7uJWQCSzZl8ZnQXhEiF9RksIQS2iIr4NpIw6Ne1bRlN/8RyvVAIsPfznxmPpzWM/1I0Z7xVxdIxkCJtYeTBx/hayYWDEjfII3ENw\u002BhxaY9dpOmEgAVd9zrxQS0umk4SMdggNd2vCewba0RLSAHqvyeTD737PEbz/NJKkdEJmoki\u002BpEQUDOxrZr9aRXBEq44B4EGm4qRF/WRLTgLZXcbEdG7KE5w2W/z4WIi/tMxMeojEYpPA//\u002BkeKcfiP6pkgj4VdDBulgyC4SErkobhghYPtO51Ttyw7SvJdr01pL\u002BDsa/hx77SsBw0hbPPBF1SLJeh4nrL7zNhVJcUlR9PXTxxp\u002BDm/8pnLQTCMLkY8djed1oVg8I0t8JsgGMnzhr85TiHXWxseyzdSrV1\u002Ba6KWGK\u002BRh21Kcl6POAuin9XT2751VuAkaR8YgwtOEkMzr4T0jgAaYf9N8tvDSB8TeC9hftWfCRTCbbOMdQRl\u002BGAbW4iCqg3RtXW/J2QEYSEACQbb7JNtkKJsNhxQiej66/Z7q\u002BySjNIdj8lf4\u002BWwvgySjGwBig/MqcbmFnPxgS\u002BIxDttiLkwbXgwulzKEbC8u3gTwfl89WHmqv4pqHZeLA6Z0xuqQzFXXiLzzM\u002BzBpgSKVr73cMyD87Zit27CsEB0o5OLD6VEnhKuGPaiSiSN6RmF4MfZk5Pa8dM0LhTmFdd8fpBYNZZfRrisSVjW4KiR1M5UPNB5mw8AsR7SEG/9xwIeJsuUNbSDJpkOLUo7AxAqollGktkHAuOAV4R3jDVIroFVt7rd/Z8Z0RY2am3Exa0Np20VtzUpFyPoE90wC5lkxX/J5UxWTaS5LMHD0Jh1vJLWauXHMvZLLKCW9OrB6cV80qTu\u002B\u002BBhtlrJXIt0ZUaLcldLWaG0nJKIfbirwFi690L7Rv3zh8GxdbOK/tZq18ZZCoGTdpAkyDYRZX0ntfYBD2RJeB9Il\u002BuVmeTtKZ27HabyUbXXJ4Gx133H4SFDir\u002B9ie9yIV6nEHOW/dysNp\u002BZVUfXNWRBKufil6GigbXKUg8lMJ\u002BtSfxHS0FCQSqlBaDeLozZbFVae18HkIq9BY\u002B9y6rNhgYA6wxLj\u002Boj/um9PZEAxFMp8OW5yrRAprhxiUayhHV/13\u002Ba3UJ/jdxrN312SlP5vEE7k9vFFLxRwEVU2gakcHlzPmUSZuYQqmIITZI3yVxleMwEdvGZucPCSB39K7PWx8YDAgvt51ZaKul4vMYpGfbp7mI5n/qI2oWiTx3IEn\u002BvMobLNMdQd5F2qUsIIf39mS4nFDxRnSjMeieGS5c4khdpyYo/XuUumHfQwvWuf7mHpLbuoA==",
       "StatusCode": 201,
       "ResponseHeaders": {
         "Content-Length": "0",
-<<<<<<< HEAD
-        "Date": "Thu, 05 Mar 2020 20:51:00 GMT",
-        "ETag": "\u00220x8D7C146E9A32E13\u0022",
-        "Last-Modified": "Thu, 05 Mar 2020 20:51:00 GMT",
-=======
         "Date": "Thu, 02 Apr 2020 23:39:26 GMT",
         "ETag": "\u00220x8D7D75F14F51A3E\u0022",
         "Last-Modified": "Thu, 02 Apr 2020 23:39:26 GMT",
->>>>>>> 32e373e2
         "Server": [
           "Windows-Azure-Blob/1.0",
           "Microsoft-HTTPAPI/2.0"
@@ -241,15 +134,9 @@
         "x-ms-blob-committed-block-count": "1",
         "x-ms-client-request-id": "25f51785-771a-7dec-dbdb-1d69ae7aa857",
         "x-ms-content-crc64": "98We54hA5EA=",
-<<<<<<< HEAD
-        "x-ms-request-id": "91648323-501e-0024-0b2f-f3649b000000",
-        "x-ms-request-server-encrypted": "true",
-        "x-ms-version": "2019-10-10"
-=======
         "x-ms-request-id": "e8007669-c01e-008f-3e47-09c4ca000000",
         "x-ms-request-server-encrypted": "true",
         "x-ms-version": "2019-12-12"
->>>>>>> 32e373e2
       },
       "ResponseBody": []
     },
@@ -259,63 +146,36 @@
       "RequestHeaders": {
         "Authorization": "Sanitized",
         "Content-Length": "0",
-<<<<<<< HEAD
-        "traceparent": "00-c87d116cc9e27048a14068194f03cb5c-c070bab0a949d04b-00",
-        "User-Agent": [
-          "azsdk-net-Storage.Blobs/12.4.0-dev.20200305.1",
-          "(.NET Core 4.6.28325.01; Microsoft Windows 10.0.18363 )"
+        "traceparent": "00-3217415b5d3d014ab2a73457d9c5491e-9a59def31e661b4d-00",
+        "User-Agent": [
+          "azsdk-net-Storage.Blobs/12.5.0-dev.20200402.1",
+          "(.NET Core 4.6.28325.01; Microsoft Windows 10.0.18362 )"
         ],
         "x-ms-blob-type": "AppendBlob",
         "x-ms-client-request-id": "da57a5c4-41e2-3bc7-1efd-0f3ddddd9a14",
-        "x-ms-date": "Thu, 05 Mar 2020 20:51:00 GMT",
-=======
-        "traceparent": "00-3217415b5d3d014ab2a73457d9c5491e-9a59def31e661b4d-00",
-        "User-Agent": [
-          "azsdk-net-Storage.Blobs/12.5.0-dev.20200402.1",
-          "(.NET Core 4.6.28325.01; Microsoft Windows 10.0.18362 )"
-        ],
-        "x-ms-blob-type": "AppendBlob",
-        "x-ms-client-request-id": "da57a5c4-41e2-3bc7-1efd-0f3ddddd9a14",
-        "x-ms-date": "Thu, 02 Apr 2020 23:39:27 GMT",
->>>>>>> 32e373e2
+        "x-ms-date": "Thu, 02 Apr 2020 23:39:27 GMT",
         "x-ms-encryption-algorithm": "AES256",
         "x-ms-encryption-key": "XgHEv464YGl0lwyfhz7TAzVh1D2lI\u002BLHsFHbgs9gQSM=",
         "x-ms-encryption-key-sha256": "wsYaGKG4j4wdZM/bX7QBIaN4RKYwlai5bpS/WlphLao=",
         "x-ms-return-client-request-id": "true",
-<<<<<<< HEAD
-        "x-ms-version": "2019-10-10"
-=======
-        "x-ms-version": "2019-12-12"
->>>>>>> 32e373e2
-      },
-      "RequestBody": null,
-      "StatusCode": 201,
-      "ResponseHeaders": {
-        "Content-Length": "0",
-<<<<<<< HEAD
-        "Date": "Thu, 05 Mar 2020 20:51:00 GMT",
-        "ETag": "\u00220x8D7C146E9B11080\u0022",
-        "Last-Modified": "Thu, 05 Mar 2020 20:51:00 GMT",
-=======
+        "x-ms-version": "2019-12-12"
+      },
+      "RequestBody": null,
+      "StatusCode": 201,
+      "ResponseHeaders": {
+        "Content-Length": "0",
         "Date": "Thu, 02 Apr 2020 23:39:26 GMT",
         "ETag": "\u00220x8D7D75F15023C06\u0022",
         "Last-Modified": "Thu, 02 Apr 2020 23:39:27 GMT",
->>>>>>> 32e373e2
         "Server": [
           "Windows-Azure-Blob/1.0",
           "Microsoft-HTTPAPI/2.0"
         ],
         "x-ms-client-request-id": "da57a5c4-41e2-3bc7-1efd-0f3ddddd9a14",
         "x-ms-encryption-key-sha256": "wsYaGKG4j4wdZM/bX7QBIaN4RKYwlai5bpS/WlphLao=",
-<<<<<<< HEAD
-        "x-ms-request-id": "91648325-501e-0024-0d2f-f3649b000000",
-        "x-ms-request-server-encrypted": "true",
-        "x-ms-version": "2019-10-10"
-=======
         "x-ms-request-id": "e8007674-c01e-008f-4747-09c4ca000000",
         "x-ms-request-server-encrypted": "true",
         "x-ms-version": "2019-12-12"
->>>>>>> 32e373e2
       },
       "ResponseBody": []
     },
@@ -325,16 +185,6 @@
       "RequestHeaders": {
         "Authorization": "Sanitized",
         "Content-Length": "0",
-<<<<<<< HEAD
-        "traceparent": "00-f7d6c2f61aaecb4a8bfbe3cb80950e14-d1df8bd28f3aa045-00",
-        "User-Agent": [
-          "azsdk-net-Storage.Blobs/12.4.0-dev.20200305.1",
-          "(.NET Core 4.6.28325.01; Microsoft Windows 10.0.18363 )"
-        ],
-        "x-ms-client-request-id": "2abdcf35-6608-1b40-e9ce-8eb7d98cbe65",
-        "x-ms-copy-source": "https://seanstagetest.blob.core.windows.net/test-container-dfd953c2-965d-a432-8b3b-87a709bc893e/test-blob-945e43fe-fe5d-9fb9-ca2c-f93e17339e57",
-        "x-ms-date": "Thu, 05 Mar 2020 20:51:01 GMT",
-=======
         "traceparent": "00-078b3f2a0b00874391d63d5b4f0d91a4-0641943ca8344044-00",
         "User-Agent": [
           "azsdk-net-Storage.Blobs/12.5.0-dev.20200402.1",
@@ -343,32 +193,21 @@
         "x-ms-client-request-id": "2abdcf35-6608-1b40-e9ce-8eb7d98cbe65",
         "x-ms-copy-source": "https://seanmcccanary.blob.core.windows.net/test-container-dfd953c2-965d-a432-8b3b-87a709bc893e/test-blob-945e43fe-fe5d-9fb9-ca2c-f93e17339e57",
         "x-ms-date": "Thu, 02 Apr 2020 23:39:27 GMT",
->>>>>>> 32e373e2
         "x-ms-encryption-algorithm": "AES256",
         "x-ms-encryption-key": "XgHEv464YGl0lwyfhz7TAzVh1D2lI\u002BLHsFHbgs9gQSM=",
         "x-ms-encryption-key-sha256": "wsYaGKG4j4wdZM/bX7QBIaN4RKYwlai5bpS/WlphLao=",
         "x-ms-return-client-request-id": "true",
         "x-ms-source-range": "bytes=0-1023",
-<<<<<<< HEAD
-        "x-ms-version": "2019-10-10"
-=======
-        "x-ms-version": "2019-12-12"
->>>>>>> 32e373e2
+        "x-ms-version": "2019-12-12"
       },
       "RequestBody": null,
       "StatusCode": 201,
       "ResponseHeaders": {
         "Content-Length": "0",
         "Content-MD5": "tFcPSd8iHZZokrCiTlxCgQ==",
-<<<<<<< HEAD
-        "Date": "Thu, 05 Mar 2020 20:51:00 GMT",
-        "ETag": "\u00220x8D7C146E9BECC22\u0022",
-        "Last-Modified": "Thu, 05 Mar 2020 20:51:00 GMT",
-=======
         "Date": "Thu, 02 Apr 2020 23:39:26 GMT",
         "ETag": "\u00220x8D7D75F151AAA6E\u0022",
         "Last-Modified": "Thu, 02 Apr 2020 23:39:27 GMT",
->>>>>>> 32e373e2
         "Server": [
           "Windows-Azure-Blob/1.0",
           "Microsoft-HTTPAPI/2.0"
@@ -377,34 +216,13 @@
         "x-ms-blob-committed-block-count": "1",
         "x-ms-client-request-id": "2abdcf35-6608-1b40-e9ce-8eb7d98cbe65",
         "x-ms-encryption-key-sha256": "wsYaGKG4j4wdZM/bX7QBIaN4RKYwlai5bpS/WlphLao=",
-<<<<<<< HEAD
-        "x-ms-request-id": "91648326-501e-0024-0e2f-f3649b000000",
-        "x-ms-request-server-encrypted": "true",
-        "x-ms-version": "2019-10-10"
-=======
         "x-ms-request-id": "e8007688-c01e-008f-5947-09c4ca000000",
         "x-ms-request-server-encrypted": "true",
         "x-ms-version": "2019-12-12"
->>>>>>> 32e373e2
-      },
-      "ResponseBody": []
-    },
-    {
-<<<<<<< HEAD
-      "RequestUri": "https://seanstagetest.blob.core.windows.net/test-container-dfd953c2-965d-a432-8b3b-87a709bc893e?restype=container",
-      "RequestMethod": "DELETE",
-      "RequestHeaders": {
-        "Authorization": "Sanitized",
-        "traceparent": "00-9a7d6ad4bf1e2543b44afa4f20e9f257-3a9d6d657e2f734c-00",
-        "User-Agent": [
-          "azsdk-net-Storage.Blobs/12.4.0-dev.20200305.1",
-          "(.NET Core 4.6.28325.01; Microsoft Windows 10.0.18363 )"
-        ],
-        "x-ms-client-request-id": "0d0825e8-7020-f00c-a926-ed659796720c",
-        "x-ms-date": "Thu, 05 Mar 2020 20:51:01 GMT",
-        "x-ms-return-client-request-id": "true",
-        "x-ms-version": "2019-10-10"
-=======
+      },
+      "ResponseBody": []
+    },
+    {
       "RequestUri": "https://seanmcccanary.blob.core.windows.net/test-container-dfd953c2-965d-a432-8b3b-87a709bc893e?restype=container",
       "RequestMethod": "DELETE",
       "RequestHeaders": {
@@ -418,39 +236,25 @@
         "x-ms-date": "Thu, 02 Apr 2020 23:39:28 GMT",
         "x-ms-return-client-request-id": "true",
         "x-ms-version": "2019-12-12"
->>>>>>> 32e373e2
       },
       "RequestBody": null,
       "StatusCode": 202,
       "ResponseHeaders": {
         "Content-Length": "0",
-<<<<<<< HEAD
-        "Date": "Thu, 05 Mar 2020 20:51:00 GMT",
-=======
         "Date": "Thu, 02 Apr 2020 23:39:27 GMT",
->>>>>>> 32e373e2
         "Server": [
           "Windows-Azure-Blob/1.0",
           "Microsoft-HTTPAPI/2.0"
         ],
         "x-ms-client-request-id": "0d0825e8-7020-f00c-a926-ed659796720c",
-<<<<<<< HEAD
-        "x-ms-request-id": "91648328-501e-0024-102f-f3649b000000",
-        "x-ms-version": "2019-10-10"
-=======
         "x-ms-request-id": "e800769a-c01e-008f-6b47-09c4ca000000",
         "x-ms-version": "2019-12-12"
->>>>>>> 32e373e2
       },
       "ResponseBody": []
     }
   ],
   "Variables": {
     "RandomSeed": "827365537",
-<<<<<<< HEAD
-    "Storage_TestConfigDefault": "ProductionTenant\nseanstagetest\nU2FuaXRpemVk\nhttps://seanstagetest.blob.core.windows.net\nhttp://seanstagetest.file.core.windows.net\nhttp://seanstagetest.queue.core.windows.net\nhttp://seanstagetest.table.core.windows.net\n\n\n\n\nhttp://seanstagetest-secondary.blob.core.windows.net\nhttp://seanstagetest-secondary.file.core.windows.net\nhttp://seanstagetest-secondary.queue.core.windows.net\nhttp://seanstagetest-secondary.table.core.windows.net\n\nSanitized\n\n\nCloud\nBlobEndpoint=https://seanstagetest.blob.core.windows.net/;QueueEndpoint=http://seanstagetest.queue.core.windows.net/;FileEndpoint=http://seanstagetest.file.core.windows.net/;BlobSecondaryEndpoint=http://seanstagetest-secondary.blob.core.windows.net/;QueueSecondaryEndpoint=http://seanstagetest-secondary.queue.core.windows.net/;FileSecondaryEndpoint=http://seanstagetest-secondary.file.core.windows.net/;AccountName=seanstagetest;AccountKey=Sanitized\nseanscope1"
-=======
     "Storage_TestConfigDefault": "ProductionTenant\nseanmcccanary\nU2FuaXRpemVk\nhttps://seanmcccanary.blob.core.windows.net\nhttps://seanmcccanary.file.core.windows.net\nhttps://seanmcccanary.queue.core.windows.net\nhttps://seanmcccanary.table.core.windows.net\n\n\n\n\nhttps://seanmcccanary-secondary.blob.core.windows.net\nhttps://seanmcccanary-secondary.file.core.windows.net\nhttps://seanmcccanary-secondary.queue.core.windows.net\nhttps://seanmcccanary-secondary.table.core.windows.net\n\nSanitized\n\n\nCloud\nBlobEndpoint=https://seanmcccanary.blob.core.windows.net/;QueueEndpoint=https://seanmcccanary.queue.core.windows.net/;FileEndpoint=https://seanmcccanary.file.core.windows.net/;BlobSecondaryEndpoint=https://seanmcccanary-secondary.blob.core.windows.net/;QueueSecondaryEndpoint=https://seanmcccanary-secondary.queue.core.windows.net/;FileSecondaryEndpoint=https://seanmcccanary-secondary.file.core.windows.net/;AccountName=seanmcccanary;AccountKey=Sanitized\nseanscope1"
->>>>>>> 32e373e2
   }
 }