--- conflicted
+++ resolved
@@ -28,11 +28,7 @@
           "Microsoft-HTTPAPI/2.0"
         ],
         "x-ms-client-request-id": "bee8709f-176f-6959-37d3-7b95b03f0f6d",
-<<<<<<< HEAD
-        "x-ms-request-id": "4388d71b-101e-000a-2a2f-f3368c000000",
-=======
         "x-ms-request-id": "ee099740-901e-0049-5e47-090f4b000000",
->>>>>>> 8d420312
         "x-ms-version": "2019-12-12"
       },
       "ResponseBody": []
@@ -98,11 +94,7 @@
         ],
         "Transfer-Encoding": "chunked",
         "x-ms-client-request-id": "969898c4-6280-92f3-6dac-d689f7b7dec0",
-<<<<<<< HEAD
-        "x-ms-request-id": "4388d721-101e-000a-2e2f-f3368c000000",
-=======
         "x-ms-request-id": "ee09975c-901e-0049-7747-090f4b000000",
->>>>>>> 8d420312
         "x-ms-version": "2019-12-12"
       },
       "ResponseBody": "\uFEFF\u003C?xml version=\u00221.0\u0022 encoding=\u0022utf-8\u0022?\u003E\u003CEnumerationResults ServiceEndpoint=\u0022https://seanmcccanary.blob.core.windows.net/\u0022 ContainerName=\u0022test-container-70039f49-545f-246e-f12f-d77359ad290a\u0022\u003E\u003CBlobs\u003E\u003CBlob\u003E\u003CName\u003Etest-blob-027e257e-78f0-ac5e-4a8b-e4743eb731b3\u003C/Name\u003E\u003CProperties\u003E\u003CCreation-Time\u003EThu, 02 Apr 2020 23:39:42 GMT\u003C/Creation-Time\u003E\u003CLast-Modified\u003EThu, 02 Apr 2020 23:39:42 GMT\u003C/Last-Modified\u003E\u003CEtag\u003E0x8D7D75F1E063E5B\u003C/Etag\u003E\u003CContent-Length\u003E0\u003C/Content-Length\u003E\u003CContent-Type\u003Eapplication/octet-stream\u003C/Content-Type\u003E\u003CContent-Encoding /\u003E\u003CContent-Language /\u003E\u003CContent-CRC64 /\u003E\u003CContent-MD5 /\u003E\u003CCache-Control /\u003E\u003CContent-Disposition /\u003E\u003CBlobType\u003EAppendBlob\u003C/BlobType\u003E\u003CLeaseStatus\u003Eunlocked\u003C/LeaseStatus\u003E\u003CLeaseState\u003Eavailable\u003C/LeaseState\u003E\u003CServerEncrypted\u003Etrue\u003C/ServerEncrypted\u003E\u003C/Properties\u003E\u003C/Blob\u003E\u003C/Blobs\u003E\u003CNextMarker /\u003E\u003C/EnumerationResults\u003E"
@@ -132,11 +124,7 @@
           "Microsoft-HTTPAPI/2.0"
         ],
         "x-ms-client-request-id": "991fe8b0-954c-3fff-d323-19bf4f1f1cd2",
-<<<<<<< HEAD
-        "x-ms-request-id": "4388d723-101e-000a-302f-f3368c000000",
-=======
         "x-ms-request-id": "ee09977a-901e-0049-1447-090f4b000000",
->>>>>>> 8d420312
         "x-ms-version": "2019-12-12"
       },
       "ResponseBody": []
