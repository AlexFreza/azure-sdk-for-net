{
  "Entries": [
    {
<<<<<<< HEAD
      "RequestUri": "https://seanstagetest.blob.core.windows.net/test-container-70039f49-545f-246e-f12f-d77359ad290a?restype=container",
      "RequestMethod": "PUT",
      "RequestHeaders": {
        "Authorization": "Sanitized",
        "traceparent": "00-79cb0c292e45ef489e8b9188ee9eeb02-814444b14b34c845-00",
        "User-Agent": [
          "azsdk-net-Storage.Blobs/12.4.0-dev.20200305.1",
          "(.NET Core 4.6.28325.01; Microsoft Windows 10.0.18363 )"
        ],
        "x-ms-blob-public-access": "container",
        "x-ms-client-request-id": "bee8709f-176f-6959-37d3-7b95b03f0f6d",
        "x-ms-date": "Thu, 05 Mar 2020 20:51:15 GMT",
        "x-ms-return-client-request-id": "true",
        "x-ms-version": "2019-10-10"
=======
      "RequestUri": "https://seanmcccanary.blob.core.windows.net/test-container-70039f49-545f-246e-f12f-d77359ad290a?restype=container",
      "RequestMethod": "PUT",
      "RequestHeaders": {
        "Authorization": "Sanitized",
        "traceparent": "00-518eea5ab879244c92c4b562722cd659-99c9b2f610e86e42-00",
        "User-Agent": [
          "azsdk-net-Storage.Blobs/12.5.0-dev.20200402.1",
          "(.NET Core 4.6.28325.01; Microsoft Windows 10.0.18362 )"
        ],
        "x-ms-blob-public-access": "container",
        "x-ms-client-request-id": "bee8709f-176f-6959-37d3-7b95b03f0f6d",
        "x-ms-date": "Thu, 02 Apr 2020 23:39:42 GMT",
        "x-ms-return-client-request-id": "true",
        "x-ms-version": "2019-12-12"
>>>>>>> 32e373e2
      },
      "RequestBody": null,
      "StatusCode": 201,
      "ResponseHeaders": {
        "Content-Length": "0",
<<<<<<< HEAD
        "Date": "Thu, 05 Mar 2020 20:51:14 GMT",
        "ETag": "\u00220x8D7C146F2641717\u0022",
        "Last-Modified": "Thu, 05 Mar 2020 20:51:15 GMT",
=======
        "Date": "Thu, 02 Apr 2020 23:39:41 GMT",
        "ETag": "\u00220x8D7D75F1DF891B7\u0022",
        "Last-Modified": "Thu, 02 Apr 2020 23:39:42 GMT",
>>>>>>> 32e373e2
        "Server": [
          "Windows-Azure-Blob/1.0",
          "Microsoft-HTTPAPI/2.0"
        ],
        "x-ms-client-request-id": "bee8709f-176f-6959-37d3-7b95b03f0f6d",
<<<<<<< HEAD
        "x-ms-request-id": "4388d71b-101e-000a-2a2f-f3368c000000",
        "x-ms-version": "2019-10-10"
=======
        "x-ms-request-id": "ee099740-901e-0049-5e47-090f4b000000",
        "x-ms-version": "2019-12-12"
>>>>>>> 32e373e2
      },
      "ResponseBody": []
    },
    {
<<<<<<< HEAD
      "RequestUri": "https://seanstagetest.blob.core.windows.net/test-container-70039f49-545f-246e-f12f-d77359ad290a/test-blob-027e257e-78f0-ac5e-4a8b-e4743eb731b3",
=======
      "RequestUri": "https://seanmcccanary.blob.core.windows.net/test-container-70039f49-545f-246e-f12f-d77359ad290a/test-blob-027e257e-78f0-ac5e-4a8b-e4743eb731b3",
>>>>>>> 32e373e2
      "RequestMethod": "PUT",
      "RequestHeaders": {
        "Authorization": "Sanitized",
        "Content-Length": "0",
        "If-None-Match": "*",
<<<<<<< HEAD
        "traceparent": "00-1c7dd38d5fe0ee44919df1b25010b868-783274ca91ad6949-00",
        "User-Agent": [
          "azsdk-net-Storage.Blobs/12.4.0-dev.20200305.1",
          "(.NET Core 4.6.28325.01; Microsoft Windows 10.0.18363 )"
        ],
        "x-ms-blob-type": "AppendBlob",
        "x-ms-client-request-id": "ce37a8db-4dbf-27bd-123b-73e332e52b7f",
        "x-ms-date": "Thu, 05 Mar 2020 20:51:15 GMT",
        "x-ms-return-client-request-id": "true",
        "x-ms-version": "2019-10-10"
=======
        "traceparent": "00-ffa7bd26d7bb5b4da269cac2c705e316-f2f37cb44a264c46-00",
        "User-Agent": [
          "azsdk-net-Storage.Blobs/12.5.0-dev.20200402.1",
          "(.NET Core 4.6.28325.01; Microsoft Windows 10.0.18362 )"
        ],
        "x-ms-blob-type": "AppendBlob",
        "x-ms-client-request-id": "ce37a8db-4dbf-27bd-123b-73e332e52b7f",
        "x-ms-date": "Thu, 02 Apr 2020 23:39:43 GMT",
        "x-ms-return-client-request-id": "true",
        "x-ms-version": "2019-12-12"
>>>>>>> 32e373e2
      },
      "RequestBody": null,
      "StatusCode": 201,
      "ResponseHeaders": {
        "Content-Length": "0",
<<<<<<< HEAD
        "Date": "Thu, 05 Mar 2020 20:51:14 GMT",
        "ETag": "\u00220x8D7C146F27159BC\u0022",
        "Last-Modified": "Thu, 05 Mar 2020 20:51:15 GMT",
=======
        "Date": "Thu, 02 Apr 2020 23:39:41 GMT",
        "ETag": "\u00220x8D7D75F1E063E5B\u0022",
        "Last-Modified": "Thu, 02 Apr 2020 23:39:42 GMT",
>>>>>>> 32e373e2
        "Server": [
          "Windows-Azure-Blob/1.0",
          "Microsoft-HTTPAPI/2.0"
        ],
        "x-ms-client-request-id": "ce37a8db-4dbf-27bd-123b-73e332e52b7f",
<<<<<<< HEAD
        "x-ms-request-id": "4388d720-101e-000a-2d2f-f3368c000000",
        "x-ms-request-server-encrypted": "true",
        "x-ms-version": "2019-10-10"
=======
        "x-ms-request-id": "ee099750-901e-0049-6b47-090f4b000000",
        "x-ms-request-server-encrypted": "true",
        "x-ms-version": "2019-12-12"
>>>>>>> 32e373e2
      },
      "ResponseBody": []
    },
    {
<<<<<<< HEAD
      "RequestUri": "https://seanstagetest.blob.core.windows.net/test-container-70039f49-545f-246e-f12f-d77359ad290a?restype=container\u0026comp=list",
=======
      "RequestUri": "https://seanmcccanary.blob.core.windows.net/test-container-70039f49-545f-246e-f12f-d77359ad290a?restype=container\u0026comp=list",
>>>>>>> 32e373e2
      "RequestMethod": "GET",
      "RequestHeaders": {
        "Authorization": "Sanitized",
        "User-Agent": [
<<<<<<< HEAD
          "azsdk-net-Storage.Blobs/12.4.0-dev.20200305.1",
          "(.NET Core 4.6.28325.01; Microsoft Windows 10.0.18363 )"
        ],
        "x-ms-client-request-id": "969898c4-6280-92f3-6dac-d689f7b7dec0",
        "x-ms-date": "Thu, 05 Mar 2020 20:51:15 GMT",
        "x-ms-return-client-request-id": "true",
        "x-ms-version": "2019-10-10"
=======
          "azsdk-net-Storage.Blobs/12.5.0-dev.20200402.1",
          "(.NET Core 4.6.28325.01; Microsoft Windows 10.0.18362 )"
        ],
        "x-ms-client-request-id": "969898c4-6280-92f3-6dac-d689f7b7dec0",
        "x-ms-date": "Thu, 02 Apr 2020 23:39:43 GMT",
        "x-ms-return-client-request-id": "true",
        "x-ms-version": "2019-12-12"
>>>>>>> 32e373e2
      },
      "RequestBody": null,
      "StatusCode": 200,
      "ResponseHeaders": {
        "Content-Type": "application/xml",
<<<<<<< HEAD
        "Date": "Thu, 05 Mar 2020 20:51:14 GMT",
=======
        "Date": "Thu, 02 Apr 2020 23:39:42 GMT",
>>>>>>> 32e373e2
        "Server": [
          "Windows-Azure-Blob/1.0",
          "Microsoft-HTTPAPI/2.0"
        ],
        "Transfer-Encoding": "chunked",
        "x-ms-client-request-id": "969898c4-6280-92f3-6dac-d689f7b7dec0",
<<<<<<< HEAD
        "x-ms-request-id": "4388d721-101e-000a-2e2f-f3368c000000",
        "x-ms-version": "2019-10-10"
      },
      "ResponseBody": "\uFEFF\u003C?xml version=\u00221.0\u0022 encoding=\u0022utf-8\u0022?\u003E\u003CEnumerationResults ServiceEndpoint=\u0022https://seanstagetest.blob.core.windows.net/\u0022 ContainerName=\u0022test-container-70039f49-545f-246e-f12f-d77359ad290a\u0022\u003E\u003CBlobs\u003E\u003CBlob\u003E\u003CName\u003Etest-blob-027e257e-78f0-ac5e-4a8b-e4743eb731b3\u003C/Name\u003E\u003CProperties\u003E\u003CCreation-Time\u003EThu, 05 Mar 2020 20:51:15 GMT\u003C/Creation-Time\u003E\u003CLast-Modified\u003EThu, 05 Mar 2020 20:51:15 GMT\u003C/Last-Modified\u003E\u003CEtag\u003E0x8D7C146F27159BC\u003C/Etag\u003E\u003CContent-Length\u003E0\u003C/Content-Length\u003E\u003CContent-Type\u003Eapplication/octet-stream\u003C/Content-Type\u003E\u003CContent-Encoding /\u003E\u003CContent-Language /\u003E\u003CContent-CRC64 /\u003E\u003CContent-MD5 /\u003E\u003CCache-Control /\u003E\u003CContent-Disposition /\u003E\u003CBlobType\u003EAppendBlob\u003C/BlobType\u003E\u003CLeaseStatus\u003Eunlocked\u003C/LeaseStatus\u003E\u003CLeaseState\u003Eavailable\u003C/LeaseState\u003E\u003CServerEncrypted\u003Etrue\u003C/ServerEncrypted\u003E\u003C/Properties\u003E\u003C/Blob\u003E\u003C/Blobs\u003E\u003CNextMarker /\u003E\u003C/EnumerationResults\u003E"
    },
    {
      "RequestUri": "https://seanstagetest.blob.core.windows.net/test-container-70039f49-545f-246e-f12f-d77359ad290a?restype=container",
      "RequestMethod": "DELETE",
      "RequestHeaders": {
        "Authorization": "Sanitized",
        "traceparent": "00-0f8afba658914f4daef63e725f7e09f6-368637a7bd138c4b-00",
        "User-Agent": [
          "azsdk-net-Storage.Blobs/12.4.0-dev.20200305.1",
          "(.NET Core 4.6.28325.01; Microsoft Windows 10.0.18363 )"
        ],
        "x-ms-client-request-id": "991fe8b0-954c-3fff-d323-19bf4f1f1cd2",
        "x-ms-date": "Thu, 05 Mar 2020 20:51:15 GMT",
        "x-ms-return-client-request-id": "true",
        "x-ms-version": "2019-10-10"
=======
        "x-ms-request-id": "ee09975c-901e-0049-7747-090f4b000000",
        "x-ms-version": "2019-12-12"
      },
      "ResponseBody": "\uFEFF\u003C?xml version=\u00221.0\u0022 encoding=\u0022utf-8\u0022?\u003E\u003CEnumerationResults ServiceEndpoint=\u0022https://seanmcccanary.blob.core.windows.net/\u0022 ContainerName=\u0022test-container-70039f49-545f-246e-f12f-d77359ad290a\u0022\u003E\u003CBlobs\u003E\u003CBlob\u003E\u003CName\u003Etest-blob-027e257e-78f0-ac5e-4a8b-e4743eb731b3\u003C/Name\u003E\u003CProperties\u003E\u003CCreation-Time\u003EThu, 02 Apr 2020 23:39:42 GMT\u003C/Creation-Time\u003E\u003CLast-Modified\u003EThu, 02 Apr 2020 23:39:42 GMT\u003C/Last-Modified\u003E\u003CEtag\u003E0x8D7D75F1E063E5B\u003C/Etag\u003E\u003CContent-Length\u003E0\u003C/Content-Length\u003E\u003CContent-Type\u003Eapplication/octet-stream\u003C/Content-Type\u003E\u003CContent-Encoding /\u003E\u003CContent-Language /\u003E\u003CContent-CRC64 /\u003E\u003CContent-MD5 /\u003E\u003CCache-Control /\u003E\u003CContent-Disposition /\u003E\u003CBlobType\u003EAppendBlob\u003C/BlobType\u003E\u003CLeaseStatus\u003Eunlocked\u003C/LeaseStatus\u003E\u003CLeaseState\u003Eavailable\u003C/LeaseState\u003E\u003CServerEncrypted\u003Etrue\u003C/ServerEncrypted\u003E\u003C/Properties\u003E\u003C/Blob\u003E\u003C/Blobs\u003E\u003CNextMarker /\u003E\u003C/EnumerationResults\u003E"
    },
    {
      "RequestUri": "https://seanmcccanary.blob.core.windows.net/test-container-70039f49-545f-246e-f12f-d77359ad290a?restype=container",
      "RequestMethod": "DELETE",
      "RequestHeaders": {
        "Authorization": "Sanitized",
        "traceparent": "00-33c6cde1f5999a408eb5c7f25bcc3653-6ea8ad7dc126814f-00",
        "User-Agent": [
          "azsdk-net-Storage.Blobs/12.5.0-dev.20200402.1",
          "(.NET Core 4.6.28325.01; Microsoft Windows 10.0.18362 )"
        ],
        "x-ms-client-request-id": "991fe8b0-954c-3fff-d323-19bf4f1f1cd2",
        "x-ms-date": "Thu, 02 Apr 2020 23:39:43 GMT",
        "x-ms-return-client-request-id": "true",
        "x-ms-version": "2019-12-12"
>>>>>>> 32e373e2
      },
      "RequestBody": null,
      "StatusCode": 202,
      "ResponseHeaders": {
        "Content-Length": "0",
<<<<<<< HEAD
        "Date": "Thu, 05 Mar 2020 20:51:14 GMT",
=======
        "Date": "Thu, 02 Apr 2020 23:39:42 GMT",
>>>>>>> 32e373e2
        "Server": [
          "Windows-Azure-Blob/1.0",
          "Microsoft-HTTPAPI/2.0"
        ],
        "x-ms-client-request-id": "991fe8b0-954c-3fff-d323-19bf4f1f1cd2",
<<<<<<< HEAD
        "x-ms-request-id": "4388d723-101e-000a-302f-f3368c000000",
        "x-ms-version": "2019-10-10"
=======
        "x-ms-request-id": "ee09977a-901e-0049-1447-090f4b000000",
        "x-ms-version": "2019-12-12"
>>>>>>> 32e373e2
      },
      "ResponseBody": []
    }
  ],
  "Variables": {
    "RandomSeed": "2078424479",
<<<<<<< HEAD
    "Storage_TestConfigDefault": "ProductionTenant\nseanstagetest\nU2FuaXRpemVk\nhttps://seanstagetest.blob.core.windows.net\nhttp://seanstagetest.file.core.windows.net\nhttp://seanstagetest.queue.core.windows.net\nhttp://seanstagetest.table.core.windows.net\n\n\n\n\nhttp://seanstagetest-secondary.blob.core.windows.net\nhttp://seanstagetest-secondary.file.core.windows.net\nhttp://seanstagetest-secondary.queue.core.windows.net\nhttp://seanstagetest-secondary.table.core.windows.net\n\nSanitized\n\n\nCloud\nBlobEndpoint=https://seanstagetest.blob.core.windows.net/;QueueEndpoint=http://seanstagetest.queue.core.windows.net/;FileEndpoint=http://seanstagetest.file.core.windows.net/;BlobSecondaryEndpoint=http://seanstagetest-secondary.blob.core.windows.net/;QueueSecondaryEndpoint=http://seanstagetest-secondary.queue.core.windows.net/;FileSecondaryEndpoint=http://seanstagetest-secondary.file.core.windows.net/;AccountName=seanstagetest;AccountKey=Sanitized\nseanscope1"
=======
    "Storage_TestConfigDefault": "ProductionTenant\nseanmcccanary\nU2FuaXRpemVk\nhttps://seanmcccanary.blob.core.windows.net\nhttps://seanmcccanary.file.core.windows.net\nhttps://seanmcccanary.queue.core.windows.net\nhttps://seanmcccanary.table.core.windows.net\n\n\n\n\nhttps://seanmcccanary-secondary.blob.core.windows.net\nhttps://seanmcccanary-secondary.file.core.windows.net\nhttps://seanmcccanary-secondary.queue.core.windows.net\nhttps://seanmcccanary-secondary.table.core.windows.net\n\nSanitized\n\n\nCloud\nBlobEndpoint=https://seanmcccanary.blob.core.windows.net/;QueueEndpoint=https://seanmcccanary.queue.core.windows.net/;FileEndpoint=https://seanmcccanary.file.core.windows.net/;BlobSecondaryEndpoint=https://seanmcccanary-secondary.blob.core.windows.net/;QueueSecondaryEndpoint=https://seanmcccanary-secondary.queue.core.windows.net/;FileSecondaryEndpoint=https://seanmcccanary-secondary.file.core.windows.net/;AccountName=seanmcccanary;AccountKey=Sanitized\nseanscope1"
>>>>>>> 32e373e2
  }
}<|MERGE_RESOLUTION|>--- conflicted
+++ resolved
@@ -1,22 +1,6 @@
 {
   "Entries": [
     {
-<<<<<<< HEAD
-      "RequestUri": "https://seanstagetest.blob.core.windows.net/test-container-70039f49-545f-246e-f12f-d77359ad290a?restype=container",
-      "RequestMethod": "PUT",
-      "RequestHeaders": {
-        "Authorization": "Sanitized",
-        "traceparent": "00-79cb0c292e45ef489e8b9188ee9eeb02-814444b14b34c845-00",
-        "User-Agent": [
-          "azsdk-net-Storage.Blobs/12.4.0-dev.20200305.1",
-          "(.NET Core 4.6.28325.01; Microsoft Windows 10.0.18363 )"
-        ],
-        "x-ms-blob-public-access": "container",
-        "x-ms-client-request-id": "bee8709f-176f-6959-37d3-7b95b03f0f6d",
-        "x-ms-date": "Thu, 05 Mar 2020 20:51:15 GMT",
-        "x-ms-return-client-request-id": "true",
-        "x-ms-version": "2019-10-10"
-=======
       "RequestUri": "https://seanmcccanary.blob.core.windows.net/test-container-70039f49-545f-246e-f12f-d77359ad290a?restype=container",
       "RequestMethod": "PUT",
       "RequestHeaders": {
@@ -31,59 +15,31 @@
         "x-ms-date": "Thu, 02 Apr 2020 23:39:42 GMT",
         "x-ms-return-client-request-id": "true",
         "x-ms-version": "2019-12-12"
->>>>>>> 32e373e2
       },
       "RequestBody": null,
       "StatusCode": 201,
       "ResponseHeaders": {
         "Content-Length": "0",
-<<<<<<< HEAD
-        "Date": "Thu, 05 Mar 2020 20:51:14 GMT",
-        "ETag": "\u00220x8D7C146F2641717\u0022",
-        "Last-Modified": "Thu, 05 Mar 2020 20:51:15 GMT",
-=======
         "Date": "Thu, 02 Apr 2020 23:39:41 GMT",
         "ETag": "\u00220x8D7D75F1DF891B7\u0022",
         "Last-Modified": "Thu, 02 Apr 2020 23:39:42 GMT",
->>>>>>> 32e373e2
         "Server": [
           "Windows-Azure-Blob/1.0",
           "Microsoft-HTTPAPI/2.0"
         ],
         "x-ms-client-request-id": "bee8709f-176f-6959-37d3-7b95b03f0f6d",
-<<<<<<< HEAD
-        "x-ms-request-id": "4388d71b-101e-000a-2a2f-f3368c000000",
-        "x-ms-version": "2019-10-10"
-=======
         "x-ms-request-id": "ee099740-901e-0049-5e47-090f4b000000",
         "x-ms-version": "2019-12-12"
->>>>>>> 32e373e2
       },
       "ResponseBody": []
     },
     {
-<<<<<<< HEAD
-      "RequestUri": "https://seanstagetest.blob.core.windows.net/test-container-70039f49-545f-246e-f12f-d77359ad290a/test-blob-027e257e-78f0-ac5e-4a8b-e4743eb731b3",
-=======
       "RequestUri": "https://seanmcccanary.blob.core.windows.net/test-container-70039f49-545f-246e-f12f-d77359ad290a/test-blob-027e257e-78f0-ac5e-4a8b-e4743eb731b3",
->>>>>>> 32e373e2
       "RequestMethod": "PUT",
       "RequestHeaders": {
         "Authorization": "Sanitized",
         "Content-Length": "0",
         "If-None-Match": "*",
-<<<<<<< HEAD
-        "traceparent": "00-1c7dd38d5fe0ee44919df1b25010b868-783274ca91ad6949-00",
-        "User-Agent": [
-          "azsdk-net-Storage.Blobs/12.4.0-dev.20200305.1",
-          "(.NET Core 4.6.28325.01; Microsoft Windows 10.0.18363 )"
-        ],
-        "x-ms-blob-type": "AppendBlob",
-        "x-ms-client-request-id": "ce37a8db-4dbf-27bd-123b-73e332e52b7f",
-        "x-ms-date": "Thu, 05 Mar 2020 20:51:15 GMT",
-        "x-ms-return-client-request-id": "true",
-        "x-ms-version": "2019-10-10"
-=======
         "traceparent": "00-ffa7bd26d7bb5b4da269cac2c705e316-f2f37cb44a264c46-00",
         "User-Agent": [
           "azsdk-net-Storage.Blobs/12.5.0-dev.20200402.1",
@@ -94,57 +50,31 @@
         "x-ms-date": "Thu, 02 Apr 2020 23:39:43 GMT",
         "x-ms-return-client-request-id": "true",
         "x-ms-version": "2019-12-12"
->>>>>>> 32e373e2
       },
       "RequestBody": null,
       "StatusCode": 201,
       "ResponseHeaders": {
         "Content-Length": "0",
-<<<<<<< HEAD
-        "Date": "Thu, 05 Mar 2020 20:51:14 GMT",
-        "ETag": "\u00220x8D7C146F27159BC\u0022",
-        "Last-Modified": "Thu, 05 Mar 2020 20:51:15 GMT",
-=======
         "Date": "Thu, 02 Apr 2020 23:39:41 GMT",
         "ETag": "\u00220x8D7D75F1E063E5B\u0022",
         "Last-Modified": "Thu, 02 Apr 2020 23:39:42 GMT",
->>>>>>> 32e373e2
         "Server": [
           "Windows-Azure-Blob/1.0",
           "Microsoft-HTTPAPI/2.0"
         ],
         "x-ms-client-request-id": "ce37a8db-4dbf-27bd-123b-73e332e52b7f",
-<<<<<<< HEAD
-        "x-ms-request-id": "4388d720-101e-000a-2d2f-f3368c000000",
-        "x-ms-request-server-encrypted": "true",
-        "x-ms-version": "2019-10-10"
-=======
         "x-ms-request-id": "ee099750-901e-0049-6b47-090f4b000000",
         "x-ms-request-server-encrypted": "true",
         "x-ms-version": "2019-12-12"
->>>>>>> 32e373e2
       },
       "ResponseBody": []
     },
     {
-<<<<<<< HEAD
-      "RequestUri": "https://seanstagetest.blob.core.windows.net/test-container-70039f49-545f-246e-f12f-d77359ad290a?restype=container\u0026comp=list",
-=======
       "RequestUri": "https://seanmcccanary.blob.core.windows.net/test-container-70039f49-545f-246e-f12f-d77359ad290a?restype=container\u0026comp=list",
->>>>>>> 32e373e2
       "RequestMethod": "GET",
       "RequestHeaders": {
         "Authorization": "Sanitized",
         "User-Agent": [
-<<<<<<< HEAD
-          "azsdk-net-Storage.Blobs/12.4.0-dev.20200305.1",
-          "(.NET Core 4.6.28325.01; Microsoft Windows 10.0.18363 )"
-        ],
-        "x-ms-client-request-id": "969898c4-6280-92f3-6dac-d689f7b7dec0",
-        "x-ms-date": "Thu, 05 Mar 2020 20:51:15 GMT",
-        "x-ms-return-client-request-id": "true",
-        "x-ms-version": "2019-10-10"
-=======
           "azsdk-net-Storage.Blobs/12.5.0-dev.20200402.1",
           "(.NET Core 4.6.28325.01; Microsoft Windows 10.0.18362 )"
         ],
@@ -152,44 +82,18 @@
         "x-ms-date": "Thu, 02 Apr 2020 23:39:43 GMT",
         "x-ms-return-client-request-id": "true",
         "x-ms-version": "2019-12-12"
->>>>>>> 32e373e2
       },
       "RequestBody": null,
       "StatusCode": 200,
       "ResponseHeaders": {
         "Content-Type": "application/xml",
-<<<<<<< HEAD
-        "Date": "Thu, 05 Mar 2020 20:51:14 GMT",
-=======
         "Date": "Thu, 02 Apr 2020 23:39:42 GMT",
->>>>>>> 32e373e2
         "Server": [
           "Windows-Azure-Blob/1.0",
           "Microsoft-HTTPAPI/2.0"
         ],
         "Transfer-Encoding": "chunked",
         "x-ms-client-request-id": "969898c4-6280-92f3-6dac-d689f7b7dec0",
-<<<<<<< HEAD
-        "x-ms-request-id": "4388d721-101e-000a-2e2f-f3368c000000",
-        "x-ms-version": "2019-10-10"
-      },
-      "ResponseBody": "\uFEFF\u003C?xml version=\u00221.0\u0022 encoding=\u0022utf-8\u0022?\u003E\u003CEnumerationResults ServiceEndpoint=\u0022https://seanstagetest.blob.core.windows.net/\u0022 ContainerName=\u0022test-container-70039f49-545f-246e-f12f-d77359ad290a\u0022\u003E\u003CBlobs\u003E\u003CBlob\u003E\u003CName\u003Etest-blob-027e257e-78f0-ac5e-4a8b-e4743eb731b3\u003C/Name\u003E\u003CProperties\u003E\u003CCreation-Time\u003EThu, 05 Mar 2020 20:51:15 GMT\u003C/Creation-Time\u003E\u003CLast-Modified\u003EThu, 05 Mar 2020 20:51:15 GMT\u003C/Last-Modified\u003E\u003CEtag\u003E0x8D7C146F27159BC\u003C/Etag\u003E\u003CContent-Length\u003E0\u003C/Content-Length\u003E\u003CContent-Type\u003Eapplication/octet-stream\u003C/Content-Type\u003E\u003CContent-Encoding /\u003E\u003CContent-Language /\u003E\u003CContent-CRC64 /\u003E\u003CContent-MD5 /\u003E\u003CCache-Control /\u003E\u003CContent-Disposition /\u003E\u003CBlobType\u003EAppendBlob\u003C/BlobType\u003E\u003CLeaseStatus\u003Eunlocked\u003C/LeaseStatus\u003E\u003CLeaseState\u003Eavailable\u003C/LeaseState\u003E\u003CServerEncrypted\u003Etrue\u003C/ServerEncrypted\u003E\u003C/Properties\u003E\u003C/Blob\u003E\u003C/Blobs\u003E\u003CNextMarker /\u003E\u003C/EnumerationResults\u003E"
-    },
-    {
-      "RequestUri": "https://seanstagetest.blob.core.windows.net/test-container-70039f49-545f-246e-f12f-d77359ad290a?restype=container",
-      "RequestMethod": "DELETE",
-      "RequestHeaders": {
-        "Authorization": "Sanitized",
-        "traceparent": "00-0f8afba658914f4daef63e725f7e09f6-368637a7bd138c4b-00",
-        "User-Agent": [
-          "azsdk-net-Storage.Blobs/12.4.0-dev.20200305.1",
-          "(.NET Core 4.6.28325.01; Microsoft Windows 10.0.18363 )"
-        ],
-        "x-ms-client-request-id": "991fe8b0-954c-3fff-d323-19bf4f1f1cd2",
-        "x-ms-date": "Thu, 05 Mar 2020 20:51:15 GMT",
-        "x-ms-return-client-request-id": "true",
-        "x-ms-version": "2019-10-10"
-=======
         "x-ms-request-id": "ee09975c-901e-0049-7747-090f4b000000",
         "x-ms-version": "2019-12-12"
       },
@@ -209,39 +113,25 @@
         "x-ms-date": "Thu, 02 Apr 2020 23:39:43 GMT",
         "x-ms-return-client-request-id": "true",
         "x-ms-version": "2019-12-12"
->>>>>>> 32e373e2
       },
       "RequestBody": null,
       "StatusCode": 202,
       "ResponseHeaders": {
         "Content-Length": "0",
-<<<<<<< HEAD
-        "Date": "Thu, 05 Mar 2020 20:51:14 GMT",
-=======
         "Date": "Thu, 02 Apr 2020 23:39:42 GMT",
->>>>>>> 32e373e2
         "Server": [
           "Windows-Azure-Blob/1.0",
           "Microsoft-HTTPAPI/2.0"
         ],
         "x-ms-client-request-id": "991fe8b0-954c-3fff-d323-19bf4f1f1cd2",
-<<<<<<< HEAD
-        "x-ms-request-id": "4388d723-101e-000a-302f-f3368c000000",
-        "x-ms-version": "2019-10-10"
-=======
         "x-ms-request-id": "ee09977a-901e-0049-1447-090f4b000000",
         "x-ms-version": "2019-12-12"
->>>>>>> 32e373e2
       },
       "ResponseBody": []
     }
   ],
   "Variables": {
     "RandomSeed": "2078424479",
-<<<<<<< HEAD
-    "Storage_TestConfigDefault": "ProductionTenant\nseanstagetest\nU2FuaXRpemVk\nhttps://seanstagetest.blob.core.windows.net\nhttp://seanstagetest.file.core.windows.net\nhttp://seanstagetest.queue.core.windows.net\nhttp://seanstagetest.table.core.windows.net\n\n\n\n\nhttp://seanstagetest-secondary.blob.core.windows.net\nhttp://seanstagetest-secondary.file.core.windows.net\nhttp://seanstagetest-secondary.queue.core.windows.net\nhttp://seanstagetest-secondary.table.core.windows.net\n\nSanitized\n\n\nCloud\nBlobEndpoint=https://seanstagetest.blob.core.windows.net/;QueueEndpoint=http://seanstagetest.queue.core.windows.net/;FileEndpoint=http://seanstagetest.file.core.windows.net/;BlobSecondaryEndpoint=http://seanstagetest-secondary.blob.core.windows.net/;QueueSecondaryEndpoint=http://seanstagetest-secondary.queue.core.windows.net/;FileSecondaryEndpoint=http://seanstagetest-secondary.file.core.windows.net/;AccountName=seanstagetest;AccountKey=Sanitized\nseanscope1"
-=======
     "Storage_TestConfigDefault": "ProductionTenant\nseanmcccanary\nU2FuaXRpemVk\nhttps://seanmcccanary.blob.core.windows.net\nhttps://seanmcccanary.file.core.windows.net\nhttps://seanmcccanary.queue.core.windows.net\nhttps://seanmcccanary.table.core.windows.net\n\n\n\n\nhttps://seanmcccanary-secondary.blob.core.windows.net\nhttps://seanmcccanary-secondary.file.core.windows.net\nhttps://seanmcccanary-secondary.queue.core.windows.net\nhttps://seanmcccanary-secondary.table.core.windows.net\n\nSanitized\n\n\nCloud\nBlobEndpoint=https://seanmcccanary.blob.core.windows.net/;QueueEndpoint=https://seanmcccanary.queue.core.windows.net/;FileEndpoint=https://seanmcccanary.file.core.windows.net/;BlobSecondaryEndpoint=https://seanmcccanary-secondary.blob.core.windows.net/;QueueSecondaryEndpoint=https://seanmcccanary-secondary.queue.core.windows.net/;FileSecondaryEndpoint=https://seanmcccanary-secondary.file.core.windows.net/;AccountName=seanmcccanary;AccountKey=Sanitized\nseanscope1"
->>>>>>> 32e373e2
   }
 }