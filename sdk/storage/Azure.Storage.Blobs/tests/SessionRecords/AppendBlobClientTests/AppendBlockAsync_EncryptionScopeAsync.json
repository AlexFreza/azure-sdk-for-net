{
  "Entries": [
    {
<<<<<<< HEAD
      "RequestUri": "https://seanstagetest.blob.core.windows.net/test-container-dd505c47-3dad-9caf-aa4e-3d6c47ab19b1?restype=container",
      "RequestMethod": "PUT",
      "RequestHeaders": {
        "Authorization": "Sanitized",
        "traceparent": "00-0eb5b65be5719d40bfd633c130ff2c22-e3ef84e6cdfd3e40-00",
        "User-Agent": [
          "azsdk-net-Storage.Blobs/12.4.0-dev.20200305.1",
          "(.NET Core 4.6.28325.01; Microsoft Windows 10.0.18363 )"
        ],
        "x-ms-blob-public-access": "container",
        "x-ms-client-request-id": "7c044b0d-b6af-6d3c-af9d-76594776bfab",
        "x-ms-date": "Thu, 05 Mar 2020 20:51:27 GMT",
        "x-ms-return-client-request-id": "true",
        "x-ms-version": "2019-10-10"
=======
      "RequestUri": "https://seanmcccanary.blob.core.windows.net/test-container-dd505c47-3dad-9caf-aa4e-3d6c47ab19b1?restype=container",
      "RequestMethod": "PUT",
      "RequestHeaders": {
        "Authorization": "Sanitized",
        "traceparent": "00-aff19c09cb1a7a46875bdcbe7b7f91a3-eaa61d1adb4d9c46-00",
        "User-Agent": [
          "azsdk-net-Storage.Blobs/12.5.0-dev.20200402.1",
          "(.NET Core 4.6.28325.01; Microsoft Windows 10.0.18362 )"
        ],
        "x-ms-blob-public-access": "container",
        "x-ms-client-request-id": "7c044b0d-b6af-6d3c-af9d-76594776bfab",
        "x-ms-date": "Thu, 02 Apr 2020 23:39:54 GMT",
        "x-ms-return-client-request-id": "true",
        "x-ms-version": "2019-12-12"
>>>>>>> 32e373e2
      },
      "RequestBody": null,
      "StatusCode": 201,
      "ResponseHeaders": {
        "Content-Length": "0",
<<<<<<< HEAD
        "Date": "Thu, 05 Mar 2020 20:51:27 GMT",
        "ETag": "\u00220x8D7C146F98053A2\u0022",
        "Last-Modified": "Thu, 05 Mar 2020 20:51:27 GMT",
=======
        "Date": "Thu, 02 Apr 2020 23:39:53 GMT",
        "ETag": "\u00220x8D7D75F253F4C39\u0022",
        "Last-Modified": "Thu, 02 Apr 2020 23:39:54 GMT",
>>>>>>> 32e373e2
        "Server": [
          "Windows-Azure-Blob/1.0",
          "Microsoft-HTTPAPI/2.0"
        ],
        "x-ms-client-request-id": "7c044b0d-b6af-6d3c-af9d-76594776bfab",
<<<<<<< HEAD
        "x-ms-request-id": "8d511cef-d01e-0048-242f-f38f0c000000",
        "x-ms-version": "2019-10-10"
=======
        "x-ms-request-id": "e6480134-401e-0075-3948-09268c000000",
        "x-ms-version": "2019-12-12"
>>>>>>> 32e373e2
      },
      "ResponseBody": []
    },
    {
      "RequestUri": "https://seanmcccanary.blob.core.windows.net/test-container-dd505c47-3dad-9caf-aa4e-3d6c47ab19b1/test-blob-3662985a-cbc4-f7e5-51f1-cd9890505e8a",
      "RequestMethod": "PUT",
      "RequestHeaders": {
        "Authorization": "Sanitized",
        "Content-Length": "0",
<<<<<<< HEAD
        "traceparent": "00-059c88caa1716a40a10b035396ae5c0e-936a241cec40d846-00",
        "User-Agent": [
          "azsdk-net-Storage.Blobs/12.4.0-dev.20200305.1",
          "(.NET Core 4.6.28325.01; Microsoft Windows 10.0.18363 )"
        ],
        "x-ms-blob-type": "AppendBlob",
        "x-ms-client-request-id": "2e5f05a2-5f63-3ea5-1640-e0a204618327",
        "x-ms-date": "Thu, 05 Mar 2020 20:51:27 GMT",
        "x-ms-encryption-scope": "seanscope1",
        "x-ms-return-client-request-id": "true",
        "x-ms-version": "2019-10-10"
=======
        "traceparent": "00-5d61fd7fc8c3b94daefa7c25cb876eb4-c259420b10bc894e-00",
        "User-Agent": [
          "azsdk-net-Storage.Blobs/12.5.0-dev.20200402.1",
          "(.NET Core 4.6.28325.01; Microsoft Windows 10.0.18362 )"
        ],
        "x-ms-blob-type": "AppendBlob",
        "x-ms-client-request-id": "2e5f05a2-5f63-3ea5-1640-e0a204618327",
        "x-ms-date": "Thu, 02 Apr 2020 23:39:55 GMT",
        "x-ms-encryption-scope": "seanscope1",
        "x-ms-return-client-request-id": "true",
        "x-ms-version": "2019-12-12"
>>>>>>> 32e373e2
      },
      "RequestBody": null,
      "StatusCode": 201,
      "ResponseHeaders": {
        "Content-Length": "0",
<<<<<<< HEAD
        "Date": "Thu, 05 Mar 2020 20:51:27 GMT",
        "ETag": "\u00220x8D7C146F992C114\u0022",
        "Last-Modified": "Thu, 05 Mar 2020 20:51:27 GMT",
=======
        "Date": "Thu, 02 Apr 2020 23:39:53 GMT",
        "ETag": "\u00220x8D7D75F2571C9C9\u0022",
        "Last-Modified": "Thu, 02 Apr 2020 23:39:54 GMT",
>>>>>>> 32e373e2
        "Server": [
          "Windows-Azure-Blob/1.0",
          "Microsoft-HTTPAPI/2.0"
        ],
        "x-ms-client-request-id": "2e5f05a2-5f63-3ea5-1640-e0a204618327",
        "x-ms-encryption-scope": "seanscope1",
<<<<<<< HEAD
        "x-ms-request-id": "8d511cf1-d01e-0048-252f-f38f0c000000",
        "x-ms-request-server-encrypted": "true",
        "x-ms-version": "2019-10-10"
=======
        "x-ms-request-id": "e6480138-401e-0075-3b48-09268c000000",
        "x-ms-request-server-encrypted": "true",
        "x-ms-version": "2019-12-12"
>>>>>>> 32e373e2
      },
      "ResponseBody": []
    },
    {
      "RequestUri": "https://seanmcccanary.blob.core.windows.net/test-container-dd505c47-3dad-9caf-aa4e-3d6c47ab19b1/test-blob-3662985a-cbc4-f7e5-51f1-cd9890505e8a?comp=appendblock",
      "RequestMethod": "PUT",
      "RequestHeaders": {
        "Authorization": "Sanitized",
        "Content-Length": "1024",
<<<<<<< HEAD
        "traceparent": "00-dce8e202cc7cb7419a499fb2237bd296-76edbb298d640945-00",
        "User-Agent": [
          "azsdk-net-Storage.Blobs/12.4.0-dev.20200305.1",
          "(.NET Core 4.6.28325.01; Microsoft Windows 10.0.18363 )"
        ],
        "x-ms-client-request-id": "015133a5-b16e-5b65-00e4-784673bedd65",
        "x-ms-date": "Thu, 05 Mar 2020 20:51:27 GMT",
        "x-ms-encryption-scope": "seanscope1",
        "x-ms-return-client-request-id": "true",
        "x-ms-version": "2019-10-10"
=======
        "traceparent": "00-c2396fb24473334c96069ced587ecc03-d975c9a7ea059a46-00",
        "User-Agent": [
          "azsdk-net-Storage.Blobs/12.5.0-dev.20200402.1",
          "(.NET Core 4.6.28325.01; Microsoft Windows 10.0.18362 )"
        ],
        "x-ms-client-request-id": "015133a5-b16e-5b65-00e4-784673bedd65",
        "x-ms-date": "Thu, 02 Apr 2020 23:39:55 GMT",
        "x-ms-encryption-scope": "seanscope1",
        "x-ms-return-client-request-id": "true",
        "x-ms-version": "2019-12-12"
>>>>>>> 32e373e2
      },
      "RequestBody": "saNe\u002B6adAvtI\u002BcGZ2bEXmVUCBKW9ZtVBZgwqvemk3V8/66ejF8QEvZVm7csKSx2g2jRDjUu5zUrOHZWZckUSpBxiWu0JdIGQ/UcPVnkJNxrviuO1YE8Thh5c1Pova0tQVEmvqPAwlmWyspADqXbRxOV6qudiXEPMTtTPrZ\u002BHYZL7vwIvWo4pv/R9Aq6/D92oig8UtMBj7vcG4locYOnGKlH\u002BB\u002Bl0omlXUOvz5FmUDT73JiKPcqzRl9AKKHg0DV4KtthdwAfzNOilvWPVcAmdcdUcJDrGNrekLXAZaXrxI0ON6C6BN0w2BPI66bVI\u002ByfHbLaiGOkkRH8guJOX2sputJogSIfbHDqI5SBHjE0CWzFIUv3DTgtaaaSuYX\u002B5nioozDUbKLOg61B8GjLJ3LcyHlxiT4jMqmWPxt/jLbq7z0f2H8AX5jN9qGatRzTYkIzse0IiVk6hWyHPjGHUvL6VwErq07z3Gzcp5KchH2MxtjVS9rF4mXj5VMSfR1rRqeunGIbp7r3Q9GAL\u002BHKnfzy9ntYsgsYNHSfS8X74WNPdVzu7egfdR8h3gQJRbKAGUdSI4amEpSYlmvpeF/w/15yMLaE26wU04FYOtADEu7CHy5\u002BqcHcpWbEUlt8MfjDLOKplxD/\u002B0GbOUwBTdvEmYd5K10xdlGckY9TwIVQmKGIlQntWXvdxiPs52x121uK/7jUAwqfkbqNCQWFqDq4RqCueLTN2zwPn2U5RI7lKrYzxMDIfJWa6QdTXEx2WBnlMJzLx2KmvSR4yGehZk0rq\u002BJPUeN578oLF5OtenrzmUdLUBPyGWNXjQuYU7Ax9Ya6K7RuJwY6b0DSwLPS9UKtiTMcWhI5NY5\u002B98Tb4ZwV1R4M91LCgXI9EOTTH1ivhJfE6saBEZtwfPIp7y9BXo2gvOuRxgHz7wu840ktahox03MtEvbVlMeGmHZgmJJC/7JXLmJxGcKV1P\u002B\u002BwDJSQxbb9B\u002B8EEuWyygkDymLj1Z1feeW1ju7wLWwmz33GtCRNFljiKB2hutmwGM2TQ6VDkWpSUZOu2jbHDNmC3kNo7BXktrQKAax/vr8LBXYgXerG4j0TdGORnjshGhxDHtuWRyy4rozxOI\u002B\u002B0pLTo9XAp67uu/sGVHiyUxd46OeQPJ/jdb1KaK9e1aqtVaHQvftmYXJtVGLfkPOzBVt0eFCoLZXz8C0XdT//kOZRWP/W4pUcEoZ1Iuc8A\u002BTKlmJT6VxZBScL3M3NTuwybcR8jTfz3SPGWGbJMwuutuxITN7crKeJ91PYygXITsOaQrUjwHat1rk/jZD2j9IcXSbghAENVcEc8pXkGxId/QmiL/BVivV2m3YlnR4Wk2eBu2zf58nBjez0B87gyA==",
      "StatusCode": 201,
      "ResponseHeaders": {
        "Content-Length": "0",
<<<<<<< HEAD
        "Date": "Thu, 05 Mar 2020 20:51:27 GMT",
        "ETag": "\u00220x8D7C146F9A07B7E\u0022",
        "Last-Modified": "Thu, 05 Mar 2020 20:51:27 GMT",
=======
        "Date": "Thu, 02 Apr 2020 23:39:53 GMT",
        "ETag": "\u00220x8D7D75F257F12A7\u0022",
        "Last-Modified": "Thu, 02 Apr 2020 23:39:54 GMT",
>>>>>>> 32e373e2
        "Server": [
          "Windows-Azure-Blob/1.0",
          "Microsoft-HTTPAPI/2.0"
        ],
        "x-ms-blob-append-offset": "0",
        "x-ms-blob-committed-block-count": "1",
        "x-ms-client-request-id": "015133a5-b16e-5b65-00e4-784673bedd65",
        "x-ms-content-crc64": "P98U\u002B/dtizI=",
        "x-ms-encryption-scope": "seanscope1",
<<<<<<< HEAD
        "x-ms-request-id": "8d511cf4-d01e-0048-282f-f38f0c000000",
        "x-ms-request-server-encrypted": "true",
        "x-ms-version": "2019-10-10"
=======
        "x-ms-request-id": "e648013e-401e-0075-3f48-09268c000000",
        "x-ms-request-server-encrypted": "true",
        "x-ms-version": "2019-12-12"
>>>>>>> 32e373e2
      },
      "ResponseBody": []
    },
    {
<<<<<<< HEAD
      "RequestUri": "https://seanstagetest.blob.core.windows.net/test-container-dd505c47-3dad-9caf-aa4e-3d6c47ab19b1?restype=container",
      "RequestMethod": "DELETE",
      "RequestHeaders": {
        "Authorization": "Sanitized",
        "traceparent": "00-82f18e2ee3ccf349ab417ff6efa6a5d6-915216dc1af19b4a-00",
        "User-Agent": [
          "azsdk-net-Storage.Blobs/12.4.0-dev.20200305.1",
          "(.NET Core 4.6.28325.01; Microsoft Windows 10.0.18363 )"
        ],
        "x-ms-client-request-id": "d0fdab5f-8210-e4b8-6e5f-7e961549cc48",
        "x-ms-date": "Thu, 05 Mar 2020 20:51:27 GMT",
        "x-ms-return-client-request-id": "true",
        "x-ms-version": "2019-10-10"
=======
      "RequestUri": "https://seanmcccanary.blob.core.windows.net/test-container-dd505c47-3dad-9caf-aa4e-3d6c47ab19b1?restype=container",
      "RequestMethod": "DELETE",
      "RequestHeaders": {
        "Authorization": "Sanitized",
        "traceparent": "00-22c4b3824004f44bae3a348bab8fd377-396515c5c2222b46-00",
        "User-Agent": [
          "azsdk-net-Storage.Blobs/12.5.0-dev.20200402.1",
          "(.NET Core 4.6.28325.01; Microsoft Windows 10.0.18362 )"
        ],
        "x-ms-client-request-id": "d0fdab5f-8210-e4b8-6e5f-7e961549cc48",
        "x-ms-date": "Thu, 02 Apr 2020 23:39:55 GMT",
        "x-ms-return-client-request-id": "true",
        "x-ms-version": "2019-12-12"
>>>>>>> 32e373e2
      },
      "RequestBody": null,
      "StatusCode": 202,
      "ResponseHeaders": {
        "Content-Length": "0",
<<<<<<< HEAD
        "Date": "Thu, 05 Mar 2020 20:51:27 GMT",
=======
        "Date": "Thu, 02 Apr 2020 23:39:54 GMT",
>>>>>>> 32e373e2
        "Server": [
          "Windows-Azure-Blob/1.0",
          "Microsoft-HTTPAPI/2.0"
        ],
        "x-ms-client-request-id": "d0fdab5f-8210-e4b8-6e5f-7e961549cc48",
<<<<<<< HEAD
        "x-ms-request-id": "8d511cf6-d01e-0048-2a2f-f38f0c000000",
        "x-ms-version": "2019-10-10"
=======
        "x-ms-request-id": "e6480140-401e-0075-4148-09268c000000",
        "x-ms-version": "2019-12-12"
>>>>>>> 32e373e2
      },
      "ResponseBody": []
    }
  ],
  "Variables": {
    "RandomSeed": "1603150036",
<<<<<<< HEAD
    "Storage_TestConfigDefault": "ProductionTenant\nseanstagetest\nU2FuaXRpemVk\nhttps://seanstagetest.blob.core.windows.net\nhttp://seanstagetest.file.core.windows.net\nhttp://seanstagetest.queue.core.windows.net\nhttp://seanstagetest.table.core.windows.net\n\n\n\n\nhttp://seanstagetest-secondary.blob.core.windows.net\nhttp://seanstagetest-secondary.file.core.windows.net\nhttp://seanstagetest-secondary.queue.core.windows.net\nhttp://seanstagetest-secondary.table.core.windows.net\n\nSanitized\n\n\nCloud\nBlobEndpoint=https://seanstagetest.blob.core.windows.net/;QueueEndpoint=http://seanstagetest.queue.core.windows.net/;FileEndpoint=http://seanstagetest.file.core.windows.net/;BlobSecondaryEndpoint=http://seanstagetest-secondary.blob.core.windows.net/;QueueSecondaryEndpoint=http://seanstagetest-secondary.queue.core.windows.net/;FileSecondaryEndpoint=http://seanstagetest-secondary.file.core.windows.net/;AccountName=seanstagetest;AccountKey=Sanitized\nseanscope1"
=======
    "Storage_TestConfigDefault": "ProductionTenant\nseanmcccanary\nU2FuaXRpemVk\nhttps://seanmcccanary.blob.core.windows.net\nhttps://seanmcccanary.file.core.windows.net\nhttps://seanmcccanary.queue.core.windows.net\nhttps://seanmcccanary.table.core.windows.net\n\n\n\n\nhttps://seanmcccanary-secondary.blob.core.windows.net\nhttps://seanmcccanary-secondary.file.core.windows.net\nhttps://seanmcccanary-secondary.queue.core.windows.net\nhttps://seanmcccanary-secondary.table.core.windows.net\n\nSanitized\n\n\nCloud\nBlobEndpoint=https://seanmcccanary.blob.core.windows.net/;QueueEndpoint=https://seanmcccanary.queue.core.windows.net/;FileEndpoint=https://seanmcccanary.file.core.windows.net/;BlobSecondaryEndpoint=https://seanmcccanary-secondary.blob.core.windows.net/;QueueSecondaryEndpoint=https://seanmcccanary-secondary.queue.core.windows.net/;FileSecondaryEndpoint=https://seanmcccanary-secondary.file.core.windows.net/;AccountName=seanmcccanary;AccountKey=Sanitized\nseanscope1"
>>>>>>> 32e373e2
  }
}<|MERGE_RESOLUTION|>--- conflicted
+++ resolved
@@ -1,22 +1,6 @@
 {
   "Entries": [
     {
-<<<<<<< HEAD
-      "RequestUri": "https://seanstagetest.blob.core.windows.net/test-container-dd505c47-3dad-9caf-aa4e-3d6c47ab19b1?restype=container",
-      "RequestMethod": "PUT",
-      "RequestHeaders": {
-        "Authorization": "Sanitized",
-        "traceparent": "00-0eb5b65be5719d40bfd633c130ff2c22-e3ef84e6cdfd3e40-00",
-        "User-Agent": [
-          "azsdk-net-Storage.Blobs/12.4.0-dev.20200305.1",
-          "(.NET Core 4.6.28325.01; Microsoft Windows 10.0.18363 )"
-        ],
-        "x-ms-blob-public-access": "container",
-        "x-ms-client-request-id": "7c044b0d-b6af-6d3c-af9d-76594776bfab",
-        "x-ms-date": "Thu, 05 Mar 2020 20:51:27 GMT",
-        "x-ms-return-client-request-id": "true",
-        "x-ms-version": "2019-10-10"
-=======
       "RequestUri": "https://seanmcccanary.blob.core.windows.net/test-container-dd505c47-3dad-9caf-aa4e-3d6c47ab19b1?restype=container",
       "RequestMethod": "PUT",
       "RequestHeaders": {
@@ -31,33 +15,21 @@
         "x-ms-date": "Thu, 02 Apr 2020 23:39:54 GMT",
         "x-ms-return-client-request-id": "true",
         "x-ms-version": "2019-12-12"
->>>>>>> 32e373e2
       },
       "RequestBody": null,
       "StatusCode": 201,
       "ResponseHeaders": {
         "Content-Length": "0",
-<<<<<<< HEAD
-        "Date": "Thu, 05 Mar 2020 20:51:27 GMT",
-        "ETag": "\u00220x8D7C146F98053A2\u0022",
-        "Last-Modified": "Thu, 05 Mar 2020 20:51:27 GMT",
-=======
         "Date": "Thu, 02 Apr 2020 23:39:53 GMT",
         "ETag": "\u00220x8D7D75F253F4C39\u0022",
         "Last-Modified": "Thu, 02 Apr 2020 23:39:54 GMT",
->>>>>>> 32e373e2
         "Server": [
           "Windows-Azure-Blob/1.0",
           "Microsoft-HTTPAPI/2.0"
         ],
         "x-ms-client-request-id": "7c044b0d-b6af-6d3c-af9d-76594776bfab",
-<<<<<<< HEAD
-        "x-ms-request-id": "8d511cef-d01e-0048-242f-f38f0c000000",
-        "x-ms-version": "2019-10-10"
-=======
         "x-ms-request-id": "e6480134-401e-0075-3948-09268c000000",
         "x-ms-version": "2019-12-12"
->>>>>>> 32e373e2
       },
       "ResponseBody": []
     },
@@ -67,19 +39,6 @@
       "RequestHeaders": {
         "Authorization": "Sanitized",
         "Content-Length": "0",
-<<<<<<< HEAD
-        "traceparent": "00-059c88caa1716a40a10b035396ae5c0e-936a241cec40d846-00",
-        "User-Agent": [
-          "azsdk-net-Storage.Blobs/12.4.0-dev.20200305.1",
-          "(.NET Core 4.6.28325.01; Microsoft Windows 10.0.18363 )"
-        ],
-        "x-ms-blob-type": "AppendBlob",
-        "x-ms-client-request-id": "2e5f05a2-5f63-3ea5-1640-e0a204618327",
-        "x-ms-date": "Thu, 05 Mar 2020 20:51:27 GMT",
-        "x-ms-encryption-scope": "seanscope1",
-        "x-ms-return-client-request-id": "true",
-        "x-ms-version": "2019-10-10"
-=======
         "traceparent": "00-5d61fd7fc8c3b94daefa7c25cb876eb4-c259420b10bc894e-00",
         "User-Agent": [
           "azsdk-net-Storage.Blobs/12.5.0-dev.20200402.1",
@@ -91,36 +50,23 @@
         "x-ms-encryption-scope": "seanscope1",
         "x-ms-return-client-request-id": "true",
         "x-ms-version": "2019-12-12"
->>>>>>> 32e373e2
       },
       "RequestBody": null,
       "StatusCode": 201,
       "ResponseHeaders": {
         "Content-Length": "0",
-<<<<<<< HEAD
-        "Date": "Thu, 05 Mar 2020 20:51:27 GMT",
-        "ETag": "\u00220x8D7C146F992C114\u0022",
-        "Last-Modified": "Thu, 05 Mar 2020 20:51:27 GMT",
-=======
         "Date": "Thu, 02 Apr 2020 23:39:53 GMT",
         "ETag": "\u00220x8D7D75F2571C9C9\u0022",
         "Last-Modified": "Thu, 02 Apr 2020 23:39:54 GMT",
->>>>>>> 32e373e2
         "Server": [
           "Windows-Azure-Blob/1.0",
           "Microsoft-HTTPAPI/2.0"
         ],
         "x-ms-client-request-id": "2e5f05a2-5f63-3ea5-1640-e0a204618327",
         "x-ms-encryption-scope": "seanscope1",
-<<<<<<< HEAD
-        "x-ms-request-id": "8d511cf1-d01e-0048-252f-f38f0c000000",
-        "x-ms-request-server-encrypted": "true",
-        "x-ms-version": "2019-10-10"
-=======
         "x-ms-request-id": "e6480138-401e-0075-3b48-09268c000000",
         "x-ms-request-server-encrypted": "true",
         "x-ms-version": "2019-12-12"
->>>>>>> 32e373e2
       },
       "ResponseBody": []
     },
@@ -130,18 +76,6 @@
       "RequestHeaders": {
         "Authorization": "Sanitized",
         "Content-Length": "1024",
-<<<<<<< HEAD
-        "traceparent": "00-dce8e202cc7cb7419a499fb2237bd296-76edbb298d640945-00",
-        "User-Agent": [
-          "azsdk-net-Storage.Blobs/12.4.0-dev.20200305.1",
-          "(.NET Core 4.6.28325.01; Microsoft Windows 10.0.18363 )"
-        ],
-        "x-ms-client-request-id": "015133a5-b16e-5b65-00e4-784673bedd65",
-        "x-ms-date": "Thu, 05 Mar 2020 20:51:27 GMT",
-        "x-ms-encryption-scope": "seanscope1",
-        "x-ms-return-client-request-id": "true",
-        "x-ms-version": "2019-10-10"
-=======
         "traceparent": "00-c2396fb24473334c96069ced587ecc03-d975c9a7ea059a46-00",
         "User-Agent": [
           "azsdk-net-Storage.Blobs/12.5.0-dev.20200402.1",
@@ -152,21 +86,14 @@
         "x-ms-encryption-scope": "seanscope1",
         "x-ms-return-client-request-id": "true",
         "x-ms-version": "2019-12-12"
->>>>>>> 32e373e2
       },
       "RequestBody": "saNe\u002B6adAvtI\u002BcGZ2bEXmVUCBKW9ZtVBZgwqvemk3V8/66ejF8QEvZVm7csKSx2g2jRDjUu5zUrOHZWZckUSpBxiWu0JdIGQ/UcPVnkJNxrviuO1YE8Thh5c1Pova0tQVEmvqPAwlmWyspADqXbRxOV6qudiXEPMTtTPrZ\u002BHYZL7vwIvWo4pv/R9Aq6/D92oig8UtMBj7vcG4locYOnGKlH\u002BB\u002Bl0omlXUOvz5FmUDT73JiKPcqzRl9AKKHg0DV4KtthdwAfzNOilvWPVcAmdcdUcJDrGNrekLXAZaXrxI0ON6C6BN0w2BPI66bVI\u002ByfHbLaiGOkkRH8guJOX2sputJogSIfbHDqI5SBHjE0CWzFIUv3DTgtaaaSuYX\u002B5nioozDUbKLOg61B8GjLJ3LcyHlxiT4jMqmWPxt/jLbq7z0f2H8AX5jN9qGatRzTYkIzse0IiVk6hWyHPjGHUvL6VwErq07z3Gzcp5KchH2MxtjVS9rF4mXj5VMSfR1rRqeunGIbp7r3Q9GAL\u002BHKnfzy9ntYsgsYNHSfS8X74WNPdVzu7egfdR8h3gQJRbKAGUdSI4amEpSYlmvpeF/w/15yMLaE26wU04FYOtADEu7CHy5\u002BqcHcpWbEUlt8MfjDLOKplxD/\u002B0GbOUwBTdvEmYd5K10xdlGckY9TwIVQmKGIlQntWXvdxiPs52x121uK/7jUAwqfkbqNCQWFqDq4RqCueLTN2zwPn2U5RI7lKrYzxMDIfJWa6QdTXEx2WBnlMJzLx2KmvSR4yGehZk0rq\u002BJPUeN578oLF5OtenrzmUdLUBPyGWNXjQuYU7Ax9Ya6K7RuJwY6b0DSwLPS9UKtiTMcWhI5NY5\u002B98Tb4ZwV1R4M91LCgXI9EOTTH1ivhJfE6saBEZtwfPIp7y9BXo2gvOuRxgHz7wu840ktahox03MtEvbVlMeGmHZgmJJC/7JXLmJxGcKV1P\u002B\u002BwDJSQxbb9B\u002B8EEuWyygkDymLj1Z1feeW1ju7wLWwmz33GtCRNFljiKB2hutmwGM2TQ6VDkWpSUZOu2jbHDNmC3kNo7BXktrQKAax/vr8LBXYgXerG4j0TdGORnjshGhxDHtuWRyy4rozxOI\u002B\u002B0pLTo9XAp67uu/sGVHiyUxd46OeQPJ/jdb1KaK9e1aqtVaHQvftmYXJtVGLfkPOzBVt0eFCoLZXz8C0XdT//kOZRWP/W4pUcEoZ1Iuc8A\u002BTKlmJT6VxZBScL3M3NTuwybcR8jTfz3SPGWGbJMwuutuxITN7crKeJ91PYygXITsOaQrUjwHat1rk/jZD2j9IcXSbghAENVcEc8pXkGxId/QmiL/BVivV2m3YlnR4Wk2eBu2zf58nBjez0B87gyA==",
       "StatusCode": 201,
       "ResponseHeaders": {
         "Content-Length": "0",
-<<<<<<< HEAD
-        "Date": "Thu, 05 Mar 2020 20:51:27 GMT",
-        "ETag": "\u00220x8D7C146F9A07B7E\u0022",
-        "Last-Modified": "Thu, 05 Mar 2020 20:51:27 GMT",
-=======
         "Date": "Thu, 02 Apr 2020 23:39:53 GMT",
         "ETag": "\u00220x8D7D75F257F12A7\u0022",
         "Last-Modified": "Thu, 02 Apr 2020 23:39:54 GMT",
->>>>>>> 32e373e2
         "Server": [
           "Windows-Azure-Blob/1.0",
           "Microsoft-HTTPAPI/2.0"
@@ -176,34 +103,13 @@
         "x-ms-client-request-id": "015133a5-b16e-5b65-00e4-784673bedd65",
         "x-ms-content-crc64": "P98U\u002B/dtizI=",
         "x-ms-encryption-scope": "seanscope1",
-<<<<<<< HEAD
-        "x-ms-request-id": "8d511cf4-d01e-0048-282f-f38f0c000000",
-        "x-ms-request-server-encrypted": "true",
-        "x-ms-version": "2019-10-10"
-=======
         "x-ms-request-id": "e648013e-401e-0075-3f48-09268c000000",
         "x-ms-request-server-encrypted": "true",
         "x-ms-version": "2019-12-12"
->>>>>>> 32e373e2
       },
       "ResponseBody": []
     },
     {
-<<<<<<< HEAD
-      "RequestUri": "https://seanstagetest.blob.core.windows.net/test-container-dd505c47-3dad-9caf-aa4e-3d6c47ab19b1?restype=container",
-      "RequestMethod": "DELETE",
-      "RequestHeaders": {
-        "Authorization": "Sanitized",
-        "traceparent": "00-82f18e2ee3ccf349ab417ff6efa6a5d6-915216dc1af19b4a-00",
-        "User-Agent": [
-          "azsdk-net-Storage.Blobs/12.4.0-dev.20200305.1",
-          "(.NET Core 4.6.28325.01; Microsoft Windows 10.0.18363 )"
-        ],
-        "x-ms-client-request-id": "d0fdab5f-8210-e4b8-6e5f-7e961549cc48",
-        "x-ms-date": "Thu, 05 Mar 2020 20:51:27 GMT",
-        "x-ms-return-client-request-id": "true",
-        "x-ms-version": "2019-10-10"
-=======
       "RequestUri": "https://seanmcccanary.blob.core.windows.net/test-container-dd505c47-3dad-9caf-aa4e-3d6c47ab19b1?restype=container",
       "RequestMethod": "DELETE",
       "RequestHeaders": {
@@ -217,39 +123,25 @@
         "x-ms-date": "Thu, 02 Apr 2020 23:39:55 GMT",
         "x-ms-return-client-request-id": "true",
         "x-ms-version": "2019-12-12"
->>>>>>> 32e373e2
       },
       "RequestBody": null,
       "StatusCode": 202,
       "ResponseHeaders": {
         "Content-Length": "0",
-<<<<<<< HEAD
-        "Date": "Thu, 05 Mar 2020 20:51:27 GMT",
-=======
         "Date": "Thu, 02 Apr 2020 23:39:54 GMT",
->>>>>>> 32e373e2
         "Server": [
           "Windows-Azure-Blob/1.0",
           "Microsoft-HTTPAPI/2.0"
         ],
         "x-ms-client-request-id": "d0fdab5f-8210-e4b8-6e5f-7e961549cc48",
-<<<<<<< HEAD
-        "x-ms-request-id": "8d511cf6-d01e-0048-2a2f-f38f0c000000",
-        "x-ms-version": "2019-10-10"
-=======
         "x-ms-request-id": "e6480140-401e-0075-4148-09268c000000",
         "x-ms-version": "2019-12-12"
->>>>>>> 32e373e2
       },
       "ResponseBody": []
     }
   ],
   "Variables": {
     "RandomSeed": "1603150036",
-<<<<<<< HEAD
-    "Storage_TestConfigDefault": "ProductionTenant\nseanstagetest\nU2FuaXRpemVk\nhttps://seanstagetest.blob.core.windows.net\nhttp://seanstagetest.file.core.windows.net\nhttp://seanstagetest.queue.core.windows.net\nhttp://seanstagetest.table.core.windows.net\n\n\n\n\nhttp://seanstagetest-secondary.blob.core.windows.net\nhttp://seanstagetest-secondary.file.core.windows.net\nhttp://seanstagetest-secondary.queue.core.windows.net\nhttp://seanstagetest-secondary.table.core.windows.net\n\nSanitized\n\n\nCloud\nBlobEndpoint=https://seanstagetest.blob.core.windows.net/;QueueEndpoint=http://seanstagetest.queue.core.windows.net/;FileEndpoint=http://seanstagetest.file.core.windows.net/;BlobSecondaryEndpoint=http://seanstagetest-secondary.blob.core.windows.net/;QueueSecondaryEndpoint=http://seanstagetest-secondary.queue.core.windows.net/;FileSecondaryEndpoint=http://seanstagetest-secondary.file.core.windows.net/;AccountName=seanstagetest;AccountKey=Sanitized\nseanscope1"
-=======
     "Storage_TestConfigDefault": "ProductionTenant\nseanmcccanary\nU2FuaXRpemVk\nhttps://seanmcccanary.blob.core.windows.net\nhttps://seanmcccanary.file.core.windows.net\nhttps://seanmcccanary.queue.core.windows.net\nhttps://seanmcccanary.table.core.windows.net\n\n\n\n\nhttps://seanmcccanary-secondary.blob.core.windows.net\nhttps://seanmcccanary-secondary.file.core.windows.net\nhttps://seanmcccanary-secondary.queue.core.windows.net\nhttps://seanmcccanary-secondary.table.core.windows.net\n\nSanitized\n\n\nCloud\nBlobEndpoint=https://seanmcccanary.blob.core.windows.net/;QueueEndpoint=https://seanmcccanary.queue.core.windows.net/;FileEndpoint=https://seanmcccanary.file.core.windows.net/;BlobSecondaryEndpoint=https://seanmcccanary-secondary.blob.core.windows.net/;QueueSecondaryEndpoint=https://seanmcccanary-secondary.queue.core.windows.net/;FileSecondaryEndpoint=https://seanmcccanary-secondary.file.core.windows.net/;AccountName=seanmcccanary;AccountKey=Sanitized\nseanscope1"
->>>>>>> 32e373e2
   }
 }