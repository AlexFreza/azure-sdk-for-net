--- conflicted
+++ resolved
@@ -28,11 +28,7 @@
           "Microsoft-HTTPAPI/2.0"
         ],
         "x-ms-client-request-id": "5f68865c-ed99-12ff-959b-9f6535fdf286",
-<<<<<<< HEAD
-        "x-ms-request-id": "0fae9e12-d01e-0015-702f-f38588000000",
-=======
         "x-ms-request-id": "9a4f10c6-e01e-001e-0648-09a178000000",
->>>>>>> 8d420312
         "x-ms-version": "2019-12-12"
       },
       "ResponseBody": []
@@ -62,11 +58,7 @@
           "Microsoft-HTTPAPI/2.0"
         ],
         "x-ms-client-request-id": "f1cd71cb-daa5-5af8-753f-7c57b5d6fd1b",
-<<<<<<< HEAD
-        "x-ms-request-id": "0fae9e1b-d01e-0015-752f-f38588000000",
-=======
         "x-ms-request-id": "9a4f10ce-e01e-001e-0c48-09a178000000",
->>>>>>> 8d420312
         "x-ms-version": "2019-12-12"
       },
       "ResponseBody": []
