--- conflicted
+++ resolved
@@ -1,22 +1,6 @@
 {
   "Entries": [
     {
-<<<<<<< HEAD
-      "RequestUri": "https://seanstagetest.blob.core.windows.net/test-container-d584de74-1d5d-8bdf-f471-2d72f2ec2d59?restype=container",
-      "RequestMethod": "PUT",
-      "RequestHeaders": {
-        "Authorization": "Sanitized",
-        "traceparent": "00-239c12715b4fc94e9b7a726eb59e4259-f15b71ce5f852548-00",
-        "User-Agent": [
-          "azsdk-net-Storage.Blobs/12.4.0-dev.20200305.1",
-          "(.NET Core 4.6.28325.01; Microsoft Windows 10.0.18363 )"
-        ],
-        "x-ms-blob-public-access": "container",
-        "x-ms-client-request-id": "35fe4cde-5913-06ad-b089-6ee2907b7d2a",
-        "x-ms-date": "Thu, 05 Mar 2020 20:51:14 GMT",
-        "x-ms-return-client-request-id": "true",
-        "x-ms-version": "2019-10-10"
-=======
       "RequestUri": "https://seanmcccanary.blob.core.windows.net/test-container-d584de74-1d5d-8bdf-f471-2d72f2ec2d59?restype=container",
       "RequestMethod": "PUT",
       "RequestHeaders": {
@@ -31,56 +15,30 @@
         "x-ms-date": "Thu, 02 Apr 2020 23:39:42 GMT",
         "x-ms-return-client-request-id": "true",
         "x-ms-version": "2019-12-12"
->>>>>>> 32e373e2
       },
       "RequestBody": null,
       "StatusCode": 201,
       "ResponseHeaders": {
         "Content-Length": "0",
-<<<<<<< HEAD
-        "Date": "Thu, 05 Mar 2020 20:51:13 GMT",
-        "ETag": "\u00220x8D7C146F1F7A0B9\u0022",
-        "Last-Modified": "Thu, 05 Mar 2020 20:51:14 GMT",
-=======
         "Date": "Thu, 02 Apr 2020 23:39:40 GMT",
         "ETag": "\u00220x8D7D75F1D9B5895\u0022",
         "Last-Modified": "Thu, 02 Apr 2020 23:39:41 GMT",
->>>>>>> 32e373e2
         "Server": [
           "Windows-Azure-Blob/1.0",
           "Microsoft-HTTPAPI/2.0"
         ],
         "x-ms-client-request-id": "35fe4cde-5913-06ad-b089-6ee2907b7d2a",
-<<<<<<< HEAD
-        "x-ms-request-id": "589afc4e-e01e-0021-242f-f3b640000000",
-        "x-ms-version": "2019-10-10"
-=======
         "x-ms-request-id": "601c4f53-401e-005a-1d47-092b47000000",
         "x-ms-version": "2019-12-12"
->>>>>>> 32e373e2
       },
       "ResponseBody": []
     },
     {
-<<<<<<< HEAD
-      "RequestUri": "https://seanstagetest.blob.core.windows.net/test-container-d584de74-1d5d-8bdf-f471-2d72f2ec2d59/test-blob-9fb4ab56-9805-28b5-84af-cd906853a524",
-=======
       "RequestUri": "https://seanmcccanary.blob.core.windows.net/test-container-d584de74-1d5d-8bdf-f471-2d72f2ec2d59/test-blob-9fb4ab56-9805-28b5-84af-cd906853a524",
->>>>>>> 32e373e2
       "RequestMethod": "PUT",
       "RequestHeaders": {
         "Authorization": "Sanitized",
         "Content-Length": "0",
-<<<<<<< HEAD
-        "traceparent": "00-b147aa110e945f409dd9f5354c5ced1c-eb7d7d8d859fa14a-00",
-        "User-Agent": [
-          "azsdk-net-Storage.Blobs/12.4.0-dev.20200305.1",
-          "(.NET Core 4.6.28325.01; Microsoft Windows 10.0.18363 )"
-        ],
-        "x-ms-blob-type": "AppendBlob",
-        "x-ms-client-request-id": "39358a50-701b-452d-97d5-b1638b1d9e5d",
-        "x-ms-date": "Thu, 05 Mar 2020 20:51:14 GMT",
-=======
         "traceparent": "00-40cf3c8f88b41246bd2902f8879a4b12-00069a1c5d442646-00",
         "User-Agent": [
           "azsdk-net-Storage.Blobs/12.5.0-dev.20200402.1",
@@ -89,64 +47,32 @@
         "x-ms-blob-type": "AppendBlob",
         "x-ms-client-request-id": "39358a50-701b-452d-97d5-b1638b1d9e5d",
         "x-ms-date": "Thu, 02 Apr 2020 23:39:42 GMT",
->>>>>>> 32e373e2
         "x-ms-meta-Capital": "letter",
         "x-ms-meta-foo": "bar",
         "x-ms-meta-meta": "data",
         "x-ms-meta-UPPER": "case",
         "x-ms-return-client-request-id": "true",
-<<<<<<< HEAD
-        "x-ms-version": "2019-10-10"
-=======
         "x-ms-version": "2019-12-12"
->>>>>>> 32e373e2
       },
       "RequestBody": null,
       "StatusCode": 201,
       "ResponseHeaders": {
         "Content-Length": "0",
-<<<<<<< HEAD
-        "Date": "Thu, 05 Mar 2020 20:51:14 GMT",
-        "ETag": "\u00220x8D7C146F2061557\u0022",
-        "Last-Modified": "Thu, 05 Mar 2020 20:51:14 GMT",
-=======
         "Date": "Thu, 02 Apr 2020 23:39:41 GMT",
         "ETag": "\u00220x8D7D75F1DA8F224\u0022",
         "Last-Modified": "Thu, 02 Apr 2020 23:39:41 GMT",
->>>>>>> 32e373e2
         "Server": [
           "Windows-Azure-Blob/1.0",
           "Microsoft-HTTPAPI/2.0"
         ],
         "x-ms-client-request-id": "39358a50-701b-452d-97d5-b1638b1d9e5d",
-<<<<<<< HEAD
-        "x-ms-request-id": "589afc53-e01e-0021-272f-f3b640000000",
-        "x-ms-request-server-encrypted": "true",
-        "x-ms-version": "2019-10-10"
-=======
         "x-ms-request-id": "601c4f5a-401e-005a-2247-092b47000000",
         "x-ms-request-server-encrypted": "true",
         "x-ms-version": "2019-12-12"
->>>>>>> 32e373e2
       },
       "ResponseBody": []
     },
     {
-<<<<<<< HEAD
-      "RequestUri": "https://seanstagetest.blob.core.windows.net/test-container-d584de74-1d5d-8bdf-f471-2d72f2ec2d59/test-blob-9fb4ab56-9805-28b5-84af-cd906853a524",
-      "RequestMethod": "HEAD",
-      "RequestHeaders": {
-        "Authorization": "Sanitized",
-        "traceparent": "00-f8a5b312dc139e469f72eff692e81556-df57074a97b82d42-00",
-        "User-Agent": [
-          "azsdk-net-Storage.Blobs/12.4.0-dev.20200305.1",
-          "(.NET Core 4.6.28325.01; Microsoft Windows 10.0.18363 )"
-        ],
-        "x-ms-client-request-id": "dd3f416c-6c1e-f008-cc4f-0e1846e345db",
-        "x-ms-date": "Thu, 05 Mar 2020 20:51:15 GMT",
-        "x-ms-return-client-request-id": "true",
-        "x-ms-version": "2019-10-10"
-=======
       "RequestUri": "https://seanmcccanary.blob.core.windows.net/test-container-d584de74-1d5d-8bdf-f471-2d72f2ec2d59/test-blob-9fb4ab56-9805-28b5-84af-cd906853a524",
       "RequestMethod": "HEAD",
       "RequestHeaders": {
@@ -160,7 +86,6 @@
         "x-ms-date": "Thu, 02 Apr 2020 23:39:42 GMT",
         "x-ms-return-client-request-id": "true",
         "x-ms-version": "2019-12-12"
->>>>>>> 32e373e2
       },
       "RequestBody": null,
       "StatusCode": 200,
@@ -168,15 +93,9 @@
         "Accept-Ranges": "bytes",
         "Content-Length": "0",
         "Content-Type": "application/octet-stream",
-<<<<<<< HEAD
-        "Date": "Thu, 05 Mar 2020 20:51:14 GMT",
-        "ETag": "\u00220x8D7C146F2061557\u0022",
-        "Last-Modified": "Thu, 05 Mar 2020 20:51:14 GMT",
-=======
         "Date": "Thu, 02 Apr 2020 23:39:41 GMT",
         "ETag": "\u00220x8D7D75F1DA8F224\u0022",
         "Last-Modified": "Thu, 02 Apr 2020 23:39:41 GMT",
->>>>>>> 32e373e2
         "Server": [
           "Windows-Azure-Blob/1.0",
           "Microsoft-HTTPAPI/2.0"
@@ -184,45 +103,20 @@
         "x-ms-blob-committed-block-count": "0",
         "x-ms-blob-type": "AppendBlob",
         "x-ms-client-request-id": "dd3f416c-6c1e-f008-cc4f-0e1846e345db",
-<<<<<<< HEAD
-        "x-ms-creation-time": "Thu, 05 Mar 2020 20:51:14 GMT",
-=======
         "x-ms-creation-time": "Thu, 02 Apr 2020 23:39:41 GMT",
->>>>>>> 32e373e2
         "x-ms-lease-state": "available",
         "x-ms-lease-status": "unlocked",
         "x-ms-meta-Capital": "letter",
         "x-ms-meta-foo": "bar",
         "x-ms-meta-meta": "data",
         "x-ms-meta-UPPER": "case",
-<<<<<<< HEAD
-        "x-ms-request-id": "589afc59-e01e-0021-2c2f-f3b640000000",
-        "x-ms-server-encrypted": "true",
-        "x-ms-version": "2019-10-10"
-=======
         "x-ms-request-id": "601c4f5c-401e-005a-2447-092b47000000",
         "x-ms-server-encrypted": "true",
         "x-ms-version": "2019-12-12"
->>>>>>> 32e373e2
       },
       "ResponseBody": []
     },
     {
-<<<<<<< HEAD
-      "RequestUri": "https://seanstagetest.blob.core.windows.net/test-container-d584de74-1d5d-8bdf-f471-2d72f2ec2d59?restype=container",
-      "RequestMethod": "DELETE",
-      "RequestHeaders": {
-        "Authorization": "Sanitized",
-        "traceparent": "00-43ed2f18400cee46b0b9bb1aa655ee6c-d2ccabaed4947948-00",
-        "User-Agent": [
-          "azsdk-net-Storage.Blobs/12.4.0-dev.20200305.1",
-          "(.NET Core 4.6.28325.01; Microsoft Windows 10.0.18363 )"
-        ],
-        "x-ms-client-request-id": "49f7a48a-c1de-773f-4191-c997c8231882",
-        "x-ms-date": "Thu, 05 Mar 2020 20:51:15 GMT",
-        "x-ms-return-client-request-id": "true",
-        "x-ms-version": "2019-10-10"
-=======
       "RequestUri": "https://seanmcccanary.blob.core.windows.net/test-container-d584de74-1d5d-8bdf-f471-2d72f2ec2d59?restype=container",
       "RequestMethod": "DELETE",
       "RequestHeaders": {
@@ -236,39 +130,25 @@
         "x-ms-date": "Thu, 02 Apr 2020 23:39:42 GMT",
         "x-ms-return-client-request-id": "true",
         "x-ms-version": "2019-12-12"
->>>>>>> 32e373e2
       },
       "RequestBody": null,
       "StatusCode": 202,
       "ResponseHeaders": {
         "Content-Length": "0",
-<<<<<<< HEAD
-        "Date": "Thu, 05 Mar 2020 20:51:14 GMT",
-=======
         "Date": "Thu, 02 Apr 2020 23:39:41 GMT",
->>>>>>> 32e373e2
         "Server": [
           "Windows-Azure-Blob/1.0",
           "Microsoft-HTTPAPI/2.0"
         ],
         "x-ms-client-request-id": "49f7a48a-c1de-773f-4191-c997c8231882",
-<<<<<<< HEAD
-        "x-ms-request-id": "589afc64-e01e-0021-362f-f3b640000000",
-        "x-ms-version": "2019-10-10"
-=======
         "x-ms-request-id": "601c4f60-401e-005a-2747-092b47000000",
         "x-ms-version": "2019-12-12"
->>>>>>> 32e373e2
       },
       "ResponseBody": []
     }
   ],
   "Variables": {
     "RandomSeed": "466201633",
-<<<<<<< HEAD
-    "Storage_TestConfigDefault": "ProductionTenant\nseanstagetest\nU2FuaXRpemVk\nhttps://seanstagetest.blob.core.windows.net\nhttp://seanstagetest.file.core.windows.net\nhttp://seanstagetest.queue.core.windows.net\nhttp://seanstagetest.table.core.windows.net\n\n\n\n\nhttp://seanstagetest-secondary.blob.core.windows.net\nhttp://seanstagetest-secondary.file.core.windows.net\nhttp://seanstagetest-secondary.queue.core.windows.net\nhttp://seanstagetest-secondary.table.core.windows.net\n\nSanitized\n\n\nCloud\nBlobEndpoint=https://seanstagetest.blob.core.windows.net/;QueueEndpoint=http://seanstagetest.queue.core.windows.net/;FileEndpoint=http://seanstagetest.file.core.windows.net/;BlobSecondaryEndpoint=http://seanstagetest-secondary.blob.core.windows.net/;QueueSecondaryEndpoint=http://seanstagetest-secondary.queue.core.windows.net/;FileSecondaryEndpoint=http://seanstagetest-secondary.file.core.windows.net/;AccountName=seanstagetest;AccountKey=Sanitized\nseanscope1"
-=======
     "Storage_TestConfigDefault": "ProductionTenant\nseanmcccanary\nU2FuaXRpemVk\nhttps://seanmcccanary.blob.core.windows.net\nhttps://seanmcccanary.file.core.windows.net\nhttps://seanmcccanary.queue.core.windows.net\nhttps://seanmcccanary.table.core.windows.net\n\n\n\n\nhttps://seanmcccanary-secondary.blob.core.windows.net\nhttps://seanmcccanary-secondary.file.core.windows.net\nhttps://seanmcccanary-secondary.queue.core.windows.net\nhttps://seanmcccanary-secondary.table.core.windows.net\n\nSanitized\n\n\nCloud\nBlobEndpoint=https://seanmcccanary.blob.core.windows.net/;QueueEndpoint=https://seanmcccanary.queue.core.windows.net/;FileEndpoint=https://seanmcccanary.file.core.windows.net/;BlobSecondaryEndpoint=https://seanmcccanary-secondary.blob.core.windows.net/;QueueSecondaryEndpoint=https://seanmcccanary-secondary.queue.core.windows.net/;FileSecondaryEndpoint=https://seanmcccanary-secondary.file.core.windows.net/;AccountName=seanmcccanary;AccountKey=Sanitized\nseanscope1"
->>>>>>> 32e373e2
   }
 }