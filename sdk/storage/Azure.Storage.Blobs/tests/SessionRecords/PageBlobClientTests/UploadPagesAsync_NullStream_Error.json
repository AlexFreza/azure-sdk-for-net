--- conflicted
+++ resolved
@@ -1,22 +1,6 @@
 {
   "Entries": [
     {
-<<<<<<< HEAD
-      "RequestUri": "https://seanstagetest.blob.core.windows.net/test-container-466de52e-80ff-88ea-56a7-ae17c508bab7?restype=container",
-      "RequestMethod": "PUT",
-      "RequestHeaders": {
-        "Authorization": "Sanitized",
-        "traceparent": "00-0242abe50455894b8ebbe7cc10a85de7-23c623f2a44b0a40-00",
-        "User-Agent": [
-          "azsdk-net-Storage.Blobs/12.4.0-dev.20200305.1",
-          "(.NET Core 4.6.28325.01; Microsoft Windows 10.0.18363 )"
-        ],
-        "x-ms-blob-public-access": "container",
-        "x-ms-client-request-id": "0a546e89-8acf-c2d0-9b49-fd97f13c0491",
-        "x-ms-date": "Thu, 05 Mar 2020 21:20:48 GMT",
-        "x-ms-return-client-request-id": "true",
-        "x-ms-version": "2019-10-10"
-=======
       "RequestUri": "https://seanmcccanary.blob.core.windows.net/test-container-466de52e-80ff-88ea-56a7-ae17c508bab7?restype=container",
       "RequestMethod": "PUT",
       "RequestHeaders": {
@@ -31,52 +15,25 @@
         "x-ms-date": "Fri, 03 Apr 2020 00:05:39 GMT",
         "x-ms-return-client-request-id": "true",
         "x-ms-version": "2019-12-12"
->>>>>>> 32e373e2
       },
       "RequestBody": null,
       "StatusCode": 201,
       "ResponseHeaders": {
         "Content-Length": "0",
-<<<<<<< HEAD
-        "Date": "Thu, 05 Mar 2020 21:20:48 GMT",
-        "ETag": "\u00220x8D7C14B137F2FB2\u0022",
-        "Last-Modified": "Thu, 05 Mar 2020 21:20:49 GMT",
-=======
         "Date": "Fri, 03 Apr 2020 00:05:38 GMT",
         "ETag": "\u00220x8D7D762BDB89F43\u0022",
         "Last-Modified": "Fri, 03 Apr 2020 00:05:38 GMT",
->>>>>>> 32e373e2
         "Server": [
           "Windows-Azure-Blob/1.0",
           "Microsoft-HTTPAPI/2.0"
         ],
         "x-ms-client-request-id": "0a546e89-8acf-c2d0-9b49-fd97f13c0491",
-<<<<<<< HEAD
-        "x-ms-request-id": "8d51a670-d01e-0048-0533-f38f0c000000",
-        "x-ms-version": "2019-10-10"
-=======
         "x-ms-request-id": "aaf506e0-501e-0056-274b-09bc4f000000",
         "x-ms-version": "2019-12-12"
->>>>>>> 32e373e2
       },
       "ResponseBody": []
     },
     {
-<<<<<<< HEAD
-      "RequestUri": "https://seanstagetest.blob.core.windows.net/test-container-466de52e-80ff-88ea-56a7-ae17c508bab7?restype=container",
-      "RequestMethod": "DELETE",
-      "RequestHeaders": {
-        "Authorization": "Sanitized",
-        "traceparent": "00-f3b9da1302e96149bb390ecd19bbea12-ef9f52a64fbf6846-00",
-        "User-Agent": [
-          "azsdk-net-Storage.Blobs/12.4.0-dev.20200305.1",
-          "(.NET Core 4.6.28325.01; Microsoft Windows 10.0.18363 )"
-        ],
-        "x-ms-client-request-id": "02da6957-43f7-70dd-639b-a047ba2b3c49",
-        "x-ms-date": "Thu, 05 Mar 2020 21:20:49 GMT",
-        "x-ms-return-client-request-id": "true",
-        "x-ms-version": "2019-10-10"
-=======
       "RequestUri": "https://seanmcccanary.blob.core.windows.net/test-container-466de52e-80ff-88ea-56a7-ae17c508bab7?restype=container",
       "RequestMethod": "DELETE",
       "RequestHeaders": {
@@ -90,39 +47,25 @@
         "x-ms-date": "Fri, 03 Apr 2020 00:05:39 GMT",
         "x-ms-return-client-request-id": "true",
         "x-ms-version": "2019-12-12"
->>>>>>> 32e373e2
       },
       "RequestBody": null,
       "StatusCode": 202,
       "ResponseHeaders": {
         "Content-Length": "0",
-<<<<<<< HEAD
-        "Date": "Thu, 05 Mar 2020 21:20:48 GMT",
-=======
         "Date": "Fri, 03 Apr 2020 00:05:38 GMT",
->>>>>>> 32e373e2
         "Server": [
           "Windows-Azure-Blob/1.0",
           "Microsoft-HTTPAPI/2.0"
         ],
         "x-ms-client-request-id": "02da6957-43f7-70dd-639b-a047ba2b3c49",
-<<<<<<< HEAD
-        "x-ms-request-id": "8d51a67f-d01e-0048-1333-f38f0c000000",
-        "x-ms-version": "2019-10-10"
-=======
         "x-ms-request-id": "aaf506f2-501e-0056-344b-09bc4f000000",
         "x-ms-version": "2019-12-12"
->>>>>>> 32e373e2
       },
       "ResponseBody": []
     }
   ],
   "Variables": {
     "RandomSeed": "1218007993",
-<<<<<<< HEAD
-    "Storage_TestConfigDefault": "ProductionTenant\nseanstagetest\nU2FuaXRpemVk\nhttps://seanstagetest.blob.core.windows.net\nhttp://seanstagetest.file.core.windows.net\nhttp://seanstagetest.queue.core.windows.net\nhttp://seanstagetest.table.core.windows.net\n\n\n\n\nhttp://seanstagetest-secondary.blob.core.windows.net\nhttp://seanstagetest-secondary.file.core.windows.net\nhttp://seanstagetest-secondary.queue.core.windows.net\nhttp://seanstagetest-secondary.table.core.windows.net\n\nSanitized\n\n\nCloud\nBlobEndpoint=https://seanstagetest.blob.core.windows.net/;QueueEndpoint=http://seanstagetest.queue.core.windows.net/;FileEndpoint=http://seanstagetest.file.core.windows.net/;BlobSecondaryEndpoint=http://seanstagetest-secondary.blob.core.windows.net/;QueueSecondaryEndpoint=http://seanstagetest-secondary.queue.core.windows.net/;FileSecondaryEndpoint=http://seanstagetest-secondary.file.core.windows.net/;AccountName=seanstagetest;AccountKey=Sanitized\nseanscope1"
-=======
     "Storage_TestConfigDefault": "ProductionTenant\nseanmcccanary\nU2FuaXRpemVk\nhttps://seanmcccanary.blob.core.windows.net\nhttps://seanmcccanary.file.core.windows.net\nhttps://seanmcccanary.queue.core.windows.net\nhttps://seanmcccanary.table.core.windows.net\n\n\n\n\nhttps://seanmcccanary-secondary.blob.core.windows.net\nhttps://seanmcccanary-secondary.file.core.windows.net\nhttps://seanmcccanary-secondary.queue.core.windows.net\nhttps://seanmcccanary-secondary.table.core.windows.net\n\nSanitized\n\n\nCloud\nBlobEndpoint=https://seanmcccanary.blob.core.windows.net/;QueueEndpoint=https://seanmcccanary.queue.core.windows.net/;FileEndpoint=https://seanmcccanary.file.core.windows.net/;BlobSecondaryEndpoint=https://seanmcccanary-secondary.blob.core.windows.net/;QueueSecondaryEndpoint=https://seanmcccanary-secondary.queue.core.windows.net/;FileSecondaryEndpoint=https://seanmcccanary-secondary.file.core.windows.net/;AccountName=seanmcccanary;AccountKey=Sanitized\nseanscope1"
->>>>>>> 32e373e2
   }
 }