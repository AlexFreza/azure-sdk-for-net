{
  "Entries": [
    {
      "RequestUri": "https://seanmcccanary.blob.core.windows.net/test-container-ff40d19a-20a3-72d3-2f92-dc2807d44be9?restype=container",
      "RequestMethod": "PUT",
      "RequestHeaders": {
        "Authorization": "Sanitized",
        "traceparent": "00-4ff362cf4650624da694953c3b5be061-73eece4d892e844f-00",
        "User-Agent": [
          "azsdk-net-Storage.Blobs/12.5.0-dev.20200402.1",
          "(.NET Core 4.6.28325.01; Microsoft Windows 10.0.18362 )"
        ],
        "x-ms-blob-public-access": "container",
        "x-ms-client-request-id": "fb4f3c3d-ae91-dd96-921b-7540e0c49a5b",
        "x-ms-date": "Fri, 03 Apr 2020 00:03:56 GMT",
        "x-ms-return-client-request-id": "true",
        "x-ms-version": "2019-12-12"
      },
      "RequestBody": null,
      "StatusCode": 201,
      "ResponseHeaders": {
        "Content-Length": "0",
        "Date": "Fri, 03 Apr 2020 00:03:55 GMT",
        "ETag": "\u00220x8D7D7628090E0C7\u0022",
        "Last-Modified": "Fri, 03 Apr 2020 00:03:55 GMT",
        "Server": [
          "Windows-Azure-Blob/1.0",
          "Microsoft-HTTPAPI/2.0"
        ],
        "x-ms-client-request-id": "fb4f3c3d-ae91-dd96-921b-7540e0c49a5b",
<<<<<<< HEAD
        "x-ms-request-id": "6ca0aed1-901e-0014-4e33-f3da54000000",
=======
        "x-ms-request-id": "77b6144b-b01e-0095-2b4b-09a515000000",
>>>>>>> 8d420312
        "x-ms-version": "2019-12-12"
      },
      "ResponseBody": []
    },
    {
      "RequestUri": "https://seanmcccanary.blob.core.windows.net/test-container-ff40d19a-20a3-72d3-2f92-dc2807d44be9/test-blob-76f1d0b5-8ce7-eedf-a380-9793e57f3475",
      "RequestMethod": "PUT",
      "RequestHeaders": {
        "Authorization": "Sanitized",
        "Content-Length": "0",
        "traceparent": "00-4c62dcedc6bcdd4dbcfaa2a5d97a78b7-e376b145c4e41142-00",
        "User-Agent": [
          "azsdk-net-Storage.Blobs/12.5.0-dev.20200402.1",
          "(.NET Core 4.6.28325.01; Microsoft Windows 10.0.18362 )"
        ],
        "x-ms-blob-content-length": "1024",
        "x-ms-blob-type": "PageBlob",
        "x-ms-client-request-id": "061ef4a2-c6e0-95ac-ca3a-6d25f7487844",
        "x-ms-date": "Fri, 03 Apr 2020 00:03:56 GMT",
        "x-ms-encryption-algorithm": "AES256",
        "x-ms-encryption-key": "WF/ryoVPWI9GfDOFNu3eo3Xfn27Iw5WwXWBYEBYC\u002BBM=",
        "x-ms-encryption-key-sha256": "4n//GY9CAXIS4WWwIBiJHS0q\u002BCIRO0boizECeOTAfXE=",
        "x-ms-return-client-request-id": "true",
        "x-ms-version": "2019-12-12"
      },
      "RequestBody": null,
      "StatusCode": 201,
      "ResponseHeaders": {
        "Content-Length": "0",
        "Date": "Fri, 03 Apr 2020 00:03:55 GMT",
        "ETag": "\u00220x8D7D762809E3B28\u0022",
        "Last-Modified": "Fri, 03 Apr 2020 00:03:56 GMT",
        "Server": [
          "Windows-Azure-Blob/1.0",
          "Microsoft-HTTPAPI/2.0"
        ],
        "x-ms-client-request-id": "061ef4a2-c6e0-95ac-ca3a-6d25f7487844",
        "x-ms-encryption-key-sha256": "4n//GY9CAXIS4WWwIBiJHS0q\u002BCIRO0boizECeOTAfXE=",
        "x-ms-request-id": "77b6146f-b01e-0095-494b-09a515000000",
        "x-ms-request-server-encrypted": "true",
        "x-ms-version": "2019-12-12"
      },
      "ResponseBody": []
    },
    {
      "RequestUri": "https://seanmcccanary.blob.core.windows.net/test-container-ff40d19a-20a3-72d3-2f92-dc2807d44be9/test-blob-76f1d0b5-8ce7-eedf-a380-9793e57f3475?comp=properties",
      "RequestMethod": "PUT",
      "RequestHeaders": {
        "Authorization": "Sanitized",
        "traceparent": "00-4552d47a93c9a74b9d2124d610fa1610-175ac4554c5a1e45-00",
        "User-Agent": [
          "azsdk-net-Storage.Blobs/12.5.0-dev.20200402.1",
          "(.NET Core 4.6.28325.01; Microsoft Windows 10.0.18362 )"
        ],
        "x-ms-blob-content-length": "8192",
        "x-ms-client-request-id": "226da2a7-f2e4-2133-5351-b79e61b06d2f",
        "x-ms-date": "Fri, 03 Apr 2020 00:03:57 GMT",
        "x-ms-encryption-algorithm": "AES256",
        "x-ms-encryption-key": "WF/ryoVPWI9GfDOFNu3eo3Xfn27Iw5WwXWBYEBYC\u002BBM=",
        "x-ms-encryption-key-sha256": "4n//GY9CAXIS4WWwIBiJHS0q\u002BCIRO0boizECeOTAfXE=",
        "x-ms-return-client-request-id": "true",
        "x-ms-version": "2019-12-12"
      },
      "RequestBody": null,
      "StatusCode": 200,
      "ResponseHeaders": {
        "Content-Length": "0",
        "Date": "Fri, 03 Apr 2020 00:03:55 GMT",
        "ETag": "\u00220x8D7D76280AA9976\u0022",
        "Last-Modified": "Fri, 03 Apr 2020 00:03:56 GMT",
        "Server": [
          "Windows-Azure-Blob/1.0",
          "Microsoft-HTTPAPI/2.0"
        ],
        "x-ms-blob-sequence-number": "0",
        "x-ms-client-request-id": "226da2a7-f2e4-2133-5351-b79e61b06d2f",
<<<<<<< HEAD
        "x-ms-request-id": "6ca0aed9-901e-0014-5533-f3da54000000",
=======
        "x-ms-request-id": "77b61498-b01e-0095-714b-09a515000000",
>>>>>>> 8d420312
        "x-ms-version": "2019-12-12"
      },
      "ResponseBody": []
    },
    {
      "RequestUri": "https://seanmcccanary.blob.core.windows.net/test-container-ff40d19a-20a3-72d3-2f92-dc2807d44be9?restype=container",
      "RequestMethod": "DELETE",
      "RequestHeaders": {
        "Authorization": "Sanitized",
        "traceparent": "00-cd816a65d0e8bb468f299604293967d8-44b512b4ee66fd4d-00",
        "User-Agent": [
          "azsdk-net-Storage.Blobs/12.5.0-dev.20200402.1",
          "(.NET Core 4.6.28325.01; Microsoft Windows 10.0.18362 )"
        ],
        "x-ms-client-request-id": "557d6ae3-56da-9260-ed7b-e2b3a52c4458",
        "x-ms-date": "Fri, 03 Apr 2020 00:03:57 GMT",
        "x-ms-return-client-request-id": "true",
        "x-ms-version": "2019-12-12"
      },
      "RequestBody": null,
      "StatusCode": 202,
      "ResponseHeaders": {
        "Content-Length": "0",
        "Date": "Fri, 03 Apr 2020 00:03:55 GMT",
        "Server": [
          "Windows-Azure-Blob/1.0",
          "Microsoft-HTTPAPI/2.0"
        ],
        "x-ms-client-request-id": "557d6ae3-56da-9260-ed7b-e2b3a52c4458",
<<<<<<< HEAD
        "x-ms-request-id": "6ca0aedb-901e-0014-5733-f3da54000000",
=======
        "x-ms-request-id": "77b614a9-b01e-0095-804b-09a515000000",
>>>>>>> 8d420312
        "x-ms-version": "2019-12-12"
      },
      "ResponseBody": []
    }
  ],
  "Variables": {
    "RandomSeed": "559028349",
    "Storage_TestConfigDefault": "ProductionTenant\nseanmcccanary\nU2FuaXRpemVk\nhttps://seanmcccanary.blob.core.windows.net\nhttps://seanmcccanary.file.core.windows.net\nhttps://seanmcccanary.queue.core.windows.net\nhttps://seanmcccanary.table.core.windows.net\n\n\n\n\nhttps://seanmcccanary-secondary.blob.core.windows.net\nhttps://seanmcccanary-secondary.file.core.windows.net\nhttps://seanmcccanary-secondary.queue.core.windows.net\nhttps://seanmcccanary-secondary.table.core.windows.net\n\nSanitized\n\n\nCloud\nBlobEndpoint=https://seanmcccanary.blob.core.windows.net/;QueueEndpoint=https://seanmcccanary.queue.core.windows.net/;FileEndpoint=https://seanmcccanary.file.core.windows.net/;BlobSecondaryEndpoint=https://seanmcccanary-secondary.blob.core.windows.net/;QueueSecondaryEndpoint=https://seanmcccanary-secondary.queue.core.windows.net/;FileSecondaryEndpoint=https://seanmcccanary-secondary.file.core.windows.net/;AccountName=seanmcccanary;AccountKey=Sanitized\nseanscope1"
  }
}<|MERGE_RESOLUTION|>--- conflicted
+++ resolved
@@ -28,11 +28,7 @@
           "Microsoft-HTTPAPI/2.0"
         ],
         "x-ms-client-request-id": "fb4f3c3d-ae91-dd96-921b-7540e0c49a5b",
-<<<<<<< HEAD
-        "x-ms-request-id": "6ca0aed1-901e-0014-4e33-f3da54000000",
-=======
         "x-ms-request-id": "77b6144b-b01e-0095-2b4b-09a515000000",
->>>>>>> 8d420312
         "x-ms-version": "2019-12-12"
       },
       "ResponseBody": []
@@ -109,11 +105,7 @@
         ],
         "x-ms-blob-sequence-number": "0",
         "x-ms-client-request-id": "226da2a7-f2e4-2133-5351-b79e61b06d2f",
-<<<<<<< HEAD
-        "x-ms-request-id": "6ca0aed9-901e-0014-5533-f3da54000000",
-=======
         "x-ms-request-id": "77b61498-b01e-0095-714b-09a515000000",
->>>>>>> 8d420312
         "x-ms-version": "2019-12-12"
       },
       "ResponseBody": []
@@ -143,11 +135,7 @@
           "Microsoft-HTTPAPI/2.0"
         ],
         "x-ms-client-request-id": "557d6ae3-56da-9260-ed7b-e2b3a52c4458",
-<<<<<<< HEAD
-        "x-ms-request-id": "6ca0aedb-901e-0014-5733-f3da54000000",
-=======
         "x-ms-request-id": "77b614a9-b01e-0095-804b-09a515000000",
->>>>>>> 8d420312
         "x-ms-version": "2019-12-12"
       },
       "ResponseBody": []
