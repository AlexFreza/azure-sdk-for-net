{
  "Entries": [
    {
      "RequestUri": "https://seanmcccanary.blob.core.windows.net/test-container-5c277711-1d4a-3772-c98b-ae2f890cf899?restype=container",
      "RequestMethod": "PUT",
      "RequestHeaders": {
        "Authorization": "Sanitized",
        "traceparent": "00-70602f587ec96844a8b4707ae0a87410-a57215ba94029345-00",
        "User-Agent": [
          "azsdk-net-Storage.Blobs/12.5.0-dev.20200402.1",
          "(.NET Core 4.6.28325.01; Microsoft Windows 10.0.18362 )"
        ],
        "x-ms-blob-public-access": "container",
        "x-ms-client-request-id": "79b28deb-14fc-f019-3baf-4889be980d8f",
        "x-ms-date": "Fri, 03 Apr 2020 00:05:17 GMT",
        "x-ms-return-client-request-id": "true",
        "x-ms-version": "2019-12-12"
      },
      "RequestBody": null,
      "StatusCode": 201,
      "ResponseHeaders": {
        "Content-Length": "0",
        "Date": "Fri, 03 Apr 2020 00:05:17 GMT",
        "ETag": "\u00220x8D7D762B1097E9C\u0022",
        "Last-Modified": "Fri, 03 Apr 2020 00:05:17 GMT",
        "Server": [
          "Windows-Azure-Blob/1.0",
          "Microsoft-HTTPAPI/2.0"
        ],
        "x-ms-client-request-id": "79b28deb-14fc-f019-3baf-4889be980d8f",
<<<<<<< HEAD
        "x-ms-request-id": "9625f1e9-f01e-002d-6c33-f32148000000",
=======
        "x-ms-request-id": "4309e641-101e-001a-024b-092c7f000000",
>>>>>>> 8d420312
        "x-ms-version": "2019-12-12"
      },
      "ResponseBody": []
    },
    {
      "RequestUri": "https://seanmcccanary.blob.core.windows.net/test-container-5c277711-1d4a-3772-c98b-ae2f890cf899/test-blob-355fa1f9-f940-8adc-a686-087104a5f577",
      "RequestMethod": "PUT",
      "RequestHeaders": {
        "Authorization": "Sanitized",
        "Content-Length": "0",
        "traceparent": "00-7c864139cf30f44aa800c65766282e57-63185743d84c354c-00",
        "User-Agent": [
          "azsdk-net-Storage.Blobs/12.5.0-dev.20200402.1",
          "(.NET Core 4.6.28325.01; Microsoft Windows 10.0.18362 )"
        ],
        "x-ms-blob-content-length": "4096",
        "x-ms-blob-sequence-number": "0",
        "x-ms-blob-type": "PageBlob",
        "x-ms-client-request-id": "a0d389cb-e0f1-f1cd-b127-d3760ca8eb95",
        "x-ms-date": "Fri, 03 Apr 2020 00:05:18 GMT",
        "x-ms-return-client-request-id": "true",
        "x-ms-version": "2019-12-12"
      },
      "RequestBody": null,
      "StatusCode": 201,
      "ResponseHeaders": {
        "Content-Length": "0",
        "Date": "Fri, 03 Apr 2020 00:05:17 GMT",
        "ETag": "\u00220x8D7D762B116CFEA\u0022",
        "Last-Modified": "Fri, 03 Apr 2020 00:05:17 GMT",
        "Server": [
          "Windows-Azure-Blob/1.0",
          "Microsoft-HTTPAPI/2.0"
        ],
        "x-ms-client-request-id": "a0d389cb-e0f1-f1cd-b127-d3760ca8eb95",
        "x-ms-request-id": "4309e657-101e-001a-154b-092c7f000000",
        "x-ms-request-server-encrypted": "true",
        "x-ms-version": "2019-12-12"
      },
      "ResponseBody": []
    },
    {
      "RequestUri": "https://seanmcccanary.blob.core.windows.net/test-container-5c277711-1d4a-3772-c98b-ae2f890cf899/test-blob-355fa1f9-f940-8adc-a686-087104a5f577?comp=properties",
      "RequestMethod": "PUT",
      "RequestHeaders": {
        "Authorization": "Sanitized",
        "traceparent": "00-0028e26f8c5bac46bc5a9af273f079ef-598b98eb4668bb47-00",
        "User-Agent": [
          "azsdk-net-Storage.Blobs/12.5.0-dev.20200402.1",
          "(.NET Core 4.6.28325.01; Microsoft Windows 10.0.18362 )"
        ],
        "x-ms-blob-sequence-number": "5",
        "x-ms-client-request-id": "7aa64ba4-54d1-9586-d252-4b32ac277e2c",
        "x-ms-date": "Fri, 03 Apr 2020 00:05:18 GMT",
        "x-ms-return-client-request-id": "true",
        "x-ms-sequence-number-action": "update",
        "x-ms-version": "2019-12-12"
      },
      "RequestBody": null,
      "StatusCode": 200,
      "ResponseHeaders": {
        "Content-Length": "0",
        "Date": "Fri, 03 Apr 2020 00:05:17 GMT",
        "ETag": "\u00220x8D7D762B1243FE2\u0022",
        "Last-Modified": "Fri, 03 Apr 2020 00:05:17 GMT",
        "Server": [
          "Windows-Azure-Blob/1.0",
          "Microsoft-HTTPAPI/2.0"
        ],
        "x-ms-blob-sequence-number": "5",
        "x-ms-client-request-id": "7aa64ba4-54d1-9586-d252-4b32ac277e2c",
<<<<<<< HEAD
        "x-ms-request-id": "9625f1ef-f01e-002d-7033-f32148000000",
=======
        "x-ms-request-id": "4309e673-101e-001a-2e4b-092c7f000000",
>>>>>>> 8d420312
        "x-ms-version": "2019-12-12"
      },
      "ResponseBody": []
    },
    {
      "RequestUri": "https://seanmcccanary.blob.core.windows.net/test-container-5c277711-1d4a-3772-c98b-ae2f890cf899/test-blob-355fa1f9-f940-8adc-a686-087104a5f577",
      "RequestMethod": "HEAD",
      "RequestHeaders": {
        "Authorization": "Sanitized",
        "traceparent": "00-76871e5f9708a043acc878ea52629a2e-db1c4958b6afef40-00",
        "User-Agent": [
          "azsdk-net-Storage.Blobs/12.5.0-dev.20200402.1",
          "(.NET Core 4.6.28325.01; Microsoft Windows 10.0.18362 )"
        ],
        "x-ms-client-request-id": "c0d273db-7101-65c3-4a7d-4b02c502cedd",
        "x-ms-date": "Fri, 03 Apr 2020 00:05:18 GMT",
        "x-ms-return-client-request-id": "true",
        "x-ms-version": "2019-12-12"
      },
      "RequestBody": null,
      "StatusCode": 200,
      "ResponseHeaders": {
        "Accept-Ranges": "bytes",
        "Content-Length": "4096",
        "Content-Type": "application/octet-stream",
        "Date": "Fri, 03 Apr 2020 00:05:17 GMT",
        "ETag": "\u00220x8D7D762B1243FE2\u0022",
        "Last-Modified": "Fri, 03 Apr 2020 00:05:17 GMT",
        "Server": [
          "Windows-Azure-Blob/1.0",
          "Microsoft-HTTPAPI/2.0"
        ],
        "x-ms-blob-sequence-number": "5",
        "x-ms-blob-type": "PageBlob",
        "x-ms-client-request-id": "c0d273db-7101-65c3-4a7d-4b02c502cedd",
        "x-ms-creation-time": "Fri, 03 Apr 2020 00:05:17 GMT",
        "x-ms-lease-state": "available",
        "x-ms-lease-status": "unlocked",
        "x-ms-request-id": "4309e682-101e-001a-3a4b-092c7f000000",
        "x-ms-server-encrypted": "true",
        "x-ms-version": "2019-12-12"
      },
      "ResponseBody": []
    },
    {
      "RequestUri": "https://seanmcccanary.blob.core.windows.net/test-container-5c277711-1d4a-3772-c98b-ae2f890cf899?restype=container",
      "RequestMethod": "DELETE",
      "RequestHeaders": {
        "Authorization": "Sanitized",
        "traceparent": "00-8c60d9ad637e144aa0618f0e28bdcb4d-7f809ed6f268784c-00",
        "User-Agent": [
          "azsdk-net-Storage.Blobs/12.5.0-dev.20200402.1",
          "(.NET Core 4.6.28325.01; Microsoft Windows 10.0.18362 )"
        ],
        "x-ms-client-request-id": "3856772d-be55-ce2b-d2df-22b67964f451",
        "x-ms-date": "Fri, 03 Apr 2020 00:05:18 GMT",
        "x-ms-return-client-request-id": "true",
        "x-ms-version": "2019-12-12"
      },
      "RequestBody": null,
      "StatusCode": 202,
      "ResponseHeaders": {
        "Content-Length": "0",
        "Date": "Fri, 03 Apr 2020 00:05:17 GMT",
        "Server": [
          "Windows-Azure-Blob/1.0",
          "Microsoft-HTTPAPI/2.0"
        ],
        "x-ms-client-request-id": "3856772d-be55-ce2b-d2df-22b67964f451",
<<<<<<< HEAD
        "x-ms-request-id": "9625f1f7-f01e-002d-7533-f32148000000",
=======
        "x-ms-request-id": "4309e693-101e-001a-4b4b-092c7f000000",
>>>>>>> 8d420312
        "x-ms-version": "2019-12-12"
      },
      "ResponseBody": []
    }
  ],
  "Variables": {
    "RandomSeed": "231676177",
    "Storage_TestConfigDefault": "ProductionTenant\nseanmcccanary\nU2FuaXRpemVk\nhttps://seanmcccanary.blob.core.windows.net\nhttps://seanmcccanary.file.core.windows.net\nhttps://seanmcccanary.queue.core.windows.net\nhttps://seanmcccanary.table.core.windows.net\n\n\n\n\nhttps://seanmcccanary-secondary.blob.core.windows.net\nhttps://seanmcccanary-secondary.file.core.windows.net\nhttps://seanmcccanary-secondary.queue.core.windows.net\nhttps://seanmcccanary-secondary.table.core.windows.net\n\nSanitized\n\n\nCloud\nBlobEndpoint=https://seanmcccanary.blob.core.windows.net/;QueueEndpoint=https://seanmcccanary.queue.core.windows.net/;FileEndpoint=https://seanmcccanary.file.core.windows.net/;BlobSecondaryEndpoint=https://seanmcccanary-secondary.blob.core.windows.net/;QueueSecondaryEndpoint=https://seanmcccanary-secondary.queue.core.windows.net/;FileSecondaryEndpoint=https://seanmcccanary-secondary.file.core.windows.net/;AccountName=seanmcccanary;AccountKey=Sanitized\nseanscope1"
  }
}<|MERGE_RESOLUTION|>--- conflicted
+++ resolved
@@ -28,11 +28,7 @@
           "Microsoft-HTTPAPI/2.0"
         ],
         "x-ms-client-request-id": "79b28deb-14fc-f019-3baf-4889be980d8f",
-<<<<<<< HEAD
-        "x-ms-request-id": "9625f1e9-f01e-002d-6c33-f32148000000",
-=======
         "x-ms-request-id": "4309e641-101e-001a-024b-092c7f000000",
->>>>>>> 8d420312
         "x-ms-version": "2019-12-12"
       },
       "ResponseBody": []
@@ -104,11 +100,7 @@
         ],
         "x-ms-blob-sequence-number": "5",
         "x-ms-client-request-id": "7aa64ba4-54d1-9586-d252-4b32ac277e2c",
-<<<<<<< HEAD
-        "x-ms-request-id": "9625f1ef-f01e-002d-7033-f32148000000",
-=======
         "x-ms-request-id": "4309e673-101e-001a-2e4b-092c7f000000",
->>>>>>> 8d420312
         "x-ms-version": "2019-12-12"
       },
       "ResponseBody": []
@@ -178,11 +170,7 @@
           "Microsoft-HTTPAPI/2.0"
         ],
         "x-ms-client-request-id": "3856772d-be55-ce2b-d2df-22b67964f451",
-<<<<<<< HEAD
-        "x-ms-request-id": "9625f1f7-f01e-002d-7533-f32148000000",
-=======
         "x-ms-request-id": "4309e693-101e-001a-4b4b-092c7f000000",
->>>>>>> 8d420312
         "x-ms-version": "2019-12-12"
       },
       "ResponseBody": []
