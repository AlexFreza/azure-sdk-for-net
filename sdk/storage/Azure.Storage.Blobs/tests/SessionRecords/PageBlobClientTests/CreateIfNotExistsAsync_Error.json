--- conflicted
+++ resolved
@@ -1,22 +1,6 @@
 {
   "Entries": [
     {
-<<<<<<< HEAD
-      "RequestUri": "https://seanstagetest.blob.core.windows.net/test-container-11d22bc9-57b3-d653-bb55-b98710d3586e?restype=container",
-      "RequestMethod": "PUT",
-      "RequestHeaders": {
-        "Authorization": "Sanitized",
-        "traceparent": "00-4eae87cf64b6df4488886c5cd36dd26e-124a45c97c46884a-00",
-        "User-Agent": [
-          "azsdk-net-Storage.Blobs/12.4.0-dev.20200305.1",
-          "(.NET Core 4.6.28325.01; Microsoft Windows 10.0.18363 )"
-        ],
-        "x-ms-blob-public-access": "container",
-        "x-ms-client-request-id": "bb3faef3-8023-322e-9d15-5497a227af21",
-        "x-ms-date": "Thu, 05 Mar 2020 21:18:38 GMT",
-        "x-ms-return-client-request-id": "true",
-        "x-ms-version": "2019-10-10"
-=======
       "RequestUri": "https://seanmcccanary.blob.core.windows.net/test-container-11d22bc9-57b3-d653-bb55-b98710d3586e?restype=container",
       "RequestMethod": "PUT",
       "RequestHeaders": {
@@ -31,113 +15,55 @@
         "x-ms-date": "Fri, 03 Apr 2020 00:03:27 GMT",
         "x-ms-return-client-request-id": "true",
         "x-ms-version": "2019-12-12"
->>>>>>> 32e373e2
       },
       "RequestBody": null,
       "StatusCode": 201,
       "ResponseHeaders": {
         "Content-Length": "0",
-<<<<<<< HEAD
-        "Date": "Thu, 05 Mar 2020 21:18:38 GMT",
-        "ETag": "\u00220x8D7C14AC5E80B9B\u0022",
-        "Last-Modified": "Thu, 05 Mar 2020 21:18:38 GMT",
-=======
         "Date": "Fri, 03 Apr 2020 00:03:26 GMT",
         "ETag": "\u00220x8D7D7626F463D24\u0022",
         "Last-Modified": "Fri, 03 Apr 2020 00:03:26 GMT",
->>>>>>> 32e373e2
         "Server": [
           "Windows-Azure-Blob/1.0",
           "Microsoft-HTTPAPI/2.0"
         ],
         "x-ms-client-request-id": "bb3faef3-8023-322e-9d15-5497a227af21",
-<<<<<<< HEAD
-        "x-ms-request-id": "0508481c-b01e-002c-5533-f37e94000000",
-        "x-ms-version": "2019-10-10"
-=======
         "x-ms-request-id": "3ae1175f-501e-0034-1e4b-097e68000000",
         "x-ms-version": "2019-12-12"
->>>>>>> 32e373e2
       },
       "ResponseBody": []
     },
     {
-<<<<<<< HEAD
-      "RequestUri": "https://seanstagetest.blob.core.windows.net/test-container-11d22bc9-57b3-d653-bb55-b98710d3586e/test-blob-eb6b2b2e-69e8-8ab1-8cf4-25eef50401b1",
-=======
       "RequestUri": "https://seanmcccanary.blob.core.windows.net/test-container-11d22bc9-57b3-d653-bb55-b98710d3586e/test-blob-eb6b2b2e-69e8-8ab1-8cf4-25eef50401b1",
->>>>>>> 32e373e2
       "RequestMethod": "PUT",
       "RequestHeaders": {
         "Authorization": "Sanitized",
         "Content-Length": "0",
         "If-None-Match": "*",
-<<<<<<< HEAD
-        "traceparent": "00-a97cee1a2e99ab4ca2ed51a5eed942c4-16e0cae8ac309e49-00",
-        "User-Agent": [
-          "azsdk-net-Storage.Blobs/12.4.0-dev.20200305.1",
-          "(.NET Core 4.6.28325.01; Microsoft Windows 10.0.18363 )"
-=======
         "traceparent": "00-79e0199609a74a4dbbc126152eccd71b-10a4a3f64d062947-00",
         "User-Agent": [
           "azsdk-net-Storage.Blobs/12.5.0-dev.20200402.1",
           "(.NET Core 4.6.28325.01; Microsoft Windows 10.0.18362 )"
->>>>>>> 32e373e2
         ],
         "x-ms-blob-content-length": "511",
         "x-ms-blob-type": "PageBlob",
         "x-ms-client-request-id": "a9204115-f79e-8a4a-fcb4-2f2f5b3f3d99",
-<<<<<<< HEAD
-        "x-ms-date": "Thu, 05 Mar 2020 21:18:38 GMT",
-        "x-ms-return-client-request-id": "true",
-        "x-ms-version": "2019-10-10"
-=======
         "x-ms-date": "Fri, 03 Apr 2020 00:03:27 GMT",
         "x-ms-return-client-request-id": "true",
         "x-ms-version": "2019-12-12"
->>>>>>> 32e373e2
       },
       "RequestBody": null,
       "StatusCode": 400,
       "ResponseHeaders": {
         "Content-Length": "333",
         "Content-Type": "application/xml",
-<<<<<<< HEAD
-        "Date": "Thu, 05 Mar 2020 21:18:38 GMT",
-=======
         "Date": "Fri, 03 Apr 2020 00:03:26 GMT",
->>>>>>> 32e373e2
         "Server": [
           "Windows-Azure-Blob/1.0",
           "Microsoft-HTTPAPI/2.0"
         ],
         "x-ms-client-request-id": "a9204115-f79e-8a4a-fcb4-2f2f5b3f3d99",
         "x-ms-error-code": "InvalidHeaderValue",
-<<<<<<< HEAD
-        "x-ms-request-id": "05084820-b01e-002c-5833-f37e94000000",
-        "x-ms-version": "2019-10-10"
-      },
-      "ResponseBody": [
-        "\uFEFF\u003C?xml version=\u00221.0\u0022 encoding=\u0022utf-8\u0022?\u003E\u003CError\u003E\u003CCode\u003EInvalidHeaderValue\u003C/Code\u003E\u003CMessage\u003EThe value for one of the HTTP headers is not in the correct format.\n",
-        "RequestId:05084820-b01e-002c-5833-f37e94000000\n",
-        "Time:2020-03-05T21:18:38.9144018Z\u003C/Message\u003E\u003CHeaderName\u003Ex-ms-blob-content-length\u003C/HeaderName\u003E\u003CHeaderValue\u003E511\u003C/HeaderValue\u003E\u003C/Error\u003E"
-      ]
-    },
-    {
-      "RequestUri": "https://seanstagetest.blob.core.windows.net/test-container-11d22bc9-57b3-d653-bb55-b98710d3586e?restype=container",
-      "RequestMethod": "DELETE",
-      "RequestHeaders": {
-        "Authorization": "Sanitized",
-        "traceparent": "00-a157b34afd75ab47bdfb3c0adaeeef95-36451e1a0ceea943-00",
-        "User-Agent": [
-          "azsdk-net-Storage.Blobs/12.4.0-dev.20200305.1",
-          "(.NET Core 4.6.28325.01; Microsoft Windows 10.0.18363 )"
-        ],
-        "x-ms-client-request-id": "b3d961b9-57e4-7b12-3b09-64df6e1b2d23",
-        "x-ms-date": "Thu, 05 Mar 2020 21:18:39 GMT",
-        "x-ms-return-client-request-id": "true",
-        "x-ms-version": "2019-10-10"
-=======
         "x-ms-request-id": "3ae1177b-501e-0034-364b-097e68000000",
         "x-ms-version": "2019-12-12"
       },
@@ -161,39 +87,25 @@
         "x-ms-date": "Fri, 03 Apr 2020 00:03:28 GMT",
         "x-ms-return-client-request-id": "true",
         "x-ms-version": "2019-12-12"
->>>>>>> 32e373e2
       },
       "RequestBody": null,
       "StatusCode": 202,
       "ResponseHeaders": {
         "Content-Length": "0",
-<<<<<<< HEAD
-        "Date": "Thu, 05 Mar 2020 21:18:38 GMT",
-=======
         "Date": "Fri, 03 Apr 2020 00:03:26 GMT",
->>>>>>> 32e373e2
         "Server": [
           "Windows-Azure-Blob/1.0",
           "Microsoft-HTTPAPI/2.0"
         ],
         "x-ms-client-request-id": "b3d961b9-57e4-7b12-3b09-64df6e1b2d23",
-<<<<<<< HEAD
-        "x-ms-request-id": "05084825-b01e-002c-5d33-f37e94000000",
-        "x-ms-version": "2019-10-10"
-=======
         "x-ms-request-id": "3ae11785-501e-0034-3f4b-097e68000000",
         "x-ms-version": "2019-12-12"
->>>>>>> 32e373e2
       },
       "ResponseBody": []
     }
   ],
   "Variables": {
     "RandomSeed": "1796584565",
-<<<<<<< HEAD
-    "Storage_TestConfigDefault": "ProductionTenant\nseanstagetest\nU2FuaXRpemVk\nhttps://seanstagetest.blob.core.windows.net\nhttp://seanstagetest.file.core.windows.net\nhttp://seanstagetest.queue.core.windows.net\nhttp://seanstagetest.table.core.windows.net\n\n\n\n\nhttp://seanstagetest-secondary.blob.core.windows.net\nhttp://seanstagetest-secondary.file.core.windows.net\nhttp://seanstagetest-secondary.queue.core.windows.net\nhttp://seanstagetest-secondary.table.core.windows.net\n\nSanitized\n\n\nCloud\nBlobEndpoint=https://seanstagetest.blob.core.windows.net/;QueueEndpoint=http://seanstagetest.queue.core.windows.net/;FileEndpoint=http://seanstagetest.file.core.windows.net/;BlobSecondaryEndpoint=http://seanstagetest-secondary.blob.core.windows.net/;QueueSecondaryEndpoint=http://seanstagetest-secondary.queue.core.windows.net/;FileSecondaryEndpoint=http://seanstagetest-secondary.file.core.windows.net/;AccountName=seanstagetest;AccountKey=Sanitized\nseanscope1"
-=======
     "Storage_TestConfigDefault": "ProductionTenant\nseanmcccanary\nU2FuaXRpemVk\nhttps://seanmcccanary.blob.core.windows.net\nhttps://seanmcccanary.file.core.windows.net\nhttps://seanmcccanary.queue.core.windows.net\nhttps://seanmcccanary.table.core.windows.net\n\n\n\n\nhttps://seanmcccanary-secondary.blob.core.windows.net\nhttps://seanmcccanary-secondary.file.core.windows.net\nhttps://seanmcccanary-secondary.queue.core.windows.net\nhttps://seanmcccanary-secondary.table.core.windows.net\n\nSanitized\n\n\nCloud\nBlobEndpoint=https://seanmcccanary.blob.core.windows.net/;QueueEndpoint=https://seanmcccanary.queue.core.windows.net/;FileEndpoint=https://seanmcccanary.file.core.windows.net/;BlobSecondaryEndpoint=https://seanmcccanary-secondary.blob.core.windows.net/;QueueSecondaryEndpoint=https://seanmcccanary-secondary.queue.core.windows.net/;FileSecondaryEndpoint=https://seanmcccanary-secondary.file.core.windows.net/;AccountName=seanmcccanary;AccountKey=Sanitized\nseanscope1"
->>>>>>> 32e373e2
   }
 }