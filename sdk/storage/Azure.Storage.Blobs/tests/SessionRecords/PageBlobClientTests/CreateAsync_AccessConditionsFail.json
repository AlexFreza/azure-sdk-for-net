{
  "Entries": [
    {
<<<<<<< HEAD
      "RequestUri": "https://seanstagetest.blob.core.windows.net/test-container-69ebcdb1-f02a-d483-3c96-02e53cc32633?restype=container",
      "RequestMethod": "PUT",
      "RequestHeaders": {
        "Authorization": "Sanitized",
        "traceparent": "00-c7587ca7b0de494885b2ca10b2e39876-ae82238b5c9fd14a-00",
        "User-Agent": [
          "azsdk-net-Storage.Blobs/12.4.0-dev.20200305.1",
          "(.NET Core 4.6.28325.01; Microsoft Windows 10.0.18363 )"
        ],
        "x-ms-blob-public-access": "container",
        "x-ms-client-request-id": "33d6ab21-582e-afa8-f90b-1cb9934bae71",
        "x-ms-date": "Thu, 05 Mar 2020 21:18:31 GMT",
        "x-ms-return-client-request-id": "true",
        "x-ms-version": "2019-10-10"
=======
      "RequestUri": "https://seanmcccanary.blob.core.windows.net/test-container-69ebcdb1-f02a-d483-3c96-02e53cc32633?restype=container",
      "RequestMethod": "PUT",
      "RequestHeaders": {
        "Authorization": "Sanitized",
        "traceparent": "00-cdbc5446fe78054684d02ed4fdbe9650-5ffa5b678c5cc449-00",
        "User-Agent": [
          "azsdk-net-Storage.Blobs/12.5.0-dev.20200402.1",
          "(.NET Core 4.6.28325.01; Microsoft Windows 10.0.18362 )"
        ],
        "x-ms-blob-public-access": "container",
        "x-ms-client-request-id": "33d6ab21-582e-afa8-f90b-1cb9934bae71",
        "x-ms-date": "Fri, 03 Apr 2020 00:03:20 GMT",
        "x-ms-return-client-request-id": "true",
        "x-ms-version": "2019-12-12"
>>>>>>> 32e373e2
      },
      "RequestBody": null,
      "StatusCode": 201,
      "ResponseHeaders": {
        "Content-Length": "0",
<<<<<<< HEAD
        "Date": "Thu, 05 Mar 2020 21:18:30 GMT",
        "ETag": "\u00220x8D7C14AC1A508D9\u0022",
        "Last-Modified": "Thu, 05 Mar 2020 21:18:31 GMT",
=======
        "Date": "Fri, 03 Apr 2020 00:03:18 GMT",
        "ETag": "\u00220x8D7D7626ABF7A96\u0022",
        "Last-Modified": "Fri, 03 Apr 2020 00:03:19 GMT",
>>>>>>> 32e373e2
        "Server": [
          "Windows-Azure-Blob/1.0",
          "Microsoft-HTTPAPI/2.0"
        ],
        "x-ms-client-request-id": "33d6ab21-582e-afa8-f90b-1cb9934bae71",
<<<<<<< HEAD
        "x-ms-request-id": "959e6b35-b01e-003c-6133-f3bbfc000000",
        "x-ms-version": "2019-10-10"
=======
        "x-ms-request-id": "f80ea845-101e-008c-284b-0925ae000000",
        "x-ms-version": "2019-12-12"
>>>>>>> 32e373e2
      },
      "ResponseBody": []
    },
    {
<<<<<<< HEAD
      "RequestUri": "https://seanstagetest.blob.core.windows.net/test-container-69ebcdb1-f02a-d483-3c96-02e53cc32633/test-blob-067a54fa-8720-10d9-7cbc-c4f7ebd322ef",
=======
      "RequestUri": "https://seanmcccanary.blob.core.windows.net/test-container-69ebcdb1-f02a-d483-3c96-02e53cc32633/test-blob-067a54fa-8720-10d9-7cbc-c4f7ebd322ef",
>>>>>>> 32e373e2
      "RequestMethod": "PUT",
      "RequestHeaders": {
        "Authorization": "Sanitized",
        "Content-Length": "0",
<<<<<<< HEAD
        "traceparent": "00-bf7a2fbe171a074e97352574a02a600f-0f0d666702372241-00",
        "User-Agent": [
          "azsdk-net-Storage.Blobs/12.4.0-dev.20200305.1",
          "(.NET Core 4.6.28325.01; Microsoft Windows 10.0.18363 )"
=======
        "traceparent": "00-1288d4922cf3a141b56f69e8297bbc69-7e031dd82bc9754e-00",
        "User-Agent": [
          "azsdk-net-Storage.Blobs/12.5.0-dev.20200402.1",
          "(.NET Core 4.6.28325.01; Microsoft Windows 10.0.18362 )"
>>>>>>> 32e373e2
        ],
        "x-ms-blob-content-length": "1024",
        "x-ms-blob-sequence-number": "0",
        "x-ms-blob-type": "PageBlob",
        "x-ms-client-request-id": "5db49384-17d2-9a08-d2c6-b77294b1c426",
<<<<<<< HEAD
        "x-ms-date": "Thu, 05 Mar 2020 21:18:31 GMT",
        "x-ms-return-client-request-id": "true",
        "x-ms-version": "2019-10-10"
=======
        "x-ms-date": "Fri, 03 Apr 2020 00:03:20 GMT",
        "x-ms-return-client-request-id": "true",
        "x-ms-version": "2019-12-12"
>>>>>>> 32e373e2
      },
      "RequestBody": null,
      "StatusCode": 201,
      "ResponseHeaders": {
        "Content-Length": "0",
<<<<<<< HEAD
        "Date": "Thu, 05 Mar 2020 21:18:31 GMT",
        "ETag": "\u00220x8D7C14AC1B17C31\u0022",
        "Last-Modified": "Thu, 05 Mar 2020 21:18:31 GMT",
=======
        "Date": "Fri, 03 Apr 2020 00:03:18 GMT",
        "ETag": "\u00220x8D7D7626ACCBE1F\u0022",
        "Last-Modified": "Fri, 03 Apr 2020 00:03:19 GMT",
>>>>>>> 32e373e2
        "Server": [
          "Windows-Azure-Blob/1.0",
          "Microsoft-HTTPAPI/2.0"
        ],
        "x-ms-client-request-id": "5db49384-17d2-9a08-d2c6-b77294b1c426",
<<<<<<< HEAD
        "x-ms-request-id": "959e6b38-b01e-003c-6233-f3bbfc000000",
        "x-ms-request-server-encrypted": "true",
        "x-ms-version": "2019-10-10"
=======
        "x-ms-request-id": "f80ea856-101e-008c-374b-0925ae000000",
        "x-ms-request-server-encrypted": "true",
        "x-ms-version": "2019-12-12"
>>>>>>> 32e373e2
      },
      "ResponseBody": []
    },
    {
<<<<<<< HEAD
      "RequestUri": "https://seanstagetest.blob.core.windows.net/test-container-69ebcdb1-f02a-d483-3c96-02e53cc32633/test-blob-067a54fa-8720-10d9-7cbc-c4f7ebd322ef",
=======
      "RequestUri": "https://seanmcccanary.blob.core.windows.net/test-container-69ebcdb1-f02a-d483-3c96-02e53cc32633/test-blob-067a54fa-8720-10d9-7cbc-c4f7ebd322ef",
>>>>>>> 32e373e2
      "RequestMethod": "PUT",
      "RequestHeaders": {
        "Authorization": "Sanitized",
        "Content-Length": "0",
<<<<<<< HEAD
        "If-Modified-Since": "Fri, 06 Mar 2020 21:18:31 GMT",
        "traceparent": "00-244155b5caba234eaac554d7dfaac739-358e19cb0223eb42-00",
        "User-Agent": [
          "azsdk-net-Storage.Blobs/12.4.0-dev.20200305.1",
          "(.NET Core 4.6.28325.01; Microsoft Windows 10.0.18363 )"
=======
        "If-Modified-Since": "Sat, 04 Apr 2020 00:03:20 GMT",
        "traceparent": "00-2684241973f99e40bcffcec6db7ee6e1-bc26d2ba6c0c054d-00",
        "User-Agent": [
          "azsdk-net-Storage.Blobs/12.5.0-dev.20200402.1",
          "(.NET Core 4.6.28325.01; Microsoft Windows 10.0.18362 )"
>>>>>>> 32e373e2
        ],
        "x-ms-blob-content-length": "1024",
        "x-ms-blob-type": "PageBlob",
        "x-ms-client-request-id": "57726b1f-c51e-611d-d129-be263b93ab46",
<<<<<<< HEAD
        "x-ms-date": "Thu, 05 Mar 2020 21:18:31 GMT",
        "x-ms-return-client-request-id": "true",
        "x-ms-version": "2019-10-10"
=======
        "x-ms-date": "Fri, 03 Apr 2020 00:03:20 GMT",
        "x-ms-return-client-request-id": "true",
        "x-ms-version": "2019-12-12"
>>>>>>> 32e373e2
      },
      "RequestBody": null,
      "StatusCode": 412,
      "ResponseHeaders": {
        "Content-Length": "252",
        "Content-Type": "application/xml",
<<<<<<< HEAD
        "Date": "Thu, 05 Mar 2020 21:18:31 GMT",
=======
        "Date": "Fri, 03 Apr 2020 00:03:18 GMT",
>>>>>>> 32e373e2
        "Server": [
          "Windows-Azure-Blob/1.0",
          "Microsoft-HTTPAPI/2.0"
        ],
        "x-ms-client-request-id": "57726b1f-c51e-611d-d129-be263b93ab46",
        "x-ms-error-code": "ConditionNotMet",
<<<<<<< HEAD
        "x-ms-request-id": "959e6b39-b01e-003c-6333-f3bbfc000000",
        "x-ms-version": "2019-10-10"
      },
      "ResponseBody": [
        "\uFEFF\u003C?xml version=\u00221.0\u0022 encoding=\u0022utf-8\u0022?\u003E\u003CError\u003E\u003CCode\u003EConditionNotMet\u003C/Code\u003E\u003CMessage\u003EThe condition specified using HTTP conditional header(s) is not met.\n",
        "RequestId:959e6b39-b01e-003c-6333-f3bbfc000000\n",
        "Time:2020-03-05T21:18:31.8393608Z\u003C/Message\u003E\u003C/Error\u003E"
      ]
    },
    {
      "RequestUri": "https://seanstagetest.blob.core.windows.net/test-container-69ebcdb1-f02a-d483-3c96-02e53cc32633?restype=container",
      "RequestMethod": "DELETE",
      "RequestHeaders": {
        "Authorization": "Sanitized",
        "traceparent": "00-8a88ad820c51a040bfa6ec7788f1076d-a6256f102ad03b43-00",
        "User-Agent": [
          "azsdk-net-Storage.Blobs/12.4.0-dev.20200305.1",
          "(.NET Core 4.6.28325.01; Microsoft Windows 10.0.18363 )"
        ],
        "x-ms-client-request-id": "2852d23a-6c3f-2307-0edf-e85e5f5fccbb",
        "x-ms-date": "Thu, 05 Mar 2020 21:18:31 GMT",
        "x-ms-return-client-request-id": "true",
        "x-ms-version": "2019-10-10"
=======
        "x-ms-request-id": "f80ea86b-101e-008c-4c4b-0925ae000000",
        "x-ms-version": "2019-12-12"
      },
      "ResponseBody": [
        "\uFEFF\u003C?xml version=\u00221.0\u0022 encoding=\u0022utf-8\u0022?\u003E\u003CError\u003E\u003CCode\u003EConditionNotMet\u003C/Code\u003E\u003CMessage\u003EThe condition specified using HTTP conditional header(s) is not met.\n",
        "RequestId:f80ea86b-101e-008c-4c4b-0925ae000000\n",
        "Time:2020-04-03T00:03:19.5606247Z\u003C/Message\u003E\u003C/Error\u003E"
      ]
    },
    {
      "RequestUri": "https://seanmcccanary.blob.core.windows.net/test-container-69ebcdb1-f02a-d483-3c96-02e53cc32633?restype=container",
      "RequestMethod": "DELETE",
      "RequestHeaders": {
        "Authorization": "Sanitized",
        "traceparent": "00-5f706776760ad844979d51bf0eef28b6-314fb20d3d075f4b-00",
        "User-Agent": [
          "azsdk-net-Storage.Blobs/12.5.0-dev.20200402.1",
          "(.NET Core 4.6.28325.01; Microsoft Windows 10.0.18362 )"
        ],
        "x-ms-client-request-id": "2852d23a-6c3f-2307-0edf-e85e5f5fccbb",
        "x-ms-date": "Fri, 03 Apr 2020 00:03:20 GMT",
        "x-ms-return-client-request-id": "true",
        "x-ms-version": "2019-12-12"
>>>>>>> 32e373e2
      },
      "RequestBody": null,
      "StatusCode": 202,
      "ResponseHeaders": {
        "Content-Length": "0",
<<<<<<< HEAD
        "Date": "Thu, 05 Mar 2020 21:18:31 GMT",
=======
        "Date": "Fri, 03 Apr 2020 00:03:19 GMT",
>>>>>>> 32e373e2
        "Server": [
          "Windows-Azure-Blob/1.0",
          "Microsoft-HTTPAPI/2.0"
        ],
        "x-ms-client-request-id": "2852d23a-6c3f-2307-0edf-e85e5f5fccbb",
<<<<<<< HEAD
        "x-ms-request-id": "959e6b3b-b01e-003c-6433-f3bbfc000000",
        "x-ms-version": "2019-10-10"
=======
        "x-ms-request-id": "f80ea887-101e-008c-684b-0925ae000000",
        "x-ms-version": "2019-12-12"
>>>>>>> 32e373e2
      },
      "ResponseBody": []
    },
    {
<<<<<<< HEAD
      "RequestUri": "https://seanstagetest.blob.core.windows.net/test-container-4835c78f-32dd-3c8c-9a0b-4972b6855791?restype=container",
      "RequestMethod": "PUT",
      "RequestHeaders": {
        "Authorization": "Sanitized",
        "traceparent": "00-82f77169d14fad4f85cdf300c3d90b40-91e33e873e0e5441-00",
        "User-Agent": [
          "azsdk-net-Storage.Blobs/12.4.0-dev.20200305.1",
          "(.NET Core 4.6.28325.01; Microsoft Windows 10.0.18363 )"
        ],
        "x-ms-blob-public-access": "container",
        "x-ms-client-request-id": "410852e0-fd09-088e-4616-8d3423946c89",
        "x-ms-date": "Thu, 05 Mar 2020 21:18:32 GMT",
        "x-ms-return-client-request-id": "true",
        "x-ms-version": "2019-10-10"
=======
      "RequestUri": "https://seanmcccanary.blob.core.windows.net/test-container-4835c78f-32dd-3c8c-9a0b-4972b6855791?restype=container",
      "RequestMethod": "PUT",
      "RequestHeaders": {
        "Authorization": "Sanitized",
        "traceparent": "00-52a40a16402c6f48915539c8f348fa3c-904b823dd4487346-00",
        "User-Agent": [
          "azsdk-net-Storage.Blobs/12.5.0-dev.20200402.1",
          "(.NET Core 4.6.28325.01; Microsoft Windows 10.0.18362 )"
        ],
        "x-ms-blob-public-access": "container",
        "x-ms-client-request-id": "410852e0-fd09-088e-4616-8d3423946c89",
        "x-ms-date": "Fri, 03 Apr 2020 00:03:20 GMT",
        "x-ms-return-client-request-id": "true",
        "x-ms-version": "2019-12-12"
>>>>>>> 32e373e2
      },
      "RequestBody": null,
      "StatusCode": 201,
      "ResponseHeaders": {
        "Content-Length": "0",
<<<<<<< HEAD
        "Date": "Thu, 05 Mar 2020 21:18:31 GMT",
        "ETag": "\u00220x8D7C14AC1F9B75B\u0022",
        "Last-Modified": "Thu, 05 Mar 2020 21:18:32 GMT",
=======
        "Date": "Fri, 03 Apr 2020 00:03:19 GMT",
        "ETag": "\u00220x8D7D7626B184C55\u0022",
        "Last-Modified": "Fri, 03 Apr 2020 00:03:19 GMT",
>>>>>>> 32e373e2
        "Server": [
          "Windows-Azure-Blob/1.0",
          "Microsoft-HTTPAPI/2.0"
        ],
        "x-ms-client-request-id": "410852e0-fd09-088e-4616-8d3423946c89",
<<<<<<< HEAD
        "x-ms-request-id": "ffaa866f-301e-0040-2f33-f39503000000",
        "x-ms-version": "2019-10-10"
=======
        "x-ms-request-id": "d7a0eaea-c01e-0019-1a4b-09cd1b000000",
        "x-ms-version": "2019-12-12"
>>>>>>> 32e373e2
      },
      "ResponseBody": []
    },
    {
<<<<<<< HEAD
      "RequestUri": "https://seanstagetest.blob.core.windows.net/test-container-4835c78f-32dd-3c8c-9a0b-4972b6855791/test-blob-0d7a5687-6373-0c7b-c00f-4377e8144127",
=======
      "RequestUri": "https://seanmcccanary.blob.core.windows.net/test-container-4835c78f-32dd-3c8c-9a0b-4972b6855791/test-blob-0d7a5687-6373-0c7b-c00f-4377e8144127",
>>>>>>> 32e373e2
      "RequestMethod": "PUT",
      "RequestHeaders": {
        "Authorization": "Sanitized",
        "Content-Length": "0",
<<<<<<< HEAD
        "traceparent": "00-7394ca2beddf9f4681c22cf6ee884db2-ed877c3daf60dc46-00",
        "User-Agent": [
          "azsdk-net-Storage.Blobs/12.4.0-dev.20200305.1",
          "(.NET Core 4.6.28325.01; Microsoft Windows 10.0.18363 )"
=======
        "traceparent": "00-d2de7287e9636543bfe1464645768f8a-938f5cc45d17b049-00",
        "User-Agent": [
          "azsdk-net-Storage.Blobs/12.5.0-dev.20200402.1",
          "(.NET Core 4.6.28325.01; Microsoft Windows 10.0.18362 )"
>>>>>>> 32e373e2
        ],
        "x-ms-blob-content-length": "1024",
        "x-ms-blob-sequence-number": "0",
        "x-ms-blob-type": "PageBlob",
        "x-ms-client-request-id": "a3f0c0f8-faf8-7d3b-d7fc-81faba162032",
<<<<<<< HEAD
        "x-ms-date": "Thu, 05 Mar 2020 21:18:32 GMT",
        "x-ms-return-client-request-id": "true",
        "x-ms-version": "2019-10-10"
=======
        "x-ms-date": "Fri, 03 Apr 2020 00:03:20 GMT",
        "x-ms-return-client-request-id": "true",
        "x-ms-version": "2019-12-12"
>>>>>>> 32e373e2
      },
      "RequestBody": null,
      "StatusCode": 201,
      "ResponseHeaders": {
        "Content-Length": "0",
<<<<<<< HEAD
        "Date": "Thu, 05 Mar 2020 21:18:31 GMT",
        "ETag": "\u00220x8D7C14AC206C99B\u0022",
        "Last-Modified": "Thu, 05 Mar 2020 21:18:32 GMT",
=======
        "Date": "Fri, 03 Apr 2020 00:03:19 GMT",
        "ETag": "\u00220x8D7D7626B25C3CA\u0022",
        "Last-Modified": "Fri, 03 Apr 2020 00:03:20 GMT",
>>>>>>> 32e373e2
        "Server": [
          "Windows-Azure-Blob/1.0",
          "Microsoft-HTTPAPI/2.0"
        ],
        "x-ms-client-request-id": "a3f0c0f8-faf8-7d3b-d7fc-81faba162032",
<<<<<<< HEAD
        "x-ms-request-id": "ffaa8672-301e-0040-3033-f39503000000",
        "x-ms-request-server-encrypted": "true",
        "x-ms-version": "2019-10-10"
=======
        "x-ms-request-id": "d7a0eb00-c01e-0019-2e4b-09cd1b000000",
        "x-ms-request-server-encrypted": "true",
        "x-ms-version": "2019-12-12"
>>>>>>> 32e373e2
      },
      "ResponseBody": []
    },
    {
<<<<<<< HEAD
      "RequestUri": "https://seanstagetest.blob.core.windows.net/test-container-4835c78f-32dd-3c8c-9a0b-4972b6855791/test-blob-0d7a5687-6373-0c7b-c00f-4377e8144127",
=======
      "RequestUri": "https://seanmcccanary.blob.core.windows.net/test-container-4835c78f-32dd-3c8c-9a0b-4972b6855791/test-blob-0d7a5687-6373-0c7b-c00f-4377e8144127",
>>>>>>> 32e373e2
      "RequestMethod": "PUT",
      "RequestHeaders": {
        "Authorization": "Sanitized",
        "Content-Length": "0",
<<<<<<< HEAD
        "If-Unmodified-Since": "Wed, 04 Mar 2020 21:18:31 GMT",
        "traceparent": "00-398c4044e5d4064b900b3820066e63b7-95ccdedb5b5fde44-00",
        "User-Agent": [
          "azsdk-net-Storage.Blobs/12.4.0-dev.20200305.1",
          "(.NET Core 4.6.28325.01; Microsoft Windows 10.0.18363 )"
=======
        "If-Unmodified-Since": "Thu, 02 Apr 2020 00:03:20 GMT",
        "traceparent": "00-21ec365d3f42af4c9039a9de4f8eeae3-358d4a3348ed5b48-00",
        "User-Agent": [
          "azsdk-net-Storage.Blobs/12.5.0-dev.20200402.1",
          "(.NET Core 4.6.28325.01; Microsoft Windows 10.0.18362 )"
>>>>>>> 32e373e2
        ],
        "x-ms-blob-content-length": "1024",
        "x-ms-blob-type": "PageBlob",
        "x-ms-client-request-id": "277fd20b-9d23-0a2f-5e14-8d80948d2cad",
<<<<<<< HEAD
        "x-ms-date": "Thu, 05 Mar 2020 21:18:32 GMT",
        "x-ms-return-client-request-id": "true",
        "x-ms-version": "2019-10-10"
=======
        "x-ms-date": "Fri, 03 Apr 2020 00:03:21 GMT",
        "x-ms-return-client-request-id": "true",
        "x-ms-version": "2019-12-12"
>>>>>>> 32e373e2
      },
      "RequestBody": null,
      "StatusCode": 412,
      "ResponseHeaders": {
        "Content-Length": "252",
        "Content-Type": "application/xml",
<<<<<<< HEAD
        "Date": "Thu, 05 Mar 2020 21:18:31 GMT",
=======
        "Date": "Fri, 03 Apr 2020 00:03:19 GMT",
>>>>>>> 32e373e2
        "Server": [
          "Windows-Azure-Blob/1.0",
          "Microsoft-HTTPAPI/2.0"
        ],
        "x-ms-client-request-id": "277fd20b-9d23-0a2f-5e14-8d80948d2cad",
        "x-ms-error-code": "ConditionNotMet",
<<<<<<< HEAD
        "x-ms-request-id": "ffaa8673-301e-0040-3133-f39503000000",
        "x-ms-version": "2019-10-10"
      },
      "ResponseBody": [
        "\uFEFF\u003C?xml version=\u00221.0\u0022 encoding=\u0022utf-8\u0022?\u003E\u003CError\u003E\u003CCode\u003EConditionNotMet\u003C/Code\u003E\u003CMessage\u003EThe condition specified using HTTP conditional header(s) is not met.\n",
        "RequestId:ffaa8673-301e-0040-3133-f39503000000\n",
        "Time:2020-03-05T21:18:32.4053336Z\u003C/Message\u003E\u003C/Error\u003E"
      ]
    },
    {
      "RequestUri": "https://seanstagetest.blob.core.windows.net/test-container-4835c78f-32dd-3c8c-9a0b-4972b6855791?restype=container",
      "RequestMethod": "DELETE",
      "RequestHeaders": {
        "Authorization": "Sanitized",
        "traceparent": "00-bb727fc6a82858498a78e65e6e680e2d-b0fa5eeaac5cec4a-00",
        "User-Agent": [
          "azsdk-net-Storage.Blobs/12.4.0-dev.20200305.1",
          "(.NET Core 4.6.28325.01; Microsoft Windows 10.0.18363 )"
        ],
        "x-ms-client-request-id": "e7ef93e6-f997-370e-3625-2aee7b8cdd42",
        "x-ms-date": "Thu, 05 Mar 2020 21:18:32 GMT",
        "x-ms-return-client-request-id": "true",
        "x-ms-version": "2019-10-10"
=======
        "x-ms-request-id": "d7a0eb1f-c01e-0019-4a4b-09cd1b000000",
        "x-ms-version": "2019-12-12"
      },
      "ResponseBody": [
        "\uFEFF\u003C?xml version=\u00221.0\u0022 encoding=\u0022utf-8\u0022?\u003E\u003CError\u003E\u003CCode\u003EConditionNotMet\u003C/Code\u003E\u003CMessage\u003EThe condition specified using HTTP conditional header(s) is not met.\n",
        "RequestId:d7a0eb1f-c01e-0019-4a4b-09cd1b000000\n",
        "Time:2020-04-03T00:03:20.1467122Z\u003C/Message\u003E\u003C/Error\u003E"
      ]
    },
    {
      "RequestUri": "https://seanmcccanary.blob.core.windows.net/test-container-4835c78f-32dd-3c8c-9a0b-4972b6855791?restype=container",
      "RequestMethod": "DELETE",
      "RequestHeaders": {
        "Authorization": "Sanitized",
        "traceparent": "00-ba86106f9e7f0342ad0b3f5247e50971-44e891af20e38149-00",
        "User-Agent": [
          "azsdk-net-Storage.Blobs/12.5.0-dev.20200402.1",
          "(.NET Core 4.6.28325.01; Microsoft Windows 10.0.18362 )"
        ],
        "x-ms-client-request-id": "e7ef93e6-f997-370e-3625-2aee7b8cdd42",
        "x-ms-date": "Fri, 03 Apr 2020 00:03:21 GMT",
        "x-ms-return-client-request-id": "true",
        "x-ms-version": "2019-12-12"
>>>>>>> 32e373e2
      },
      "RequestBody": null,
      "StatusCode": 202,
      "ResponseHeaders": {
        "Content-Length": "0",
<<<<<<< HEAD
        "Date": "Thu, 05 Mar 2020 21:18:31 GMT",
=======
        "Date": "Fri, 03 Apr 2020 00:03:19 GMT",
>>>>>>> 32e373e2
        "Server": [
          "Windows-Azure-Blob/1.0",
          "Microsoft-HTTPAPI/2.0"
        ],
        "x-ms-client-request-id": "e7ef93e6-f997-370e-3625-2aee7b8cdd42",
<<<<<<< HEAD
        "x-ms-request-id": "ffaa8676-301e-0040-3333-f39503000000",
        "x-ms-version": "2019-10-10"
=======
        "x-ms-request-id": "d7a0eb37-c01e-0019-5f4b-09cd1b000000",
        "x-ms-version": "2019-12-12"
>>>>>>> 32e373e2
      },
      "ResponseBody": []
    },
    {
<<<<<<< HEAD
      "RequestUri": "https://seanstagetest.blob.core.windows.net/test-container-50cd9b67-85fa-904b-658f-72a5c8c958b4?restype=container",
      "RequestMethod": "PUT",
      "RequestHeaders": {
        "Authorization": "Sanitized",
        "traceparent": "00-524d0af42d5f9847b746d8fa34d726e1-b73e9947992bbc42-00",
        "User-Agent": [
          "azsdk-net-Storage.Blobs/12.4.0-dev.20200305.1",
          "(.NET Core 4.6.28325.01; Microsoft Windows 10.0.18363 )"
        ],
        "x-ms-blob-public-access": "container",
        "x-ms-client-request-id": "15fe92a1-ecdc-618c-475e-810786686e6c",
        "x-ms-date": "Thu, 05 Mar 2020 21:18:32 GMT",
        "x-ms-return-client-request-id": "true",
        "x-ms-version": "2019-10-10"
=======
      "RequestUri": "https://seanmcccanary.blob.core.windows.net/test-container-50cd9b67-85fa-904b-658f-72a5c8c958b4?restype=container",
      "RequestMethod": "PUT",
      "RequestHeaders": {
        "Authorization": "Sanitized",
        "traceparent": "00-5f72df06eac172489e863a9744a5ebfc-87bf6335b314004f-00",
        "User-Agent": [
          "azsdk-net-Storage.Blobs/12.5.0-dev.20200402.1",
          "(.NET Core 4.6.28325.01; Microsoft Windows 10.0.18362 )"
        ],
        "x-ms-blob-public-access": "container",
        "x-ms-client-request-id": "15fe92a1-ecdc-618c-475e-810786686e6c",
        "x-ms-date": "Fri, 03 Apr 2020 00:03:21 GMT",
        "x-ms-return-client-request-id": "true",
        "x-ms-version": "2019-12-12"
>>>>>>> 32e373e2
      },
      "RequestBody": null,
      "StatusCode": 201,
      "ResponseHeaders": {
        "Content-Length": "0",
<<<<<<< HEAD
        "Date": "Thu, 05 Mar 2020 21:18:31 GMT",
        "ETag": "\u00220x8D7C14AC2524B4F\u0022",
        "Last-Modified": "Thu, 05 Mar 2020 21:18:32 GMT",
=======
        "Date": "Fri, 03 Apr 2020 00:03:19 GMT",
        "ETag": "\u00220x8D7D7626B71A19D\u0022",
        "Last-Modified": "Fri, 03 Apr 2020 00:03:20 GMT",
>>>>>>> 32e373e2
        "Server": [
          "Windows-Azure-Blob/1.0",
          "Microsoft-HTTPAPI/2.0"
        ],
        "x-ms-client-request-id": "15fe92a1-ecdc-618c-475e-810786686e6c",
<<<<<<< HEAD
        "x-ms-request-id": "0fafa9ab-d01e-0015-5633-f38588000000",
        "x-ms-version": "2019-10-10"
=======
        "x-ms-request-id": "c9d1355e-901e-0082-5b4b-090c1e000000",
        "x-ms-version": "2019-12-12"
>>>>>>> 32e373e2
      },
      "ResponseBody": []
    },
    {
<<<<<<< HEAD
      "RequestUri": "https://seanstagetest.blob.core.windows.net/test-container-50cd9b67-85fa-904b-658f-72a5c8c958b4/test-blob-751776cc-dbf2-22a4-8404-6edb2ace40e8",
=======
      "RequestUri": "https://seanmcccanary.blob.core.windows.net/test-container-50cd9b67-85fa-904b-658f-72a5c8c958b4/test-blob-751776cc-dbf2-22a4-8404-6edb2ace40e8",
>>>>>>> 32e373e2
      "RequestMethod": "PUT",
      "RequestHeaders": {
        "Authorization": "Sanitized",
        "Content-Length": "0",
<<<<<<< HEAD
        "traceparent": "00-702770476d5e9a4a98fec9780a4546ab-ec33ed6e0a94a540-00",
        "User-Agent": [
          "azsdk-net-Storage.Blobs/12.4.0-dev.20200305.1",
          "(.NET Core 4.6.28325.01; Microsoft Windows 10.0.18363 )"
=======
        "traceparent": "00-09ed2d09c3117644b35d65732d8359e7-a6a162964700ec4f-00",
        "User-Agent": [
          "azsdk-net-Storage.Blobs/12.5.0-dev.20200402.1",
          "(.NET Core 4.6.28325.01; Microsoft Windows 10.0.18362 )"
>>>>>>> 32e373e2
        ],
        "x-ms-blob-content-length": "1024",
        "x-ms-blob-sequence-number": "0",
        "x-ms-blob-type": "PageBlob",
        "x-ms-client-request-id": "daafedb0-ff66-c536-eedb-91d87db03679",
<<<<<<< HEAD
        "x-ms-date": "Thu, 05 Mar 2020 21:18:32 GMT",
        "x-ms-return-client-request-id": "true",
        "x-ms-version": "2019-10-10"
=======
        "x-ms-date": "Fri, 03 Apr 2020 00:03:21 GMT",
        "x-ms-return-client-request-id": "true",
        "x-ms-version": "2019-12-12"
>>>>>>> 32e373e2
      },
      "RequestBody": null,
      "StatusCode": 201,
      "ResponseHeaders": {
        "Content-Length": "0",
<<<<<<< HEAD
        "Date": "Thu, 05 Mar 2020 21:18:31 GMT",
        "ETag": "\u00220x8D7C14AC2605C5A\u0022",
        "Last-Modified": "Thu, 05 Mar 2020 21:18:32 GMT",
=======
        "Date": "Fri, 03 Apr 2020 00:03:19 GMT",
        "ETag": "\u00220x8D7D7626B7E2D1C\u0022",
        "Last-Modified": "Fri, 03 Apr 2020 00:03:20 GMT",
>>>>>>> 32e373e2
        "Server": [
          "Windows-Azure-Blob/1.0",
          "Microsoft-HTTPAPI/2.0"
        ],
        "x-ms-client-request-id": "daafedb0-ff66-c536-eedb-91d87db03679",
<<<<<<< HEAD
        "x-ms-request-id": "0fafa9b4-d01e-0015-5d33-f38588000000",
        "x-ms-request-server-encrypted": "true",
        "x-ms-version": "2019-10-10"
=======
        "x-ms-request-id": "c9d1357a-901e-0082-704b-090c1e000000",
        "x-ms-request-server-encrypted": "true",
        "x-ms-version": "2019-12-12"
>>>>>>> 32e373e2
      },
      "ResponseBody": []
    },
    {
<<<<<<< HEAD
      "RequestUri": "https://seanstagetest.blob.core.windows.net/test-container-50cd9b67-85fa-904b-658f-72a5c8c958b4/test-blob-751776cc-dbf2-22a4-8404-6edb2ace40e8",
=======
      "RequestUri": "https://seanmcccanary.blob.core.windows.net/test-container-50cd9b67-85fa-904b-658f-72a5c8c958b4/test-blob-751776cc-dbf2-22a4-8404-6edb2ace40e8",
>>>>>>> 32e373e2
      "RequestMethod": "PUT",
      "RequestHeaders": {
        "Authorization": "Sanitized",
        "Content-Length": "0",
        "If-Match": "\u0022garbage\u0022",
<<<<<<< HEAD
        "traceparent": "00-28eac4c8ff94bd448b7705e7419e4776-5e1ecea6a62bb640-00",
        "User-Agent": [
          "azsdk-net-Storage.Blobs/12.4.0-dev.20200305.1",
          "(.NET Core 4.6.28325.01; Microsoft Windows 10.0.18363 )"
=======
        "traceparent": "00-e6c25a41d21a2c419e0198ef2167fdbe-867d87d6a74bc34b-00",
        "User-Agent": [
          "azsdk-net-Storage.Blobs/12.5.0-dev.20200402.1",
          "(.NET Core 4.6.28325.01; Microsoft Windows 10.0.18362 )"
>>>>>>> 32e373e2
        ],
        "x-ms-blob-content-length": "1024",
        "x-ms-blob-type": "PageBlob",
        "x-ms-client-request-id": "3d2bf4c1-651f-1b81-133f-47f0b1fe6dc8",
<<<<<<< HEAD
        "x-ms-date": "Thu, 05 Mar 2020 21:18:33 GMT",
        "x-ms-return-client-request-id": "true",
        "x-ms-version": "2019-10-10"
=======
        "x-ms-date": "Fri, 03 Apr 2020 00:03:21 GMT",
        "x-ms-return-client-request-id": "true",
        "x-ms-version": "2019-12-12"
>>>>>>> 32e373e2
      },
      "RequestBody": null,
      "StatusCode": 412,
      "ResponseHeaders": {
        "Content-Length": "252",
        "Content-Type": "application/xml",
<<<<<<< HEAD
        "Date": "Thu, 05 Mar 2020 21:18:32 GMT",
=======
        "Date": "Fri, 03 Apr 2020 00:03:19 GMT",
>>>>>>> 32e373e2
        "Server": [
          "Windows-Azure-Blob/1.0",
          "Microsoft-HTTPAPI/2.0"
        ],
        "x-ms-client-request-id": "3d2bf4c1-651f-1b81-133f-47f0b1fe6dc8",
        "x-ms-error-code": "ConditionNotMet",
<<<<<<< HEAD
        "x-ms-request-id": "0fafa9bb-d01e-0015-6433-f38588000000",
        "x-ms-version": "2019-10-10"
      },
      "ResponseBody": [
        "\uFEFF\u003C?xml version=\u00221.0\u0022 encoding=\u0022utf-8\u0022?\u003E\u003CError\u003E\u003CCode\u003EConditionNotMet\u003C/Code\u003E\u003CMessage\u003EThe condition specified using HTTP conditional header(s) is not met.\n",
        "RequestId:0fafa9bb-d01e-0015-6433-f38588000000\n",
        "Time:2020-03-05T21:18:33.0459217Z\u003C/Message\u003E\u003C/Error\u003E"
      ]
    },
    {
      "RequestUri": "https://seanstagetest.blob.core.windows.net/test-container-50cd9b67-85fa-904b-658f-72a5c8c958b4?restype=container",
      "RequestMethod": "DELETE",
      "RequestHeaders": {
        "Authorization": "Sanitized",
        "traceparent": "00-fb5858001f29664999884def5a967da8-896168e87259ca45-00",
        "User-Agent": [
          "azsdk-net-Storage.Blobs/12.4.0-dev.20200305.1",
          "(.NET Core 4.6.28325.01; Microsoft Windows 10.0.18363 )"
        ],
        "x-ms-client-request-id": "89171c7c-f985-b85a-18d1-2825f0b0d8a0",
        "x-ms-date": "Thu, 05 Mar 2020 21:18:33 GMT",
        "x-ms-return-client-request-id": "true",
        "x-ms-version": "2019-10-10"
=======
        "x-ms-request-id": "c9d1357e-901e-0082-744b-090c1e000000",
        "x-ms-version": "2019-12-12"
      },
      "ResponseBody": [
        "\uFEFF\u003C?xml version=\u00221.0\u0022 encoding=\u0022utf-8\u0022?\u003E\u003CError\u003E\u003CCode\u003EConditionNotMet\u003C/Code\u003E\u003CMessage\u003EThe condition specified using HTTP conditional header(s) is not met.\n",
        "RequestId:c9d1357e-901e-0082-744b-090c1e000000\n",
        "Time:2020-04-03T00:03:20.7241586Z\u003C/Message\u003E\u003C/Error\u003E"
      ]
    },
    {
      "RequestUri": "https://seanmcccanary.blob.core.windows.net/test-container-50cd9b67-85fa-904b-658f-72a5c8c958b4?restype=container",
      "RequestMethod": "DELETE",
      "RequestHeaders": {
        "Authorization": "Sanitized",
        "traceparent": "00-d843b2633a471f46839d79ed84bc6cd2-c9bb0ddab161c241-00",
        "User-Agent": [
          "azsdk-net-Storage.Blobs/12.5.0-dev.20200402.1",
          "(.NET Core 4.6.28325.01; Microsoft Windows 10.0.18362 )"
        ],
        "x-ms-client-request-id": "89171c7c-f985-b85a-18d1-2825f0b0d8a0",
        "x-ms-date": "Fri, 03 Apr 2020 00:03:21 GMT",
        "x-ms-return-client-request-id": "true",
        "x-ms-version": "2019-12-12"
>>>>>>> 32e373e2
      },
      "RequestBody": null,
      "StatusCode": 202,
      "ResponseHeaders": {
        "Content-Length": "0",
<<<<<<< HEAD
        "Date": "Thu, 05 Mar 2020 21:18:32 GMT",
=======
        "Date": "Fri, 03 Apr 2020 00:03:19 GMT",
>>>>>>> 32e373e2
        "Server": [
          "Windows-Azure-Blob/1.0",
          "Microsoft-HTTPAPI/2.0"
        ],
        "x-ms-client-request-id": "89171c7c-f985-b85a-18d1-2825f0b0d8a0",
<<<<<<< HEAD
        "x-ms-request-id": "0fafa9c3-d01e-0015-6c33-f38588000000",
        "x-ms-version": "2019-10-10"
=======
        "x-ms-request-id": "c9d1358d-901e-0082-024b-090c1e000000",
        "x-ms-version": "2019-12-12"
>>>>>>> 32e373e2
      },
      "ResponseBody": []
    },
    {
<<<<<<< HEAD
      "RequestUri": "https://seanstagetest.blob.core.windows.net/test-container-e1b732bd-3444-ba53-dfb3-f0f92a451797?restype=container",
      "RequestMethod": "PUT",
      "RequestHeaders": {
        "Authorization": "Sanitized",
        "traceparent": "00-849b3bb27f55924f875483327fb019fe-7f678ac77930534b-00",
        "User-Agent": [
          "azsdk-net-Storage.Blobs/12.4.0-dev.20200305.1",
          "(.NET Core 4.6.28325.01; Microsoft Windows 10.0.18363 )"
        ],
        "x-ms-blob-public-access": "container",
        "x-ms-client-request-id": "d17e9b4d-c0c5-4844-c85c-aad209608ed2",
        "x-ms-date": "Thu, 05 Mar 2020 21:18:33 GMT",
        "x-ms-return-client-request-id": "true",
        "x-ms-version": "2019-10-10"
=======
      "RequestUri": "https://seanmcccanary.blob.core.windows.net/test-container-e1b732bd-3444-ba53-dfb3-f0f92a451797?restype=container",
      "RequestMethod": "PUT",
      "RequestHeaders": {
        "Authorization": "Sanitized",
        "traceparent": "00-ee4e2a06062f3d40b5b5b4ae67d26885-480f1525af892544-00",
        "User-Agent": [
          "azsdk-net-Storage.Blobs/12.5.0-dev.20200402.1",
          "(.NET Core 4.6.28325.01; Microsoft Windows 10.0.18362 )"
        ],
        "x-ms-blob-public-access": "container",
        "x-ms-client-request-id": "d17e9b4d-c0c5-4844-c85c-aad209608ed2",
        "x-ms-date": "Fri, 03 Apr 2020 00:03:21 GMT",
        "x-ms-return-client-request-id": "true",
        "x-ms-version": "2019-12-12"
>>>>>>> 32e373e2
      },
      "RequestBody": null,
      "StatusCode": 201,
      "ResponseHeaders": {
        "Content-Length": "0",
<<<<<<< HEAD
        "Date": "Thu, 05 Mar 2020 21:18:32 GMT",
        "ETag": "\u00220x8D7C14AC2B284CB\u0022",
        "Last-Modified": "Thu, 05 Mar 2020 21:18:33 GMT",
=======
        "Date": "Fri, 03 Apr 2020 00:03:20 GMT",
        "ETag": "\u00220x8D7D7626BC75CFC\u0022",
        "Last-Modified": "Fri, 03 Apr 2020 00:03:21 GMT",
>>>>>>> 32e373e2
        "Server": [
          "Windows-Azure-Blob/1.0",
          "Microsoft-HTTPAPI/2.0"
        ],
        "x-ms-client-request-id": "d17e9b4d-c0c5-4844-c85c-aad209608ed2",
<<<<<<< HEAD
        "x-ms-request-id": "fcb24c56-001e-0039-7833-f36927000000",
        "x-ms-version": "2019-10-10"
=======
        "x-ms-request-id": "d07a1174-301e-009b-264b-098ca5000000",
        "x-ms-version": "2019-12-12"
>>>>>>> 32e373e2
      },
      "ResponseBody": []
    },
    {
<<<<<<< HEAD
      "RequestUri": "https://seanstagetest.blob.core.windows.net/test-container-e1b732bd-3444-ba53-dfb3-f0f92a451797/test-blob-328991ba-423d-d8b8-efae-fbdc2202dcef",
=======
      "RequestUri": "https://seanmcccanary.blob.core.windows.net/test-container-e1b732bd-3444-ba53-dfb3-f0f92a451797/test-blob-328991ba-423d-d8b8-efae-fbdc2202dcef",
>>>>>>> 32e373e2
      "RequestMethod": "PUT",
      "RequestHeaders": {
        "Authorization": "Sanitized",
        "Content-Length": "0",
<<<<<<< HEAD
        "traceparent": "00-18771f1593148941be12fcb6bbe0969c-fbc2a6f18dc2104f-00",
        "User-Agent": [
          "azsdk-net-Storage.Blobs/12.4.0-dev.20200305.1",
          "(.NET Core 4.6.28325.01; Microsoft Windows 10.0.18363 )"
=======
        "traceparent": "00-34bf7edcba90bd49a6b4efc4e728802f-9465817b954f0147-00",
        "User-Agent": [
          "azsdk-net-Storage.Blobs/12.5.0-dev.20200402.1",
          "(.NET Core 4.6.28325.01; Microsoft Windows 10.0.18362 )"
>>>>>>> 32e373e2
        ],
        "x-ms-blob-content-length": "1024",
        "x-ms-blob-sequence-number": "0",
        "x-ms-blob-type": "PageBlob",
        "x-ms-client-request-id": "4d963ed9-5466-0a5e-e2a5-e216c56825c6",
<<<<<<< HEAD
        "x-ms-date": "Thu, 05 Mar 2020 21:18:33 GMT",
        "x-ms-return-client-request-id": "true",
        "x-ms-version": "2019-10-10"
=======
        "x-ms-date": "Fri, 03 Apr 2020 00:03:22 GMT",
        "x-ms-return-client-request-id": "true",
        "x-ms-version": "2019-12-12"
>>>>>>> 32e373e2
      },
      "RequestBody": null,
      "StatusCode": 201,
      "ResponseHeaders": {
        "Content-Length": "0",
<<<<<<< HEAD
        "Date": "Thu, 05 Mar 2020 21:18:32 GMT",
        "ETag": "\u00220x8D7C14AC2BF699D\u0022",
        "Last-Modified": "Thu, 05 Mar 2020 21:18:33 GMT",
=======
        "Date": "Fri, 03 Apr 2020 00:03:20 GMT",
        "ETag": "\u00220x8D7D7626BD3FDE9\u0022",
        "Last-Modified": "Fri, 03 Apr 2020 00:03:21 GMT",
>>>>>>> 32e373e2
        "Server": [
          "Windows-Azure-Blob/1.0",
          "Microsoft-HTTPAPI/2.0"
        ],
        "x-ms-client-request-id": "4d963ed9-5466-0a5e-e2a5-e216c56825c6",
<<<<<<< HEAD
        "x-ms-request-id": "fcb24c5a-001e-0039-7a33-f36927000000",
        "x-ms-request-server-encrypted": "true",
        "x-ms-version": "2019-10-10"
=======
        "x-ms-request-id": "d07a1184-301e-009b-334b-098ca5000000",
        "x-ms-request-server-encrypted": "true",
        "x-ms-version": "2019-12-12"
>>>>>>> 32e373e2
      },
      "ResponseBody": []
    },
    {
<<<<<<< HEAD
      "RequestUri": "https://seanstagetest.blob.core.windows.net/test-container-e1b732bd-3444-ba53-dfb3-f0f92a451797/test-blob-328991ba-423d-d8b8-efae-fbdc2202dcef",
      "RequestMethod": "HEAD",
      "RequestHeaders": {
        "Authorization": "Sanitized",
        "traceparent": "00-7a54f1f16fd8de41b7b9725b235ab70c-4d1f82d26b067147-00",
        "User-Agent": [
          "azsdk-net-Storage.Blobs/12.4.0-dev.20200305.1",
          "(.NET Core 4.6.28325.01; Microsoft Windows 10.0.18363 )"
        ],
        "x-ms-client-request-id": "e40375af-8f6c-d788-f5a1-ab2063bb1611",
        "x-ms-date": "Thu, 05 Mar 2020 21:18:33 GMT",
        "x-ms-return-client-request-id": "true",
        "x-ms-version": "2019-10-10"
=======
      "RequestUri": "https://seanmcccanary.blob.core.windows.net/test-container-e1b732bd-3444-ba53-dfb3-f0f92a451797/test-blob-328991ba-423d-d8b8-efae-fbdc2202dcef",
      "RequestMethod": "HEAD",
      "RequestHeaders": {
        "Authorization": "Sanitized",
        "traceparent": "00-f613474d6880da41aa66a43f0da5e804-2244d0283d35984f-00",
        "User-Agent": [
          "azsdk-net-Storage.Blobs/12.5.0-dev.20200402.1",
          "(.NET Core 4.6.28325.01; Microsoft Windows 10.0.18362 )"
        ],
        "x-ms-client-request-id": "e40375af-8f6c-d788-f5a1-ab2063bb1611",
        "x-ms-date": "Fri, 03 Apr 2020 00:03:22 GMT",
        "x-ms-return-client-request-id": "true",
        "x-ms-version": "2019-12-12"
>>>>>>> 32e373e2
      },
      "RequestBody": null,
      "StatusCode": 200,
      "ResponseHeaders": {
        "Accept-Ranges": "bytes",
        "Content-Length": "1024",
        "Content-Type": "application/octet-stream",
<<<<<<< HEAD
        "Date": "Thu, 05 Mar 2020 21:18:32 GMT",
        "ETag": "\u00220x8D7C14AC2BF699D\u0022",
        "Last-Modified": "Thu, 05 Mar 2020 21:18:33 GMT",
=======
        "Date": "Fri, 03 Apr 2020 00:03:20 GMT",
        "ETag": "\u00220x8D7D7626BD3FDE9\u0022",
        "Last-Modified": "Fri, 03 Apr 2020 00:03:21 GMT",
>>>>>>> 32e373e2
        "Server": [
          "Windows-Azure-Blob/1.0",
          "Microsoft-HTTPAPI/2.0"
        ],
        "x-ms-blob-sequence-number": "0",
        "x-ms-blob-type": "PageBlob",
        "x-ms-client-request-id": "e40375af-8f6c-d788-f5a1-ab2063bb1611",
<<<<<<< HEAD
        "x-ms-creation-time": "Thu, 05 Mar 2020 21:18:33 GMT",
        "x-ms-lease-state": "available",
        "x-ms-lease-status": "unlocked",
        "x-ms-request-id": "fcb24c5d-001e-0039-7d33-f36927000000",
        "x-ms-server-encrypted": "true",
        "x-ms-version": "2019-10-10"
=======
        "x-ms-creation-time": "Fri, 03 Apr 2020 00:03:21 GMT",
        "x-ms-lease-state": "available",
        "x-ms-lease-status": "unlocked",
        "x-ms-request-id": "d07a11a0-301e-009b-4c4b-098ca5000000",
        "x-ms-server-encrypted": "true",
        "x-ms-version": "2019-12-12"
>>>>>>> 32e373e2
      },
      "ResponseBody": []
    },
    {
<<<<<<< HEAD
      "RequestUri": "https://seanstagetest.blob.core.windows.net/test-container-e1b732bd-3444-ba53-dfb3-f0f92a451797/test-blob-328991ba-423d-d8b8-efae-fbdc2202dcef",
=======
      "RequestUri": "https://seanmcccanary.blob.core.windows.net/test-container-e1b732bd-3444-ba53-dfb3-f0f92a451797/test-blob-328991ba-423d-d8b8-efae-fbdc2202dcef",
>>>>>>> 32e373e2
      "RequestMethod": "PUT",
      "RequestHeaders": {
        "Authorization": "Sanitized",
        "Content-Length": "0",
<<<<<<< HEAD
        "If-None-Match": "\u00220x8D7C14AC2BF699D\u0022",
        "traceparent": "00-21812bc9d0ce7e4e8201c66b9187b84e-9ed48fd9f0ab0b4e-00",
        "User-Agent": [
          "azsdk-net-Storage.Blobs/12.4.0-dev.20200305.1",
          "(.NET Core 4.6.28325.01; Microsoft Windows 10.0.18363 )"
=======
        "If-None-Match": "\u00220x8D7D7626BD3FDE9\u0022",
        "traceparent": "00-3251e77fba9bc24faa00be30d081fe9e-940f1377bed59548-00",
        "User-Agent": [
          "azsdk-net-Storage.Blobs/12.5.0-dev.20200402.1",
          "(.NET Core 4.6.28325.01; Microsoft Windows 10.0.18362 )"
>>>>>>> 32e373e2
        ],
        "x-ms-blob-content-length": "1024",
        "x-ms-blob-type": "PageBlob",
        "x-ms-client-request-id": "4f676307-4164-f059-31ce-bf1254eb1003",
<<<<<<< HEAD
        "x-ms-date": "Thu, 05 Mar 2020 21:18:33 GMT",
        "x-ms-return-client-request-id": "true",
        "x-ms-version": "2019-10-10"
=======
        "x-ms-date": "Fri, 03 Apr 2020 00:03:22 GMT",
        "x-ms-return-client-request-id": "true",
        "x-ms-version": "2019-12-12"
>>>>>>> 32e373e2
      },
      "RequestBody": null,
      "StatusCode": 412,
      "ResponseHeaders": {
        "Content-Length": "252",
        "Content-Type": "application/xml",
<<<<<<< HEAD
        "Date": "Thu, 05 Mar 2020 21:18:32 GMT",
=======
        "Date": "Fri, 03 Apr 2020 00:03:20 GMT",
>>>>>>> 32e373e2
        "Server": [
          "Windows-Azure-Blob/1.0",
          "Microsoft-HTTPAPI/2.0"
        ],
        "x-ms-client-request-id": "4f676307-4164-f059-31ce-bf1254eb1003",
        "x-ms-error-code": "ConditionNotMet",
<<<<<<< HEAD
        "x-ms-request-id": "fcb24c5e-001e-0039-7e33-f36927000000",
        "x-ms-version": "2019-10-10"
      },
      "ResponseBody": [
        "\uFEFF\u003C?xml version=\u00221.0\u0022 encoding=\u0022utf-8\u0022?\u003E\u003CError\u003E\u003CCode\u003EConditionNotMet\u003C/Code\u003E\u003CMessage\u003EThe condition specified using HTTP conditional header(s) is not met.\n",
        "RequestId:fcb24c5e-001e-0039-7e33-f36927000000\n",
        "Time:2020-03-05T21:18:33.6894531Z\u003C/Message\u003E\u003C/Error\u003E"
      ]
    },
    {
      "RequestUri": "https://seanstagetest.blob.core.windows.net/test-container-e1b732bd-3444-ba53-dfb3-f0f92a451797?restype=container",
      "RequestMethod": "DELETE",
      "RequestHeaders": {
        "Authorization": "Sanitized",
        "traceparent": "00-c28017015fd2bc459bed3d8bd0761937-6f1a8bf549f1ed4c-00",
        "User-Agent": [
          "azsdk-net-Storage.Blobs/12.4.0-dev.20200305.1",
          "(.NET Core 4.6.28325.01; Microsoft Windows 10.0.18363 )"
        ],
        "x-ms-client-request-id": "ff19f60d-c654-c4ad-ac1b-4efd8abe8547",
        "x-ms-date": "Thu, 05 Mar 2020 21:18:33 GMT",
        "x-ms-return-client-request-id": "true",
        "x-ms-version": "2019-10-10"
=======
        "x-ms-request-id": "d07a11b9-301e-009b-654b-098ca5000000",
        "x-ms-version": "2019-12-12"
      },
      "ResponseBody": [
        "\uFEFF\u003C?xml version=\u00221.0\u0022 encoding=\u0022utf-8\u0022?\u003E\u003CError\u003E\u003CCode\u003EConditionNotMet\u003C/Code\u003E\u003CMessage\u003EThe condition specified using HTTP conditional header(s) is not met.\n",
        "RequestId:d07a11b9-301e-009b-654b-098ca5000000\n",
        "Time:2020-04-03T00:03:21.3650725Z\u003C/Message\u003E\u003C/Error\u003E"
      ]
    },
    {
      "RequestUri": "https://seanmcccanary.blob.core.windows.net/test-container-e1b732bd-3444-ba53-dfb3-f0f92a451797?restype=container",
      "RequestMethod": "DELETE",
      "RequestHeaders": {
        "Authorization": "Sanitized",
        "traceparent": "00-2700d29a8024fd44b52a6276c2676945-18d24811cfd6f245-00",
        "User-Agent": [
          "azsdk-net-Storage.Blobs/12.5.0-dev.20200402.1",
          "(.NET Core 4.6.28325.01; Microsoft Windows 10.0.18362 )"
        ],
        "x-ms-client-request-id": "ff19f60d-c654-c4ad-ac1b-4efd8abe8547",
        "x-ms-date": "Fri, 03 Apr 2020 00:03:22 GMT",
        "x-ms-return-client-request-id": "true",
        "x-ms-version": "2019-12-12"
>>>>>>> 32e373e2
      },
      "RequestBody": null,
      "StatusCode": 202,
      "ResponseHeaders": {
        "Content-Length": "0",
<<<<<<< HEAD
        "Date": "Thu, 05 Mar 2020 21:18:32 GMT",
=======
        "Date": "Fri, 03 Apr 2020 00:03:20 GMT",
>>>>>>> 32e373e2
        "Server": [
          "Windows-Azure-Blob/1.0",
          "Microsoft-HTTPAPI/2.0"
        ],
        "x-ms-client-request-id": "ff19f60d-c654-c4ad-ac1b-4efd8abe8547",
<<<<<<< HEAD
        "x-ms-request-id": "fcb24c5f-001e-0039-7f33-f36927000000",
        "x-ms-version": "2019-10-10"
=======
        "x-ms-request-id": "d07a11d6-301e-009b-014b-098ca5000000",
        "x-ms-version": "2019-12-12"
>>>>>>> 32e373e2
      },
      "ResponseBody": []
    },
    {
<<<<<<< HEAD
      "RequestUri": "https://seanstagetest.blob.core.windows.net/test-container-f4218b10-243f-e993-b101-aa3a8f0eef61?restype=container",
      "RequestMethod": "PUT",
      "RequestHeaders": {
        "Authorization": "Sanitized",
        "traceparent": "00-286e9883ed838c4bb28dd258eedad409-15418b6a5abf7b48-00",
        "User-Agent": [
          "azsdk-net-Storage.Blobs/12.4.0-dev.20200305.1",
          "(.NET Core 4.6.28325.01; Microsoft Windows 10.0.18363 )"
        ],
        "x-ms-blob-public-access": "container",
        "x-ms-client-request-id": "763a69a4-47ae-e969-6330-4e531c72359e",
        "x-ms-date": "Thu, 05 Mar 2020 21:18:33 GMT",
        "x-ms-return-client-request-id": "true",
        "x-ms-version": "2019-10-10"
=======
      "RequestUri": "https://seanmcccanary.blob.core.windows.net/test-container-f4218b10-243f-e993-b101-aa3a8f0eef61?restype=container",
      "RequestMethod": "PUT",
      "RequestHeaders": {
        "Authorization": "Sanitized",
        "traceparent": "00-4ccbbadbfff7d94fb18771988a283fdf-7b522e61f4852540-00",
        "User-Agent": [
          "azsdk-net-Storage.Blobs/12.5.0-dev.20200402.1",
          "(.NET Core 4.6.28325.01; Microsoft Windows 10.0.18362 )"
        ],
        "x-ms-blob-public-access": "container",
        "x-ms-client-request-id": "763a69a4-47ae-e969-6330-4e531c72359e",
        "x-ms-date": "Fri, 03 Apr 2020 00:03:22 GMT",
        "x-ms-return-client-request-id": "true",
        "x-ms-version": "2019-12-12"
>>>>>>> 32e373e2
      },
      "RequestBody": null,
      "StatusCode": 201,
      "ResponseHeaders": {
        "Content-Length": "0",
<<<<<<< HEAD
        "Date": "Thu, 05 Mar 2020 21:18:33 GMT",
        "ETag": "\u00220x8D7C14AC3140FCB\u0022",
        "Last-Modified": "Thu, 05 Mar 2020 21:18:34 GMT",
=======
        "Date": "Fri, 03 Apr 2020 00:03:21 GMT",
        "ETag": "\u00220x8D7D7626C299DA3\u0022",
        "Last-Modified": "Fri, 03 Apr 2020 00:03:21 GMT",
>>>>>>> 32e373e2
        "Server": [
          "Windows-Azure-Blob/1.0",
          "Microsoft-HTTPAPI/2.0"
        ],
        "x-ms-client-request-id": "763a69a4-47ae-e969-6330-4e531c72359e",
<<<<<<< HEAD
        "x-ms-request-id": "84b2084d-f01e-003d-6333-f3e420000000",
        "x-ms-version": "2019-10-10"
=======
        "x-ms-request-id": "795fc23f-901e-0014-644b-0905cf000000",
        "x-ms-version": "2019-12-12"
>>>>>>> 32e373e2
      },
      "ResponseBody": []
    },
    {
<<<<<<< HEAD
      "RequestUri": "https://seanstagetest.blob.core.windows.net/test-container-f4218b10-243f-e993-b101-aa3a8f0eef61/test-blob-736bec2b-27b8-ff75-dc51-fbf8608c18fb",
=======
      "RequestUri": "https://seanmcccanary.blob.core.windows.net/test-container-f4218b10-243f-e993-b101-aa3a8f0eef61/test-blob-736bec2b-27b8-ff75-dc51-fbf8608c18fb",
>>>>>>> 32e373e2
      "RequestMethod": "PUT",
      "RequestHeaders": {
        "Authorization": "Sanitized",
        "Content-Length": "0",
<<<<<<< HEAD
        "traceparent": "00-619471340b2ca847aae3b0827176395d-54a2dad1ec3d1046-00",
        "User-Agent": [
          "azsdk-net-Storage.Blobs/12.4.0-dev.20200305.1",
          "(.NET Core 4.6.28325.01; Microsoft Windows 10.0.18363 )"
=======
        "traceparent": "00-b81cd4154dc5b84aa1048c427848328c-1d2f5ec1d6b34b4c-00",
        "User-Agent": [
          "azsdk-net-Storage.Blobs/12.5.0-dev.20200402.1",
          "(.NET Core 4.6.28325.01; Microsoft Windows 10.0.18362 )"
>>>>>>> 32e373e2
        ],
        "x-ms-blob-content-length": "1024",
        "x-ms-blob-sequence-number": "0",
        "x-ms-blob-type": "PageBlob",
        "x-ms-client-request-id": "e4da2512-674a-7d2d-f33a-995d4c7188d6",
<<<<<<< HEAD
        "x-ms-date": "Thu, 05 Mar 2020 21:18:34 GMT",
        "x-ms-return-client-request-id": "true",
        "x-ms-version": "2019-10-10"
=======
        "x-ms-date": "Fri, 03 Apr 2020 00:03:22 GMT",
        "x-ms-return-client-request-id": "true",
        "x-ms-version": "2019-12-12"
>>>>>>> 32e373e2
      },
      "RequestBody": null,
      "StatusCode": 201,
      "ResponseHeaders": {
        "Content-Length": "0",
<<<<<<< HEAD
        "Date": "Thu, 05 Mar 2020 21:18:33 GMT",
        "ETag": "\u00220x8D7C14AC3209BE7\u0022",
        "Last-Modified": "Thu, 05 Mar 2020 21:18:34 GMT",
=======
        "Date": "Fri, 03 Apr 2020 00:03:21 GMT",
        "ETag": "\u00220x8D7D7626C37178A\u0022",
        "Last-Modified": "Fri, 03 Apr 2020 00:03:21 GMT",
>>>>>>> 32e373e2
        "Server": [
          "Windows-Azure-Blob/1.0",
          "Microsoft-HTTPAPI/2.0"
        ],
        "x-ms-client-request-id": "e4da2512-674a-7d2d-f33a-995d4c7188d6",
<<<<<<< HEAD
        "x-ms-request-id": "84b20852-f01e-003d-6633-f3e420000000",
        "x-ms-request-server-encrypted": "true",
        "x-ms-version": "2019-10-10"
=======
        "x-ms-request-id": "795fc250-901e-0014-724b-0905cf000000",
        "x-ms-request-server-encrypted": "true",
        "x-ms-version": "2019-12-12"
>>>>>>> 32e373e2
      },
      "ResponseBody": []
    },
    {
<<<<<<< HEAD
      "RequestUri": "https://seanstagetest.blob.core.windows.net/test-container-f4218b10-243f-e993-b101-aa3a8f0eef61/test-blob-736bec2b-27b8-ff75-dc51-fbf8608c18fb?comp=lease",
      "RequestMethod": "PUT",
      "RequestHeaders": {
        "Authorization": "Sanitized",
        "traceparent": "00-069dca1a4a02354b8e0b9021e22bda53-294412656f16754a-00",
        "User-Agent": [
          "azsdk-net-Storage.Blobs/12.4.0-dev.20200305.1",
          "(.NET Core 4.6.28325.01; Microsoft Windows 10.0.18363 )"
        ],
        "x-ms-client-request-id": "6f8a2392-5c2e-03aa-5b27-ab29a190501f",
        "x-ms-date": "Thu, 05 Mar 2020 21:18:34 GMT",
=======
      "RequestUri": "https://seanmcccanary.blob.core.windows.net/test-container-f4218b10-243f-e993-b101-aa3a8f0eef61/test-blob-736bec2b-27b8-ff75-dc51-fbf8608c18fb?comp=lease",
      "RequestMethod": "PUT",
      "RequestHeaders": {
        "Authorization": "Sanitized",
        "traceparent": "00-7b54061871dfb645a4c6196e1388c1cc-7749473aeb34fd4f-00",
        "User-Agent": [
          "azsdk-net-Storage.Blobs/12.5.0-dev.20200402.1",
          "(.NET Core 4.6.28325.01; Microsoft Windows 10.0.18362 )"
        ],
        "x-ms-client-request-id": "6f8a2392-5c2e-03aa-5b27-ab29a190501f",
        "x-ms-date": "Fri, 03 Apr 2020 00:03:22 GMT",
>>>>>>> 32e373e2
        "x-ms-lease-action": "acquire",
        "x-ms-lease-duration": "-1",
        "x-ms-proposed-lease-id": "572c5217-0edc-b2c9-3820-c69d2dd43d81",
        "x-ms-return-client-request-id": "true",
<<<<<<< HEAD
        "x-ms-version": "2019-10-10"
=======
        "x-ms-version": "2019-12-12"
>>>>>>> 32e373e2
      },
      "RequestBody": null,
      "StatusCode": 201,
      "ResponseHeaders": {
        "Content-Length": "0",
<<<<<<< HEAD
        "Date": "Thu, 05 Mar 2020 21:18:33 GMT",
        "ETag": "\u00220x8D7C14AC3209BE7\u0022",
        "Last-Modified": "Thu, 05 Mar 2020 21:18:34 GMT",
=======
        "Date": "Fri, 03 Apr 2020 00:03:21 GMT",
        "ETag": "\u00220x8D7D7626C37178A\u0022",
        "Last-Modified": "Fri, 03 Apr 2020 00:03:21 GMT",
>>>>>>> 32e373e2
        "Server": [
          "Windows-Azure-Blob/1.0",
          "Microsoft-HTTPAPI/2.0"
        ],
        "x-ms-client-request-id": "6f8a2392-5c2e-03aa-5b27-ab29a190501f",
        "x-ms-lease-id": "572c5217-0edc-b2c9-3820-c69d2dd43d81",
<<<<<<< HEAD
        "x-ms-request-id": "84b20855-f01e-003d-6933-f3e420000000",
        "x-ms-version": "2019-10-10"
=======
        "x-ms-request-id": "795fc26e-901e-0014-104b-0905cf000000",
        "x-ms-version": "2019-12-12"
>>>>>>> 32e373e2
      },
      "ResponseBody": []
    },
    {
<<<<<<< HEAD
      "RequestUri": "https://seanstagetest.blob.core.windows.net/test-container-f4218b10-243f-e993-b101-aa3a8f0eef61/test-blob-736bec2b-27b8-ff75-dc51-fbf8608c18fb",
=======
      "RequestUri": "https://seanmcccanary.blob.core.windows.net/test-container-f4218b10-243f-e993-b101-aa3a8f0eef61/test-blob-736bec2b-27b8-ff75-dc51-fbf8608c18fb",
>>>>>>> 32e373e2
      "RequestMethod": "PUT",
      "RequestHeaders": {
        "Authorization": "Sanitized",
        "Content-Length": "0",
<<<<<<< HEAD
        "traceparent": "00-ca1b35163d500545a7e79ecf7386438c-de4804def4a89a4d-00",
        "User-Agent": [
          "azsdk-net-Storage.Blobs/12.4.0-dev.20200305.1",
          "(.NET Core 4.6.28325.01; Microsoft Windows 10.0.18363 )"
=======
        "traceparent": "00-43cd7c8bb7d98c4893dabff3bb8ec93f-b9b2a5c87466fc40-00",
        "User-Agent": [
          "azsdk-net-Storage.Blobs/12.5.0-dev.20200402.1",
          "(.NET Core 4.6.28325.01; Microsoft Windows 10.0.18362 )"
>>>>>>> 32e373e2
        ],
        "x-ms-blob-content-length": "1024",
        "x-ms-blob-type": "PageBlob",
        "x-ms-client-request-id": "090a8b21-ce49-3f52-c9e2-df8988871d06",
<<<<<<< HEAD
        "x-ms-date": "Thu, 05 Mar 2020 21:18:34 GMT",
        "x-ms-lease-id": "58e07ca0-954f-ea31-3521-8812a727b357",
        "x-ms-return-client-request-id": "true",
        "x-ms-version": "2019-10-10"
=======
        "x-ms-date": "Fri, 03 Apr 2020 00:03:22 GMT",
        "x-ms-lease-id": "58e07ca0-954f-ea31-3521-8812a727b357",
        "x-ms-return-client-request-id": "true",
        "x-ms-version": "2019-12-12"
>>>>>>> 32e373e2
      },
      "RequestBody": null,
      "StatusCode": 412,
      "ResponseHeaders": {
        "Content-Length": "264",
        "Content-Type": "application/xml",
<<<<<<< HEAD
        "Date": "Thu, 05 Mar 2020 21:18:33 GMT",
=======
        "Date": "Fri, 03 Apr 2020 00:03:21 GMT",
>>>>>>> 32e373e2
        "Server": [
          "Windows-Azure-Blob/1.0",
          "Microsoft-HTTPAPI/2.0"
        ],
        "x-ms-client-request-id": "090a8b21-ce49-3f52-c9e2-df8988871d06",
        "x-ms-error-code": "LeaseIdMismatchWithBlobOperation",
<<<<<<< HEAD
        "x-ms-request-id": "84b20856-f01e-003d-6a33-f3e420000000",
        "x-ms-version": "2019-10-10"
      },
      "ResponseBody": [
        "\uFEFF\u003C?xml version=\u00221.0\u0022 encoding=\u0022utf-8\u0022?\u003E\u003CError\u003E\u003CCode\u003ELeaseIdMismatchWithBlobOperation\u003C/Code\u003E\u003CMessage\u003EThe lease ID specified did not match the lease ID for the blob.\n",
        "RequestId:84b20856-f01e-003d-6a33-f3e420000000\n",
        "Time:2020-03-05T21:18:34.3347071Z\u003C/Message\u003E\u003C/Error\u003E"
      ]
    },
    {
      "RequestUri": "https://seanstagetest.blob.core.windows.net/test-container-f4218b10-243f-e993-b101-aa3a8f0eef61?restype=container",
      "RequestMethod": "DELETE",
      "RequestHeaders": {
        "Authorization": "Sanitized",
        "traceparent": "00-17035d68bf903246952541a03f18d12c-6cbe5abd830cbf49-00",
        "User-Agent": [
          "azsdk-net-Storage.Blobs/12.4.0-dev.20200305.1",
          "(.NET Core 4.6.28325.01; Microsoft Windows 10.0.18363 )"
        ],
        "x-ms-client-request-id": "1508c954-4685-2dd5-c580-0fa86d9b5919",
        "x-ms-date": "Thu, 05 Mar 2020 21:18:34 GMT",
        "x-ms-return-client-request-id": "true",
        "x-ms-version": "2019-10-10"
=======
        "x-ms-request-id": "795fc293-901e-0014-334b-0905cf000000",
        "x-ms-version": "2019-12-12"
      },
      "ResponseBody": [
        "\uFEFF\u003C?xml version=\u00221.0\u0022 encoding=\u0022utf-8\u0022?\u003E\u003CError\u003E\u003CCode\u003ELeaseIdMismatchWithBlobOperation\u003C/Code\u003E\u003CMessage\u003EThe lease ID specified did not match the lease ID for the blob.\n",
        "RequestId:795fc293-901e-0014-334b-0905cf000000\n",
        "Time:2020-04-03T00:03:22.0149803Z\u003C/Message\u003E\u003C/Error\u003E"
      ]
    },
    {
      "RequestUri": "https://seanmcccanary.blob.core.windows.net/test-container-f4218b10-243f-e993-b101-aa3a8f0eef61?restype=container",
      "RequestMethod": "DELETE",
      "RequestHeaders": {
        "Authorization": "Sanitized",
        "traceparent": "00-235dc41614e39d48b5e6e6fd67f9e69a-71e77de281b9664f-00",
        "User-Agent": [
          "azsdk-net-Storage.Blobs/12.5.0-dev.20200402.1",
          "(.NET Core 4.6.28325.01; Microsoft Windows 10.0.18362 )"
        ],
        "x-ms-client-request-id": "1508c954-4685-2dd5-c580-0fa86d9b5919",
        "x-ms-date": "Fri, 03 Apr 2020 00:03:22 GMT",
        "x-ms-return-client-request-id": "true",
        "x-ms-version": "2019-12-12"
>>>>>>> 32e373e2
      },
      "RequestBody": null,
      "StatusCode": 202,
      "ResponseHeaders": {
        "Content-Length": "0",
<<<<<<< HEAD
        "Date": "Thu, 05 Mar 2020 21:18:33 GMT",
=======
        "Date": "Fri, 03 Apr 2020 00:03:21 GMT",
>>>>>>> 32e373e2
        "Server": [
          "Windows-Azure-Blob/1.0",
          "Microsoft-HTTPAPI/2.0"
        ],
        "x-ms-client-request-id": "1508c954-4685-2dd5-c580-0fa86d9b5919",
<<<<<<< HEAD
        "x-ms-request-id": "84b20857-f01e-003d-6b33-f3e420000000",
        "x-ms-version": "2019-10-10"
=======
        "x-ms-request-id": "795fc2af-901e-0014-4e4b-0905cf000000",
        "x-ms-version": "2019-12-12"
>>>>>>> 32e373e2
      },
      "ResponseBody": []
    }
  ],
  "Variables": {
<<<<<<< HEAD
    "DateTimeOffsetNow": "2020-03-05T13:18:31.5175687-08:00",
    "RandomSeed": "481877531",
    "Storage_TestConfigDefault": "ProductionTenant\nseanstagetest\nU2FuaXRpemVk\nhttps://seanstagetest.blob.core.windows.net\nhttp://seanstagetest.file.core.windows.net\nhttp://seanstagetest.queue.core.windows.net\nhttp://seanstagetest.table.core.windows.net\n\n\n\n\nhttp://seanstagetest-secondary.blob.core.windows.net\nhttp://seanstagetest-secondary.file.core.windows.net\nhttp://seanstagetest-secondary.queue.core.windows.net\nhttp://seanstagetest-secondary.table.core.windows.net\n\nSanitized\n\n\nCloud\nBlobEndpoint=https://seanstagetest.blob.core.windows.net/;QueueEndpoint=http://seanstagetest.queue.core.windows.net/;FileEndpoint=http://seanstagetest.file.core.windows.net/;BlobSecondaryEndpoint=http://seanstagetest-secondary.blob.core.windows.net/;QueueSecondaryEndpoint=http://seanstagetest-secondary.queue.core.windows.net/;FileSecondaryEndpoint=http://seanstagetest-secondary.file.core.windows.net/;AccountName=seanstagetest;AccountKey=Sanitized\nseanscope1"
=======
    "DateTimeOffsetNow": "2020-04-02T17:03:20.0121152-07:00",
    "RandomSeed": "481877531",
    "Storage_TestConfigDefault": "ProductionTenant\nseanmcccanary\nU2FuaXRpemVk\nhttps://seanmcccanary.blob.core.windows.net\nhttps://seanmcccanary.file.core.windows.net\nhttps://seanmcccanary.queue.core.windows.net\nhttps://seanmcccanary.table.core.windows.net\n\n\n\n\nhttps://seanmcccanary-secondary.blob.core.windows.net\nhttps://seanmcccanary-secondary.file.core.windows.net\nhttps://seanmcccanary-secondary.queue.core.windows.net\nhttps://seanmcccanary-secondary.table.core.windows.net\n\nSanitized\n\n\nCloud\nBlobEndpoint=https://seanmcccanary.blob.core.windows.net/;QueueEndpoint=https://seanmcccanary.queue.core.windows.net/;FileEndpoint=https://seanmcccanary.file.core.windows.net/;BlobSecondaryEndpoint=https://seanmcccanary-secondary.blob.core.windows.net/;QueueSecondaryEndpoint=https://seanmcccanary-secondary.queue.core.windows.net/;FileSecondaryEndpoint=https://seanmcccanary-secondary.file.core.windows.net/;AccountName=seanmcccanary;AccountKey=Sanitized\nseanscope1"
>>>>>>> 32e373e2
  }
}<|MERGE_RESOLUTION|>--- conflicted
+++ resolved
@@ -1,22 +1,6 @@
 {
   "Entries": [
     {
-<<<<<<< HEAD
-      "RequestUri": "https://seanstagetest.blob.core.windows.net/test-container-69ebcdb1-f02a-d483-3c96-02e53cc32633?restype=container",
-      "RequestMethod": "PUT",
-      "RequestHeaders": {
-        "Authorization": "Sanitized",
-        "traceparent": "00-c7587ca7b0de494885b2ca10b2e39876-ae82238b5c9fd14a-00",
-        "User-Agent": [
-          "azsdk-net-Storage.Blobs/12.4.0-dev.20200305.1",
-          "(.NET Core 4.6.28325.01; Microsoft Windows 10.0.18363 )"
-        ],
-        "x-ms-blob-public-access": "container",
-        "x-ms-client-request-id": "33d6ab21-582e-afa8-f90b-1cb9934bae71",
-        "x-ms-date": "Thu, 05 Mar 2020 21:18:31 GMT",
-        "x-ms-return-client-request-id": "true",
-        "x-ms-version": "2019-10-10"
-=======
       "RequestUri": "https://seanmcccanary.blob.core.windows.net/test-container-69ebcdb1-f02a-d483-3c96-02e53cc32633?restype=container",
       "RequestMethod": "PUT",
       "RequestHeaders": {
@@ -31,180 +15,92 @@
         "x-ms-date": "Fri, 03 Apr 2020 00:03:20 GMT",
         "x-ms-return-client-request-id": "true",
         "x-ms-version": "2019-12-12"
->>>>>>> 32e373e2
-      },
-      "RequestBody": null,
-      "StatusCode": 201,
-      "ResponseHeaders": {
-        "Content-Length": "0",
-<<<<<<< HEAD
-        "Date": "Thu, 05 Mar 2020 21:18:30 GMT",
-        "ETag": "\u00220x8D7C14AC1A508D9\u0022",
-        "Last-Modified": "Thu, 05 Mar 2020 21:18:31 GMT",
-=======
+      },
+      "RequestBody": null,
+      "StatusCode": 201,
+      "ResponseHeaders": {
+        "Content-Length": "0",
         "Date": "Fri, 03 Apr 2020 00:03:18 GMT",
         "ETag": "\u00220x8D7D7626ABF7A96\u0022",
         "Last-Modified": "Fri, 03 Apr 2020 00:03:19 GMT",
->>>>>>> 32e373e2
         "Server": [
           "Windows-Azure-Blob/1.0",
           "Microsoft-HTTPAPI/2.0"
         ],
         "x-ms-client-request-id": "33d6ab21-582e-afa8-f90b-1cb9934bae71",
-<<<<<<< HEAD
-        "x-ms-request-id": "959e6b35-b01e-003c-6133-f3bbfc000000",
-        "x-ms-version": "2019-10-10"
-=======
         "x-ms-request-id": "f80ea845-101e-008c-284b-0925ae000000",
         "x-ms-version": "2019-12-12"
->>>>>>> 32e373e2
-      },
-      "ResponseBody": []
-    },
-    {
-<<<<<<< HEAD
-      "RequestUri": "https://seanstagetest.blob.core.windows.net/test-container-69ebcdb1-f02a-d483-3c96-02e53cc32633/test-blob-067a54fa-8720-10d9-7cbc-c4f7ebd322ef",
-=======
+      },
+      "ResponseBody": []
+    },
+    {
       "RequestUri": "https://seanmcccanary.blob.core.windows.net/test-container-69ebcdb1-f02a-d483-3c96-02e53cc32633/test-blob-067a54fa-8720-10d9-7cbc-c4f7ebd322ef",
->>>>>>> 32e373e2
-      "RequestMethod": "PUT",
-      "RequestHeaders": {
-        "Authorization": "Sanitized",
-        "Content-Length": "0",
-<<<<<<< HEAD
-        "traceparent": "00-bf7a2fbe171a074e97352574a02a600f-0f0d666702372241-00",
-        "User-Agent": [
-          "azsdk-net-Storage.Blobs/12.4.0-dev.20200305.1",
-          "(.NET Core 4.6.28325.01; Microsoft Windows 10.0.18363 )"
-=======
+      "RequestMethod": "PUT",
+      "RequestHeaders": {
+        "Authorization": "Sanitized",
+        "Content-Length": "0",
         "traceparent": "00-1288d4922cf3a141b56f69e8297bbc69-7e031dd82bc9754e-00",
         "User-Agent": [
           "azsdk-net-Storage.Blobs/12.5.0-dev.20200402.1",
           "(.NET Core 4.6.28325.01; Microsoft Windows 10.0.18362 )"
->>>>>>> 32e373e2
         ],
         "x-ms-blob-content-length": "1024",
         "x-ms-blob-sequence-number": "0",
         "x-ms-blob-type": "PageBlob",
         "x-ms-client-request-id": "5db49384-17d2-9a08-d2c6-b77294b1c426",
-<<<<<<< HEAD
-        "x-ms-date": "Thu, 05 Mar 2020 21:18:31 GMT",
-        "x-ms-return-client-request-id": "true",
-        "x-ms-version": "2019-10-10"
-=======
         "x-ms-date": "Fri, 03 Apr 2020 00:03:20 GMT",
         "x-ms-return-client-request-id": "true",
         "x-ms-version": "2019-12-12"
->>>>>>> 32e373e2
-      },
-      "RequestBody": null,
-      "StatusCode": 201,
-      "ResponseHeaders": {
-        "Content-Length": "0",
-<<<<<<< HEAD
-        "Date": "Thu, 05 Mar 2020 21:18:31 GMT",
-        "ETag": "\u00220x8D7C14AC1B17C31\u0022",
-        "Last-Modified": "Thu, 05 Mar 2020 21:18:31 GMT",
-=======
+      },
+      "RequestBody": null,
+      "StatusCode": 201,
+      "ResponseHeaders": {
+        "Content-Length": "0",
         "Date": "Fri, 03 Apr 2020 00:03:18 GMT",
         "ETag": "\u00220x8D7D7626ACCBE1F\u0022",
         "Last-Modified": "Fri, 03 Apr 2020 00:03:19 GMT",
->>>>>>> 32e373e2
         "Server": [
           "Windows-Azure-Blob/1.0",
           "Microsoft-HTTPAPI/2.0"
         ],
         "x-ms-client-request-id": "5db49384-17d2-9a08-d2c6-b77294b1c426",
-<<<<<<< HEAD
-        "x-ms-request-id": "959e6b38-b01e-003c-6233-f3bbfc000000",
-        "x-ms-request-server-encrypted": "true",
-        "x-ms-version": "2019-10-10"
-=======
         "x-ms-request-id": "f80ea856-101e-008c-374b-0925ae000000",
         "x-ms-request-server-encrypted": "true",
         "x-ms-version": "2019-12-12"
->>>>>>> 32e373e2
-      },
-      "ResponseBody": []
-    },
-    {
-<<<<<<< HEAD
-      "RequestUri": "https://seanstagetest.blob.core.windows.net/test-container-69ebcdb1-f02a-d483-3c96-02e53cc32633/test-blob-067a54fa-8720-10d9-7cbc-c4f7ebd322ef",
-=======
+      },
+      "ResponseBody": []
+    },
+    {
       "RequestUri": "https://seanmcccanary.blob.core.windows.net/test-container-69ebcdb1-f02a-d483-3c96-02e53cc32633/test-blob-067a54fa-8720-10d9-7cbc-c4f7ebd322ef",
->>>>>>> 32e373e2
-      "RequestMethod": "PUT",
-      "RequestHeaders": {
-        "Authorization": "Sanitized",
-        "Content-Length": "0",
-<<<<<<< HEAD
-        "If-Modified-Since": "Fri, 06 Mar 2020 21:18:31 GMT",
-        "traceparent": "00-244155b5caba234eaac554d7dfaac739-358e19cb0223eb42-00",
-        "User-Agent": [
-          "azsdk-net-Storage.Blobs/12.4.0-dev.20200305.1",
-          "(.NET Core 4.6.28325.01; Microsoft Windows 10.0.18363 )"
-=======
+      "RequestMethod": "PUT",
+      "RequestHeaders": {
+        "Authorization": "Sanitized",
+        "Content-Length": "0",
         "If-Modified-Since": "Sat, 04 Apr 2020 00:03:20 GMT",
         "traceparent": "00-2684241973f99e40bcffcec6db7ee6e1-bc26d2ba6c0c054d-00",
         "User-Agent": [
           "azsdk-net-Storage.Blobs/12.5.0-dev.20200402.1",
           "(.NET Core 4.6.28325.01; Microsoft Windows 10.0.18362 )"
->>>>>>> 32e373e2
         ],
         "x-ms-blob-content-length": "1024",
         "x-ms-blob-type": "PageBlob",
         "x-ms-client-request-id": "57726b1f-c51e-611d-d129-be263b93ab46",
-<<<<<<< HEAD
-        "x-ms-date": "Thu, 05 Mar 2020 21:18:31 GMT",
-        "x-ms-return-client-request-id": "true",
-        "x-ms-version": "2019-10-10"
-=======
         "x-ms-date": "Fri, 03 Apr 2020 00:03:20 GMT",
         "x-ms-return-client-request-id": "true",
         "x-ms-version": "2019-12-12"
->>>>>>> 32e373e2
       },
       "RequestBody": null,
       "StatusCode": 412,
       "ResponseHeaders": {
         "Content-Length": "252",
         "Content-Type": "application/xml",
-<<<<<<< HEAD
-        "Date": "Thu, 05 Mar 2020 21:18:31 GMT",
-=======
         "Date": "Fri, 03 Apr 2020 00:03:18 GMT",
->>>>>>> 32e373e2
         "Server": [
           "Windows-Azure-Blob/1.0",
           "Microsoft-HTTPAPI/2.0"
         ],
         "x-ms-client-request-id": "57726b1f-c51e-611d-d129-be263b93ab46",
         "x-ms-error-code": "ConditionNotMet",
-<<<<<<< HEAD
-        "x-ms-request-id": "959e6b39-b01e-003c-6333-f3bbfc000000",
-        "x-ms-version": "2019-10-10"
-      },
-      "ResponseBody": [
-        "\uFEFF\u003C?xml version=\u00221.0\u0022 encoding=\u0022utf-8\u0022?\u003E\u003CError\u003E\u003CCode\u003EConditionNotMet\u003C/Code\u003E\u003CMessage\u003EThe condition specified using HTTP conditional header(s) is not met.\n",
-        "RequestId:959e6b39-b01e-003c-6333-f3bbfc000000\n",
-        "Time:2020-03-05T21:18:31.8393608Z\u003C/Message\u003E\u003C/Error\u003E"
-      ]
-    },
-    {
-      "RequestUri": "https://seanstagetest.blob.core.windows.net/test-container-69ebcdb1-f02a-d483-3c96-02e53cc32633?restype=container",
-      "RequestMethod": "DELETE",
-      "RequestHeaders": {
-        "Authorization": "Sanitized",
-        "traceparent": "00-8a88ad820c51a040bfa6ec7788f1076d-a6256f102ad03b43-00",
-        "User-Agent": [
-          "azsdk-net-Storage.Blobs/12.4.0-dev.20200305.1",
-          "(.NET Core 4.6.28325.01; Microsoft Windows 10.0.18363 )"
-        ],
-        "x-ms-client-request-id": "2852d23a-6c3f-2307-0edf-e85e5f5fccbb",
-        "x-ms-date": "Thu, 05 Mar 2020 21:18:31 GMT",
-        "x-ms-return-client-request-id": "true",
-        "x-ms-version": "2019-10-10"
-=======
         "x-ms-request-id": "f80ea86b-101e-008c-4c4b-0925ae000000",
         "x-ms-version": "2019-12-12"
       },
@@ -228,49 +124,23 @@
         "x-ms-date": "Fri, 03 Apr 2020 00:03:20 GMT",
         "x-ms-return-client-request-id": "true",
         "x-ms-version": "2019-12-12"
->>>>>>> 32e373e2
       },
       "RequestBody": null,
       "StatusCode": 202,
       "ResponseHeaders": {
         "Content-Length": "0",
-<<<<<<< HEAD
-        "Date": "Thu, 05 Mar 2020 21:18:31 GMT",
-=======
-        "Date": "Fri, 03 Apr 2020 00:03:19 GMT",
->>>>>>> 32e373e2
+        "Date": "Fri, 03 Apr 2020 00:03:19 GMT",
         "Server": [
           "Windows-Azure-Blob/1.0",
           "Microsoft-HTTPAPI/2.0"
         ],
         "x-ms-client-request-id": "2852d23a-6c3f-2307-0edf-e85e5f5fccbb",
-<<<<<<< HEAD
-        "x-ms-request-id": "959e6b3b-b01e-003c-6433-f3bbfc000000",
-        "x-ms-version": "2019-10-10"
-=======
         "x-ms-request-id": "f80ea887-101e-008c-684b-0925ae000000",
         "x-ms-version": "2019-12-12"
->>>>>>> 32e373e2
-      },
-      "ResponseBody": []
-    },
-    {
-<<<<<<< HEAD
-      "RequestUri": "https://seanstagetest.blob.core.windows.net/test-container-4835c78f-32dd-3c8c-9a0b-4972b6855791?restype=container",
-      "RequestMethod": "PUT",
-      "RequestHeaders": {
-        "Authorization": "Sanitized",
-        "traceparent": "00-82f77169d14fad4f85cdf300c3d90b40-91e33e873e0e5441-00",
-        "User-Agent": [
-          "azsdk-net-Storage.Blobs/12.4.0-dev.20200305.1",
-          "(.NET Core 4.6.28325.01; Microsoft Windows 10.0.18363 )"
-        ],
-        "x-ms-blob-public-access": "container",
-        "x-ms-client-request-id": "410852e0-fd09-088e-4616-8d3423946c89",
-        "x-ms-date": "Thu, 05 Mar 2020 21:18:32 GMT",
-        "x-ms-return-client-request-id": "true",
-        "x-ms-version": "2019-10-10"
-=======
+      },
+      "ResponseBody": []
+    },
+    {
       "RequestUri": "https://seanmcccanary.blob.core.windows.net/test-container-4835c78f-32dd-3c8c-9a0b-4972b6855791?restype=container",
       "RequestMethod": "PUT",
       "RequestHeaders": {
@@ -285,180 +155,92 @@
         "x-ms-date": "Fri, 03 Apr 2020 00:03:20 GMT",
         "x-ms-return-client-request-id": "true",
         "x-ms-version": "2019-12-12"
->>>>>>> 32e373e2
-      },
-      "RequestBody": null,
-      "StatusCode": 201,
-      "ResponseHeaders": {
-        "Content-Length": "0",
-<<<<<<< HEAD
-        "Date": "Thu, 05 Mar 2020 21:18:31 GMT",
-        "ETag": "\u00220x8D7C14AC1F9B75B\u0022",
-        "Last-Modified": "Thu, 05 Mar 2020 21:18:32 GMT",
-=======
+      },
+      "RequestBody": null,
+      "StatusCode": 201,
+      "ResponseHeaders": {
+        "Content-Length": "0",
         "Date": "Fri, 03 Apr 2020 00:03:19 GMT",
         "ETag": "\u00220x8D7D7626B184C55\u0022",
         "Last-Modified": "Fri, 03 Apr 2020 00:03:19 GMT",
->>>>>>> 32e373e2
         "Server": [
           "Windows-Azure-Blob/1.0",
           "Microsoft-HTTPAPI/2.0"
         ],
         "x-ms-client-request-id": "410852e0-fd09-088e-4616-8d3423946c89",
-<<<<<<< HEAD
-        "x-ms-request-id": "ffaa866f-301e-0040-2f33-f39503000000",
-        "x-ms-version": "2019-10-10"
-=======
         "x-ms-request-id": "d7a0eaea-c01e-0019-1a4b-09cd1b000000",
         "x-ms-version": "2019-12-12"
->>>>>>> 32e373e2
-      },
-      "ResponseBody": []
-    },
-    {
-<<<<<<< HEAD
-      "RequestUri": "https://seanstagetest.blob.core.windows.net/test-container-4835c78f-32dd-3c8c-9a0b-4972b6855791/test-blob-0d7a5687-6373-0c7b-c00f-4377e8144127",
-=======
+      },
+      "ResponseBody": []
+    },
+    {
       "RequestUri": "https://seanmcccanary.blob.core.windows.net/test-container-4835c78f-32dd-3c8c-9a0b-4972b6855791/test-blob-0d7a5687-6373-0c7b-c00f-4377e8144127",
->>>>>>> 32e373e2
-      "RequestMethod": "PUT",
-      "RequestHeaders": {
-        "Authorization": "Sanitized",
-        "Content-Length": "0",
-<<<<<<< HEAD
-        "traceparent": "00-7394ca2beddf9f4681c22cf6ee884db2-ed877c3daf60dc46-00",
-        "User-Agent": [
-          "azsdk-net-Storage.Blobs/12.4.0-dev.20200305.1",
-          "(.NET Core 4.6.28325.01; Microsoft Windows 10.0.18363 )"
-=======
+      "RequestMethod": "PUT",
+      "RequestHeaders": {
+        "Authorization": "Sanitized",
+        "Content-Length": "0",
         "traceparent": "00-d2de7287e9636543bfe1464645768f8a-938f5cc45d17b049-00",
         "User-Agent": [
           "azsdk-net-Storage.Blobs/12.5.0-dev.20200402.1",
           "(.NET Core 4.6.28325.01; Microsoft Windows 10.0.18362 )"
->>>>>>> 32e373e2
         ],
         "x-ms-blob-content-length": "1024",
         "x-ms-blob-sequence-number": "0",
         "x-ms-blob-type": "PageBlob",
         "x-ms-client-request-id": "a3f0c0f8-faf8-7d3b-d7fc-81faba162032",
-<<<<<<< HEAD
-        "x-ms-date": "Thu, 05 Mar 2020 21:18:32 GMT",
-        "x-ms-return-client-request-id": "true",
-        "x-ms-version": "2019-10-10"
-=======
         "x-ms-date": "Fri, 03 Apr 2020 00:03:20 GMT",
         "x-ms-return-client-request-id": "true",
         "x-ms-version": "2019-12-12"
->>>>>>> 32e373e2
-      },
-      "RequestBody": null,
-      "StatusCode": 201,
-      "ResponseHeaders": {
-        "Content-Length": "0",
-<<<<<<< HEAD
-        "Date": "Thu, 05 Mar 2020 21:18:31 GMT",
-        "ETag": "\u00220x8D7C14AC206C99B\u0022",
-        "Last-Modified": "Thu, 05 Mar 2020 21:18:32 GMT",
-=======
+      },
+      "RequestBody": null,
+      "StatusCode": 201,
+      "ResponseHeaders": {
+        "Content-Length": "0",
         "Date": "Fri, 03 Apr 2020 00:03:19 GMT",
         "ETag": "\u00220x8D7D7626B25C3CA\u0022",
         "Last-Modified": "Fri, 03 Apr 2020 00:03:20 GMT",
->>>>>>> 32e373e2
         "Server": [
           "Windows-Azure-Blob/1.0",
           "Microsoft-HTTPAPI/2.0"
         ],
         "x-ms-client-request-id": "a3f0c0f8-faf8-7d3b-d7fc-81faba162032",
-<<<<<<< HEAD
-        "x-ms-request-id": "ffaa8672-301e-0040-3033-f39503000000",
-        "x-ms-request-server-encrypted": "true",
-        "x-ms-version": "2019-10-10"
-=======
         "x-ms-request-id": "d7a0eb00-c01e-0019-2e4b-09cd1b000000",
         "x-ms-request-server-encrypted": "true",
         "x-ms-version": "2019-12-12"
->>>>>>> 32e373e2
-      },
-      "ResponseBody": []
-    },
-    {
-<<<<<<< HEAD
-      "RequestUri": "https://seanstagetest.blob.core.windows.net/test-container-4835c78f-32dd-3c8c-9a0b-4972b6855791/test-blob-0d7a5687-6373-0c7b-c00f-4377e8144127",
-=======
+      },
+      "ResponseBody": []
+    },
+    {
       "RequestUri": "https://seanmcccanary.blob.core.windows.net/test-container-4835c78f-32dd-3c8c-9a0b-4972b6855791/test-blob-0d7a5687-6373-0c7b-c00f-4377e8144127",
->>>>>>> 32e373e2
-      "RequestMethod": "PUT",
-      "RequestHeaders": {
-        "Authorization": "Sanitized",
-        "Content-Length": "0",
-<<<<<<< HEAD
-        "If-Unmodified-Since": "Wed, 04 Mar 2020 21:18:31 GMT",
-        "traceparent": "00-398c4044e5d4064b900b3820066e63b7-95ccdedb5b5fde44-00",
-        "User-Agent": [
-          "azsdk-net-Storage.Blobs/12.4.0-dev.20200305.1",
-          "(.NET Core 4.6.28325.01; Microsoft Windows 10.0.18363 )"
-=======
+      "RequestMethod": "PUT",
+      "RequestHeaders": {
+        "Authorization": "Sanitized",
+        "Content-Length": "0",
         "If-Unmodified-Since": "Thu, 02 Apr 2020 00:03:20 GMT",
         "traceparent": "00-21ec365d3f42af4c9039a9de4f8eeae3-358d4a3348ed5b48-00",
         "User-Agent": [
           "azsdk-net-Storage.Blobs/12.5.0-dev.20200402.1",
           "(.NET Core 4.6.28325.01; Microsoft Windows 10.0.18362 )"
->>>>>>> 32e373e2
         ],
         "x-ms-blob-content-length": "1024",
         "x-ms-blob-type": "PageBlob",
         "x-ms-client-request-id": "277fd20b-9d23-0a2f-5e14-8d80948d2cad",
-<<<<<<< HEAD
-        "x-ms-date": "Thu, 05 Mar 2020 21:18:32 GMT",
-        "x-ms-return-client-request-id": "true",
-        "x-ms-version": "2019-10-10"
-=======
         "x-ms-date": "Fri, 03 Apr 2020 00:03:21 GMT",
         "x-ms-return-client-request-id": "true",
         "x-ms-version": "2019-12-12"
->>>>>>> 32e373e2
       },
       "RequestBody": null,
       "StatusCode": 412,
       "ResponseHeaders": {
         "Content-Length": "252",
         "Content-Type": "application/xml",
-<<<<<<< HEAD
-        "Date": "Thu, 05 Mar 2020 21:18:31 GMT",
-=======
-        "Date": "Fri, 03 Apr 2020 00:03:19 GMT",
->>>>>>> 32e373e2
+        "Date": "Fri, 03 Apr 2020 00:03:19 GMT",
         "Server": [
           "Windows-Azure-Blob/1.0",
           "Microsoft-HTTPAPI/2.0"
         ],
         "x-ms-client-request-id": "277fd20b-9d23-0a2f-5e14-8d80948d2cad",
         "x-ms-error-code": "ConditionNotMet",
-<<<<<<< HEAD
-        "x-ms-request-id": "ffaa8673-301e-0040-3133-f39503000000",
-        "x-ms-version": "2019-10-10"
-      },
-      "ResponseBody": [
-        "\uFEFF\u003C?xml version=\u00221.0\u0022 encoding=\u0022utf-8\u0022?\u003E\u003CError\u003E\u003CCode\u003EConditionNotMet\u003C/Code\u003E\u003CMessage\u003EThe condition specified using HTTP conditional header(s) is not met.\n",
-        "RequestId:ffaa8673-301e-0040-3133-f39503000000\n",
-        "Time:2020-03-05T21:18:32.4053336Z\u003C/Message\u003E\u003C/Error\u003E"
-      ]
-    },
-    {
-      "RequestUri": "https://seanstagetest.blob.core.windows.net/test-container-4835c78f-32dd-3c8c-9a0b-4972b6855791?restype=container",
-      "RequestMethod": "DELETE",
-      "RequestHeaders": {
-        "Authorization": "Sanitized",
-        "traceparent": "00-bb727fc6a82858498a78e65e6e680e2d-b0fa5eeaac5cec4a-00",
-        "User-Agent": [
-          "azsdk-net-Storage.Blobs/12.4.0-dev.20200305.1",
-          "(.NET Core 4.6.28325.01; Microsoft Windows 10.0.18363 )"
-        ],
-        "x-ms-client-request-id": "e7ef93e6-f997-370e-3625-2aee7b8cdd42",
-        "x-ms-date": "Thu, 05 Mar 2020 21:18:32 GMT",
-        "x-ms-return-client-request-id": "true",
-        "x-ms-version": "2019-10-10"
-=======
         "x-ms-request-id": "d7a0eb1f-c01e-0019-4a4b-09cd1b000000",
         "x-ms-version": "2019-12-12"
       },
@@ -482,49 +264,23 @@
         "x-ms-date": "Fri, 03 Apr 2020 00:03:21 GMT",
         "x-ms-return-client-request-id": "true",
         "x-ms-version": "2019-12-12"
->>>>>>> 32e373e2
       },
       "RequestBody": null,
       "StatusCode": 202,
       "ResponseHeaders": {
         "Content-Length": "0",
-<<<<<<< HEAD
-        "Date": "Thu, 05 Mar 2020 21:18:31 GMT",
-=======
-        "Date": "Fri, 03 Apr 2020 00:03:19 GMT",
->>>>>>> 32e373e2
+        "Date": "Fri, 03 Apr 2020 00:03:19 GMT",
         "Server": [
           "Windows-Azure-Blob/1.0",
           "Microsoft-HTTPAPI/2.0"
         ],
         "x-ms-client-request-id": "e7ef93e6-f997-370e-3625-2aee7b8cdd42",
-<<<<<<< HEAD
-        "x-ms-request-id": "ffaa8676-301e-0040-3333-f39503000000",
-        "x-ms-version": "2019-10-10"
-=======
         "x-ms-request-id": "d7a0eb37-c01e-0019-5f4b-09cd1b000000",
         "x-ms-version": "2019-12-12"
->>>>>>> 32e373e2
-      },
-      "ResponseBody": []
-    },
-    {
-<<<<<<< HEAD
-      "RequestUri": "https://seanstagetest.blob.core.windows.net/test-container-50cd9b67-85fa-904b-658f-72a5c8c958b4?restype=container",
-      "RequestMethod": "PUT",
-      "RequestHeaders": {
-        "Authorization": "Sanitized",
-        "traceparent": "00-524d0af42d5f9847b746d8fa34d726e1-b73e9947992bbc42-00",
-        "User-Agent": [
-          "azsdk-net-Storage.Blobs/12.4.0-dev.20200305.1",
-          "(.NET Core 4.6.28325.01; Microsoft Windows 10.0.18363 )"
-        ],
-        "x-ms-blob-public-access": "container",
-        "x-ms-client-request-id": "15fe92a1-ecdc-618c-475e-810786686e6c",
-        "x-ms-date": "Thu, 05 Mar 2020 21:18:32 GMT",
-        "x-ms-return-client-request-id": "true",
-        "x-ms-version": "2019-10-10"
-=======
+      },
+      "ResponseBody": []
+    },
+    {
       "RequestUri": "https://seanmcccanary.blob.core.windows.net/test-container-50cd9b67-85fa-904b-658f-72a5c8c958b4?restype=container",
       "RequestMethod": "PUT",
       "RequestHeaders": {
@@ -539,179 +295,92 @@
         "x-ms-date": "Fri, 03 Apr 2020 00:03:21 GMT",
         "x-ms-return-client-request-id": "true",
         "x-ms-version": "2019-12-12"
->>>>>>> 32e373e2
-      },
-      "RequestBody": null,
-      "StatusCode": 201,
-      "ResponseHeaders": {
-        "Content-Length": "0",
-<<<<<<< HEAD
-        "Date": "Thu, 05 Mar 2020 21:18:31 GMT",
-        "ETag": "\u00220x8D7C14AC2524B4F\u0022",
-        "Last-Modified": "Thu, 05 Mar 2020 21:18:32 GMT",
-=======
+      },
+      "RequestBody": null,
+      "StatusCode": 201,
+      "ResponseHeaders": {
+        "Content-Length": "0",
         "Date": "Fri, 03 Apr 2020 00:03:19 GMT",
         "ETag": "\u00220x8D7D7626B71A19D\u0022",
         "Last-Modified": "Fri, 03 Apr 2020 00:03:20 GMT",
->>>>>>> 32e373e2
         "Server": [
           "Windows-Azure-Blob/1.0",
           "Microsoft-HTTPAPI/2.0"
         ],
         "x-ms-client-request-id": "15fe92a1-ecdc-618c-475e-810786686e6c",
-<<<<<<< HEAD
-        "x-ms-request-id": "0fafa9ab-d01e-0015-5633-f38588000000",
-        "x-ms-version": "2019-10-10"
-=======
         "x-ms-request-id": "c9d1355e-901e-0082-5b4b-090c1e000000",
         "x-ms-version": "2019-12-12"
->>>>>>> 32e373e2
-      },
-      "ResponseBody": []
-    },
-    {
-<<<<<<< HEAD
-      "RequestUri": "https://seanstagetest.blob.core.windows.net/test-container-50cd9b67-85fa-904b-658f-72a5c8c958b4/test-blob-751776cc-dbf2-22a4-8404-6edb2ace40e8",
-=======
+      },
+      "ResponseBody": []
+    },
+    {
       "RequestUri": "https://seanmcccanary.blob.core.windows.net/test-container-50cd9b67-85fa-904b-658f-72a5c8c958b4/test-blob-751776cc-dbf2-22a4-8404-6edb2ace40e8",
->>>>>>> 32e373e2
-      "RequestMethod": "PUT",
-      "RequestHeaders": {
-        "Authorization": "Sanitized",
-        "Content-Length": "0",
-<<<<<<< HEAD
-        "traceparent": "00-702770476d5e9a4a98fec9780a4546ab-ec33ed6e0a94a540-00",
-        "User-Agent": [
-          "azsdk-net-Storage.Blobs/12.4.0-dev.20200305.1",
-          "(.NET Core 4.6.28325.01; Microsoft Windows 10.0.18363 )"
-=======
+      "RequestMethod": "PUT",
+      "RequestHeaders": {
+        "Authorization": "Sanitized",
+        "Content-Length": "0",
         "traceparent": "00-09ed2d09c3117644b35d65732d8359e7-a6a162964700ec4f-00",
         "User-Agent": [
           "azsdk-net-Storage.Blobs/12.5.0-dev.20200402.1",
           "(.NET Core 4.6.28325.01; Microsoft Windows 10.0.18362 )"
->>>>>>> 32e373e2
         ],
         "x-ms-blob-content-length": "1024",
         "x-ms-blob-sequence-number": "0",
         "x-ms-blob-type": "PageBlob",
         "x-ms-client-request-id": "daafedb0-ff66-c536-eedb-91d87db03679",
-<<<<<<< HEAD
-        "x-ms-date": "Thu, 05 Mar 2020 21:18:32 GMT",
-        "x-ms-return-client-request-id": "true",
-        "x-ms-version": "2019-10-10"
-=======
         "x-ms-date": "Fri, 03 Apr 2020 00:03:21 GMT",
         "x-ms-return-client-request-id": "true",
         "x-ms-version": "2019-12-12"
->>>>>>> 32e373e2
-      },
-      "RequestBody": null,
-      "StatusCode": 201,
-      "ResponseHeaders": {
-        "Content-Length": "0",
-<<<<<<< HEAD
-        "Date": "Thu, 05 Mar 2020 21:18:31 GMT",
-        "ETag": "\u00220x8D7C14AC2605C5A\u0022",
-        "Last-Modified": "Thu, 05 Mar 2020 21:18:32 GMT",
-=======
+      },
+      "RequestBody": null,
+      "StatusCode": 201,
+      "ResponseHeaders": {
+        "Content-Length": "0",
         "Date": "Fri, 03 Apr 2020 00:03:19 GMT",
         "ETag": "\u00220x8D7D7626B7E2D1C\u0022",
         "Last-Modified": "Fri, 03 Apr 2020 00:03:20 GMT",
->>>>>>> 32e373e2
         "Server": [
           "Windows-Azure-Blob/1.0",
           "Microsoft-HTTPAPI/2.0"
         ],
         "x-ms-client-request-id": "daafedb0-ff66-c536-eedb-91d87db03679",
-<<<<<<< HEAD
-        "x-ms-request-id": "0fafa9b4-d01e-0015-5d33-f38588000000",
-        "x-ms-request-server-encrypted": "true",
-        "x-ms-version": "2019-10-10"
-=======
         "x-ms-request-id": "c9d1357a-901e-0082-704b-090c1e000000",
         "x-ms-request-server-encrypted": "true",
         "x-ms-version": "2019-12-12"
->>>>>>> 32e373e2
-      },
-      "ResponseBody": []
-    },
-    {
-<<<<<<< HEAD
-      "RequestUri": "https://seanstagetest.blob.core.windows.net/test-container-50cd9b67-85fa-904b-658f-72a5c8c958b4/test-blob-751776cc-dbf2-22a4-8404-6edb2ace40e8",
-=======
+      },
+      "ResponseBody": []
+    },
+    {
       "RequestUri": "https://seanmcccanary.blob.core.windows.net/test-container-50cd9b67-85fa-904b-658f-72a5c8c958b4/test-blob-751776cc-dbf2-22a4-8404-6edb2ace40e8",
->>>>>>> 32e373e2
       "RequestMethod": "PUT",
       "RequestHeaders": {
         "Authorization": "Sanitized",
         "Content-Length": "0",
         "If-Match": "\u0022garbage\u0022",
-<<<<<<< HEAD
-        "traceparent": "00-28eac4c8ff94bd448b7705e7419e4776-5e1ecea6a62bb640-00",
-        "User-Agent": [
-          "azsdk-net-Storage.Blobs/12.4.0-dev.20200305.1",
-          "(.NET Core 4.6.28325.01; Microsoft Windows 10.0.18363 )"
-=======
         "traceparent": "00-e6c25a41d21a2c419e0198ef2167fdbe-867d87d6a74bc34b-00",
         "User-Agent": [
           "azsdk-net-Storage.Blobs/12.5.0-dev.20200402.1",
           "(.NET Core 4.6.28325.01; Microsoft Windows 10.0.18362 )"
->>>>>>> 32e373e2
         ],
         "x-ms-blob-content-length": "1024",
         "x-ms-blob-type": "PageBlob",
         "x-ms-client-request-id": "3d2bf4c1-651f-1b81-133f-47f0b1fe6dc8",
-<<<<<<< HEAD
-        "x-ms-date": "Thu, 05 Mar 2020 21:18:33 GMT",
-        "x-ms-return-client-request-id": "true",
-        "x-ms-version": "2019-10-10"
-=======
         "x-ms-date": "Fri, 03 Apr 2020 00:03:21 GMT",
         "x-ms-return-client-request-id": "true",
         "x-ms-version": "2019-12-12"
->>>>>>> 32e373e2
       },
       "RequestBody": null,
       "StatusCode": 412,
       "ResponseHeaders": {
         "Content-Length": "252",
         "Content-Type": "application/xml",
-<<<<<<< HEAD
-        "Date": "Thu, 05 Mar 2020 21:18:32 GMT",
-=======
-        "Date": "Fri, 03 Apr 2020 00:03:19 GMT",
->>>>>>> 32e373e2
+        "Date": "Fri, 03 Apr 2020 00:03:19 GMT",
         "Server": [
           "Windows-Azure-Blob/1.0",
           "Microsoft-HTTPAPI/2.0"
         ],
         "x-ms-client-request-id": "3d2bf4c1-651f-1b81-133f-47f0b1fe6dc8",
         "x-ms-error-code": "ConditionNotMet",
-<<<<<<< HEAD
-        "x-ms-request-id": "0fafa9bb-d01e-0015-6433-f38588000000",
-        "x-ms-version": "2019-10-10"
-      },
-      "ResponseBody": [
-        "\uFEFF\u003C?xml version=\u00221.0\u0022 encoding=\u0022utf-8\u0022?\u003E\u003CError\u003E\u003CCode\u003EConditionNotMet\u003C/Code\u003E\u003CMessage\u003EThe condition specified using HTTP conditional header(s) is not met.\n",
-        "RequestId:0fafa9bb-d01e-0015-6433-f38588000000\n",
-        "Time:2020-03-05T21:18:33.0459217Z\u003C/Message\u003E\u003C/Error\u003E"
-      ]
-    },
-    {
-      "RequestUri": "https://seanstagetest.blob.core.windows.net/test-container-50cd9b67-85fa-904b-658f-72a5c8c958b4?restype=container",
-      "RequestMethod": "DELETE",
-      "RequestHeaders": {
-        "Authorization": "Sanitized",
-        "traceparent": "00-fb5858001f29664999884def5a967da8-896168e87259ca45-00",
-        "User-Agent": [
-          "azsdk-net-Storage.Blobs/12.4.0-dev.20200305.1",
-          "(.NET Core 4.6.28325.01; Microsoft Windows 10.0.18363 )"
-        ],
-        "x-ms-client-request-id": "89171c7c-f985-b85a-18d1-2825f0b0d8a0",
-        "x-ms-date": "Thu, 05 Mar 2020 21:18:33 GMT",
-        "x-ms-return-client-request-id": "true",
-        "x-ms-version": "2019-10-10"
-=======
         "x-ms-request-id": "c9d1357e-901e-0082-744b-090c1e000000",
         "x-ms-version": "2019-12-12"
       },
@@ -735,49 +404,23 @@
         "x-ms-date": "Fri, 03 Apr 2020 00:03:21 GMT",
         "x-ms-return-client-request-id": "true",
         "x-ms-version": "2019-12-12"
->>>>>>> 32e373e2
       },
       "RequestBody": null,
       "StatusCode": 202,
       "ResponseHeaders": {
         "Content-Length": "0",
-<<<<<<< HEAD
-        "Date": "Thu, 05 Mar 2020 21:18:32 GMT",
-=======
-        "Date": "Fri, 03 Apr 2020 00:03:19 GMT",
->>>>>>> 32e373e2
+        "Date": "Fri, 03 Apr 2020 00:03:19 GMT",
         "Server": [
           "Windows-Azure-Blob/1.0",
           "Microsoft-HTTPAPI/2.0"
         ],
         "x-ms-client-request-id": "89171c7c-f985-b85a-18d1-2825f0b0d8a0",
-<<<<<<< HEAD
-        "x-ms-request-id": "0fafa9c3-d01e-0015-6c33-f38588000000",
-        "x-ms-version": "2019-10-10"
-=======
         "x-ms-request-id": "c9d1358d-901e-0082-024b-090c1e000000",
         "x-ms-version": "2019-12-12"
->>>>>>> 32e373e2
-      },
-      "ResponseBody": []
-    },
-    {
-<<<<<<< HEAD
-      "RequestUri": "https://seanstagetest.blob.core.windows.net/test-container-e1b732bd-3444-ba53-dfb3-f0f92a451797?restype=container",
-      "RequestMethod": "PUT",
-      "RequestHeaders": {
-        "Authorization": "Sanitized",
-        "traceparent": "00-849b3bb27f55924f875483327fb019fe-7f678ac77930534b-00",
-        "User-Agent": [
-          "azsdk-net-Storage.Blobs/12.4.0-dev.20200305.1",
-          "(.NET Core 4.6.28325.01; Microsoft Windows 10.0.18363 )"
-        ],
-        "x-ms-blob-public-access": "container",
-        "x-ms-client-request-id": "d17e9b4d-c0c5-4844-c85c-aad209608ed2",
-        "x-ms-date": "Thu, 05 Mar 2020 21:18:33 GMT",
-        "x-ms-return-client-request-id": "true",
-        "x-ms-version": "2019-10-10"
-=======
+      },
+      "ResponseBody": []
+    },
+    {
       "RequestUri": "https://seanmcccanary.blob.core.windows.net/test-container-e1b732bd-3444-ba53-dfb3-f0f92a451797?restype=container",
       "RequestMethod": "PUT",
       "RequestHeaders": {
@@ -792,118 +435,62 @@
         "x-ms-date": "Fri, 03 Apr 2020 00:03:21 GMT",
         "x-ms-return-client-request-id": "true",
         "x-ms-version": "2019-12-12"
->>>>>>> 32e373e2
-      },
-      "RequestBody": null,
-      "StatusCode": 201,
-      "ResponseHeaders": {
-        "Content-Length": "0",
-<<<<<<< HEAD
-        "Date": "Thu, 05 Mar 2020 21:18:32 GMT",
-        "ETag": "\u00220x8D7C14AC2B284CB\u0022",
-        "Last-Modified": "Thu, 05 Mar 2020 21:18:33 GMT",
-=======
+      },
+      "RequestBody": null,
+      "StatusCode": 201,
+      "ResponseHeaders": {
+        "Content-Length": "0",
         "Date": "Fri, 03 Apr 2020 00:03:20 GMT",
         "ETag": "\u00220x8D7D7626BC75CFC\u0022",
         "Last-Modified": "Fri, 03 Apr 2020 00:03:21 GMT",
->>>>>>> 32e373e2
         "Server": [
           "Windows-Azure-Blob/1.0",
           "Microsoft-HTTPAPI/2.0"
         ],
         "x-ms-client-request-id": "d17e9b4d-c0c5-4844-c85c-aad209608ed2",
-<<<<<<< HEAD
-        "x-ms-request-id": "fcb24c56-001e-0039-7833-f36927000000",
-        "x-ms-version": "2019-10-10"
-=======
         "x-ms-request-id": "d07a1174-301e-009b-264b-098ca5000000",
         "x-ms-version": "2019-12-12"
->>>>>>> 32e373e2
-      },
-      "ResponseBody": []
-    },
-    {
-<<<<<<< HEAD
-      "RequestUri": "https://seanstagetest.blob.core.windows.net/test-container-e1b732bd-3444-ba53-dfb3-f0f92a451797/test-blob-328991ba-423d-d8b8-efae-fbdc2202dcef",
-=======
+      },
+      "ResponseBody": []
+    },
+    {
       "RequestUri": "https://seanmcccanary.blob.core.windows.net/test-container-e1b732bd-3444-ba53-dfb3-f0f92a451797/test-blob-328991ba-423d-d8b8-efae-fbdc2202dcef",
->>>>>>> 32e373e2
-      "RequestMethod": "PUT",
-      "RequestHeaders": {
-        "Authorization": "Sanitized",
-        "Content-Length": "0",
-<<<<<<< HEAD
-        "traceparent": "00-18771f1593148941be12fcb6bbe0969c-fbc2a6f18dc2104f-00",
-        "User-Agent": [
-          "azsdk-net-Storage.Blobs/12.4.0-dev.20200305.1",
-          "(.NET Core 4.6.28325.01; Microsoft Windows 10.0.18363 )"
-=======
+      "RequestMethod": "PUT",
+      "RequestHeaders": {
+        "Authorization": "Sanitized",
+        "Content-Length": "0",
         "traceparent": "00-34bf7edcba90bd49a6b4efc4e728802f-9465817b954f0147-00",
         "User-Agent": [
           "azsdk-net-Storage.Blobs/12.5.0-dev.20200402.1",
           "(.NET Core 4.6.28325.01; Microsoft Windows 10.0.18362 )"
->>>>>>> 32e373e2
         ],
         "x-ms-blob-content-length": "1024",
         "x-ms-blob-sequence-number": "0",
         "x-ms-blob-type": "PageBlob",
         "x-ms-client-request-id": "4d963ed9-5466-0a5e-e2a5-e216c56825c6",
-<<<<<<< HEAD
-        "x-ms-date": "Thu, 05 Mar 2020 21:18:33 GMT",
-        "x-ms-return-client-request-id": "true",
-        "x-ms-version": "2019-10-10"
-=======
-        "x-ms-date": "Fri, 03 Apr 2020 00:03:22 GMT",
-        "x-ms-return-client-request-id": "true",
-        "x-ms-version": "2019-12-12"
->>>>>>> 32e373e2
-      },
-      "RequestBody": null,
-      "StatusCode": 201,
-      "ResponseHeaders": {
-        "Content-Length": "0",
-<<<<<<< HEAD
-        "Date": "Thu, 05 Mar 2020 21:18:32 GMT",
-        "ETag": "\u00220x8D7C14AC2BF699D\u0022",
-        "Last-Modified": "Thu, 05 Mar 2020 21:18:33 GMT",
-=======
+        "x-ms-date": "Fri, 03 Apr 2020 00:03:22 GMT",
+        "x-ms-return-client-request-id": "true",
+        "x-ms-version": "2019-12-12"
+      },
+      "RequestBody": null,
+      "StatusCode": 201,
+      "ResponseHeaders": {
+        "Content-Length": "0",
         "Date": "Fri, 03 Apr 2020 00:03:20 GMT",
         "ETag": "\u00220x8D7D7626BD3FDE9\u0022",
         "Last-Modified": "Fri, 03 Apr 2020 00:03:21 GMT",
->>>>>>> 32e373e2
         "Server": [
           "Windows-Azure-Blob/1.0",
           "Microsoft-HTTPAPI/2.0"
         ],
         "x-ms-client-request-id": "4d963ed9-5466-0a5e-e2a5-e216c56825c6",
-<<<<<<< HEAD
-        "x-ms-request-id": "fcb24c5a-001e-0039-7a33-f36927000000",
-        "x-ms-request-server-encrypted": "true",
-        "x-ms-version": "2019-10-10"
-=======
         "x-ms-request-id": "d07a1184-301e-009b-334b-098ca5000000",
         "x-ms-request-server-encrypted": "true",
         "x-ms-version": "2019-12-12"
->>>>>>> 32e373e2
-      },
-      "ResponseBody": []
-    },
-    {
-<<<<<<< HEAD
-      "RequestUri": "https://seanstagetest.blob.core.windows.net/test-container-e1b732bd-3444-ba53-dfb3-f0f92a451797/test-blob-328991ba-423d-d8b8-efae-fbdc2202dcef",
-      "RequestMethod": "HEAD",
-      "RequestHeaders": {
-        "Authorization": "Sanitized",
-        "traceparent": "00-7a54f1f16fd8de41b7b9725b235ab70c-4d1f82d26b067147-00",
-        "User-Agent": [
-          "azsdk-net-Storage.Blobs/12.4.0-dev.20200305.1",
-          "(.NET Core 4.6.28325.01; Microsoft Windows 10.0.18363 )"
-        ],
-        "x-ms-client-request-id": "e40375af-8f6c-d788-f5a1-ab2063bb1611",
-        "x-ms-date": "Thu, 05 Mar 2020 21:18:33 GMT",
-        "x-ms-return-client-request-id": "true",
-        "x-ms-version": "2019-10-10"
-=======
+      },
+      "ResponseBody": []
+    },
+    {
       "RequestUri": "https://seanmcccanary.blob.core.windows.net/test-container-e1b732bd-3444-ba53-dfb3-f0f92a451797/test-blob-328991ba-423d-d8b8-efae-fbdc2202dcef",
       "RequestMethod": "HEAD",
       "RequestHeaders": {
@@ -917,7 +504,6 @@
         "x-ms-date": "Fri, 03 Apr 2020 00:03:22 GMT",
         "x-ms-return-client-request-id": "true",
         "x-ms-version": "2019-12-12"
->>>>>>> 32e373e2
       },
       "RequestBody": null,
       "StatusCode": 200,
@@ -925,15 +511,9 @@
         "Accept-Ranges": "bytes",
         "Content-Length": "1024",
         "Content-Type": "application/octet-stream",
-<<<<<<< HEAD
-        "Date": "Thu, 05 Mar 2020 21:18:32 GMT",
-        "ETag": "\u00220x8D7C14AC2BF699D\u0022",
-        "Last-Modified": "Thu, 05 Mar 2020 21:18:33 GMT",
-=======
         "Date": "Fri, 03 Apr 2020 00:03:20 GMT",
         "ETag": "\u00220x8D7D7626BD3FDE9\u0022",
         "Last-Modified": "Fri, 03 Apr 2020 00:03:21 GMT",
->>>>>>> 32e373e2
         "Server": [
           "Windows-Azure-Blob/1.0",
           "Microsoft-HTTPAPI/2.0"
@@ -941,102 +521,46 @@
         "x-ms-blob-sequence-number": "0",
         "x-ms-blob-type": "PageBlob",
         "x-ms-client-request-id": "e40375af-8f6c-d788-f5a1-ab2063bb1611",
-<<<<<<< HEAD
-        "x-ms-creation-time": "Thu, 05 Mar 2020 21:18:33 GMT",
-        "x-ms-lease-state": "available",
-        "x-ms-lease-status": "unlocked",
-        "x-ms-request-id": "fcb24c5d-001e-0039-7d33-f36927000000",
-        "x-ms-server-encrypted": "true",
-        "x-ms-version": "2019-10-10"
-=======
         "x-ms-creation-time": "Fri, 03 Apr 2020 00:03:21 GMT",
         "x-ms-lease-state": "available",
         "x-ms-lease-status": "unlocked",
         "x-ms-request-id": "d07a11a0-301e-009b-4c4b-098ca5000000",
         "x-ms-server-encrypted": "true",
         "x-ms-version": "2019-12-12"
->>>>>>> 32e373e2
-      },
-      "ResponseBody": []
-    },
-    {
-<<<<<<< HEAD
-      "RequestUri": "https://seanstagetest.blob.core.windows.net/test-container-e1b732bd-3444-ba53-dfb3-f0f92a451797/test-blob-328991ba-423d-d8b8-efae-fbdc2202dcef",
-=======
+      },
+      "ResponseBody": []
+    },
+    {
       "RequestUri": "https://seanmcccanary.blob.core.windows.net/test-container-e1b732bd-3444-ba53-dfb3-f0f92a451797/test-blob-328991ba-423d-d8b8-efae-fbdc2202dcef",
->>>>>>> 32e373e2
-      "RequestMethod": "PUT",
-      "RequestHeaders": {
-        "Authorization": "Sanitized",
-        "Content-Length": "0",
-<<<<<<< HEAD
-        "If-None-Match": "\u00220x8D7C14AC2BF699D\u0022",
-        "traceparent": "00-21812bc9d0ce7e4e8201c66b9187b84e-9ed48fd9f0ab0b4e-00",
-        "User-Agent": [
-          "azsdk-net-Storage.Blobs/12.4.0-dev.20200305.1",
-          "(.NET Core 4.6.28325.01; Microsoft Windows 10.0.18363 )"
-=======
+      "RequestMethod": "PUT",
+      "RequestHeaders": {
+        "Authorization": "Sanitized",
+        "Content-Length": "0",
         "If-None-Match": "\u00220x8D7D7626BD3FDE9\u0022",
         "traceparent": "00-3251e77fba9bc24faa00be30d081fe9e-940f1377bed59548-00",
         "User-Agent": [
           "azsdk-net-Storage.Blobs/12.5.0-dev.20200402.1",
           "(.NET Core 4.6.28325.01; Microsoft Windows 10.0.18362 )"
->>>>>>> 32e373e2
         ],
         "x-ms-blob-content-length": "1024",
         "x-ms-blob-type": "PageBlob",
         "x-ms-client-request-id": "4f676307-4164-f059-31ce-bf1254eb1003",
-<<<<<<< HEAD
-        "x-ms-date": "Thu, 05 Mar 2020 21:18:33 GMT",
-        "x-ms-return-client-request-id": "true",
-        "x-ms-version": "2019-10-10"
-=======
-        "x-ms-date": "Fri, 03 Apr 2020 00:03:22 GMT",
-        "x-ms-return-client-request-id": "true",
-        "x-ms-version": "2019-12-12"
->>>>>>> 32e373e2
+        "x-ms-date": "Fri, 03 Apr 2020 00:03:22 GMT",
+        "x-ms-return-client-request-id": "true",
+        "x-ms-version": "2019-12-12"
       },
       "RequestBody": null,
       "StatusCode": 412,
       "ResponseHeaders": {
         "Content-Length": "252",
         "Content-Type": "application/xml",
-<<<<<<< HEAD
-        "Date": "Thu, 05 Mar 2020 21:18:32 GMT",
-=======
         "Date": "Fri, 03 Apr 2020 00:03:20 GMT",
->>>>>>> 32e373e2
         "Server": [
           "Windows-Azure-Blob/1.0",
           "Microsoft-HTTPAPI/2.0"
         ],
         "x-ms-client-request-id": "4f676307-4164-f059-31ce-bf1254eb1003",
         "x-ms-error-code": "ConditionNotMet",
-<<<<<<< HEAD
-        "x-ms-request-id": "fcb24c5e-001e-0039-7e33-f36927000000",
-        "x-ms-version": "2019-10-10"
-      },
-      "ResponseBody": [
-        "\uFEFF\u003C?xml version=\u00221.0\u0022 encoding=\u0022utf-8\u0022?\u003E\u003CError\u003E\u003CCode\u003EConditionNotMet\u003C/Code\u003E\u003CMessage\u003EThe condition specified using HTTP conditional header(s) is not met.\n",
-        "RequestId:fcb24c5e-001e-0039-7e33-f36927000000\n",
-        "Time:2020-03-05T21:18:33.6894531Z\u003C/Message\u003E\u003C/Error\u003E"
-      ]
-    },
-    {
-      "RequestUri": "https://seanstagetest.blob.core.windows.net/test-container-e1b732bd-3444-ba53-dfb3-f0f92a451797?restype=container",
-      "RequestMethod": "DELETE",
-      "RequestHeaders": {
-        "Authorization": "Sanitized",
-        "traceparent": "00-c28017015fd2bc459bed3d8bd0761937-6f1a8bf549f1ed4c-00",
-        "User-Agent": [
-          "azsdk-net-Storage.Blobs/12.4.0-dev.20200305.1",
-          "(.NET Core 4.6.28325.01; Microsoft Windows 10.0.18363 )"
-        ],
-        "x-ms-client-request-id": "ff19f60d-c654-c4ad-ac1b-4efd8abe8547",
-        "x-ms-date": "Thu, 05 Mar 2020 21:18:33 GMT",
-        "x-ms-return-client-request-id": "true",
-        "x-ms-version": "2019-10-10"
-=======
         "x-ms-request-id": "d07a11b9-301e-009b-654b-098ca5000000",
         "x-ms-version": "2019-12-12"
       },
@@ -1060,302 +584,159 @@
         "x-ms-date": "Fri, 03 Apr 2020 00:03:22 GMT",
         "x-ms-return-client-request-id": "true",
         "x-ms-version": "2019-12-12"
->>>>>>> 32e373e2
       },
       "RequestBody": null,
       "StatusCode": 202,
       "ResponseHeaders": {
         "Content-Length": "0",
-<<<<<<< HEAD
-        "Date": "Thu, 05 Mar 2020 21:18:32 GMT",
-=======
         "Date": "Fri, 03 Apr 2020 00:03:20 GMT",
->>>>>>> 32e373e2
         "Server": [
           "Windows-Azure-Blob/1.0",
           "Microsoft-HTTPAPI/2.0"
         ],
         "x-ms-client-request-id": "ff19f60d-c654-c4ad-ac1b-4efd8abe8547",
-<<<<<<< HEAD
-        "x-ms-request-id": "fcb24c5f-001e-0039-7f33-f36927000000",
-        "x-ms-version": "2019-10-10"
-=======
         "x-ms-request-id": "d07a11d6-301e-009b-014b-098ca5000000",
         "x-ms-version": "2019-12-12"
->>>>>>> 32e373e2
-      },
-      "ResponseBody": []
-    },
-    {
-<<<<<<< HEAD
-      "RequestUri": "https://seanstagetest.blob.core.windows.net/test-container-f4218b10-243f-e993-b101-aa3a8f0eef61?restype=container",
-      "RequestMethod": "PUT",
-      "RequestHeaders": {
-        "Authorization": "Sanitized",
-        "traceparent": "00-286e9883ed838c4bb28dd258eedad409-15418b6a5abf7b48-00",
-        "User-Agent": [
-          "azsdk-net-Storage.Blobs/12.4.0-dev.20200305.1",
-          "(.NET Core 4.6.28325.01; Microsoft Windows 10.0.18363 )"
+      },
+      "ResponseBody": []
+    },
+    {
+      "RequestUri": "https://seanmcccanary.blob.core.windows.net/test-container-f4218b10-243f-e993-b101-aa3a8f0eef61?restype=container",
+      "RequestMethod": "PUT",
+      "RequestHeaders": {
+        "Authorization": "Sanitized",
+        "traceparent": "00-4ccbbadbfff7d94fb18771988a283fdf-7b522e61f4852540-00",
+        "User-Agent": [
+          "azsdk-net-Storage.Blobs/12.5.0-dev.20200402.1",
+          "(.NET Core 4.6.28325.01; Microsoft Windows 10.0.18362 )"
         ],
         "x-ms-blob-public-access": "container",
         "x-ms-client-request-id": "763a69a4-47ae-e969-6330-4e531c72359e",
-        "x-ms-date": "Thu, 05 Mar 2020 21:18:33 GMT",
-        "x-ms-return-client-request-id": "true",
-        "x-ms-version": "2019-10-10"
-=======
-      "RequestUri": "https://seanmcccanary.blob.core.windows.net/test-container-f4218b10-243f-e993-b101-aa3a8f0eef61?restype=container",
-      "RequestMethod": "PUT",
-      "RequestHeaders": {
-        "Authorization": "Sanitized",
-        "traceparent": "00-4ccbbadbfff7d94fb18771988a283fdf-7b522e61f4852540-00",
-        "User-Agent": [
-          "azsdk-net-Storage.Blobs/12.5.0-dev.20200402.1",
-          "(.NET Core 4.6.28325.01; Microsoft Windows 10.0.18362 )"
-        ],
-        "x-ms-blob-public-access": "container",
-        "x-ms-client-request-id": "763a69a4-47ae-e969-6330-4e531c72359e",
-        "x-ms-date": "Fri, 03 Apr 2020 00:03:22 GMT",
-        "x-ms-return-client-request-id": "true",
-        "x-ms-version": "2019-12-12"
->>>>>>> 32e373e2
-      },
-      "RequestBody": null,
-      "StatusCode": 201,
-      "ResponseHeaders": {
-        "Content-Length": "0",
-<<<<<<< HEAD
-        "Date": "Thu, 05 Mar 2020 21:18:33 GMT",
-        "ETag": "\u00220x8D7C14AC3140FCB\u0022",
-        "Last-Modified": "Thu, 05 Mar 2020 21:18:34 GMT",
-=======
+        "x-ms-date": "Fri, 03 Apr 2020 00:03:22 GMT",
+        "x-ms-return-client-request-id": "true",
+        "x-ms-version": "2019-12-12"
+      },
+      "RequestBody": null,
+      "StatusCode": 201,
+      "ResponseHeaders": {
+        "Content-Length": "0",
         "Date": "Fri, 03 Apr 2020 00:03:21 GMT",
         "ETag": "\u00220x8D7D7626C299DA3\u0022",
         "Last-Modified": "Fri, 03 Apr 2020 00:03:21 GMT",
->>>>>>> 32e373e2
         "Server": [
           "Windows-Azure-Blob/1.0",
           "Microsoft-HTTPAPI/2.0"
         ],
         "x-ms-client-request-id": "763a69a4-47ae-e969-6330-4e531c72359e",
-<<<<<<< HEAD
-        "x-ms-request-id": "84b2084d-f01e-003d-6333-f3e420000000",
-        "x-ms-version": "2019-10-10"
-=======
         "x-ms-request-id": "795fc23f-901e-0014-644b-0905cf000000",
         "x-ms-version": "2019-12-12"
->>>>>>> 32e373e2
-      },
-      "ResponseBody": []
-    },
-    {
-<<<<<<< HEAD
-      "RequestUri": "https://seanstagetest.blob.core.windows.net/test-container-f4218b10-243f-e993-b101-aa3a8f0eef61/test-blob-736bec2b-27b8-ff75-dc51-fbf8608c18fb",
-=======
+      },
+      "ResponseBody": []
+    },
+    {
       "RequestUri": "https://seanmcccanary.blob.core.windows.net/test-container-f4218b10-243f-e993-b101-aa3a8f0eef61/test-blob-736bec2b-27b8-ff75-dc51-fbf8608c18fb",
->>>>>>> 32e373e2
-      "RequestMethod": "PUT",
-      "RequestHeaders": {
-        "Authorization": "Sanitized",
-        "Content-Length": "0",
-<<<<<<< HEAD
-        "traceparent": "00-619471340b2ca847aae3b0827176395d-54a2dad1ec3d1046-00",
-        "User-Agent": [
-          "azsdk-net-Storage.Blobs/12.4.0-dev.20200305.1",
-          "(.NET Core 4.6.28325.01; Microsoft Windows 10.0.18363 )"
-=======
+      "RequestMethod": "PUT",
+      "RequestHeaders": {
+        "Authorization": "Sanitized",
+        "Content-Length": "0",
         "traceparent": "00-b81cd4154dc5b84aa1048c427848328c-1d2f5ec1d6b34b4c-00",
         "User-Agent": [
           "azsdk-net-Storage.Blobs/12.5.0-dev.20200402.1",
           "(.NET Core 4.6.28325.01; Microsoft Windows 10.0.18362 )"
->>>>>>> 32e373e2
         ],
         "x-ms-blob-content-length": "1024",
         "x-ms-blob-sequence-number": "0",
         "x-ms-blob-type": "PageBlob",
         "x-ms-client-request-id": "e4da2512-674a-7d2d-f33a-995d4c7188d6",
-<<<<<<< HEAD
-        "x-ms-date": "Thu, 05 Mar 2020 21:18:34 GMT",
-        "x-ms-return-client-request-id": "true",
-        "x-ms-version": "2019-10-10"
-=======
-        "x-ms-date": "Fri, 03 Apr 2020 00:03:22 GMT",
-        "x-ms-return-client-request-id": "true",
-        "x-ms-version": "2019-12-12"
->>>>>>> 32e373e2
-      },
-      "RequestBody": null,
-      "StatusCode": 201,
-      "ResponseHeaders": {
-        "Content-Length": "0",
-<<<<<<< HEAD
-        "Date": "Thu, 05 Mar 2020 21:18:33 GMT",
-        "ETag": "\u00220x8D7C14AC3209BE7\u0022",
-        "Last-Modified": "Thu, 05 Mar 2020 21:18:34 GMT",
-=======
+        "x-ms-date": "Fri, 03 Apr 2020 00:03:22 GMT",
+        "x-ms-return-client-request-id": "true",
+        "x-ms-version": "2019-12-12"
+      },
+      "RequestBody": null,
+      "StatusCode": 201,
+      "ResponseHeaders": {
+        "Content-Length": "0",
         "Date": "Fri, 03 Apr 2020 00:03:21 GMT",
         "ETag": "\u00220x8D7D7626C37178A\u0022",
         "Last-Modified": "Fri, 03 Apr 2020 00:03:21 GMT",
->>>>>>> 32e373e2
         "Server": [
           "Windows-Azure-Blob/1.0",
           "Microsoft-HTTPAPI/2.0"
         ],
         "x-ms-client-request-id": "e4da2512-674a-7d2d-f33a-995d4c7188d6",
-<<<<<<< HEAD
-        "x-ms-request-id": "84b20852-f01e-003d-6633-f3e420000000",
-        "x-ms-request-server-encrypted": "true",
-        "x-ms-version": "2019-10-10"
-=======
         "x-ms-request-id": "795fc250-901e-0014-724b-0905cf000000",
         "x-ms-request-server-encrypted": "true",
         "x-ms-version": "2019-12-12"
->>>>>>> 32e373e2
-      },
-      "ResponseBody": []
-    },
-    {
-<<<<<<< HEAD
-      "RequestUri": "https://seanstagetest.blob.core.windows.net/test-container-f4218b10-243f-e993-b101-aa3a8f0eef61/test-blob-736bec2b-27b8-ff75-dc51-fbf8608c18fb?comp=lease",
-      "RequestMethod": "PUT",
-      "RequestHeaders": {
-        "Authorization": "Sanitized",
-        "traceparent": "00-069dca1a4a02354b8e0b9021e22bda53-294412656f16754a-00",
-        "User-Agent": [
-          "azsdk-net-Storage.Blobs/12.4.0-dev.20200305.1",
-          "(.NET Core 4.6.28325.01; Microsoft Windows 10.0.18363 )"
+      },
+      "ResponseBody": []
+    },
+    {
+      "RequestUri": "https://seanmcccanary.blob.core.windows.net/test-container-f4218b10-243f-e993-b101-aa3a8f0eef61/test-blob-736bec2b-27b8-ff75-dc51-fbf8608c18fb?comp=lease",
+      "RequestMethod": "PUT",
+      "RequestHeaders": {
+        "Authorization": "Sanitized",
+        "traceparent": "00-7b54061871dfb645a4c6196e1388c1cc-7749473aeb34fd4f-00",
+        "User-Agent": [
+          "azsdk-net-Storage.Blobs/12.5.0-dev.20200402.1",
+          "(.NET Core 4.6.28325.01; Microsoft Windows 10.0.18362 )"
         ],
         "x-ms-client-request-id": "6f8a2392-5c2e-03aa-5b27-ab29a190501f",
-        "x-ms-date": "Thu, 05 Mar 2020 21:18:34 GMT",
-=======
-      "RequestUri": "https://seanmcccanary.blob.core.windows.net/test-container-f4218b10-243f-e993-b101-aa3a8f0eef61/test-blob-736bec2b-27b8-ff75-dc51-fbf8608c18fb?comp=lease",
-      "RequestMethod": "PUT",
-      "RequestHeaders": {
-        "Authorization": "Sanitized",
-        "traceparent": "00-7b54061871dfb645a4c6196e1388c1cc-7749473aeb34fd4f-00",
-        "User-Agent": [
-          "azsdk-net-Storage.Blobs/12.5.0-dev.20200402.1",
-          "(.NET Core 4.6.28325.01; Microsoft Windows 10.0.18362 )"
-        ],
-        "x-ms-client-request-id": "6f8a2392-5c2e-03aa-5b27-ab29a190501f",
-        "x-ms-date": "Fri, 03 Apr 2020 00:03:22 GMT",
->>>>>>> 32e373e2
+        "x-ms-date": "Fri, 03 Apr 2020 00:03:22 GMT",
         "x-ms-lease-action": "acquire",
         "x-ms-lease-duration": "-1",
         "x-ms-proposed-lease-id": "572c5217-0edc-b2c9-3820-c69d2dd43d81",
         "x-ms-return-client-request-id": "true",
-<<<<<<< HEAD
-        "x-ms-version": "2019-10-10"
-=======
-        "x-ms-version": "2019-12-12"
->>>>>>> 32e373e2
-      },
-      "RequestBody": null,
-      "StatusCode": 201,
-      "ResponseHeaders": {
-        "Content-Length": "0",
-<<<<<<< HEAD
-        "Date": "Thu, 05 Mar 2020 21:18:33 GMT",
-        "ETag": "\u00220x8D7C14AC3209BE7\u0022",
-        "Last-Modified": "Thu, 05 Mar 2020 21:18:34 GMT",
-=======
+        "x-ms-version": "2019-12-12"
+      },
+      "RequestBody": null,
+      "StatusCode": 201,
+      "ResponseHeaders": {
+        "Content-Length": "0",
         "Date": "Fri, 03 Apr 2020 00:03:21 GMT",
         "ETag": "\u00220x8D7D7626C37178A\u0022",
         "Last-Modified": "Fri, 03 Apr 2020 00:03:21 GMT",
->>>>>>> 32e373e2
         "Server": [
           "Windows-Azure-Blob/1.0",
           "Microsoft-HTTPAPI/2.0"
         ],
         "x-ms-client-request-id": "6f8a2392-5c2e-03aa-5b27-ab29a190501f",
         "x-ms-lease-id": "572c5217-0edc-b2c9-3820-c69d2dd43d81",
-<<<<<<< HEAD
-        "x-ms-request-id": "84b20855-f01e-003d-6933-f3e420000000",
-        "x-ms-version": "2019-10-10"
-=======
         "x-ms-request-id": "795fc26e-901e-0014-104b-0905cf000000",
         "x-ms-version": "2019-12-12"
->>>>>>> 32e373e2
-      },
-      "ResponseBody": []
-    },
-    {
-<<<<<<< HEAD
-      "RequestUri": "https://seanstagetest.blob.core.windows.net/test-container-f4218b10-243f-e993-b101-aa3a8f0eef61/test-blob-736bec2b-27b8-ff75-dc51-fbf8608c18fb",
-=======
+      },
+      "ResponseBody": []
+    },
+    {
       "RequestUri": "https://seanmcccanary.blob.core.windows.net/test-container-f4218b10-243f-e993-b101-aa3a8f0eef61/test-blob-736bec2b-27b8-ff75-dc51-fbf8608c18fb",
->>>>>>> 32e373e2
-      "RequestMethod": "PUT",
-      "RequestHeaders": {
-        "Authorization": "Sanitized",
-        "Content-Length": "0",
-<<<<<<< HEAD
-        "traceparent": "00-ca1b35163d500545a7e79ecf7386438c-de4804def4a89a4d-00",
-        "User-Agent": [
-          "azsdk-net-Storage.Blobs/12.4.0-dev.20200305.1",
-          "(.NET Core 4.6.28325.01; Microsoft Windows 10.0.18363 )"
-=======
+      "RequestMethod": "PUT",
+      "RequestHeaders": {
+        "Authorization": "Sanitized",
+        "Content-Length": "0",
         "traceparent": "00-43cd7c8bb7d98c4893dabff3bb8ec93f-b9b2a5c87466fc40-00",
         "User-Agent": [
           "azsdk-net-Storage.Blobs/12.5.0-dev.20200402.1",
           "(.NET Core 4.6.28325.01; Microsoft Windows 10.0.18362 )"
->>>>>>> 32e373e2
         ],
         "x-ms-blob-content-length": "1024",
         "x-ms-blob-type": "PageBlob",
         "x-ms-client-request-id": "090a8b21-ce49-3f52-c9e2-df8988871d06",
-<<<<<<< HEAD
-        "x-ms-date": "Thu, 05 Mar 2020 21:18:34 GMT",
+        "x-ms-date": "Fri, 03 Apr 2020 00:03:22 GMT",
         "x-ms-lease-id": "58e07ca0-954f-ea31-3521-8812a727b357",
         "x-ms-return-client-request-id": "true",
-        "x-ms-version": "2019-10-10"
-=======
-        "x-ms-date": "Fri, 03 Apr 2020 00:03:22 GMT",
-        "x-ms-lease-id": "58e07ca0-954f-ea31-3521-8812a727b357",
-        "x-ms-return-client-request-id": "true",
-        "x-ms-version": "2019-12-12"
->>>>>>> 32e373e2
+        "x-ms-version": "2019-12-12"
       },
       "RequestBody": null,
       "StatusCode": 412,
       "ResponseHeaders": {
         "Content-Length": "264",
         "Content-Type": "application/xml",
-<<<<<<< HEAD
-        "Date": "Thu, 05 Mar 2020 21:18:33 GMT",
-=======
         "Date": "Fri, 03 Apr 2020 00:03:21 GMT",
->>>>>>> 32e373e2
         "Server": [
           "Windows-Azure-Blob/1.0",
           "Microsoft-HTTPAPI/2.0"
         ],
         "x-ms-client-request-id": "090a8b21-ce49-3f52-c9e2-df8988871d06",
         "x-ms-error-code": "LeaseIdMismatchWithBlobOperation",
-<<<<<<< HEAD
-        "x-ms-request-id": "84b20856-f01e-003d-6a33-f3e420000000",
-        "x-ms-version": "2019-10-10"
-      },
-      "ResponseBody": [
-        "\uFEFF\u003C?xml version=\u00221.0\u0022 encoding=\u0022utf-8\u0022?\u003E\u003CError\u003E\u003CCode\u003ELeaseIdMismatchWithBlobOperation\u003C/Code\u003E\u003CMessage\u003EThe lease ID specified did not match the lease ID for the blob.\n",
-        "RequestId:84b20856-f01e-003d-6a33-f3e420000000\n",
-        "Time:2020-03-05T21:18:34.3347071Z\u003C/Message\u003E\u003C/Error\u003E"
-      ]
-    },
-    {
-      "RequestUri": "https://seanstagetest.blob.core.windows.net/test-container-f4218b10-243f-e993-b101-aa3a8f0eef61?restype=container",
-      "RequestMethod": "DELETE",
-      "RequestHeaders": {
-        "Authorization": "Sanitized",
-        "traceparent": "00-17035d68bf903246952541a03f18d12c-6cbe5abd830cbf49-00",
-        "User-Agent": [
-          "azsdk-net-Storage.Blobs/12.4.0-dev.20200305.1",
-          "(.NET Core 4.6.28325.01; Microsoft Windows 10.0.18363 )"
-        ],
-        "x-ms-client-request-id": "1508c954-4685-2dd5-c580-0fa86d9b5919",
-        "x-ms-date": "Thu, 05 Mar 2020 21:18:34 GMT",
-        "x-ms-return-client-request-id": "true",
-        "x-ms-version": "2019-10-10"
-=======
         "x-ms-request-id": "795fc293-901e-0014-334b-0905cf000000",
         "x-ms-version": "2019-12-12"
       },
@@ -1379,42 +760,26 @@
         "x-ms-date": "Fri, 03 Apr 2020 00:03:22 GMT",
         "x-ms-return-client-request-id": "true",
         "x-ms-version": "2019-12-12"
->>>>>>> 32e373e2
       },
       "RequestBody": null,
       "StatusCode": 202,
       "ResponseHeaders": {
         "Content-Length": "0",
-<<<<<<< HEAD
-        "Date": "Thu, 05 Mar 2020 21:18:33 GMT",
-=======
         "Date": "Fri, 03 Apr 2020 00:03:21 GMT",
->>>>>>> 32e373e2
         "Server": [
           "Windows-Azure-Blob/1.0",
           "Microsoft-HTTPAPI/2.0"
         ],
         "x-ms-client-request-id": "1508c954-4685-2dd5-c580-0fa86d9b5919",
-<<<<<<< HEAD
-        "x-ms-request-id": "84b20857-f01e-003d-6b33-f3e420000000",
-        "x-ms-version": "2019-10-10"
-=======
         "x-ms-request-id": "795fc2af-901e-0014-4e4b-0905cf000000",
         "x-ms-version": "2019-12-12"
->>>>>>> 32e373e2
       },
       "ResponseBody": []
     }
   ],
   "Variables": {
-<<<<<<< HEAD
-    "DateTimeOffsetNow": "2020-03-05T13:18:31.5175687-08:00",
-    "RandomSeed": "481877531",
-    "Storage_TestConfigDefault": "ProductionTenant\nseanstagetest\nU2FuaXRpemVk\nhttps://seanstagetest.blob.core.windows.net\nhttp://seanstagetest.file.core.windows.net\nhttp://seanstagetest.queue.core.windows.net\nhttp://seanstagetest.table.core.windows.net\n\n\n\n\nhttp://seanstagetest-secondary.blob.core.windows.net\nhttp://seanstagetest-secondary.file.core.windows.net\nhttp://seanstagetest-secondary.queue.core.windows.net\nhttp://seanstagetest-secondary.table.core.windows.net\n\nSanitized\n\n\nCloud\nBlobEndpoint=https://seanstagetest.blob.core.windows.net/;QueueEndpoint=http://seanstagetest.queue.core.windows.net/;FileEndpoint=http://seanstagetest.file.core.windows.net/;BlobSecondaryEndpoint=http://seanstagetest-secondary.blob.core.windows.net/;QueueSecondaryEndpoint=http://seanstagetest-secondary.queue.core.windows.net/;FileSecondaryEndpoint=http://seanstagetest-secondary.file.core.windows.net/;AccountName=seanstagetest;AccountKey=Sanitized\nseanscope1"
-=======
     "DateTimeOffsetNow": "2020-04-02T17:03:20.0121152-07:00",
     "RandomSeed": "481877531",
     "Storage_TestConfigDefault": "ProductionTenant\nseanmcccanary\nU2FuaXRpemVk\nhttps://seanmcccanary.blob.core.windows.net\nhttps://seanmcccanary.file.core.windows.net\nhttps://seanmcccanary.queue.core.windows.net\nhttps://seanmcccanary.table.core.windows.net\n\n\n\n\nhttps://seanmcccanary-secondary.blob.core.windows.net\nhttps://seanmcccanary-secondary.file.core.windows.net\nhttps://seanmcccanary-secondary.queue.core.windows.net\nhttps://seanmcccanary-secondary.table.core.windows.net\n\nSanitized\n\n\nCloud\nBlobEndpoint=https://seanmcccanary.blob.core.windows.net/;QueueEndpoint=https://seanmcccanary.queue.core.windows.net/;FileEndpoint=https://seanmcccanary.file.core.windows.net/;BlobSecondaryEndpoint=https://seanmcccanary-secondary.blob.core.windows.net/;QueueSecondaryEndpoint=https://seanmcccanary-secondary.queue.core.windows.net/;FileSecondaryEndpoint=https://seanmcccanary-secondary.file.core.windows.net/;AccountName=seanmcccanary;AccountKey=Sanitized\nseanscope1"
->>>>>>> 32e373e2
   }
 }