{
  "Entries": [
    {
      "RequestUri": "https://seanmcccanary.blob.core.windows.net/test-container-e30b1c32-3c45-fa1a-f71d-98ece624adbb?restype=container",
      "RequestMethod": "PUT",
      "RequestHeaders": {
        "Authorization": "Sanitized",
        "traceparent": "00-96d6e06aa5350945bd5fc28a7f7a0dfd-22a27007e5918c44-00",
        "User-Agent": [
          "azsdk-net-Storage.Blobs/12.5.0-dev.20200402.1",
          "(.NET Core 4.6.28325.01; Microsoft Windows 10.0.18362 )"
        ],
        "x-ms-blob-public-access": "container",
        "x-ms-client-request-id": "4a143f0e-1fc3-d364-25af-cfbbf09a43e9",
        "x-ms-date": "Fri, 03 Apr 2020 00:07:28 GMT",
        "x-ms-return-client-request-id": "true",
        "x-ms-version": "2019-12-12"
      },
      "RequestBody": null,
      "StatusCode": 201,
      "ResponseHeaders": {
        "Content-Length": "0",
        "Date": "Fri, 03 Apr 2020 00:07:27 GMT",
        "ETag": "\u00220x8D7D762FF1EBFB5\u0022",
        "Last-Modified": "Fri, 03 Apr 2020 00:07:28 GMT",
        "Server": [
          "Windows-Azure-Blob/1.0",
          "Microsoft-HTTPAPI/2.0"
        ],
        "x-ms-client-request-id": "4a143f0e-1fc3-d364-25af-cfbbf09a43e9",
<<<<<<< HEAD
        "x-ms-request-id": "dd51399d-101e-001a-3bd0-69f3e4000000",
=======
        "x-ms-request-id": "93b95343-d01e-0083-084b-0953c2000000",
>>>>>>> 8d420312
        "x-ms-version": "2019-12-12"
      },
      "ResponseBody": []
    },
    {
      "RequestUri": "https://seanmcccanary.blob.core.windows.net/test-container-e30b1c32-3c45-fa1a-f71d-98ece624adbb/test-blob-5df39186-406c-d573-0af1-22b6f1813b72",
      "RequestMethod": "PUT",
      "RequestHeaders": {
        "Authorization": "Sanitized",
        "Content-Length": "0",
        "traceparent": "00-5f263f3b808a354fabbfdc321732e361-3f1647b451ab5748-00",
        "User-Agent": [
          "azsdk-net-Storage.Blobs/12.5.0-dev.20200402.1",
          "(.NET Core 4.6.28325.01; Microsoft Windows 10.0.18362 )"
        ],
        "x-ms-blob-content-length": "4096",
        "x-ms-blob-sequence-number": "0",
        "x-ms-blob-type": "PageBlob",
        "x-ms-client-request-id": "2d12604b-b191-ce4c-cb3e-40d1fcade1a3",
        "x-ms-date": "Fri, 03 Apr 2020 00:07:29 GMT",
        "x-ms-return-client-request-id": "true",
        "x-ms-version": "2019-12-12"
      },
      "RequestBody": null,
      "StatusCode": 201,
      "ResponseHeaders": {
        "Content-Length": "0",
        "Date": "Fri, 03 Apr 2020 00:07:27 GMT",
        "ETag": "\u00220x8D7D762FF2BDCE2\u0022",
        "Last-Modified": "Fri, 03 Apr 2020 00:07:28 GMT",
        "Server": [
          "Windows-Azure-Blob/1.0",
          "Microsoft-HTTPAPI/2.0"
        ],
        "x-ms-client-request-id": "2d12604b-b191-ce4c-cb3e-40d1fcade1a3",
        "x-ms-request-id": "93b95375-d01e-0083-2d4b-0953c2000000",
        "x-ms-request-server-encrypted": "true",
        "x-ms-version": "2019-12-12"
      },
      "ResponseBody": []
    },
    {
      "RequestUri": "https://seanmcccanary.blob.core.windows.net/test-container-e30b1c32-3c45-fa1a-f71d-98ece624adbb/test-blob-5df39186-406c-d573-0af1-22b6f1813b72?comp=properties",
      "RequestMethod": "PUT",
      "RequestHeaders": {
        "Authorization": "Sanitized",
        "traceparent": "00-961d0086bd172940b4e11155e7742338-a95a94bbc48e3d4c-00",
        "User-Agent": [
          "azsdk-net-Storage.Blobs/12.5.0-dev.20200402.1",
          "(.NET Core 4.6.28325.01; Microsoft Windows 10.0.18362 )"
        ],
        "x-ms-blob-content-length": "8192",
        "x-ms-client-request-id": "916bfdc9-0e6f-5ce0-930e-dbd122261f03",
        "x-ms-date": "Fri, 03 Apr 2020 00:07:29 GMT",
        "x-ms-return-client-request-id": "true",
        "x-ms-version": "2019-12-12"
      },
      "RequestBody": null,
      "StatusCode": 200,
      "ResponseHeaders": {
        "Content-Length": "0",
        "Date": "Fri, 03 Apr 2020 00:07:28 GMT",
        "ETag": "\u00220x8D7D762FF38B079\u0022",
        "Last-Modified": "Fri, 03 Apr 2020 00:07:28 GMT",
        "Server": [
          "Windows-Azure-Blob/1.0",
          "Microsoft-HTTPAPI/2.0"
        ],
        "x-ms-blob-sequence-number": "0",
        "x-ms-client-request-id": "916bfdc9-0e6f-5ce0-930e-dbd122261f03",
<<<<<<< HEAD
        "x-ms-request-id": "dd5139a0-101e-001a-3dd0-69f3e4000000",
=======
        "x-ms-request-id": "93b953a3-d01e-0083-544b-0953c2000000",
>>>>>>> 8d420312
        "x-ms-version": "2019-12-12"
      },
      "ResponseBody": []
    },
    {
      "RequestUri": "https://seanmcccanary.blob.core.windows.net/test-container-e30b1c32-3c45-fa1a-f71d-98ece624adbb?restype=container",
      "RequestMethod": "DELETE",
      "RequestHeaders": {
        "Authorization": "Sanitized",
        "traceparent": "00-576eda604beae64094cd4df7b63316b3-4268c44ec4cfe442-00",
        "User-Agent": [
          "azsdk-net-Storage.Blobs/12.5.0-dev.20200402.1",
          "(.NET Core 4.6.28325.01; Microsoft Windows 10.0.18362 )"
        ],
        "x-ms-client-request-id": "ff088bf4-5042-6534-7d50-7daec1070173",
        "x-ms-date": "Fri, 03 Apr 2020 00:07:29 GMT",
        "x-ms-return-client-request-id": "true",
        "x-ms-version": "2019-12-12"
      },
      "RequestBody": null,
      "StatusCode": 202,
      "ResponseHeaders": {
        "Content-Length": "0",
        "Date": "Fri, 03 Apr 2020 00:07:28 GMT",
        "Server": [
          "Windows-Azure-Blob/1.0",
          "Microsoft-HTTPAPI/2.0"
        ],
        "x-ms-client-request-id": "ff088bf4-5042-6534-7d50-7daec1070173",
<<<<<<< HEAD
        "x-ms-request-id": "dd5139a1-101e-001a-3ed0-69f3e4000000",
=======
        "x-ms-request-id": "93b953f9-d01e-0083-234b-0953c2000000",
>>>>>>> 8d420312
        "x-ms-version": "2019-12-12"
      },
      "ResponseBody": []
    },
    {
      "RequestUri": "https://seanmcccanary.blob.core.windows.net/test-container-fec4aab7-1a31-b10c-95bc-09807a25586e?restype=container",
      "RequestMethod": "PUT",
      "RequestHeaders": {
        "Authorization": "Sanitized",
        "traceparent": "00-83795b9d53e35c4386ae7b9e5f0cc6ea-6c0ee03a8c49c84c-00",
        "User-Agent": [
          "azsdk-net-Storage.Blobs/12.5.0-dev.20200402.1",
          "(.NET Core 4.6.28325.01; Microsoft Windows 10.0.18362 )"
        ],
        "x-ms-blob-public-access": "container",
        "x-ms-client-request-id": "590220ed-8360-da00-7e57-698546b3eb57",
        "x-ms-date": "Fri, 03 Apr 2020 00:07:29 GMT",
        "x-ms-return-client-request-id": "true",
        "x-ms-version": "2019-12-12"
      },
      "RequestBody": null,
      "StatusCode": 201,
      "ResponseHeaders": {
        "Content-Length": "0",
        "Date": "Fri, 03 Apr 2020 00:07:28 GMT",
        "ETag": "\u00220x8D7D762FF77CF60\u0022",
        "Last-Modified": "Fri, 03 Apr 2020 00:07:28 GMT",
        "Server": [
          "Windows-Azure-Blob/1.0",
          "Microsoft-HTTPAPI/2.0"
        ],
        "x-ms-client-request-id": "590220ed-8360-da00-7e57-698546b3eb57",
<<<<<<< HEAD
        "x-ms-request-id": "dd5139a2-101e-001a-3fd0-69f3e4000000",
=======
        "x-ms-request-id": "77dee35f-901e-0004-444b-09c0a7000000",
>>>>>>> 8d420312
        "x-ms-version": "2019-12-12"
      },
      "ResponseBody": []
    },
    {
      "RequestUri": "https://seanmcccanary.blob.core.windows.net/test-container-fec4aab7-1a31-b10c-95bc-09807a25586e/test-blob-18210ff8-692a-9756-e9b0-e33068b517dc",
      "RequestMethod": "PUT",
      "RequestHeaders": {
        "Authorization": "Sanitized",
        "Content-Length": "0",
        "traceparent": "00-8db2505649a98743925e92e325be68bb-795d1e8246b79a42-00",
        "User-Agent": [
          "azsdk-net-Storage.Blobs/12.5.0-dev.20200402.1",
          "(.NET Core 4.6.28325.01; Microsoft Windows 10.0.18362 )"
        ],
        "x-ms-blob-content-length": "4096",
        "x-ms-blob-sequence-number": "0",
        "x-ms-blob-type": "PageBlob",
        "x-ms-client-request-id": "8a5e5a15-d597-8354-ca6b-70af9fcf72c9",
        "x-ms-date": "Fri, 03 Apr 2020 00:07:29 GMT",
        "x-ms-return-client-request-id": "true",
        "x-ms-version": "2019-12-12"
      },
      "RequestBody": null,
      "StatusCode": 201,
      "ResponseHeaders": {
        "Content-Length": "0",
        "Date": "Fri, 03 Apr 2020 00:07:28 GMT",
        "ETag": "\u00220x8D7D762FF844630\u0022",
        "Last-Modified": "Fri, 03 Apr 2020 00:07:28 GMT",
        "Server": [
          "Windows-Azure-Blob/1.0",
          "Microsoft-HTTPAPI/2.0"
        ],
        "x-ms-client-request-id": "8a5e5a15-d597-8354-ca6b-70af9fcf72c9",
        "x-ms-request-id": "77dee373-901e-0004-534b-09c0a7000000",
        "x-ms-request-server-encrypted": "true",
        "x-ms-version": "2019-12-12"
      },
      "ResponseBody": []
    },
    {
      "RequestUri": "https://seanmcccanary.blob.core.windows.net/test-container-fec4aab7-1a31-b10c-95bc-09807a25586e/test-blob-18210ff8-692a-9756-e9b0-e33068b517dc?comp=properties",
      "RequestMethod": "PUT",
      "RequestHeaders": {
        "Authorization": "Sanitized",
        "If-Modified-Since": "Thu, 02 Apr 2020 00:07:28 GMT",
        "traceparent": "00-aff8f1fcf692f946ad771b29e06f8a78-86fdee9185265945-00",
        "User-Agent": [
          "azsdk-net-Storage.Blobs/12.5.0-dev.20200402.1",
          "(.NET Core 4.6.28325.01; Microsoft Windows 10.0.18362 )"
        ],
        "x-ms-blob-content-length": "8192",
        "x-ms-client-request-id": "0e1b7ce4-8c56-f845-350f-8fb88d5e6ad7",
        "x-ms-date": "Fri, 03 Apr 2020 00:07:29 GMT",
        "x-ms-return-client-request-id": "true",
        "x-ms-version": "2019-12-12"
      },
      "RequestBody": null,
      "StatusCode": 200,
      "ResponseHeaders": {
        "Content-Length": "0",
        "Date": "Fri, 03 Apr 2020 00:07:29 GMT",
        "ETag": "\u00220x8D7D762FF92799B\u0022",
        "Last-Modified": "Fri, 03 Apr 2020 00:07:29 GMT",
        "Server": [
          "Windows-Azure-Blob/1.0",
          "Microsoft-HTTPAPI/2.0"
        ],
        "x-ms-blob-sequence-number": "0",
        "x-ms-client-request-id": "0e1b7ce4-8c56-f845-350f-8fb88d5e6ad7",
<<<<<<< HEAD
        "x-ms-request-id": "dd5139a5-101e-001a-41d0-69f3e4000000",
=======
        "x-ms-request-id": "77dee39d-901e-0004-754b-09c0a7000000",
>>>>>>> 8d420312
        "x-ms-version": "2019-12-12"
      },
      "ResponseBody": []
    },
    {
      "RequestUri": "https://seanmcccanary.blob.core.windows.net/test-container-fec4aab7-1a31-b10c-95bc-09807a25586e?restype=container",
      "RequestMethod": "DELETE",
      "RequestHeaders": {
        "Authorization": "Sanitized",
        "traceparent": "00-441643a1d211dd4fbd6eef88bb343e45-4a147f42b1f3104b-00",
        "User-Agent": [
          "azsdk-net-Storage.Blobs/12.5.0-dev.20200402.1",
          "(.NET Core 4.6.28325.01; Microsoft Windows 10.0.18362 )"
        ],
        "x-ms-client-request-id": "23cbc289-64b4-b273-47be-8511027c6ca2",
        "x-ms-date": "Fri, 03 Apr 2020 00:07:30 GMT",
        "x-ms-return-client-request-id": "true",
        "x-ms-version": "2019-12-12"
      },
      "RequestBody": null,
      "StatusCode": 202,
      "ResponseHeaders": {
        "Content-Length": "0",
        "Date": "Fri, 03 Apr 2020 00:07:29 GMT",
        "Server": [
          "Windows-Azure-Blob/1.0",
          "Microsoft-HTTPAPI/2.0"
        ],
        "x-ms-client-request-id": "23cbc289-64b4-b273-47be-8511027c6ca2",
<<<<<<< HEAD
        "x-ms-request-id": "dd5139a6-101e-001a-42d0-69f3e4000000",
=======
        "x-ms-request-id": "77dee3b6-901e-0004-0a4b-09c0a7000000",
>>>>>>> 8d420312
        "x-ms-version": "2019-12-12"
      },
      "ResponseBody": []
    },
    {
      "RequestUri": "https://seanmcccanary.blob.core.windows.net/test-container-019999ad-b809-d329-3698-e8f103c59409?restype=container",
      "RequestMethod": "PUT",
      "RequestHeaders": {
        "Authorization": "Sanitized",
        "traceparent": "00-085cae884f214f4287c310a7a33fe6bf-936971aa7ce0e346-00",
        "User-Agent": [
          "azsdk-net-Storage.Blobs/12.5.0-dev.20200402.1",
          "(.NET Core 4.6.28325.01; Microsoft Windows 10.0.18362 )"
        ],
        "x-ms-blob-public-access": "container",
        "x-ms-client-request-id": "cbd1e6f7-3093-d130-99f8-ec1b7c81af81",
        "x-ms-date": "Fri, 03 Apr 2020 00:07:30 GMT",
        "x-ms-return-client-request-id": "true",
        "x-ms-version": "2019-12-12"
      },
      "RequestBody": null,
      "StatusCode": 201,
      "ResponseHeaders": {
        "Content-Length": "0",
        "Date": "Fri, 03 Apr 2020 00:07:29 GMT",
        "ETag": "\u00220x8D7D762FFD02B44\u0022",
        "Last-Modified": "Fri, 03 Apr 2020 00:07:29 GMT",
        "Server": [
          "Windows-Azure-Blob/1.0",
          "Microsoft-HTTPAPI/2.0"
        ],
        "x-ms-client-request-id": "cbd1e6f7-3093-d130-99f8-ec1b7c81af81",
<<<<<<< HEAD
        "x-ms-request-id": "dd5139a8-101e-001a-43d0-69f3e4000000",
=======
        "x-ms-request-id": "2bf5576a-f01e-0060-064b-09313f000000",
>>>>>>> 8d420312
        "x-ms-version": "2019-12-12"
      },
      "ResponseBody": []
    },
    {
      "RequestUri": "https://seanmcccanary.blob.core.windows.net/test-container-019999ad-b809-d329-3698-e8f103c59409/test-blob-ad337c2a-a24e-6610-756e-2535d6644801",
      "RequestMethod": "PUT",
      "RequestHeaders": {
        "Authorization": "Sanitized",
        "Content-Length": "0",
        "traceparent": "00-c42b5e1ab53af54aa2be6212a1c97d46-2966f8e1437b5949-00",
        "User-Agent": [
          "azsdk-net-Storage.Blobs/12.5.0-dev.20200402.1",
          "(.NET Core 4.6.28325.01; Microsoft Windows 10.0.18362 )"
        ],
        "x-ms-blob-content-length": "4096",
        "x-ms-blob-sequence-number": "0",
        "x-ms-blob-type": "PageBlob",
        "x-ms-client-request-id": "0e9a5f24-d301-555a-d66b-55240afafa34",
        "x-ms-date": "Fri, 03 Apr 2020 00:07:30 GMT",
        "x-ms-return-client-request-id": "true",
        "x-ms-version": "2019-12-12"
      },
      "RequestBody": null,
      "StatusCode": 201,
      "ResponseHeaders": {
        "Content-Length": "0",
        "Date": "Fri, 03 Apr 2020 00:07:29 GMT",
        "ETag": "\u00220x8D7D762FFDCFDB0\u0022",
        "Last-Modified": "Fri, 03 Apr 2020 00:07:29 GMT",
        "Server": [
          "Windows-Azure-Blob/1.0",
          "Microsoft-HTTPAPI/2.0"
        ],
        "x-ms-client-request-id": "0e9a5f24-d301-555a-d66b-55240afafa34",
        "x-ms-request-id": "2bf5578d-f01e-0060-214b-09313f000000",
        "x-ms-request-server-encrypted": "true",
        "x-ms-version": "2019-12-12"
      },
      "ResponseBody": []
    },
    {
      "RequestUri": "https://seanmcccanary.blob.core.windows.net/test-container-019999ad-b809-d329-3698-e8f103c59409/test-blob-ad337c2a-a24e-6610-756e-2535d6644801?comp=properties",
      "RequestMethod": "PUT",
      "RequestHeaders": {
        "Authorization": "Sanitized",
        "If-Unmodified-Since": "Sat, 04 Apr 2020 00:07:28 GMT",
        "traceparent": "00-6c01e32fa9a80648b166f69649d436b4-a046b04947a2b640-00",
        "User-Agent": [
          "azsdk-net-Storage.Blobs/12.5.0-dev.20200402.1",
          "(.NET Core 4.6.28325.01; Microsoft Windows 10.0.18362 )"
        ],
        "x-ms-blob-content-length": "8192",
        "x-ms-client-request-id": "7711cbbf-39ca-4500-e4a3-45887351a229",
        "x-ms-date": "Fri, 03 Apr 2020 00:07:30 GMT",
        "x-ms-return-client-request-id": "true",
        "x-ms-version": "2019-12-12"
      },
      "RequestBody": null,
      "StatusCode": 200,
      "ResponseHeaders": {
        "Content-Length": "0",
        "Date": "Fri, 03 Apr 2020 00:07:29 GMT",
        "ETag": "\u00220x8D7D762FFE95C02\u0022",
        "Last-Modified": "Fri, 03 Apr 2020 00:07:29 GMT",
        "Server": [
          "Windows-Azure-Blob/1.0",
          "Microsoft-HTTPAPI/2.0"
        ],
        "x-ms-blob-sequence-number": "0",
        "x-ms-client-request-id": "7711cbbf-39ca-4500-e4a3-45887351a229",
<<<<<<< HEAD
        "x-ms-request-id": "dd5139ab-101e-001a-45d0-69f3e4000000",
=======
        "x-ms-request-id": "2bf557aa-f01e-0060-3c4b-09313f000000",
>>>>>>> 8d420312
        "x-ms-version": "2019-12-12"
      },
      "ResponseBody": []
    },
    {
      "RequestUri": "https://seanmcccanary.blob.core.windows.net/test-container-019999ad-b809-d329-3698-e8f103c59409?restype=container",
      "RequestMethod": "DELETE",
      "RequestHeaders": {
        "Authorization": "Sanitized",
        "traceparent": "00-0da79e03cedc6e4980da44497cbf9379-11daca579f7e8a45-00",
        "User-Agent": [
          "azsdk-net-Storage.Blobs/12.5.0-dev.20200402.1",
          "(.NET Core 4.6.28325.01; Microsoft Windows 10.0.18362 )"
        ],
        "x-ms-client-request-id": "3e65e75f-83e9-7769-ebbe-57e44d05eeb3",
        "x-ms-date": "Fri, 03 Apr 2020 00:07:30 GMT",
        "x-ms-return-client-request-id": "true",
        "x-ms-version": "2019-12-12"
      },
      "RequestBody": null,
      "StatusCode": 202,
      "ResponseHeaders": {
        "Content-Length": "0",
        "Date": "Fri, 03 Apr 2020 00:07:29 GMT",
        "Server": [
          "Windows-Azure-Blob/1.0",
          "Microsoft-HTTPAPI/2.0"
        ],
        "x-ms-client-request-id": "3e65e75f-83e9-7769-ebbe-57e44d05eeb3",
<<<<<<< HEAD
        "x-ms-request-id": "dd5139b1-101e-001a-49d0-69f3e4000000",
=======
        "x-ms-request-id": "2bf557c8-f01e-0060-564b-09313f000000",
>>>>>>> 8d420312
        "x-ms-version": "2019-12-12"
      },
      "ResponseBody": []
    },
    {
      "RequestUri": "https://seanmcccanary.blob.core.windows.net/test-container-738f5fe3-9c8b-4d68-f880-a5912f85fa7b?restype=container",
      "RequestMethod": "PUT",
      "RequestHeaders": {
        "Authorization": "Sanitized",
        "traceparent": "00-f6a556e173ed1c47a672b3e59b9d6562-389fbe4f13a51d4c-00",
        "User-Agent": [
          "azsdk-net-Storage.Blobs/12.5.0-dev.20200402.1",
          "(.NET Core 4.6.28325.01; Microsoft Windows 10.0.18362 )"
        ],
        "x-ms-blob-public-access": "container",
        "x-ms-client-request-id": "ea975549-72d9-c3d4-7f17-4568ddd74766",
        "x-ms-date": "Fri, 03 Apr 2020 00:07:30 GMT",
        "x-ms-return-client-request-id": "true",
        "x-ms-version": "2019-12-12"
      },
      "RequestBody": null,
      "StatusCode": 201,
      "ResponseHeaders": {
        "Content-Length": "0",
        "Date": "Fri, 03 Apr 2020 00:07:29 GMT",
        "ETag": "\u00220x8D7D7630026124D\u0022",
        "Last-Modified": "Fri, 03 Apr 2020 00:07:30 GMT",
        "Server": [
          "Windows-Azure-Blob/1.0",
          "Microsoft-HTTPAPI/2.0"
        ],
        "x-ms-client-request-id": "ea975549-72d9-c3d4-7f17-4568ddd74766",
<<<<<<< HEAD
        "x-ms-request-id": "dd5139b2-101e-001a-4ad0-69f3e4000000",
=======
        "x-ms-request-id": "1403a451-c01e-0009-564b-090873000000",
>>>>>>> 8d420312
        "x-ms-version": "2019-12-12"
      },
      "ResponseBody": []
    },
    {
      "RequestUri": "https://seanmcccanary.blob.core.windows.net/test-container-738f5fe3-9c8b-4d68-f880-a5912f85fa7b/test-blob-6825dcc3-62dc-7fc7-1fb0-df191721330a",
      "RequestMethod": "PUT",
      "RequestHeaders": {
        "Authorization": "Sanitized",
        "Content-Length": "0",
        "traceparent": "00-2d2ecb3a92d8e549bdf04644b3727787-7063af88e613334d-00",
        "User-Agent": [
          "azsdk-net-Storage.Blobs/12.5.0-dev.20200402.1",
          "(.NET Core 4.6.28325.01; Microsoft Windows 10.0.18362 )"
        ],
        "x-ms-blob-content-length": "4096",
        "x-ms-blob-sequence-number": "0",
        "x-ms-blob-type": "PageBlob",
        "x-ms-client-request-id": "3e831e2b-dbc8-e6f0-8e17-ca2892bbab5d",
        "x-ms-date": "Fri, 03 Apr 2020 00:07:30 GMT",
        "x-ms-return-client-request-id": "true",
        "x-ms-version": "2019-12-12"
      },
      "RequestBody": null,
      "StatusCode": 201,
      "ResponseHeaders": {
        "Content-Length": "0",
        "Date": "Fri, 03 Apr 2020 00:07:29 GMT",
        "ETag": "\u00220x8D7D76300328042\u0022",
        "Last-Modified": "Fri, 03 Apr 2020 00:07:30 GMT",
        "Server": [
          "Windows-Azure-Blob/1.0",
          "Microsoft-HTTPAPI/2.0"
        ],
        "x-ms-client-request-id": "3e831e2b-dbc8-e6f0-8e17-ca2892bbab5d",
        "x-ms-request-id": "1403a487-c01e-0009-054b-090873000000",
        "x-ms-request-server-encrypted": "true",
        "x-ms-version": "2019-12-12"
      },
      "ResponseBody": []
    },
    {
      "RequestUri": "https://seanmcccanary.blob.core.windows.net/test-container-738f5fe3-9c8b-4d68-f880-a5912f85fa7b/test-blob-6825dcc3-62dc-7fc7-1fb0-df191721330a",
      "RequestMethod": "HEAD",
      "RequestHeaders": {
        "Authorization": "Sanitized",
        "traceparent": "00-bb96b53c4a59094eb07fb1afc9089fb3-90b1244f62cf0542-00",
        "User-Agent": [
          "azsdk-net-Storage.Blobs/12.5.0-dev.20200402.1",
          "(.NET Core 4.6.28325.01; Microsoft Windows 10.0.18362 )"
        ],
        "x-ms-client-request-id": "f9ed24af-f59e-6141-e861-4cd54579ba55",
        "x-ms-date": "Fri, 03 Apr 2020 00:07:31 GMT",
        "x-ms-return-client-request-id": "true",
        "x-ms-version": "2019-12-12"
      },
      "RequestBody": null,
      "StatusCode": 200,
      "ResponseHeaders": {
        "Accept-Ranges": "bytes",
        "Content-Length": "4096",
        "Content-Type": "application/octet-stream",
        "Date": "Fri, 03 Apr 2020 00:07:29 GMT",
        "ETag": "\u00220x8D7D76300328042\u0022",
        "Last-Modified": "Fri, 03 Apr 2020 00:07:30 GMT",
        "Server": [
          "Windows-Azure-Blob/1.0",
          "Microsoft-HTTPAPI/2.0"
        ],
        "x-ms-blob-sequence-number": "0",
        "x-ms-blob-type": "PageBlob",
        "x-ms-client-request-id": "f9ed24af-f59e-6141-e861-4cd54579ba55",
        "x-ms-creation-time": "Fri, 03 Apr 2020 00:07:30 GMT",
        "x-ms-lease-state": "available",
        "x-ms-lease-status": "unlocked",
        "x-ms-request-id": "1403a4a3-c01e-0009-1e4b-090873000000",
        "x-ms-server-encrypted": "true",
        "x-ms-version": "2019-12-12"
      },
      "ResponseBody": []
    },
    {
      "RequestUri": "https://seanmcccanary.blob.core.windows.net/test-container-738f5fe3-9c8b-4d68-f880-a5912f85fa7b/test-blob-6825dcc3-62dc-7fc7-1fb0-df191721330a?comp=properties",
      "RequestMethod": "PUT",
      "RequestHeaders": {
        "Authorization": "Sanitized",
        "If-Match": "\u00220x8D7D76300328042\u0022",
        "traceparent": "00-4c5769aa3b922b48924c22806810a57d-fbab8c185cf9984b-00",
        "User-Agent": [
          "azsdk-net-Storage.Blobs/12.5.0-dev.20200402.1",
          "(.NET Core 4.6.28325.01; Microsoft Windows 10.0.18362 )"
        ],
        "x-ms-blob-content-length": "8192",
        "x-ms-client-request-id": "6d7883b6-b2cd-eebf-f9c9-1b2e20a26dc0",
        "x-ms-date": "Fri, 03 Apr 2020 00:07:31 GMT",
        "x-ms-return-client-request-id": "true",
        "x-ms-version": "2019-12-12"
      },
      "RequestBody": null,
      "StatusCode": 200,
      "ResponseHeaders": {
        "Content-Length": "0",
        "Date": "Fri, 03 Apr 2020 00:07:29 GMT",
        "ETag": "\u00220x8D7D763004AEEAD\u0022",
        "Last-Modified": "Fri, 03 Apr 2020 00:07:30 GMT",
        "Server": [
          "Windows-Azure-Blob/1.0",
          "Microsoft-HTTPAPI/2.0"
        ],
        "x-ms-blob-sequence-number": "0",
        "x-ms-client-request-id": "6d7883b6-b2cd-eebf-f9c9-1b2e20a26dc0",
<<<<<<< HEAD
        "x-ms-request-id": "dd5139b6-101e-001a-4dd0-69f3e4000000",
=======
        "x-ms-request-id": "1403a4c6-c01e-0009-384b-090873000000",
>>>>>>> 8d420312
        "x-ms-version": "2019-12-12"
      },
      "ResponseBody": []
    },
    {
      "RequestUri": "https://seanmcccanary.blob.core.windows.net/test-container-738f5fe3-9c8b-4d68-f880-a5912f85fa7b?restype=container",
      "RequestMethod": "DELETE",
      "RequestHeaders": {
        "Authorization": "Sanitized",
        "traceparent": "00-44806f42cd17a243b039155bc9016ca0-397a08b48bd1674e-00",
        "User-Agent": [
          "azsdk-net-Storage.Blobs/12.5.0-dev.20200402.1",
          "(.NET Core 4.6.28325.01; Microsoft Windows 10.0.18362 )"
        ],
        "x-ms-client-request-id": "c21fb0d0-4c00-0887-ef03-e8e3e1fd9d03",
        "x-ms-date": "Fri, 03 Apr 2020 00:07:31 GMT",
        "x-ms-return-client-request-id": "true",
        "x-ms-version": "2019-12-12"
      },
      "RequestBody": null,
      "StatusCode": 202,
      "ResponseHeaders": {
        "Content-Length": "0",
        "Date": "Fri, 03 Apr 2020 00:07:29 GMT",
        "Server": [
          "Windows-Azure-Blob/1.0",
          "Microsoft-HTTPAPI/2.0"
        ],
        "x-ms-client-request-id": "c21fb0d0-4c00-0887-ef03-e8e3e1fd9d03",
<<<<<<< HEAD
        "x-ms-request-id": "dd5139b8-101e-001a-4ed0-69f3e4000000",
=======
        "x-ms-request-id": "1403a4e7-c01e-0009-4f4b-090873000000",
>>>>>>> 8d420312
        "x-ms-version": "2019-12-12"
      },
      "ResponseBody": []
    },
    {
      "RequestUri": "https://seanmcccanary.blob.core.windows.net/test-container-81d04363-e8be-379b-e9c5-749e5ff1fca7?restype=container",
      "RequestMethod": "PUT",
      "RequestHeaders": {
        "Authorization": "Sanitized",
        "traceparent": "00-7c9e298b62a47c4d83f235487b61d56f-d114a0d1b099b041-00",
        "User-Agent": [
          "azsdk-net-Storage.Blobs/12.5.0-dev.20200402.1",
          "(.NET Core 4.6.28325.01; Microsoft Windows 10.0.18362 )"
        ],
        "x-ms-blob-public-access": "container",
        "x-ms-client-request-id": "ad694f91-5c81-e8b0-14e8-d93bd7e9a9fd",
        "x-ms-date": "Fri, 03 Apr 2020 00:07:31 GMT",
        "x-ms-return-client-request-id": "true",
        "x-ms-version": "2019-12-12"
      },
      "RequestBody": null,
      "StatusCode": 201,
      "ResponseHeaders": {
        "Content-Length": "0",
        "Date": "Fri, 03 Apr 2020 00:07:30 GMT",
        "ETag": "\u00220x8D7D763008AFE19\u0022",
        "Last-Modified": "Fri, 03 Apr 2020 00:07:30 GMT",
        "Server": [
          "Windows-Azure-Blob/1.0",
          "Microsoft-HTTPAPI/2.0"
        ],
        "x-ms-client-request-id": "ad694f91-5c81-e8b0-14e8-d93bd7e9a9fd",
<<<<<<< HEAD
        "x-ms-request-id": "dd5139b9-101e-001a-4fd0-69f3e4000000",
=======
        "x-ms-request-id": "ae171122-001e-0016-4f4b-09bb77000000",
>>>>>>> 8d420312
        "x-ms-version": "2019-12-12"
      },
      "ResponseBody": []
    },
    {
      "RequestUri": "https://seanmcccanary.blob.core.windows.net/test-container-81d04363-e8be-379b-e9c5-749e5ff1fca7/test-blob-34f84006-2d9f-b981-83fd-060a319ea132",
      "RequestMethod": "PUT",
      "RequestHeaders": {
        "Authorization": "Sanitized",
        "Content-Length": "0",
        "traceparent": "00-1267ab00c5c9974faae6a2fee6e4e338-c77c8990291a3d41-00",
        "User-Agent": [
          "azsdk-net-Storage.Blobs/12.5.0-dev.20200402.1",
          "(.NET Core 4.6.28325.01; Microsoft Windows 10.0.18362 )"
        ],
        "x-ms-blob-content-length": "4096",
        "x-ms-blob-sequence-number": "0",
        "x-ms-blob-type": "PageBlob",
        "x-ms-client-request-id": "55f6b90a-9dbd-635c-ceb0-2a8355a5b776",
        "x-ms-date": "Fri, 03 Apr 2020 00:07:31 GMT",
        "x-ms-return-client-request-id": "true",
        "x-ms-version": "2019-12-12"
      },
      "RequestBody": null,
      "StatusCode": 201,
      "ResponseHeaders": {
        "Content-Length": "0",
        "Date": "Fri, 03 Apr 2020 00:07:30 GMT",
        "ETag": "\u00220x8D7D7630098596C\u0022",
        "Last-Modified": "Fri, 03 Apr 2020 00:07:30 GMT",
        "Server": [
          "Windows-Azure-Blob/1.0",
          "Microsoft-HTTPAPI/2.0"
        ],
        "x-ms-client-request-id": "55f6b90a-9dbd-635c-ceb0-2a8355a5b776",
        "x-ms-request-id": "ae171133-001e-0016-5d4b-09bb77000000",
        "x-ms-request-server-encrypted": "true",
        "x-ms-version": "2019-12-12"
      },
      "ResponseBody": []
    },
    {
      "RequestUri": "https://seanmcccanary.blob.core.windows.net/test-container-81d04363-e8be-379b-e9c5-749e5ff1fca7/test-blob-34f84006-2d9f-b981-83fd-060a319ea132?comp=properties",
      "RequestMethod": "PUT",
      "RequestHeaders": {
        "Authorization": "Sanitized",
        "If-None-Match": "\u0022garbage\u0022",
        "traceparent": "00-6600c37a99b28649ac5d21712581a01d-ac1bcce7bb3c284f-00",
        "User-Agent": [
          "azsdk-net-Storage.Blobs/12.5.0-dev.20200402.1",
          "(.NET Core 4.6.28325.01; Microsoft Windows 10.0.18362 )"
        ],
        "x-ms-blob-content-length": "8192",
        "x-ms-client-request-id": "77007403-4ca7-5574-1ca9-41d824a23a56",
        "x-ms-date": "Fri, 03 Apr 2020 00:07:31 GMT",
        "x-ms-return-client-request-id": "true",
        "x-ms-version": "2019-12-12"
      },
      "RequestBody": null,
      "StatusCode": 200,
      "ResponseHeaders": {
        "Content-Length": "0",
        "Date": "Fri, 03 Apr 2020 00:07:30 GMT",
        "ETag": "\u00220x8D7D76300A5A237\u0022",
        "Last-Modified": "Fri, 03 Apr 2020 00:07:30 GMT",
        "Server": [
          "Windows-Azure-Blob/1.0",
          "Microsoft-HTTPAPI/2.0"
        ],
        "x-ms-blob-sequence-number": "0",
        "x-ms-client-request-id": "77007403-4ca7-5574-1ca9-41d824a23a56",
<<<<<<< HEAD
        "x-ms-request-id": "dd5139bc-101e-001a-51d0-69f3e4000000",
=======
        "x-ms-request-id": "ae171143-001e-0016-684b-09bb77000000",
>>>>>>> 8d420312
        "x-ms-version": "2019-12-12"
      },
      "ResponseBody": []
    },
    {
      "RequestUri": "https://seanmcccanary.blob.core.windows.net/test-container-81d04363-e8be-379b-e9c5-749e5ff1fca7?restype=container",
      "RequestMethod": "DELETE",
      "RequestHeaders": {
        "Authorization": "Sanitized",
        "traceparent": "00-eafdc0384bd22b4686ff2575c3984696-7ecfeb6b76603444-00",
        "User-Agent": [
          "azsdk-net-Storage.Blobs/12.5.0-dev.20200402.1",
          "(.NET Core 4.6.28325.01; Microsoft Windows 10.0.18362 )"
        ],
        "x-ms-client-request-id": "e0802bc8-3fa5-fbce-31f1-4133589d9377",
        "x-ms-date": "Fri, 03 Apr 2020 00:07:31 GMT",
        "x-ms-return-client-request-id": "true",
        "x-ms-version": "2019-12-12"
      },
      "RequestBody": null,
      "StatusCode": 202,
      "ResponseHeaders": {
        "Content-Length": "0",
        "Date": "Fri, 03 Apr 2020 00:07:30 GMT",
        "Server": [
          "Windows-Azure-Blob/1.0",
          "Microsoft-HTTPAPI/2.0"
        ],
        "x-ms-client-request-id": "e0802bc8-3fa5-fbce-31f1-4133589d9377",
<<<<<<< HEAD
        "x-ms-request-id": "dd5139bd-101e-001a-52d0-69f3e4000000",
=======
        "x-ms-request-id": "ae171152-001e-0016-724b-09bb77000000",
>>>>>>> 8d420312
        "x-ms-version": "2019-12-12"
      },
      "ResponseBody": []
    },
    {
      "RequestUri": "https://seanmcccanary.blob.core.windows.net/test-container-ed6ce22e-bd94-66c1-bf8e-3269111ff1eb?restype=container",
      "RequestMethod": "PUT",
      "RequestHeaders": {
        "Authorization": "Sanitized",
        "traceparent": "00-b8dd7bcd478cb74288d5f0f9f243da43-006713e43cd23641-00",
        "User-Agent": [
          "azsdk-net-Storage.Blobs/12.5.0-dev.20200402.1",
          "(.NET Core 4.6.28325.01; Microsoft Windows 10.0.18362 )"
        ],
        "x-ms-blob-public-access": "container",
        "x-ms-client-request-id": "8225c2aa-a4c5-0b52-6919-20160c64e911",
        "x-ms-date": "Fri, 03 Apr 2020 00:07:31 GMT",
        "x-ms-return-client-request-id": "true",
        "x-ms-version": "2019-12-12"
      },
      "RequestBody": null,
      "StatusCode": 201,
      "ResponseHeaders": {
        "Content-Length": "0",
        "Date": "Fri, 03 Apr 2020 00:07:31 GMT",
        "ETag": "\u00220x8D7D76300E416AD\u0022",
        "Last-Modified": "Fri, 03 Apr 2020 00:07:31 GMT",
        "Server": [
          "Windows-Azure-Blob/1.0",
          "Microsoft-HTTPAPI/2.0"
        ],
        "x-ms-client-request-id": "8225c2aa-a4c5-0b52-6919-20160c64e911",
<<<<<<< HEAD
        "x-ms-request-id": "dd5139be-101e-001a-53d0-69f3e4000000",
=======
        "x-ms-request-id": "9647cefa-601e-0086-144b-098119000000",
>>>>>>> 8d420312
        "x-ms-version": "2019-12-12"
      },
      "ResponseBody": []
    },
    {
      "RequestUri": "https://seanmcccanary.blob.core.windows.net/test-container-ed6ce22e-bd94-66c1-bf8e-3269111ff1eb/test-blob-fd1b5600-9a8d-d555-31ed-d63dc4760c3d",
      "RequestMethod": "PUT",
      "RequestHeaders": {
        "Authorization": "Sanitized",
        "Content-Length": "0",
        "traceparent": "00-3ad439fee6282f4f9706e771bea70b99-53a2239a83523145-00",
        "User-Agent": [
          "azsdk-net-Storage.Blobs/12.5.0-dev.20200402.1",
          "(.NET Core 4.6.28325.01; Microsoft Windows 10.0.18362 )"
        ],
        "x-ms-blob-content-length": "4096",
        "x-ms-blob-sequence-number": "0",
        "x-ms-blob-type": "PageBlob",
        "x-ms-client-request-id": "034ae66d-1b66-1019-6d50-50d8cd1547f2",
        "x-ms-date": "Fri, 03 Apr 2020 00:07:32 GMT",
        "x-ms-return-client-request-id": "true",
        "x-ms-version": "2019-12-12"
      },
      "RequestBody": null,
      "StatusCode": 201,
      "ResponseHeaders": {
        "Content-Length": "0",
        "Date": "Fri, 03 Apr 2020 00:07:31 GMT",
        "ETag": "\u00220x8D7D76300EFB105\u0022",
        "Last-Modified": "Fri, 03 Apr 2020 00:07:31 GMT",
        "Server": [
          "Windows-Azure-Blob/1.0",
          "Microsoft-HTTPAPI/2.0"
        ],
        "x-ms-client-request-id": "034ae66d-1b66-1019-6d50-50d8cd1547f2",
        "x-ms-request-id": "9647cf1c-601e-0086-2e4b-098119000000",
        "x-ms-request-server-encrypted": "true",
        "x-ms-version": "2019-12-12"
      },
      "ResponseBody": []
    },
    {
      "RequestUri": "https://seanmcccanary.blob.core.windows.net/test-container-ed6ce22e-bd94-66c1-bf8e-3269111ff1eb/test-blob-fd1b5600-9a8d-d555-31ed-d63dc4760c3d?comp=lease",
      "RequestMethod": "PUT",
      "RequestHeaders": {
        "Authorization": "Sanitized",
        "traceparent": "00-fd87fb537498a749a387424d05b76a9d-03b56cf5cd378c48-00",
        "User-Agent": [
          "azsdk-net-Storage.Blobs/12.5.0-dev.20200402.1",
          "(.NET Core 4.6.28325.01; Microsoft Windows 10.0.18362 )"
        ],
        "x-ms-client-request-id": "55fb9dbc-f0f8-d30b-cfb8-d1bf25900620",
        "x-ms-date": "Fri, 03 Apr 2020 00:07:32 GMT",
        "x-ms-lease-action": "acquire",
        "x-ms-lease-duration": "-1",
        "x-ms-proposed-lease-id": "81a0e30c-9aa5-9217-31a7-f5890a4c9c98",
        "x-ms-return-client-request-id": "true",
        "x-ms-version": "2019-12-12"
      },
      "RequestBody": null,
      "StatusCode": 201,
      "ResponseHeaders": {
        "Content-Length": "0",
        "Date": "Fri, 03 Apr 2020 00:07:31 GMT",
        "ETag": "\u00220x8D7D76300EFB105\u0022",
        "Last-Modified": "Fri, 03 Apr 2020 00:07:31 GMT",
        "Server": [
          "Windows-Azure-Blob/1.0",
          "Microsoft-HTTPAPI/2.0"
        ],
        "x-ms-client-request-id": "55fb9dbc-f0f8-d30b-cfb8-d1bf25900620",
        "x-ms-lease-id": "81a0e30c-9aa5-9217-31a7-f5890a4c9c98",
<<<<<<< HEAD
        "x-ms-request-id": "dd5139c1-101e-001a-55d0-69f3e4000000",
=======
        "x-ms-request-id": "9647cf31-601e-0086-424b-098119000000",
>>>>>>> 8d420312
        "x-ms-version": "2019-12-12"
      },
      "ResponseBody": []
    },
    {
      "RequestUri": "https://seanmcccanary.blob.core.windows.net/test-container-ed6ce22e-bd94-66c1-bf8e-3269111ff1eb/test-blob-fd1b5600-9a8d-d555-31ed-d63dc4760c3d?comp=properties",
      "RequestMethod": "PUT",
      "RequestHeaders": {
        "Authorization": "Sanitized",
        "traceparent": "00-4d87ed429999ef4ea31ce1250d5aba99-5c150fe7da13bc42-00",
        "User-Agent": [
          "azsdk-net-Storage.Blobs/12.5.0-dev.20200402.1",
          "(.NET Core 4.6.28325.01; Microsoft Windows 10.0.18362 )"
        ],
        "x-ms-blob-content-length": "8192",
        "x-ms-client-request-id": "6ccc0302-4750-8c9f-18fb-0e74371735e1",
        "x-ms-date": "Fri, 03 Apr 2020 00:07:32 GMT",
        "x-ms-lease-id": "81a0e30c-9aa5-9217-31a7-f5890a4c9c98",
        "x-ms-return-client-request-id": "true",
        "x-ms-version": "2019-12-12"
      },
      "RequestBody": null,
      "StatusCode": 200,
      "ResponseHeaders": {
        "Content-Length": "0",
        "Date": "Fri, 03 Apr 2020 00:07:31 GMT",
        "ETag": "\u00220x8D7D76301086DA9\u0022",
        "Last-Modified": "Fri, 03 Apr 2020 00:07:31 GMT",
        "Server": [
          "Windows-Azure-Blob/1.0",
          "Microsoft-HTTPAPI/2.0"
        ],
        "x-ms-blob-sequence-number": "0",
        "x-ms-client-request-id": "6ccc0302-4750-8c9f-18fb-0e74371735e1",
<<<<<<< HEAD
        "x-ms-request-id": "dd5139c2-101e-001a-56d0-69f3e4000000",
=======
        "x-ms-request-id": "9647cf40-601e-0086-4f4b-098119000000",
>>>>>>> 8d420312
        "x-ms-version": "2019-12-12"
      },
      "ResponseBody": []
    },
    {
      "RequestUri": "https://seanmcccanary.blob.core.windows.net/test-container-ed6ce22e-bd94-66c1-bf8e-3269111ff1eb?restype=container",
      "RequestMethod": "DELETE",
      "RequestHeaders": {
        "Authorization": "Sanitized",
        "traceparent": "00-04d596b66da8de45b131c123230d255e-cadcd2367a80d34a-00",
        "User-Agent": [
          "azsdk-net-Storage.Blobs/12.5.0-dev.20200402.1",
          "(.NET Core 4.6.28325.01; Microsoft Windows 10.0.18362 )"
        ],
        "x-ms-client-request-id": "22bded44-99c3-6ccf-18cf-90495c51ccf6",
        "x-ms-date": "Fri, 03 Apr 2020 00:07:32 GMT",
        "x-ms-return-client-request-id": "true",
        "x-ms-version": "2019-12-12"
      },
      "RequestBody": null,
      "StatusCode": 202,
      "ResponseHeaders": {
        "Content-Length": "0",
        "Date": "Fri, 03 Apr 2020 00:07:31 GMT",
        "Server": [
          "Windows-Azure-Blob/1.0",
          "Microsoft-HTTPAPI/2.0"
        ],
        "x-ms-client-request-id": "22bded44-99c3-6ccf-18cf-90495c51ccf6",
<<<<<<< HEAD
        "x-ms-request-id": "dd5139c3-101e-001a-57d0-69f3e4000000",
=======
        "x-ms-request-id": "9647cf58-601e-0086-624b-098119000000",
>>>>>>> 8d420312
        "x-ms-version": "2019-12-12"
      },
      "ResponseBody": []
    }
  ],
  "Variables": {
    "DateTimeOffsetNow": "2020-04-02T17:07:28.9347392-07:00",
    "RandomSeed": "1789338741",
    "Storage_TestConfigDefault": "ProductionTenant\nseanmcccanary\nU2FuaXRpemVk\nhttps://seanmcccanary.blob.core.windows.net\nhttps://seanmcccanary.file.core.windows.net\nhttps://seanmcccanary.queue.core.windows.net\nhttps://seanmcccanary.table.core.windows.net\n\n\n\n\nhttps://seanmcccanary-secondary.blob.core.windows.net\nhttps://seanmcccanary-secondary.file.core.windows.net\nhttps://seanmcccanary-secondary.queue.core.windows.net\nhttps://seanmcccanary-secondary.table.core.windows.net\n\nSanitized\n\n\nCloud\nBlobEndpoint=https://seanmcccanary.blob.core.windows.net/;QueueEndpoint=https://seanmcccanary.queue.core.windows.net/;FileEndpoint=https://seanmcccanary.file.core.windows.net/;BlobSecondaryEndpoint=https://seanmcccanary-secondary.blob.core.windows.net/;QueueSecondaryEndpoint=https://seanmcccanary-secondary.queue.core.windows.net/;FileSecondaryEndpoint=https://seanmcccanary-secondary.file.core.windows.net/;AccountName=seanmcccanary;AccountKey=Sanitized\nseanscope1"
  }
}<|MERGE_RESOLUTION|>--- conflicted
+++ resolved
@@ -28,11 +28,7 @@
           "Microsoft-HTTPAPI/2.0"
         ],
         "x-ms-client-request-id": "4a143f0e-1fc3-d364-25af-cfbbf09a43e9",
-<<<<<<< HEAD
-        "x-ms-request-id": "dd51399d-101e-001a-3bd0-69f3e4000000",
-=======
         "x-ms-request-id": "93b95343-d01e-0083-084b-0953c2000000",
->>>>>>> 8d420312
         "x-ms-version": "2019-12-12"
       },
       "ResponseBody": []
@@ -103,11 +99,7 @@
         ],
         "x-ms-blob-sequence-number": "0",
         "x-ms-client-request-id": "916bfdc9-0e6f-5ce0-930e-dbd122261f03",
-<<<<<<< HEAD
-        "x-ms-request-id": "dd5139a0-101e-001a-3dd0-69f3e4000000",
-=======
         "x-ms-request-id": "93b953a3-d01e-0083-544b-0953c2000000",
->>>>>>> 8d420312
         "x-ms-version": "2019-12-12"
       },
       "ResponseBody": []
@@ -137,11 +129,7 @@
           "Microsoft-HTTPAPI/2.0"
         ],
         "x-ms-client-request-id": "ff088bf4-5042-6534-7d50-7daec1070173",
-<<<<<<< HEAD
-        "x-ms-request-id": "dd5139a1-101e-001a-3ed0-69f3e4000000",
-=======
         "x-ms-request-id": "93b953f9-d01e-0083-234b-0953c2000000",
->>>>>>> 8d420312
         "x-ms-version": "2019-12-12"
       },
       "ResponseBody": []
@@ -174,11 +162,7 @@
           "Microsoft-HTTPAPI/2.0"
         ],
         "x-ms-client-request-id": "590220ed-8360-da00-7e57-698546b3eb57",
-<<<<<<< HEAD
-        "x-ms-request-id": "dd5139a2-101e-001a-3fd0-69f3e4000000",
-=======
         "x-ms-request-id": "77dee35f-901e-0004-444b-09c0a7000000",
->>>>>>> 8d420312
         "x-ms-version": "2019-12-12"
       },
       "ResponseBody": []
@@ -250,11 +234,7 @@
         ],
         "x-ms-blob-sequence-number": "0",
         "x-ms-client-request-id": "0e1b7ce4-8c56-f845-350f-8fb88d5e6ad7",
-<<<<<<< HEAD
-        "x-ms-request-id": "dd5139a5-101e-001a-41d0-69f3e4000000",
-=======
         "x-ms-request-id": "77dee39d-901e-0004-754b-09c0a7000000",
->>>>>>> 8d420312
         "x-ms-version": "2019-12-12"
       },
       "ResponseBody": []
@@ -284,11 +264,7 @@
           "Microsoft-HTTPAPI/2.0"
         ],
         "x-ms-client-request-id": "23cbc289-64b4-b273-47be-8511027c6ca2",
-<<<<<<< HEAD
-        "x-ms-request-id": "dd5139a6-101e-001a-42d0-69f3e4000000",
-=======
         "x-ms-request-id": "77dee3b6-901e-0004-0a4b-09c0a7000000",
->>>>>>> 8d420312
         "x-ms-version": "2019-12-12"
       },
       "ResponseBody": []
@@ -321,11 +297,7 @@
           "Microsoft-HTTPAPI/2.0"
         ],
         "x-ms-client-request-id": "cbd1e6f7-3093-d130-99f8-ec1b7c81af81",
-<<<<<<< HEAD
-        "x-ms-request-id": "dd5139a8-101e-001a-43d0-69f3e4000000",
-=======
         "x-ms-request-id": "2bf5576a-f01e-0060-064b-09313f000000",
->>>>>>> 8d420312
         "x-ms-version": "2019-12-12"
       },
       "ResponseBody": []
@@ -397,11 +369,7 @@
         ],
         "x-ms-blob-sequence-number": "0",
         "x-ms-client-request-id": "7711cbbf-39ca-4500-e4a3-45887351a229",
-<<<<<<< HEAD
-        "x-ms-request-id": "dd5139ab-101e-001a-45d0-69f3e4000000",
-=======
         "x-ms-request-id": "2bf557aa-f01e-0060-3c4b-09313f000000",
->>>>>>> 8d420312
         "x-ms-version": "2019-12-12"
       },
       "ResponseBody": []
@@ -431,11 +399,7 @@
           "Microsoft-HTTPAPI/2.0"
         ],
         "x-ms-client-request-id": "3e65e75f-83e9-7769-ebbe-57e44d05eeb3",
-<<<<<<< HEAD
-        "x-ms-request-id": "dd5139b1-101e-001a-49d0-69f3e4000000",
-=======
         "x-ms-request-id": "2bf557c8-f01e-0060-564b-09313f000000",
->>>>>>> 8d420312
         "x-ms-version": "2019-12-12"
       },
       "ResponseBody": []
@@ -468,11 +432,7 @@
           "Microsoft-HTTPAPI/2.0"
         ],
         "x-ms-client-request-id": "ea975549-72d9-c3d4-7f17-4568ddd74766",
-<<<<<<< HEAD
-        "x-ms-request-id": "dd5139b2-101e-001a-4ad0-69f3e4000000",
-=======
         "x-ms-request-id": "1403a451-c01e-0009-564b-090873000000",
->>>>>>> 8d420312
         "x-ms-version": "2019-12-12"
       },
       "ResponseBody": []
@@ -584,11 +544,7 @@
         ],
         "x-ms-blob-sequence-number": "0",
         "x-ms-client-request-id": "6d7883b6-b2cd-eebf-f9c9-1b2e20a26dc0",
-<<<<<<< HEAD
-        "x-ms-request-id": "dd5139b6-101e-001a-4dd0-69f3e4000000",
-=======
         "x-ms-request-id": "1403a4c6-c01e-0009-384b-090873000000",
->>>>>>> 8d420312
         "x-ms-version": "2019-12-12"
       },
       "ResponseBody": []
@@ -618,11 +574,7 @@
           "Microsoft-HTTPAPI/2.0"
         ],
         "x-ms-client-request-id": "c21fb0d0-4c00-0887-ef03-e8e3e1fd9d03",
-<<<<<<< HEAD
-        "x-ms-request-id": "dd5139b8-101e-001a-4ed0-69f3e4000000",
-=======
         "x-ms-request-id": "1403a4e7-c01e-0009-4f4b-090873000000",
->>>>>>> 8d420312
         "x-ms-version": "2019-12-12"
       },
       "ResponseBody": []
@@ -655,11 +607,7 @@
           "Microsoft-HTTPAPI/2.0"
         ],
         "x-ms-client-request-id": "ad694f91-5c81-e8b0-14e8-d93bd7e9a9fd",
-<<<<<<< HEAD
-        "x-ms-request-id": "dd5139b9-101e-001a-4fd0-69f3e4000000",
-=======
         "x-ms-request-id": "ae171122-001e-0016-4f4b-09bb77000000",
->>>>>>> 8d420312
         "x-ms-version": "2019-12-12"
       },
       "ResponseBody": []
@@ -731,11 +679,7 @@
         ],
         "x-ms-blob-sequence-number": "0",
         "x-ms-client-request-id": "77007403-4ca7-5574-1ca9-41d824a23a56",
-<<<<<<< HEAD
-        "x-ms-request-id": "dd5139bc-101e-001a-51d0-69f3e4000000",
-=======
         "x-ms-request-id": "ae171143-001e-0016-684b-09bb77000000",
->>>>>>> 8d420312
         "x-ms-version": "2019-12-12"
       },
       "ResponseBody": []
@@ -765,11 +709,7 @@
           "Microsoft-HTTPAPI/2.0"
         ],
         "x-ms-client-request-id": "e0802bc8-3fa5-fbce-31f1-4133589d9377",
-<<<<<<< HEAD
-        "x-ms-request-id": "dd5139bd-101e-001a-52d0-69f3e4000000",
-=======
         "x-ms-request-id": "ae171152-001e-0016-724b-09bb77000000",
->>>>>>> 8d420312
         "x-ms-version": "2019-12-12"
       },
       "ResponseBody": []
@@ -802,11 +742,7 @@
           "Microsoft-HTTPAPI/2.0"
         ],
         "x-ms-client-request-id": "8225c2aa-a4c5-0b52-6919-20160c64e911",
-<<<<<<< HEAD
-        "x-ms-request-id": "dd5139be-101e-001a-53d0-69f3e4000000",
-=======
         "x-ms-request-id": "9647cefa-601e-0086-144b-098119000000",
->>>>>>> 8d420312
         "x-ms-version": "2019-12-12"
       },
       "ResponseBody": []
@@ -879,11 +815,7 @@
         ],
         "x-ms-client-request-id": "55fb9dbc-f0f8-d30b-cfb8-d1bf25900620",
         "x-ms-lease-id": "81a0e30c-9aa5-9217-31a7-f5890a4c9c98",
-<<<<<<< HEAD
-        "x-ms-request-id": "dd5139c1-101e-001a-55d0-69f3e4000000",
-=======
         "x-ms-request-id": "9647cf31-601e-0086-424b-098119000000",
->>>>>>> 8d420312
         "x-ms-version": "2019-12-12"
       },
       "ResponseBody": []
@@ -918,11 +850,7 @@
         ],
         "x-ms-blob-sequence-number": "0",
         "x-ms-client-request-id": "6ccc0302-4750-8c9f-18fb-0e74371735e1",
-<<<<<<< HEAD
-        "x-ms-request-id": "dd5139c2-101e-001a-56d0-69f3e4000000",
-=======
         "x-ms-request-id": "9647cf40-601e-0086-4f4b-098119000000",
->>>>>>> 8d420312
         "x-ms-version": "2019-12-12"
       },
       "ResponseBody": []
@@ -952,11 +880,7 @@
           "Microsoft-HTTPAPI/2.0"
         ],
         "x-ms-client-request-id": "22bded44-99c3-6ccf-18cf-90495c51ccf6",
-<<<<<<< HEAD
-        "x-ms-request-id": "dd5139c3-101e-001a-57d0-69f3e4000000",
-=======
         "x-ms-request-id": "9647cf58-601e-0086-624b-098119000000",
->>>>>>> 8d420312
         "x-ms-version": "2019-12-12"
       },
       "ResponseBody": []
