--- conflicted
+++ resolved
@@ -28,11 +28,7 @@
           "Microsoft-HTTPAPI/2.0"
         ],
         "x-ms-client-request-id": "57916fa2-9aa4-7efa-c4bb-02e508b2500c",
-<<<<<<< HEAD
-        "x-ms-request-id": "2d185d65-901e-0004-1933-f31f3c000000",
-=======
         "x-ms-request-id": "93bd60d7-801e-0008-394b-0957af000000",
->>>>>>> 8d420312
         "x-ms-version": "2019-12-12"
       },
       "ResponseBody": []
@@ -99,11 +95,7 @@
           "Microsoft-HTTPAPI/2.0"
         ],
         "x-ms-client-request-id": "c43c69ee-24d8-3eeb-7416-27084abd8695",
-<<<<<<< HEAD
-        "x-ms-request-id": "2d185d6b-901e-0004-1d33-f31f3c000000",
-=======
         "x-ms-request-id": "93bd60fb-801e-0008-584b-0957af000000",
->>>>>>> 8d420312
         "x-ms-version": "2019-12-12"
       },
       "ResponseBody": []
