--- conflicted
+++ resolved
@@ -13,11 +13,7 @@
         "x-ms-client-request-id": "d9073220-2f61-7442-2f8e-f5b115d3e338",
         "x-ms-date": "Fri, 13 Sep 2019 01:17:09 GMT",
         "x-ms-return-client-request-id": "true",
-<<<<<<< HEAD
-        "x-ms-version": "2019-10-10"
-=======
         "x-ms-version": "2019-12-12"
->>>>>>> 32e373e2
       },
       "RequestBody": null,
       "StatusCode": 201,
@@ -32,11 +28,7 @@
         ],
         "x-ms-client-request-id": "d9073220-2f61-7442-2f8e-f5b115d3e338",
         "x-ms-request-id": "5601b5b0-201c-00a6-1fd0-696a47000000",
-<<<<<<< HEAD
-        "x-ms-version": "2019-10-10"
-=======
         "x-ms-version": "2019-12-12"
->>>>>>> 32e373e2
       },
       "ResponseBody": []
     },
@@ -57,11 +49,7 @@
         "x-ms-client-request-id": "42e15886-3eec-5711-0b46-155af5ef2eed",
         "x-ms-date": "Fri, 13 Sep 2019 01:17:09 GMT",
         "x-ms-return-client-request-id": "true",
-<<<<<<< HEAD
-        "x-ms-version": "2019-10-10"
-=======
         "x-ms-version": "2019-12-12"
->>>>>>> 32e373e2
       },
       "RequestBody": null,
       "StatusCode": 201,
@@ -77,11 +65,7 @@
         "x-ms-client-request-id": "42e15886-3eec-5711-0b46-155af5ef2eed",
         "x-ms-request-id": "5601b5be-201c-00a6-2dd0-696a47000000",
         "x-ms-request-server-encrypted": "true",
-<<<<<<< HEAD
-        "x-ms-version": "2019-10-10"
-=======
         "x-ms-version": "2019-12-12"
->>>>>>> 32e373e2
       },
       "ResponseBody": []
     },
@@ -99,11 +83,7 @@
         "x-ms-client-request-id": "edcd1ffc-f360-b92e-5d6b-5bc8f1be0dd2",
         "x-ms-date": "Fri, 13 Sep 2019 01:17:09 GMT",
         "x-ms-return-client-request-id": "true",
-<<<<<<< HEAD
-        "x-ms-version": "2019-10-10"
-=======
         "x-ms-version": "2019-12-12"
->>>>>>> 32e373e2
       },
       "RequestBody": null,
       "StatusCode": 200,
@@ -116,11 +96,7 @@
         ],
         "x-ms-client-request-id": "edcd1ffc-f360-b92e-5d6b-5bc8f1be0dd2",
         "x-ms-request-id": "5601b5d5-201c-00a6-44d0-696a47000000",
-<<<<<<< HEAD
-        "x-ms-version": "2019-10-10"
-=======
         "x-ms-version": "2019-12-12"
->>>>>>> 32e373e2
       },
       "ResponseBody": []
     },
@@ -137,11 +113,7 @@
         "x-ms-client-request-id": "d65ee5df-4022-648c-ab00-48a52160e2b7",
         "x-ms-date": "Fri, 13 Sep 2019 01:17:09 GMT",
         "x-ms-return-client-request-id": "true",
-<<<<<<< HEAD
-        "x-ms-version": "2019-10-10"
-=======
         "x-ms-version": "2019-12-12"
->>>>>>> 32e373e2
       },
       "RequestBody": null,
       "StatusCode": 200,
@@ -165,11 +137,7 @@
         "x-ms-lease-status": "unlocked",
         "x-ms-request-id": "5601b5ee-201c-00a6-5dd0-696a47000000",
         "x-ms-server-encrypted": "true",
-<<<<<<< HEAD
-        "x-ms-version": "2019-10-10"
-=======
         "x-ms-version": "2019-12-12"
->>>>>>> 32e373e2
       },
       "ResponseBody": []
     },
@@ -186,11 +154,7 @@
         "x-ms-client-request-id": "0be84320-375f-09b0-4276-d4d91c64e8ce",
         "x-ms-date": "Fri, 13 Sep 2019 01:17:09 GMT",
         "x-ms-return-client-request-id": "true",
-<<<<<<< HEAD
-        "x-ms-version": "2019-10-10"
-=======
         "x-ms-version": "2019-12-12"
->>>>>>> 32e373e2
       },
       "RequestBody": null,
       "StatusCode": 202,
@@ -203,11 +167,7 @@
         ],
         "x-ms-client-request-id": "0be84320-375f-09b0-4276-d4d91c64e8ce",
         "x-ms-request-id": "5601b5fe-201c-00a6-6dd0-696a47000000",
-<<<<<<< HEAD
-        "x-ms-version": "2019-10-10"
-=======
         "x-ms-version": "2019-12-12"
->>>>>>> 32e373e2
       },
       "ResponseBody": []
     }
