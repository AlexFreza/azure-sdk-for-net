--- conflicted
+++ resolved
@@ -1,22 +1,6 @@
 {
   "Entries": [
     {
-<<<<<<< HEAD
-      "RequestUri": "https://seanstagetest.blob.core.windows.net/test-container-f85cfbf8-0309-834b-91ff-55656fe9c045?restype=container",
-      "RequestMethod": "PUT",
-      "RequestHeaders": {
-        "Authorization": "Sanitized",
-        "traceparent": "00-067f8bb0d4473f4fb5e66239e4a94c52-84af9bebc6d25d4e-00",
-        "User-Agent": [
-          "azsdk-net-Storage.Blobs/12.4.0-dev.20200305.1",
-          "(.NET Core 4.6.28325.01; Microsoft Windows 10.0.18363 )"
-        ],
-        "x-ms-blob-public-access": "container",
-        "x-ms-client-request-id": "195abf41-33de-086a-e155-39cf034ff4e8",
-        "x-ms-date": "Thu, 05 Mar 2020 21:18:20 GMT",
-        "x-ms-return-client-request-id": "true",
-        "x-ms-version": "2019-10-10"
-=======
       "RequestUri": "https://seanmcccanary.blob.core.windows.net/test-container-8e09d555-a71a-c797-23a2-51b492309bc1?restype=container",
       "RequestMethod": "PUT",
       "RequestHeaders": {
@@ -31,258 +15,136 @@
         "x-ms-date": "Sat, 04 Apr 2020 01:45:30 GMT",
         "x-ms-return-client-request-id": "true",
         "x-ms-version": "2019-12-12"
->>>>>>> 32e373e2
-      },
-      "RequestBody": null,
-      "StatusCode": 201,
-      "ResponseHeaders": {
-        "Content-Length": "0",
-<<<<<<< HEAD
-        "Date": "Thu, 05 Mar 2020 21:18:19 GMT",
-        "ETag": "\u00220x8D7C14ABB0C50EB\u0022",
-        "Last-Modified": "Thu, 05 Mar 2020 21:18:20 GMT",
-=======
+      },
+      "RequestBody": null,
+      "StatusCode": 201,
+      "ResponseHeaders": {
+        "Content-Length": "0",
         "Date": "Sat, 04 Apr 2020 01:45:31 GMT",
         "ETag": "\u00220x8D7D839DBFE649E\u0022",
         "Last-Modified": "Sat, 04 Apr 2020 01:45:31 GMT",
->>>>>>> 32e373e2
-        "Server": [
-          "Windows-Azure-Blob/1.0",
-          "Microsoft-HTTPAPI/2.0"
-        ],
-<<<<<<< HEAD
-        "x-ms-client-request-id": "195abf41-33de-086a-e155-39cf034ff4e8",
-        "x-ms-request-id": "09b4d42f-a01e-0030-1e33-f32cf4000000",
-        "x-ms-version": "2019-10-10"
-=======
+        "Server": [
+          "Windows-Azure-Blob/1.0",
+          "Microsoft-HTTPAPI/2.0"
+        ],
         "x-ms-client-request-id": "264a6aaa-9a53-cfe0-ce14-4dd018425899",
         "x-ms-request-id": "a9682bce-c01e-0036-1d22-0ac0d0000000",
         "x-ms-version": "2019-12-12"
->>>>>>> 32e373e2
-      },
-      "ResponseBody": []
-    },
-    {
-<<<<<<< HEAD
-      "RequestUri": "https://seanstagetest.blob.core.windows.net/test-container-f85cfbf8-0309-834b-91ff-55656fe9c045/test-blob-4572c707-442c-5f89-e6ee-ad74072fd57d",
-=======
+      },
+      "ResponseBody": []
+    },
+    {
       "RequestUri": "https://seanmcccanary.blob.core.windows.net/test-container-8e09d555-a71a-c797-23a2-51b492309bc1/test-blob-2a145681-4f0a-3ea0-45cf-ac780cee671e",
->>>>>>> 32e373e2
-      "RequestMethod": "PUT",
-      "RequestHeaders": {
-        "Authorization": "Sanitized",
-        "Content-Length": "0",
-<<<<<<< HEAD
-        "traceparent": "00-382426d82903544387f5abb172b1f62f-dc1777f85258144d-00",
-        "User-Agent": [
-          "azsdk-net-Storage.Blobs/12.4.0-dev.20200305.1",
-          "(.NET Core 4.6.28325.01; Microsoft Windows 10.0.18363 )"
-=======
+      "RequestMethod": "PUT",
+      "RequestHeaders": {
+        "Authorization": "Sanitized",
+        "Content-Length": "0",
         "traceparent": "00-4d8239d160a96241bbf8ef19f9123d5e-5ca58d04b8b23c46-00",
         "User-Agent": [
           "azsdk-net-Storage.Blobs/12.5.0-dev.20200403.1",
           "(.NET Core 4.6.28325.01; Microsoft Windows 10.0.18362 )"
->>>>>>> 32e373e2
         ],
         "x-ms-blob-content-length": "4096",
         "x-ms-blob-sequence-number": "0",
         "x-ms-blob-type": "PageBlob",
-<<<<<<< HEAD
-        "x-ms-client-request-id": "e61313a0-e8a2-fd83-36fb-33ef85f601b1",
-        "x-ms-date": "Thu, 05 Mar 2020 21:18:20 GMT",
-        "x-ms-return-client-request-id": "true",
-        "x-ms-version": "2019-10-10"
-=======
         "x-ms-client-request-id": "0a270149-b9f0-5bfe-ca0c-e084ee67c2df",
         "x-ms-date": "Sat, 04 Apr 2020 01:45:31 GMT",
         "x-ms-return-client-request-id": "true",
         "x-ms-version": "2019-12-12"
->>>>>>> 32e373e2
-      },
-      "RequestBody": null,
-      "StatusCode": 201,
-      "ResponseHeaders": {
-        "Content-Length": "0",
-<<<<<<< HEAD
-        "Date": "Thu, 05 Mar 2020 21:18:19 GMT",
-        "ETag": "\u00220x8D7C14ABB19913C\u0022",
-        "Last-Modified": "Thu, 05 Mar 2020 21:18:20 GMT",
-=======
+      },
+      "RequestBody": null,
+      "StatusCode": 201,
+      "ResponseHeaders": {
+        "Content-Length": "0",
         "Date": "Sat, 04 Apr 2020 01:45:31 GMT",
         "ETag": "\u00220x8D7D839DC13ADD6\u0022",
         "Last-Modified": "Sat, 04 Apr 2020 01:45:31 GMT",
->>>>>>> 32e373e2
-        "Server": [
-          "Windows-Azure-Blob/1.0",
-          "Microsoft-HTTPAPI/2.0"
-        ],
-<<<<<<< HEAD
-        "x-ms-client-request-id": "e61313a0-e8a2-fd83-36fb-33ef85f601b1",
-        "x-ms-request-id": "09b4d436-a01e-0030-2233-f32cf4000000",
-        "x-ms-request-server-encrypted": "true",
-        "x-ms-version": "2019-10-10"
-=======
+        "Server": [
+          "Windows-Azure-Blob/1.0",
+          "Microsoft-HTTPAPI/2.0"
+        ],
         "x-ms-client-request-id": "0a270149-b9f0-5bfe-ca0c-e084ee67c2df",
         "x-ms-request-id": "a9682bf8-c01e-0036-3f22-0ac0d0000000",
         "x-ms-request-server-encrypted": "true",
         "x-ms-version": "2019-12-12"
->>>>>>> 32e373e2
-      },
-      "ResponseBody": []
-    },
-    {
-<<<<<<< HEAD
-      "RequestUri": "https://seanstagetest.blob.core.windows.net/test-container-f85cfbf8-0309-834b-91ff-55656fe9c045/test-blob-4572c707-442c-5f89-e6ee-ad74072fd57d?comp=page",
-=======
+      },
+      "ResponseBody": []
+    },
+    {
       "RequestUri": "https://seanmcccanary.blob.core.windows.net/test-container-8e09d555-a71a-c797-23a2-51b492309bc1/test-blob-2a145681-4f0a-3ea0-45cf-ac780cee671e?comp=page",
->>>>>>> 32e373e2
       "RequestMethod": "PUT",
       "RequestHeaders": {
         "Authorization": "Sanitized",
         "Content-Length": "4096",
-<<<<<<< HEAD
-        "traceparent": "00-59cbeb709344c9449e71b46079b2961f-7310330c5920c14b-00",
-        "User-Agent": [
-          "azsdk-net-Storage.Blobs/12.4.0-dev.20200305.1",
-          "(.NET Core 4.6.28325.01; Microsoft Windows 10.0.18363 )"
-        ],
-        "x-ms-client-request-id": "60eb59c5-78e6-44ff-e54b-3c2b0a3b6d50",
-        "x-ms-date": "Thu, 05 Mar 2020 21:18:20 GMT",
+        "traceparent": "00-b65e4a54c0ad3845a98c9ec09e20f46e-1fd54ac3090c7540-00",
+        "User-Agent": [
+          "azsdk-net-Storage.Blobs/12.5.0-dev.20200403.1",
+          "(.NET Core 4.6.28325.01; Microsoft Windows 10.0.18362 )"
+        ],
+        "x-ms-client-request-id": "2ef54cff-7b26-c1ca-8630-036c2d6a3b6b",
+        "x-ms-date": "Sat, 04 Apr 2020 01:45:31 GMT",
         "x-ms-page-write": "update",
         "x-ms-range": "bytes=0-4095",
         "x-ms-return-client-request-id": "true",
-        "x-ms-version": "2019-10-10"
-=======
-        "traceparent": "00-b65e4a54c0ad3845a98c9ec09e20f46e-1fd54ac3090c7540-00",
-        "User-Agent": [
-          "azsdk-net-Storage.Blobs/12.5.0-dev.20200403.1",
-          "(.NET Core 4.6.28325.01; Microsoft Windows 10.0.18362 )"
-        ],
-        "x-ms-client-request-id": "2ef54cff-7b26-c1ca-8630-036c2d6a3b6b",
-        "x-ms-date": "Sat, 04 Apr 2020 01:45:31 GMT",
-        "x-ms-page-write": "update",
-        "x-ms-range": "bytes=0-4095",
-        "x-ms-return-client-request-id": "true",
-        "x-ms-version": "2019-12-12"
->>>>>>> 32e373e2
+        "x-ms-version": "2019-12-12"
       },
       "RequestBody": "rC8S0TgwswzoHaj9kn91h64MLwvGXS0ESa5c2ZTpCRpK3XSZq09oGE0bIdIRAclLl1nV4Te3GE8BDYiJ09l3/hSNsrUK29teoxa\u002Bqztb80flEUI7FCfjksQlmJ3H3kRzpCO\u002BhE4TQLt9dj4g\u002BW0TphpAo8GXO\u002Bnsqh/x5UI\u002BlsTSSgcXnG740tGGvp7pwplXEfKChzuC3Gk60tkuIlp4Pt95Tq9m\u002BwmsR9HwEHxKA\u002BeGmdRQuw\u002BJT26e3cqVya93Dn\u002B/cHTq8BXo1j9qksvs787yqIiFKIPQ7/9AyB0/Fn0heAL8i5JznKi\u002BaOTPHryise77oiEm8eX87oB1qSj3qL/BSBrJ72M8fwvfx7\u002BeANBCnhYvRHRc\u002BoYcAJwS/fKAxsAkDdWh2MGKvyMVRyomXe6vMgsSyGRLZU6Tre7GKYEZXwD/efL7ocVUpIVRRrNb9aOuYsvnbv5c2aiHDSrTxJWh/OcqJ\u002BP7tJFFvSPf\u002Bh\u002BaN7hLGMa2MfEBoqBKc5OageDvr0nMMc7Asq46obDbfd\u002BI7dZyh6zO68r1KYRCsUH\u002BqzxC70rVzgbpi2UYe5BBJSXAwYa9J/k0IMR/1ghJfQFtPPZ0mI2Usx7PiPxGtm86tANegu\u002B6QYNCDs6GVfj\u002BoA5kqz\u002BazI2YKw1n7Z/97WpURSEE6/sRsvtzMoq\u002BDl0m0eju4gsvn\u002Bh2xlbiUlPjRSBkMRDX\u002BbUSU/hEJ5oC2R2wQRy2DgtfJKU4jiSlLl\u002Bnj\u002B1pWtxNT9cz244S6nhOc\u002Bw4MhE3LTYVBQxrnmuQbSSYnZitmX9AY/JFgzN8TDkt6ho4bPxOcGG2U1XP4rFro21qeU3godps988f8akDmLjSPbNRVwEnSiw29kUqcIBB2d/FEtPsTElAy3QtLn63s7qc/KT9GUtsQi4hqaqUQoZO3hfJPobl5vBqEYyM\u002BRytfkOLjnTcQ8CUWM\u002Bky6OfrInt31Bm7XQ0txazkwi/4EgScytnCbQScZpXNeW2QBtNy2UCnhrLRpDOVtZeKbC31HiGkVd3N6PU2m62DriPfXb6ZcijvEEuRyyamLLdtEfqoGBtL6/D1pPCLsOsFDjYP9lgY8TnExg2WEor3Z/w9yYmzG5XIU3HN4814Y59gjL0wlnYfFGDAo1INtdkl/jz0TadhUjJgR2MmSw0sjGJudYYNxpGGHrVosrhDut1Yp\u002BWQRBX4PzpKkE7TOMkT09bv30BTGDdrbi7yON\u002B6HIyFjeNnnEhMdnZLg3ZCsuXsFN7hk9tdBY\u002BuJNXnBcZa0HOCDarl7HdOY2kJx1TA6PsJBiPA2IjxaEgTuXdyZXBv8PLCwKV6xiinUzByU3567Twanf/imjfq0OUi0nL/2/44mdZh/igVzj/7WYVYftUJ2Iw7V8dwjVb61\u002B\u002BAWDP1p3cyefln2O8TxM\u002BAJwByUpHP2TmmxIQ2iAy/pyY4VXYLxbJOZcUb4f\u002BdJ1L38GYWSEVdsH86TuKzO/GsqHHI229ZtCFOJCyM9Dc6CZ0xPtemaR6gmqU3EbbPmyoTbzlN1EwjXjxEyCQY0PwHwAUFQf0aBn9TKACKYqKqvojCuYU9rHVRDeCbYaD6R8no7xFxyhls\u002BSi6OqwLWTuZmgmbVlc3ClPP9HQcfqTeWOA24bOROPRvVYBcQ3GJBfSlAYdXHzGy8aS9YdXlULpD26HMFLdHyKFVK8DWmsbiBu5/d30dhzmug\u002B/O05beigTGGGeP/TF9HTklwjNw3Bbd2xsnZhl9ZlSoHVCHuTTKtqG70IJfEkn9AhoD94UGPefY8Th79yPriLITJ5\u002Bg9aQEWwtR9QuUvojRamQ/Oa6PYh\u002Bo7sf8Tv\u002B9kAgQDCqqHAy1/1x59EjcBDJvqkz/7I7DQ8WAOAacB8xL1CTDRLKeZw4XSToSVa3WzKqVjORy/eO5DMglKiQF2feQLiBj2P\u002B/0QN\u002BqGNU8S5XqSubxrsoGRYBSneqeX0qEa9CgieNczPrFbuhNBVAZBuZzUD4qdM8Z9TKIk5H1VfGVJbz0m7GyjY38PD/RuTAwSYcEGv8MWecBhoSg1ClY0Aj2t\u002B\u002BjFHs0wMKwPkifOEwCSFoK8UryiMvF4wUtAblUk1wm6wFQnSUL31o8TCuucl5IrovfTe7N9C8j3TF2B78JW5rsaF06sbs1DxHwtjyQJ3Cm1GMthUV9aObiLL/zhdebIvCAsgoBHezQqk7M3T3ig7XA3yNL68ZFfw9mSIT7QXlKVZNMH3VmpcZ2XOsGsIuo/6kKIrakT0cqOzMKqsVn1WjFcneqlmQwWilc1Y7rTs5zvVjb8R7ClgZMIdQybArxHoeCMT4EDlk02diNR3m4Tvx0hu18m\u002BRaAtxxXnSQDf4ua8cHWQ2Qf77/lyc2NV6ck9LnvdUdhIKjOD5Rkq/UpMvqXuuysOX\u002B5BcujPTNE92N1MqhuEAZAOc0VBDfTt0fGvJbW9Zi2dLs\u002BNnN/veN5iRgw83VMvyLwV4EfmzFL6VKH2HyYbf3Kvr3tM9mWxHvtn38bnsfOdgFz5qIbmt2F8k0g9\u002BVi3RsaZjC7Y49FXY8FMf\u002B2LEqOtWJ/KItfryfgZz2MdcyWir5gATiTFxZ2KokTFmTd08YClkKC57STurcI1vhNuOu\u002Bcqs9UisR\u002B55MCP4CSJi/Apd3ieOOF6MF0EqBijwaJHGdVKO9oH2e8JqgNtq6kXIeTdRk2i8ELF8EN4HgkHFiMeSIYPf1AWIV2JVE7dzIT0LUZzhrtU5CmSREuWj/vmApQgD2Lix6JUh2UwGZw0J\u002BP\u002Bg/CCk09niaScvPrEv1Fho1G6/f1h0SXkHz9WZIqNXlynmAwLI29EuIW\u002BRkrnUAfTjnYKeSomnLLK3rRQEWTZzx6eXOdFVr/idkV3o0qa/I73QpZUQuVygTtZAES7NKcg5HcsSPNgjnf2aALk7zkoL\u002BIlWI7ORYx5a5usLBY7ZwGeFr7TrrObVrQenhqiTdICMRCilZvYEp7q8x1X9KJhusEBBph6FIEuScHar\u002Bdxlt3JafsFmJFlxcQgKPuWQ6IR/OMZoUd5x9yPdEuZ/aK3uRw/jkqnHCJvmwCUWivFl8ZfyPLEGDWWT6IetmRFzAhhaG\u002BfVvUXaqDA6gYGpa2wyZxFejTv82DmqT7oiKX\u002BKc84cvH8JgERCF4Rw24vT\u002Bo0bayHwFITsXTOuO32bqI7AsB2znK79KObdDGWnjAy9xkU9Fr5Nil9JMF87W1TWtn8FsBt\u002BIG3eLkJLIxgfNNE28GUobpHAczW\u002BamxPsd2SBlX2ocvhT6XnXuh8AmdHKfuOBGrvvlfdNTzlv7YBnnxkqSzCKIMFRaC/MQ\u002B5RHDOd0Bgwb1yolf\u002BGWye\u002B5//5cB8F1k6dPF4eL66IH1YI/DMFzh1oNzO8fbUxB8WdkoQz1s/TT0Xg/JO6Ej\u002ByIHapfV7wtRXikTzvRViZbDiUgJkmWESGNaztJM2NriDwCl0\u002Bh4ZqqN1yTUWS5AXtS5BXJY2ij8QuJ0euB5BEVOcb\u002Bzr7XuS2Kdu/sA8C81Gm/9k9NoSXTX6ZDGBCuKFJLfhedujK8eiroPu15tu5KzPyBwe3Bx5ehKm8Yk6Ed202coYSoHho3A3skZWI3Wqm3\u002BEsTLWZkibaA/I/DpOeJy2Kf3BRpoa3iSr5xnGE1adDFYJpVCa7nOBjOKCKKc1\u002BUm5r/mH2VTVedMeKn8uxUS5K//kNMM8G0uKT7m3mLV9df3QHHNdFSMBJDuNjMP0Used2QynUbSGjZS9/ZmbLdEtkLSBXqjRXAbc0wCHro6HlfzyKb\u002Bo1hQ5WY7unyeZdgZab/wPYwQevHz12n6z/t8GNmesqQQhdLqQSAUZ8rzvM2z6PU6SeCLo020ysvulhWq/2Gi//MzyOOsxbyr\u002B9MmwFqcRubGAc75Es8Wm7sHO\u002BsKaahpUL0aQB/RjUQj36d6jcpxUk9upL2S6a0j3W1opcnRoZJqva\u002BdgcbHNLRKlTMn282wlambm8Tq1qbP9mKyqOd6Un4VEBBak9BIZ3AJCBS6PAGft9AgdcWNf6cIjYtkVIuM0EL00ov9VgHZEzRUoY5SVfohEvEXGdx4h5BpEcYFJBLkfHeRhSm1oiHORyKReJ4YtneRAwGatbZmvEs7lEQ7lC8hcGVWwNCQq3CPSNL55w7yEFuOs\u002BDRScaBKwjeeg3dkrMzr8h4wfVmwFfQyyzjrJU8SUPobSAOD\u002BZe1ZXH8nFisbYfxjdGeU5mZ7OJAL6Znb5z4jCKNSWS5V/iGexfnw4mrhl2g\u002BadtdA1QgWshQ9nxTgXlBBAmLyQjOCXZF9iBoilopJlItmXliwglLLgJmBQulS0CAr9pdVc5jcFxlGwkzt8xuJ8wqJef/4kIAQJsKZABuoKrf69p/y9CDzikc\u002Bar8F3ox\u002B907eyVchM2YWRU3WQhb\u002BnZeU8/18l//ple63uSXACkg2GwjMyWFf2cM43K7THUcwQM0ocOuOAWBP9TNpaXlBVTsEoCcOMtM2NBk6Q7pQFXimh3lYmJldpxmnfNQt9nBJ94ZzznwfIg358TvRVL6m/9\u002B6wuEA6b2ip/gOZrX/CT6o8Ew03Ub8hmVrX6ddi1NaAX30cjOOSQ7I0SeEEbxX\u002Bej9KGNycSGYvjx8lIkWRBultGQ4CpcKGqc9awwfd3WoFGW\u002BX2Pv6JBbW7P3EbWEsowL3l1XH\u002B5Q8g67NAUVeUfG038kV\u002BS4tcvT3K7kEwjyubh/E5kYUfV2bm1UNLOKRuJsMD01YFunUyiRg0I/bN8FyXtMlWatrYKKrel3Y4EYSZbMd\u002BLKvFhd179wh82yNgGOT2o3PbB7voK7q7JyMO\u002BmeDqsc/X8Ogwi772mPCa113fo6RQX4QvlULlfDxGm66bQyg6SBsMMkRRdFE7y1YFcBdM7iUfbj5cvxiI7nSv7fAMW1nIXI9Gz3FgAucy88ns3Awk\u002Ba2Ff9Tp3Yj\u002Bg0PPpYphL2/8OROICh63v29XLc9SmBJohvRCit\u002BE4oMCREgtkFlczcRZ8KL4nPOOzcBlkrO9r\u002BsxZx6WHqCQd1qQicHShisR\u002BlwK\u002BKtvc\u002BoAt7kfH0/TRJhg/C06yrMjxXlEaBctuEeVV5hTtrc/wfc0kWrrdVgOwUEpcYn91zOo5zMuJwvW1vtxicezf5HlIT46BjVENFAdOabSBEq9l4Boqs\u002BAEZrvYb5zeeuUW0GzQExLx9D6ZLLfDO1hAM6ss/JHStTGYROjTqB61L5oiN5lHsP\u002BcdOzbkYcpQCtjlzvwsX1TRBs7OM4qHksf4/wdoAO\u002B\u002BYOsj4il9iSpbwS8cBDjxX0czvN9C3gwclWgu62KDJ8opJ63RCH1rk33kcnKbq46PB5/ANIPQe0Lex0yBDp2H2Jkk8tyK4BbJyCmhnmuZgOnZn\u002BPCgvNGWKwrMkEwqoTgHFmZdrixxCdI9mxabtzXBQZi5675xVXl3ppwn\u002B3V2R2kwUISAEpxZ5u8eYxG7CnPE\u002B06jcLV5lcDg==",
       "StatusCode": 201,
       "ResponseHeaders": {
         "Content-Length": "0",
-<<<<<<< HEAD
-        "Content-MD5": "ZIVYCJMOae8Vw6jmuT1wPw==",
-        "Date": "Thu, 05 Mar 2020 21:18:20 GMT",
-        "ETag": "\u00220x8D7C14ABB285E03\u0022",
-        "Last-Modified": "Thu, 05 Mar 2020 21:18:20 GMT",
-=======
         "Content-MD5": "5a8vhQH\u002Bn1KW9khQ9kVYEg==",
         "Date": "Sat, 04 Apr 2020 01:45:31 GMT",
         "ETag": "\u00220x8D7D839DC225680\u0022",
         "Last-Modified": "Sat, 04 Apr 2020 01:45:31 GMT",
->>>>>>> 32e373e2
-        "Server": [
-          "Windows-Azure-Blob/1.0",
-          "Microsoft-HTTPAPI/2.0"
-        ],
-        "x-ms-blob-sequence-number": "0",
-<<<<<<< HEAD
-        "x-ms-client-request-id": "60eb59c5-78e6-44ff-e54b-3c2b0a3b6d50",
-        "x-ms-request-id": "09b4d439-a01e-0030-2433-f32cf4000000",
-        "x-ms-request-server-encrypted": "true",
-        "x-ms-version": "2019-10-10"
-=======
+        "Server": [
+          "Windows-Azure-Blob/1.0",
+          "Microsoft-HTTPAPI/2.0"
+        ],
+        "x-ms-blob-sequence-number": "0",
         "x-ms-client-request-id": "2ef54cff-7b26-c1ca-8630-036c2d6a3b6b",
         "x-ms-request-id": "a9682c01-c01e-0036-4622-0ac0d0000000",
         "x-ms-request-server-encrypted": "true",
         "x-ms-version": "2019-12-12"
->>>>>>> 32e373e2
-      },
-      "ResponseBody": []
-    },
-    {
-<<<<<<< HEAD
-      "RequestUri": "https://seanstagetest.blob.core.windows.net/test-container-f85cfbf8-0309-834b-91ff-55656fe9c045/test-blob-4572c707-442c-5f89-e6ee-ad74072fd57d?comp=page",
-=======
+      },
+      "ResponseBody": []
+    },
+    {
       "RequestUri": "https://seanmcccanary.blob.core.windows.net/test-container-8e09d555-a71a-c797-23a2-51b492309bc1/test-blob-2a145681-4f0a-3ea0-45cf-ac780cee671e?comp=page",
->>>>>>> 32e373e2
-      "RequestMethod": "PUT",
-      "RequestHeaders": {
-        "Authorization": "Sanitized",
-        "Content-Length": "0",
-<<<<<<< HEAD
-        "traceparent": "00-e0ac264aa7b4e343953d7d47041afaee-59e9da354113e141-00",
-        "User-Agent": [
-          "azsdk-net-Storage.Blobs/12.4.0-dev.20200305.1",
-          "(.NET Core 4.6.28325.01; Microsoft Windows 10.0.18363 )"
-        ],
-        "x-ms-client-request-id": "eff8c00e-166a-88ea-6e0c-aa48f8ad1929",
-        "x-ms-date": "Thu, 05 Mar 2020 21:18:20 GMT",
+      "RequestMethod": "PUT",
+      "RequestHeaders": {
+        "Authorization": "Sanitized",
+        "Content-Length": "0",
+        "traceparent": "00-123fad4b1057d4458bc0fa002492c66d-4f4be3b88e886c4d-00",
+        "User-Agent": [
+          "azsdk-net-Storage.Blobs/12.5.0-dev.20200403.1",
+          "(.NET Core 4.6.28325.01; Microsoft Windows 10.0.18362 )"
+        ],
+        "x-ms-client-request-id": "0a0c71fa-2ea4-52e8-95b7-7e60e35f47d1",
+        "x-ms-date": "Sat, 04 Apr 2020 01:45:31 GMT",
         "x-ms-page-write": "clear",
         "x-ms-range": "bytes=1024-2047",
         "x-ms-return-client-request-id": "true",
-        "x-ms-version": "2019-10-10"
-=======
-        "traceparent": "00-123fad4b1057d4458bc0fa002492c66d-4f4be3b88e886c4d-00",
-        "User-Agent": [
-          "azsdk-net-Storage.Blobs/12.5.0-dev.20200403.1",
-          "(.NET Core 4.6.28325.01; Microsoft Windows 10.0.18362 )"
-        ],
-        "x-ms-client-request-id": "0a0c71fa-2ea4-52e8-95b7-7e60e35f47d1",
-        "x-ms-date": "Sat, 04 Apr 2020 01:45:31 GMT",
-        "x-ms-page-write": "clear",
-        "x-ms-range": "bytes=1024-2047",
-        "x-ms-return-client-request-id": "true",
-        "x-ms-version": "2019-12-12"
->>>>>>> 32e373e2
-      },
-      "RequestBody": null,
-      "StatusCode": 201,
-      "ResponseHeaders": {
-        "Content-Length": "0",
-<<<<<<< HEAD
-        "Date": "Thu, 05 Mar 2020 21:18:20 GMT",
-        "ETag": "\u00220x8D7C14ABB350850\u0022",
-        "Last-Modified": "Thu, 05 Mar 2020 21:18:20 GMT",
-=======
+        "x-ms-version": "2019-12-12"
+      },
+      "RequestBody": null,
+      "StatusCode": 201,
+      "ResponseHeaders": {
+        "Content-Length": "0",
         "Date": "Sat, 04 Apr 2020 01:45:31 GMT",
         "ETag": "\u00220x8D7D839DC314D58\u0022",
         "Last-Modified": "Sat, 04 Apr 2020 01:45:31 GMT",
->>>>>>> 32e373e2
-        "Server": [
-          "Windows-Azure-Blob/1.0",
-          "Microsoft-HTTPAPI/2.0"
-        ],
-        "x-ms-blob-sequence-number": "0",
-<<<<<<< HEAD
-        "x-ms-client-request-id": "eff8c00e-166a-88ea-6e0c-aa48f8ad1929",
-        "x-ms-request-id": "09b4d43a-a01e-0030-2533-f32cf4000000",
-        "x-ms-version": "2019-10-10"
-=======
+        "Server": [
+          "Windows-Azure-Blob/1.0",
+          "Microsoft-HTTPAPI/2.0"
+        ],
+        "x-ms-blob-sequence-number": "0",
         "x-ms-client-request-id": "0a0c71fa-2ea4-52e8-95b7-7e60e35f47d1",
         "x-ms-request-id": "a9682c10-c01e-0036-5522-0ac0d0000000",
         "x-ms-version": "2019-12-12"
->>>>>>> 32e373e2
-      },
-      "ResponseBody": []
-    },
-    {
-<<<<<<< HEAD
-      "RequestUri": "https://seanstagetest.blob.core.windows.net/test-container-f85cfbf8-0309-834b-91ff-55656fe9c045/test-blob-4572c707-442c-5f89-e6ee-ad74072fd57d",
-      "RequestMethod": "GET",
-      "RequestHeaders": {
-        "Authorization": "Sanitized",
-        "traceparent": "00-1f18960d0c71d442bac79f7213c540a3-c767706c5dea044d-00",
-        "User-Agent": [
-          "azsdk-net-Storage.Blobs/12.4.0-dev.20200305.1",
-          "(.NET Core 4.6.28325.01; Microsoft Windows 10.0.18363 )"
-        ],
-        "x-ms-client-request-id": "4a1d11ae-7d42-e5e5-45da-7bcdb35b0c61",
-        "x-ms-date": "Thu, 05 Mar 2020 21:18:21 GMT",
-        "x-ms-range": "bytes=0-",
-        "x-ms-return-client-request-id": "true",
-        "x-ms-version": "2019-10-10"
-=======
+      },
+      "ResponseBody": []
+    },
+    {
       "RequestUri": "https://seanmcccanary.blob.core.windows.net/test-container-8e09d555-a71a-c797-23a2-51b492309bc1/test-blob-2a145681-4f0a-3ea0-45cf-ac780cee671e",
       "RequestMethod": "GET",
       "RequestHeaders": {
@@ -296,7 +158,6 @@
         "x-ms-date": "Sat, 04 Apr 2020 01:45:31 GMT",
         "x-ms-return-client-request-id": "true",
         "x-ms-version": "2019-12-12"
->>>>>>> 32e373e2
       },
       "RequestBody": null,
       "StatusCode": 200,
@@ -304,30 +165,15 @@
         "Accept-Ranges": "bytes",
         "Content-Length": "4096",
         "Content-Type": "application/octet-stream",
-<<<<<<< HEAD
-        "Date": "Thu, 05 Mar 2020 21:18:20 GMT",
-        "ETag": "\u00220x8D7C14ABB350850\u0022",
-        "Last-Modified": "Thu, 05 Mar 2020 21:18:20 GMT",
-=======
         "Date": "Sat, 04 Apr 2020 01:45:31 GMT",
         "ETag": "\u00220x8D7D839DC314D58\u0022",
         "Last-Modified": "Sat, 04 Apr 2020 01:45:31 GMT",
->>>>>>> 32e373e2
         "Server": [
           "Windows-Azure-Blob/1.0",
           "Microsoft-HTTPAPI/2.0"
         ],
         "x-ms-blob-sequence-number": "0",
         "x-ms-blob-type": "PageBlob",
-<<<<<<< HEAD
-        "x-ms-client-request-id": "4a1d11ae-7d42-e5e5-45da-7bcdb35b0c61",
-        "x-ms-creation-time": "Thu, 05 Mar 2020 21:18:20 GMT",
-        "x-ms-lease-state": "available",
-        "x-ms-lease-status": "unlocked",
-        "x-ms-request-id": "09b4d43f-a01e-0030-2933-f32cf4000000",
-        "x-ms-server-encrypted": "true",
-        "x-ms-version": "2019-10-10"
-=======
         "x-ms-client-request-id": "bb7262f5-305d-7cc7-50e0-35951b7c28ba",
         "x-ms-creation-time": "Sat, 04 Apr 2020 01:45:31 GMT",
         "x-ms-lease-state": "available",
@@ -335,26 +181,10 @@
         "x-ms-request-id": "a9682c1c-c01e-0036-6022-0ac0d0000000",
         "x-ms-server-encrypted": "true",
         "x-ms-version": "2019-12-12"
->>>>>>> 32e373e2
       },
       "ResponseBody": "rC8S0TgwswzoHaj9kn91h64MLwvGXS0ESa5c2ZTpCRpK3XSZq09oGE0bIdIRAclLl1nV4Te3GE8BDYiJ09l3/hSNsrUK29teoxa\u002Bqztb80flEUI7FCfjksQlmJ3H3kRzpCO\u002BhE4TQLt9dj4g\u002BW0TphpAo8GXO\u002Bnsqh/x5UI\u002BlsTSSgcXnG740tGGvp7pwplXEfKChzuC3Gk60tkuIlp4Pt95Tq9m\u002BwmsR9HwEHxKA\u002BeGmdRQuw\u002BJT26e3cqVya93Dn\u002B/cHTq8BXo1j9qksvs787yqIiFKIPQ7/9AyB0/Fn0heAL8i5JznKi\u002BaOTPHryise77oiEm8eX87oB1qSj3qL/BSBrJ72M8fwvfx7\u002BeANBCnhYvRHRc\u002BoYcAJwS/fKAxsAkDdWh2MGKvyMVRyomXe6vMgsSyGRLZU6Tre7GKYEZXwD/efL7ocVUpIVRRrNb9aOuYsvnbv5c2aiHDSrTxJWh/OcqJ\u002BP7tJFFvSPf\u002Bh\u002BaN7hLGMa2MfEBoqBKc5OageDvr0nMMc7Asq46obDbfd\u002BI7dZyh6zO68r1KYRCsUH\u002BqzxC70rVzgbpi2UYe5BBJSXAwYa9J/k0IMR/1ghJfQFtPPZ0mI2Usx7PiPxGtm86tANegu\u002B6QYNCDs6GVfj\u002BoA5kqz\u002BazI2YKw1n7Z/97WpURSEE6/sRsvtzMoq\u002BDl0m0eju4gsvn\u002Bh2xlbiUlPjRSBkMRDX\u002BbUSU/hEJ5oC2R2wQRy2DgtfJKU4jiSlLl\u002Bnj\u002B1pWtxNT9cz244S6nhOc\u002Bw4MhE3LTYVBQxrnmuQbSSYnZitmX9AY/JFgzN8TDkt6ho4bPxOcGG2U1XP4rFro21qeU3godps988f8akDmLjSPbNRVwEnSiw29kUqcIBB2d/FEtPsTElAy3QtLn63s7qc/KT9GUtsQi4hqaqUQoZO3hfJPobl5vBqEYyM\u002BRytfkOLjnTcQ8CUWM\u002Bky6OfrInt31Bm7XQ0txazkwi/4EgScytnCbQScZpXNeW2QBtNy2UCnhrLRpDOVtZeKbC31HiGkVd3N6PU2m62DriPfXb6ZcijvEEuRyyamLLdtEfqoGBtL6/D1pPCLsOsFDjYP9lgY8TnExg2WEor3Z/w9yYmzG5XIU3HN4814Y59gjL0wlnYfFGDAo1INtdkl/jz0TadhUjJgR2MmSw0sjGJudYYNxpGGHrVosrhDut1Yp\u002BWQRBX4PzpKkE7TOMkT09bv30BTGDdrbi7yON\u002B6HIyFjeNnnEhMdnZLg3ZCsuXsFN7hk9tdBY\u002BuJNXnBcZa0HOCDarl7HdOY2kJx1TA6PsJBiPA2IjxaEgTuXdyZXBv8PLCwKV6xiinUzByU3567Twanf/imjfq0OUi0nL/2/44gAAAAAAAAAAAAAAAAAAAAAAAAAAAAAAAAAAAAAAAAAAAAAAAAAAAAAAAAAAAAAAAAAAAAAAAAAAAAAAAAAAAAAAAAAAAAAAAAAAAAAAAAAAAAAAAAAAAAAAAAAAAAAAAAAAAAAAAAAAAAAAAAAAAAAAAAAAAAAAAAAAAAAAAAAAAAAAAAAAAAAAAAAAAAAAAAAAAAAAAAAAAAAAAAAAAAAAAAAAAAAAAAAAAAAAAAAAAAAAAAAAAAAAAAAAAAAAAAAAAAAAAAAAAAAAAAAAAAAAAAAAAAAAAAAAAAAAAAAAAAAAAAAAAAAAAAAAAAAAAAAAAAAAAAAAAAAAAAAAAAAAAAAAAAAAAAAAAAAAAAAAAAAAAAAAAAAAAAAAAAAAAAAAAAAAAAAAAAAAAAAAAAAAAAAAAAAAAAAAAAAAAAAAAAAAAAAAAAAAAAAAAAAAAAAAAAAAAAAAAAAAAAAAAAAAAAAAAAAAAAAAAAAAAAAAAAAAAAAAAAAAAAAAAAAAAAAAAAAAAAAAAAAAAAAAAAAAAAAAAAAAAAAAAAAAAAAAAAAAAAAAAAAAAAAAAAAAAAAAAAAAAAAAAAAAAAAAAAAAAAAAAAAAAAAAAAAAAAAAAAAAAAAAAAAAAAAAAAAAAAAAAAAAAAAAAAAAAAAAAAAAAAAAAAAAAAAAAAAAAAAAAAAAAAAAAAAAAAAAAAAAAAAAAAAAAAAAAAAAAAAAAAAAAAAAAAAAAAAAAAAAAAAAAAAAAAAAAAAAAAAAAAAAAAAAAAAAAAAAAAAAAAAAAAAAAAAAAAAAAAAAAAAAAAAAAAAAAAAAAAAAAAAAAAAAAAAAAAAAAAAAAAAAAAAAAAAAAAAAAAAAAAAAAAAAAAAAAAAAAAAAAAAAAAAAAAAAAAAAAAAAAAAAAAAAAAAAAAAAAAAAAAAAAAAAAAAAAAAAAAAAAAAAAAAAAAAAAAAAAAAAAAAAAAAAAAAAAAAAAAAAAAAAAAAAAAAAAAAAAAAAAAAAAAAAAAAAAAAAAAAAAAAAAAAAAAAAAAAAAAAAAAAAAAAAAAAAAAAAAAAAAAAAAAAAAAAAAAAAAAAAAAAAAAAAAAAAAAAAAAAAAAAAAAAAAAAAAAAAAAAAAAAAAAAAAAAAAAAAAAAAAAAAAAAAAAAAAAAAAAAAAAAAAAAAAAAAAAAAAAAAAAAAAAAAAAAAAAAAAAAAAAAAAAAAAAAAAAAAAAAAAAAAAAAAAAAAAAAAAAAAAAAAAAAAAAAAAAAAAAAAAAAAAAAAAAAAAAAAAAAAAAAAAAAAAAAAAAAAAAAAAAAAAAAAAAAAAAAAAAAAAAAAAAAAAAAAAAAAAAAAAAAAAAAAAAAAAAAAAAAAAADtU5CmSREuWj/vmApQgD2Lix6JUh2UwGZw0J\u002BP\u002Bg/CCk09niaScvPrEv1Fho1G6/f1h0SXkHz9WZIqNXlynmAwLI29EuIW\u002BRkrnUAfTjnYKeSomnLLK3rRQEWTZzx6eXOdFVr/idkV3o0qa/I73QpZUQuVygTtZAES7NKcg5HcsSPNgjnf2aALk7zkoL\u002BIlWI7ORYx5a5usLBY7ZwGeFr7TrrObVrQenhqiTdICMRCilZvYEp7q8x1X9KJhusEBBph6FIEuScHar\u002Bdxlt3JafsFmJFlxcQgKPuWQ6IR/OMZoUd5x9yPdEuZ/aK3uRw/jkqnHCJvmwCUWivFl8ZfyPLEGDWWT6IetmRFzAhhaG\u002BfVvUXaqDA6gYGpa2wyZxFejTv82DmqT7oiKX\u002BKc84cvH8JgERCF4Rw24vT\u002Bo0bayHwFITsXTOuO32bqI7AsB2znK79KObdDGWnjAy9xkU9Fr5Nil9JMF87W1TWtn8FsBt\u002BIG3eLkJLIxgfNNE28GUobpHAczW\u002BamxPsd2SBlX2ocvhT6XnXuh8AmdHKfuOBGrvvlfdNTzlv7YBnnxkqSzCKIMFRaC/MQ\u002B5RHDOd0Bgwb1yolf\u002BGWye\u002B5//5cB8F1k6dPF4eL66IH1YI/DMFzh1oNzO8fbUxB8WdkoQz1s/TT0Xg/JO6Ej\u002ByIHapfV7wtRXikTzvRViZbDiUgJkmWESGNaztJM2NriDwCl0\u002Bh4ZqqN1yTUWS5AXtS5BXJY2ij8QuJ0euB5BEVOcb\u002Bzr7XuS2Kdu/sA8C81Gm/9k9NoSXTX6ZDGBCuKFJLfhedujK8eiroPu15tu5KzPyBwe3Bx5ehKm8Yk6Ed202coYSoHho3A3skZWI3Wqm3\u002BEsTLWZkibaA/I/DpOeJy2Kf3BRpoa3iSr5xnGE1adDFYJpVCa7nOBjOKCKKc1\u002BUm5r/mH2VTVedMeKn8uxUS5K//kNMM8G0uKT7m3mLV9df3QHHNdFSMBJDuNjMP0Used2QynUbSGjZS9/ZmbLdEtkLSBXqjRXAbc0wCHro6HlfzyKb\u002Bo1hQ5WY7unyeZdgZab/wPYwQevHz12n6z/t8GNmesqQQhdLqQSAUZ8rzvM2z6PU6SeCLo020ysvulhWq/2Gi//MzyOOsxbyr\u002B9MmwFqcRubGAc75Es8Wm7sHO\u002BsKaahpUL0aQB/RjUQj36d6jcpxUk9upL2S6a0j3W1opcnRoZJqva\u002BdgcbHNLRKlTMn282wlambm8Tq1qbP9mKyqOd6Un4VEBBak9BIZ3AJCBS6PAGft9AgdcWNf6cIjYtkVIuM0EL00ov9VgHZEzRUoY5SVfohEvEXGdx4h5BpEcYFJBLkfHeRhSm1oiHORyKReJ4YtneRAwGatbZmvEs7lEQ7lC8hcGVWwNCQq3CPSNL55w7yEFuOs\u002BDRScaBKwjeeg3dkrMzr8h4wfVmwFfQyyzjrJU8SUPobSAOD\u002BZe1ZXH8nFisbYfxjdGeU5mZ7OJAL6Znb5z4jCKNSWS5V/iGexfnw4mrhl2g\u002BadtdA1QgWshQ9nxTgXlBBAmLyQjOCXZF9iBoilopJlItmXliwglLLgJmBQulS0CAr9pdVc5jcFxlGwkzt8xuJ8wqJef/4kIAQJsKZABuoKrf69p/y9CDzikc\u002Bar8F3ox\u002B907eyVchM2YWRU3WQhb\u002BnZeU8/18l//ple63uSXACkg2GwjMyWFf2cM43K7THUcwQM0ocOuOAWBP9TNpaXlBVTsEoCcOMtM2NBk6Q7pQFXimh3lYmJldpxmnfNQt9nBJ94ZzznwfIg358TvRVL6m/9\u002B6wuEA6b2ip/gOZrX/CT6o8Ew03Ub8hmVrX6ddi1NaAX30cjOOSQ7I0SeEEbxX\u002Bej9KGNycSGYvjx8lIkWRBultGQ4CpcKGqc9awwfd3WoFGW\u002BX2Pv6JBbW7P3EbWEsowL3l1XH\u002B5Q8g67NAUVeUfG038kV\u002BS4tcvT3K7kEwjyubh/E5kYUfV2bm1UNLOKRuJsMD01YFunUyiRg0I/bN8FyXtMlWatrYKKrel3Y4EYSZbMd\u002BLKvFhd179wh82yNgGOT2o3PbB7voK7q7JyMO\u002BmeDqsc/X8Ogwi772mPCa113fo6RQX4QvlULlfDxGm66bQyg6SBsMMkRRdFE7y1YFcBdM7iUfbj5cvxiI7nSv7fAMW1nIXI9Gz3FgAucy88ns3Awk\u002Ba2Ff9Tp3Yj\u002Bg0PPpYphL2/8OROICh63v29XLc9SmBJohvRCit\u002BE4oMCREgtkFlczcRZ8KL4nPOOzcBlkrO9r\u002BsxZx6WHqCQd1qQicHShisR\u002BlwK\u002BKtvc\u002BoAt7kfH0/TRJhg/C06yrMjxXlEaBctuEeVV5hTtrc/wfc0kWrrdVgOwUEpcYn91zOo5zMuJwvW1vtxicezf5HlIT46BjVENFAdOabSBEq9l4Boqs\u002BAEZrvYb5zeeuUW0GzQExLx9D6ZLLfDO1hAM6ss/JHStTGYROjTqB61L5oiN5lHsP\u002BcdOzbkYcpQCtjlzvwsX1TRBs7OM4qHksf4/wdoAO\u002B\u002BYOsj4il9iSpbwS8cBDjxX0czvN9C3gwclWgu62KDJ8opJ63RCH1rk33kcnKbq46PB5/ANIPQe0Lex0yBDp2H2Jkk8tyK4BbJyCmhnmuZgOnZn\u002BPCgvNGWKwrMkEwqoTgHFmZdrixxCdI9mxabtzXBQZi5675xVXl3ppwn\u002B3V2R2kwUISAEpxZ5u8eYxG7CnPE\u002B06jcLV5lcDg=="
     },
     {
-<<<<<<< HEAD
-      "RequestUri": "https://seanstagetest.blob.core.windows.net/test-container-f85cfbf8-0309-834b-91ff-55656fe9c045?restype=container",
-      "RequestMethod": "DELETE",
-      "RequestHeaders": {
-        "Authorization": "Sanitized",
-        "traceparent": "00-18db07735724c14faecc31e05a04fc8e-ec046523f7acd54d-00",
-        "User-Agent": [
-          "azsdk-net-Storage.Blobs/12.4.0-dev.20200305.1",
-          "(.NET Core 4.6.28325.01; Microsoft Windows 10.0.18363 )"
-        ],
-        "x-ms-client-request-id": "e79a68a5-cf90-8ae6-c357-25a4b888b45a",
-        "x-ms-date": "Thu, 05 Mar 2020 21:18:21 GMT",
-        "x-ms-return-client-request-id": "true",
-        "x-ms-version": "2019-10-10"
-=======
       "RequestUri": "https://seanmcccanary.blob.core.windows.net/test-container-8e09d555-a71a-c797-23a2-51b492309bc1?restype=container",
       "RequestMethod": "DELETE",
       "RequestHeaders": {
@@ -368,41 +198,25 @@
         "x-ms-date": "Sat, 04 Apr 2020 01:45:31 GMT",
         "x-ms-return-client-request-id": "true",
         "x-ms-version": "2019-12-12"
->>>>>>> 32e373e2
       },
       "RequestBody": null,
       "StatusCode": 202,
       "ResponseHeaders": {
         "Content-Length": "0",
-<<<<<<< HEAD
-        "Date": "Thu, 05 Mar 2020 21:18:20 GMT",
-=======
-        "Date": "Sat, 04 Apr 2020 01:45:31 GMT",
->>>>>>> 32e373e2
-        "Server": [
-          "Windows-Azure-Blob/1.0",
-          "Microsoft-HTTPAPI/2.0"
-        ],
-<<<<<<< HEAD
-        "x-ms-client-request-id": "e79a68a5-cf90-8ae6-c357-25a4b888b45a",
-        "x-ms-request-id": "09b4d442-a01e-0030-2c33-f32cf4000000",
-        "x-ms-version": "2019-10-10"
-=======
+        "Date": "Sat, 04 Apr 2020 01:45:31 GMT",
+        "Server": [
+          "Windows-Azure-Blob/1.0",
+          "Microsoft-HTTPAPI/2.0"
+        ],
         "x-ms-client-request-id": "806bc8e6-8bec-6a73-8343-89fff1e34af3",
         "x-ms-request-id": "a9682c29-c01e-0036-6c22-0ac0d0000000",
         "x-ms-version": "2019-12-12"
->>>>>>> 32e373e2
       },
       "ResponseBody": []
     }
   ],
   "Variables": {
-<<<<<<< HEAD
-    "RandomSeed": "1089355532",
-    "Storage_TestConfigDefault": "ProductionTenant\nseanstagetest\nU2FuaXRpemVk\nhttps://seanstagetest.blob.core.windows.net\nhttp://seanstagetest.file.core.windows.net\nhttp://seanstagetest.queue.core.windows.net\nhttp://seanstagetest.table.core.windows.net\n\n\n\n\nhttp://seanstagetest-secondary.blob.core.windows.net\nhttp://seanstagetest-secondary.file.core.windows.net\nhttp://seanstagetest-secondary.queue.core.windows.net\nhttp://seanstagetest-secondary.table.core.windows.net\n\nSanitized\n\n\nCloud\nBlobEndpoint=https://seanstagetest.blob.core.windows.net/;QueueEndpoint=http://seanstagetest.queue.core.windows.net/;FileEndpoint=http://seanstagetest.file.core.windows.net/;BlobSecondaryEndpoint=http://seanstagetest-secondary.blob.core.windows.net/;QueueSecondaryEndpoint=http://seanstagetest-secondary.queue.core.windows.net/;FileSecondaryEndpoint=http://seanstagetest-secondary.file.core.windows.net/;AccountName=seanstagetest;AccountKey=Sanitized\nseanscope1"
-=======
     "RandomSeed": "197899655",
     "Storage_TestConfigDefault": "ProductionTenant\nseanmcccanary\nU2FuaXRpemVk\nhttps://seanmcccanary.blob.core.windows.net\nhttps://seanmcccanary.file.core.windows.net\nhttps://seanmcccanary.queue.core.windows.net\nhttps://seanmcccanary.table.core.windows.net\n\n\n\n\nhttps://seanmcccanary-secondary.blob.core.windows.net\nhttps://seanmcccanary-secondary.file.core.windows.net\nhttps://seanmcccanary-secondary.queue.core.windows.net\nhttps://seanmcccanary-secondary.table.core.windows.net\n\nSanitized\n\n\nCloud\nBlobEndpoint=https://seanmcccanary.blob.core.windows.net/;QueueEndpoint=https://seanmcccanary.queue.core.windows.net/;FileEndpoint=https://seanmcccanary.file.core.windows.net/;BlobSecondaryEndpoint=https://seanmcccanary-secondary.blob.core.windows.net/;QueueSecondaryEndpoint=https://seanmcccanary-secondary.queue.core.windows.net/;FileSecondaryEndpoint=https://seanmcccanary-secondary.file.core.windows.net/;AccountName=seanmcccanary;AccountKey=Sanitized\nseanscope1"
->>>>>>> 32e373e2
   }
 }