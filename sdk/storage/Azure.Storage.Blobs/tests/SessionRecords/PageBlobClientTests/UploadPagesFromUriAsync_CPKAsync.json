--- conflicted
+++ resolved
@@ -28,11 +28,7 @@
           "Microsoft-HTTPAPI/2.0"
         ],
         "x-ms-client-request-id": "e719a8d1-a723-5eba-88e7-40dae4509626",
-<<<<<<< HEAD
-        "x-ms-request-id": "4280cb66-601e-003f-7034-f35a98000000",
-=======
         "x-ms-request-id": "c33c38f0-701e-0041-0c4c-091544000000",
->>>>>>> 8d420312
         "x-ms-version": "2019-12-12"
       },
       "ResponseBody": []
@@ -67,11 +63,7 @@
           "Microsoft-HTTPAPI/2.0"
         ],
         "x-ms-client-request-id": "153eaf24-9a0d-5a8f-f5ee-f5c148451bc0",
-<<<<<<< HEAD
-        "x-ms-request-id": "4280cb6a-601e-003f-7234-f35a98000000",
-=======
         "x-ms-request-id": "c33c390e-701e-0041-244c-091544000000",
->>>>>>> 8d420312
         "x-ms-version": "2019-12-12"
       },
       "ResponseBody": []
@@ -259,11 +251,7 @@
           "Microsoft-HTTPAPI/2.0"
         ],
         "x-ms-client-request-id": "710726bc-569c-5c52-8aa5-08fe632642d4",
-<<<<<<< HEAD
-        "x-ms-request-id": "4280cb72-601e-003f-7a34-f35a98000000",
-=======
         "x-ms-request-id": "c33c39af-701e-0041-2f4c-091544000000",
->>>>>>> 8d420312
         "x-ms-version": "2019-12-12"
       },
       "ResponseBody": []
