{
  "Entries": [
    {
<<<<<<< HEAD
      "RequestUri": "https://seanstagetest.blob.core.windows.net/test-container-87b87bd8-1a83-fd09-bf44-8c217b740764?restype=container",
      "RequestMethod": "PUT",
      "RequestHeaders": {
        "Authorization": "Sanitized",
        "traceparent": "00-9623311a62ac5f4888f72d0a3fd95c4f-efb31845f7520d4f-00",
        "User-Agent": [
          "azsdk-net-Storage.Blobs/12.4.0-dev.20200305.1",
          "(.NET Core 4.6.28325.01; Microsoft Windows 10.0.18363 )"
        ],
        "x-ms-blob-public-access": "container",
        "x-ms-client-request-id": "acc077fb-f9fc-43e1-5e59-295b3cad1c11",
        "x-ms-date": "Thu, 05 Mar 2020 21:20:48 GMT",
        "x-ms-return-client-request-id": "true",
        "x-ms-version": "2019-10-10"
=======
      "RequestUri": "https://seanmcccanary.blob.core.windows.net/test-container-87b87bd8-1a83-fd09-bf44-8c217b740764?restype=container",
      "RequestMethod": "PUT",
      "RequestHeaders": {
        "Authorization": "Sanitized",
        "traceparent": "00-0c150437bd8469458aa72123cc0506a5-a6807b0463afa74a-00",
        "User-Agent": [
          "azsdk-net-Storage.Blobs/12.5.0-dev.20200402.1",
          "(.NET Core 4.6.28325.01; Microsoft Windows 10.0.18362 )"
        ],
        "x-ms-blob-public-access": "container",
        "x-ms-client-request-id": "acc077fb-f9fc-43e1-5e59-295b3cad1c11",
        "x-ms-date": "Fri, 03 Apr 2020 00:05:38 GMT",
        "x-ms-return-client-request-id": "true",
        "x-ms-version": "2019-12-12"
>>>>>>> 32e373e2
      },
      "RequestBody": null,
      "StatusCode": 201,
      "ResponseHeaders": {
        "Content-Length": "0",
<<<<<<< HEAD
        "Date": "Thu, 05 Mar 2020 21:20:47 GMT",
        "ETag": "\u00220x8D7C14B1329689C\u0022",
        "Last-Modified": "Thu, 05 Mar 2020 21:20:48 GMT",
=======
        "Date": "Fri, 03 Apr 2020 00:05:37 GMT",
        "ETag": "\u00220x8D7D762BD5BDEAD\u0022",
        "Last-Modified": "Fri, 03 Apr 2020 00:05:37 GMT",
>>>>>>> 32e373e2
        "Server": [
          "Windows-Azure-Blob/1.0",
          "Microsoft-HTTPAPI/2.0"
        ],
        "x-ms-client-request-id": "acc077fb-f9fc-43e1-5e59-295b3cad1c11",
<<<<<<< HEAD
        "x-ms-request-id": "64e31f7d-b01e-0003-1733-f3735f000000",
        "x-ms-version": "2019-10-10"
=======
        "x-ms-request-id": "effa626c-e01e-007c-494b-09635f000000",
        "x-ms-version": "2019-12-12"
>>>>>>> 32e373e2
      },
      "ResponseBody": []
    },
    {
<<<<<<< HEAD
      "RequestUri": "https://seanstagetest.blob.core.windows.net/test-container-87b87bd8-1a83-fd09-bf44-8c217b740764/test-blob-2bb68401-ed94-535b-a7ca-ccc0ab2559a3",
=======
      "RequestUri": "https://seanmcccanary.blob.core.windows.net/test-container-87b87bd8-1a83-fd09-bf44-8c217b740764/test-blob-2bb68401-ed94-535b-a7ca-ccc0ab2559a3",
>>>>>>> 32e373e2
      "RequestMethod": "PUT",
      "RequestHeaders": {
        "Authorization": "Sanitized",
        "Content-Length": "0",
<<<<<<< HEAD
        "traceparent": "00-d7349f260ebbf445996a1f30d76edd7c-b58aaade989c5d4c-00",
        "User-Agent": [
          "azsdk-net-Storage.Blobs/12.4.0-dev.20200305.1",
          "(.NET Core 4.6.28325.01; Microsoft Windows 10.0.18363 )"
=======
        "traceparent": "00-42da9c113959ac40b04c9ef5fdf4ba21-f969a2f17d4f4347-00",
        "User-Agent": [
          "azsdk-net-Storage.Blobs/12.5.0-dev.20200402.1",
          "(.NET Core 4.6.28325.01; Microsoft Windows 10.0.18362 )"
>>>>>>> 32e373e2
        ],
        "x-ms-blob-content-length": "4096",
        "x-ms-blob-sequence-number": "0",
        "x-ms-blob-type": "PageBlob",
        "x-ms-client-request-id": "1fe25da6-6d64-0dfa-1c6c-05312d209739",
<<<<<<< HEAD
        "x-ms-date": "Thu, 05 Mar 2020 21:20:48 GMT",
        "x-ms-return-client-request-id": "true",
        "x-ms-version": "2019-10-10"
=======
        "x-ms-date": "Fri, 03 Apr 2020 00:05:38 GMT",
        "x-ms-return-client-request-id": "true",
        "x-ms-version": "2019-12-12"
>>>>>>> 32e373e2
      },
      "RequestBody": null,
      "StatusCode": 201,
      "ResponseHeaders": {
        "Content-Length": "0",
<<<<<<< HEAD
        "Date": "Thu, 05 Mar 2020 21:20:47 GMT",
        "ETag": "\u00220x8D7C14B1336B8DB\u0022",
        "Last-Modified": "Thu, 05 Mar 2020 21:20:48 GMT",
=======
        "Date": "Fri, 03 Apr 2020 00:05:37 GMT",
        "ETag": "\u00220x8D7D762BD69FB5E\u0022",
        "Last-Modified": "Fri, 03 Apr 2020 00:05:38 GMT",
>>>>>>> 32e373e2
        "Server": [
          "Windows-Azure-Blob/1.0",
          "Microsoft-HTTPAPI/2.0"
        ],
        "x-ms-client-request-id": "1fe25da6-6d64-0dfa-1c6c-05312d209739",
<<<<<<< HEAD
        "x-ms-request-id": "64e31f7f-b01e-0003-1833-f3735f000000",
        "x-ms-request-server-encrypted": "true",
        "x-ms-version": "2019-10-10"
=======
        "x-ms-request-id": "effa6295-e01e-007c-6c4b-09635f000000",
        "x-ms-request-server-encrypted": "true",
        "x-ms-version": "2019-12-12"
>>>>>>> 32e373e2
      },
      "ResponseBody": []
    },
    {
<<<<<<< HEAD
      "RequestUri": "https://seanstagetest.blob.core.windows.net/test-container-87b87bd8-1a83-fd09-bf44-8c217b740764/test-blob-2bb68401-ed94-535b-a7ca-ccc0ab2559a3?comp=page",
=======
      "RequestUri": "https://seanmcccanary.blob.core.windows.net/test-container-87b87bd8-1a83-fd09-bf44-8c217b740764/test-blob-2bb68401-ed94-535b-a7ca-ccc0ab2559a3?comp=page",
>>>>>>> 32e373e2
      "RequestMethod": "PUT",
      "RequestHeaders": {
        "Authorization": "Sanitized",
        "Content-Length": "1024",
<<<<<<< HEAD
        "traceparent": "00-621fce238c55814eabdc137dd5ba0c1f-bdff2bef6f8fcf45-00",
        "User-Agent": [
          "azsdk-net-Storage.Blobs/12.4.0-dev.20200305.1",
          "(.NET Core 4.6.28325.01; Microsoft Windows 10.0.18363 )"
        ],
        "x-ms-client-request-id": "5ed3b046-4c44-3c8e-dfc3-f4628155547a",
        "x-ms-date": "Thu, 05 Mar 2020 21:20:48 GMT",
        "x-ms-page-write": "update",
        "x-ms-range": "bytes=5120-6143",
        "x-ms-return-client-request-id": "true",
        "x-ms-version": "2019-10-10"
=======
        "traceparent": "00-f39dfeffdd343d4481edf4a030cd808f-52affbdf2fad5443-00",
        "User-Agent": [
          "azsdk-net-Storage.Blobs/12.5.0-dev.20200402.1",
          "(.NET Core 4.6.28325.01; Microsoft Windows 10.0.18362 )"
        ],
        "x-ms-client-request-id": "5ed3b046-4c44-3c8e-dfc3-f4628155547a",
        "x-ms-date": "Fri, 03 Apr 2020 00:05:39 GMT",
        "x-ms-page-write": "update",
        "x-ms-range": "bytes=5120-6143",
        "x-ms-return-client-request-id": "true",
        "x-ms-version": "2019-12-12"
>>>>>>> 32e373e2
      },
      "RequestBody": "AIawPocYXKUcUzU5Zmb3Lxm\u002BGU1DOT4\u002BBBjnSFY2NtXDTfTVx3OGjgE8AxE3wKe1dNUYbgdK9cZHcjpuMBRP5R1fdhhyImelN4pMBjYsBkNxMdOAHsfOeVctjVU5GF3t7B3010qOQ1Jucjd8/e\u002BQGmv2/f5Bz8dVkf3BRJQRbB8tXxkYOC744u6AEauPUXtonXLqQhpeqxxWnkVNzf\u002B\u002BXAUYT57Vd\u002BI9/hsQwb4bxkCBWKYhJyoEzrP9wproqhXuwbSldwLckyWQrUT/TepeOtgFy3RYnTXbE4Dr2LRHVFMFIv8Jdk49pcSAkHrmBYDInojC4t\u002BglSR/ymSC8LtxSFjw\u002BSvrVcSJyCaw1wy79Q0AIjkshXF0ZYzbiqvqu7QJD0ch9QtU3UnEOBq58L4Xw9RWgs6BRMLmfJSfD8oYnwxxpsfEmQACq0TwaE1Xu3TNw8bXkznmiMuEO3l2tc1\u002Bq5kNR0n2UyrUVNaJkNx1jsAf0UwEQAvTix78QF2Gi/V2cryzSnMr13CbAz9iXPfvD6y4V\u002BOBemqOObwr\u002BhLMTcngEh0fwURN9PrcaD3McS4mDTGxzjQS9fhRJRC3/91dz7V1gUnZz01na2LppBEtwciNBO3hG3\u002BVzhwlzZw0lfUdf5mIVu/kTD3jSWPRKFDmJGNHKfrve7M24LIstAKwM9VtzCV4pGvYqLiw/dIcw6bMPqk47Gv6LQPmUnU9t5g7MxaNZFwrbn/4boBCP33gGhwMYHVYeEZpcp4iklL2m/EfdMq8jl5KodApQH3rt\u002B2GBTdYMFci4rrPI/K9CdstAtOPI8qyJIu9wb\u002BlLzjIfrqxm40anWuZ/JIQ7GtsjZj0/D6qW5Qi0\u002BGsmm6XfbKCB6U3C21OEmRo9SY3ojcgUTQnsDP6HSIljsirbgL8An/gjeXGNYEqperZQmZu6jGpjEk6b8x/iOqCEn2lo6Nia/OnVxRSWRyz/ApJIdq8tqOWAeG5wpKyYQX7QyMDhQJGdtZzx5McVzIthnLBNmcPxVvZDqHBqalg9fYOVxX5r3cIAqoDSe8Qeqqvizsf8Cue637HKndhhM0tEtKcDQAcNNf7uTO8C3xryZT2Eh1uQATLcGuXMYX/p33c1jYdc2yqkldkJDb34d8CXGDjanKvvtLN0Z2UhQNR\u002BxK14DVFTlUoTH/GChzO1I6LldUlHDwLLBdkUKLOFQ1TEigkQQGqvA0Kuh3y6bS2/v0PCO8uLN/VqrMd4f6zWTdxcvf0qpKM4djHGmEfGENjrlGlvg0eJeZITpdNjdsPV2HmgHa9wVRrgicWZhJ9tpFwujOsDpopU00Rq1v6P1T9t8MAOJfMpuz8OjzlB77Uy5gG3NOoYknGvA==",
      "StatusCode": 416,
      "ResponseHeaders": {
        "Content-Length": "222",
        "Content-Type": "application/xml",
<<<<<<< HEAD
        "Date": "Thu, 05 Mar 2020 21:20:47 GMT",
=======
        "Date": "Fri, 03 Apr 2020 00:05:37 GMT",
>>>>>>> 32e373e2
        "Server": [
          "Windows-Azure-Blob/1.0",
          "Microsoft-HTTPAPI/2.0"
        ],
        "x-ms-client-request-id": "5ed3b046-4c44-3c8e-dfc3-f4628155547a",
        "x-ms-error-code": "InvalidPageRange",
<<<<<<< HEAD
        "x-ms-request-id": "64e31f81-b01e-0003-1a33-f3735f000000",
        "x-ms-version": "2019-10-10"
=======
        "x-ms-request-id": "effa62bd-e01e-007c-104b-09635f000000",
        "x-ms-version": "2019-12-12"
>>>>>>> 32e373e2
      },
      "ResponseBody": [
        "\uFEFF\u003C?xml version=\u00221.0\u0022 encoding=\u0022utf-8\u0022?\u003E\n",
        "\u003CError\u003E\u003CCode\u003EInvalidPageRange\u003C/Code\u003E\u003CMessage\u003EThe page range specified is invalid.\n",
<<<<<<< HEAD
        "RequestId:64e31f81-b01e-0003-1a33-f3735f000000\n",
        "Time:2020-03-05T21:20:48.6082922Z\u003C/Message\u003E\u003C/Error\u003E"
      ]
    },
    {
      "RequestUri": "https://seanstagetest.blob.core.windows.net/test-container-87b87bd8-1a83-fd09-bf44-8c217b740764?restype=container",
      "RequestMethod": "DELETE",
      "RequestHeaders": {
        "Authorization": "Sanitized",
        "traceparent": "00-09d19488114f3446a1ee1d030239e493-4face5f291f14841-00",
        "User-Agent": [
          "azsdk-net-Storage.Blobs/12.4.0-dev.20200305.1",
          "(.NET Core 4.6.28325.01; Microsoft Windows 10.0.18363 )"
        ],
        "x-ms-client-request-id": "b261bf39-6775-e078-9a6f-36357be051c4",
        "x-ms-date": "Thu, 05 Mar 2020 21:20:48 GMT",
        "x-ms-return-client-request-id": "true",
        "x-ms-version": "2019-10-10"
=======
        "RequestId:effa62bd-e01e-007c-104b-09635f000000\n",
        "Time:2020-04-03T00:05:38.1677251Z\u003C/Message\u003E\u003C/Error\u003E"
      ]
    },
    {
      "RequestUri": "https://seanmcccanary.blob.core.windows.net/test-container-87b87bd8-1a83-fd09-bf44-8c217b740764?restype=container",
      "RequestMethod": "DELETE",
      "RequestHeaders": {
        "Authorization": "Sanitized",
        "traceparent": "00-40eff38d5c3f7c468c3aa4f9065e7089-2579283f57562f48-00",
        "User-Agent": [
          "azsdk-net-Storage.Blobs/12.5.0-dev.20200402.1",
          "(.NET Core 4.6.28325.01; Microsoft Windows 10.0.18362 )"
        ],
        "x-ms-client-request-id": "b261bf39-6775-e078-9a6f-36357be051c4",
        "x-ms-date": "Fri, 03 Apr 2020 00:05:39 GMT",
        "x-ms-return-client-request-id": "true",
        "x-ms-version": "2019-12-12"
>>>>>>> 32e373e2
      },
      "RequestBody": null,
      "StatusCode": 202,
      "ResponseHeaders": {
        "Content-Length": "0",
<<<<<<< HEAD
        "Date": "Thu, 05 Mar 2020 21:20:47 GMT",
=======
        "Date": "Fri, 03 Apr 2020 00:05:37 GMT",
>>>>>>> 32e373e2
        "Server": [
          "Windows-Azure-Blob/1.0",
          "Microsoft-HTTPAPI/2.0"
        ],
        "x-ms-client-request-id": "b261bf39-6775-e078-9a6f-36357be051c4",
<<<<<<< HEAD
        "x-ms-request-id": "64e31f82-b01e-0003-1b33-f3735f000000",
        "x-ms-version": "2019-10-10"
=======
        "x-ms-request-id": "effa62ca-e01e-007c-1a4b-09635f000000",
        "x-ms-version": "2019-12-12"
>>>>>>> 32e373e2
      },
      "ResponseBody": []
    }
  ],
  "Variables": {
    "RandomSeed": "2116569333",
<<<<<<< HEAD
    "Storage_TestConfigDefault": "ProductionTenant\nseanstagetest\nU2FuaXRpemVk\nhttps://seanstagetest.blob.core.windows.net\nhttp://seanstagetest.file.core.windows.net\nhttp://seanstagetest.queue.core.windows.net\nhttp://seanstagetest.table.core.windows.net\n\n\n\n\nhttp://seanstagetest-secondary.blob.core.windows.net\nhttp://seanstagetest-secondary.file.core.windows.net\nhttp://seanstagetest-secondary.queue.core.windows.net\nhttp://seanstagetest-secondary.table.core.windows.net\n\nSanitized\n\n\nCloud\nBlobEndpoint=https://seanstagetest.blob.core.windows.net/;QueueEndpoint=http://seanstagetest.queue.core.windows.net/;FileEndpoint=http://seanstagetest.file.core.windows.net/;BlobSecondaryEndpoint=http://seanstagetest-secondary.blob.core.windows.net/;QueueSecondaryEndpoint=http://seanstagetest-secondary.queue.core.windows.net/;FileSecondaryEndpoint=http://seanstagetest-secondary.file.core.windows.net/;AccountName=seanstagetest;AccountKey=Sanitized\nseanscope1"
=======
    "Storage_TestConfigDefault": "ProductionTenant\nseanmcccanary\nU2FuaXRpemVk\nhttps://seanmcccanary.blob.core.windows.net\nhttps://seanmcccanary.file.core.windows.net\nhttps://seanmcccanary.queue.core.windows.net\nhttps://seanmcccanary.table.core.windows.net\n\n\n\n\nhttps://seanmcccanary-secondary.blob.core.windows.net\nhttps://seanmcccanary-secondary.file.core.windows.net\nhttps://seanmcccanary-secondary.queue.core.windows.net\nhttps://seanmcccanary-secondary.table.core.windows.net\n\nSanitized\n\n\nCloud\nBlobEndpoint=https://seanmcccanary.blob.core.windows.net/;QueueEndpoint=https://seanmcccanary.queue.core.windows.net/;FileEndpoint=https://seanmcccanary.file.core.windows.net/;BlobSecondaryEndpoint=https://seanmcccanary-secondary.blob.core.windows.net/;QueueSecondaryEndpoint=https://seanmcccanary-secondary.queue.core.windows.net/;FileSecondaryEndpoint=https://seanmcccanary-secondary.file.core.windows.net/;AccountName=seanmcccanary;AccountKey=Sanitized\nseanscope1"
>>>>>>> 32e373e2
  }
}<|MERGE_RESOLUTION|>--- conflicted
+++ resolved
@@ -1,22 +1,6 @@
 {
   "Entries": [
     {
-<<<<<<< HEAD
-      "RequestUri": "https://seanstagetest.blob.core.windows.net/test-container-87b87bd8-1a83-fd09-bf44-8c217b740764?restype=container",
-      "RequestMethod": "PUT",
-      "RequestHeaders": {
-        "Authorization": "Sanitized",
-        "traceparent": "00-9623311a62ac5f4888f72d0a3fd95c4f-efb31845f7520d4f-00",
-        "User-Agent": [
-          "azsdk-net-Storage.Blobs/12.4.0-dev.20200305.1",
-          "(.NET Core 4.6.28325.01; Microsoft Windows 10.0.18363 )"
-        ],
-        "x-ms-blob-public-access": "container",
-        "x-ms-client-request-id": "acc077fb-f9fc-43e1-5e59-295b3cad1c11",
-        "x-ms-date": "Thu, 05 Mar 2020 21:20:48 GMT",
-        "x-ms-return-client-request-id": "true",
-        "x-ms-version": "2019-10-10"
-=======
       "RequestUri": "https://seanmcccanary.blob.core.windows.net/test-container-87b87bd8-1a83-fd09-bf44-8c217b740764?restype=container",
       "RequestMethod": "PUT",
       "RequestHeaders": {
@@ -31,125 +15,67 @@
         "x-ms-date": "Fri, 03 Apr 2020 00:05:38 GMT",
         "x-ms-return-client-request-id": "true",
         "x-ms-version": "2019-12-12"
->>>>>>> 32e373e2
       },
       "RequestBody": null,
       "StatusCode": 201,
       "ResponseHeaders": {
         "Content-Length": "0",
-<<<<<<< HEAD
-        "Date": "Thu, 05 Mar 2020 21:20:47 GMT",
-        "ETag": "\u00220x8D7C14B1329689C\u0022",
-        "Last-Modified": "Thu, 05 Mar 2020 21:20:48 GMT",
-=======
         "Date": "Fri, 03 Apr 2020 00:05:37 GMT",
         "ETag": "\u00220x8D7D762BD5BDEAD\u0022",
         "Last-Modified": "Fri, 03 Apr 2020 00:05:37 GMT",
->>>>>>> 32e373e2
         "Server": [
           "Windows-Azure-Blob/1.0",
           "Microsoft-HTTPAPI/2.0"
         ],
         "x-ms-client-request-id": "acc077fb-f9fc-43e1-5e59-295b3cad1c11",
-<<<<<<< HEAD
-        "x-ms-request-id": "64e31f7d-b01e-0003-1733-f3735f000000",
-        "x-ms-version": "2019-10-10"
-=======
         "x-ms-request-id": "effa626c-e01e-007c-494b-09635f000000",
         "x-ms-version": "2019-12-12"
->>>>>>> 32e373e2
       },
       "ResponseBody": []
     },
     {
-<<<<<<< HEAD
-      "RequestUri": "https://seanstagetest.blob.core.windows.net/test-container-87b87bd8-1a83-fd09-bf44-8c217b740764/test-blob-2bb68401-ed94-535b-a7ca-ccc0ab2559a3",
-=======
       "RequestUri": "https://seanmcccanary.blob.core.windows.net/test-container-87b87bd8-1a83-fd09-bf44-8c217b740764/test-blob-2bb68401-ed94-535b-a7ca-ccc0ab2559a3",
->>>>>>> 32e373e2
       "RequestMethod": "PUT",
       "RequestHeaders": {
         "Authorization": "Sanitized",
         "Content-Length": "0",
-<<<<<<< HEAD
-        "traceparent": "00-d7349f260ebbf445996a1f30d76edd7c-b58aaade989c5d4c-00",
-        "User-Agent": [
-          "azsdk-net-Storage.Blobs/12.4.0-dev.20200305.1",
-          "(.NET Core 4.6.28325.01; Microsoft Windows 10.0.18363 )"
-=======
         "traceparent": "00-42da9c113959ac40b04c9ef5fdf4ba21-f969a2f17d4f4347-00",
         "User-Agent": [
           "azsdk-net-Storage.Blobs/12.5.0-dev.20200402.1",
           "(.NET Core 4.6.28325.01; Microsoft Windows 10.0.18362 )"
->>>>>>> 32e373e2
         ],
         "x-ms-blob-content-length": "4096",
         "x-ms-blob-sequence-number": "0",
         "x-ms-blob-type": "PageBlob",
         "x-ms-client-request-id": "1fe25da6-6d64-0dfa-1c6c-05312d209739",
-<<<<<<< HEAD
-        "x-ms-date": "Thu, 05 Mar 2020 21:20:48 GMT",
-        "x-ms-return-client-request-id": "true",
-        "x-ms-version": "2019-10-10"
-=======
         "x-ms-date": "Fri, 03 Apr 2020 00:05:38 GMT",
         "x-ms-return-client-request-id": "true",
         "x-ms-version": "2019-12-12"
->>>>>>> 32e373e2
       },
       "RequestBody": null,
       "StatusCode": 201,
       "ResponseHeaders": {
         "Content-Length": "0",
-<<<<<<< HEAD
-        "Date": "Thu, 05 Mar 2020 21:20:47 GMT",
-        "ETag": "\u00220x8D7C14B1336B8DB\u0022",
-        "Last-Modified": "Thu, 05 Mar 2020 21:20:48 GMT",
-=======
         "Date": "Fri, 03 Apr 2020 00:05:37 GMT",
         "ETag": "\u00220x8D7D762BD69FB5E\u0022",
         "Last-Modified": "Fri, 03 Apr 2020 00:05:38 GMT",
->>>>>>> 32e373e2
         "Server": [
           "Windows-Azure-Blob/1.0",
           "Microsoft-HTTPAPI/2.0"
         ],
         "x-ms-client-request-id": "1fe25da6-6d64-0dfa-1c6c-05312d209739",
-<<<<<<< HEAD
-        "x-ms-request-id": "64e31f7f-b01e-0003-1833-f3735f000000",
-        "x-ms-request-server-encrypted": "true",
-        "x-ms-version": "2019-10-10"
-=======
         "x-ms-request-id": "effa6295-e01e-007c-6c4b-09635f000000",
         "x-ms-request-server-encrypted": "true",
         "x-ms-version": "2019-12-12"
->>>>>>> 32e373e2
       },
       "ResponseBody": []
     },
     {
-<<<<<<< HEAD
-      "RequestUri": "https://seanstagetest.blob.core.windows.net/test-container-87b87bd8-1a83-fd09-bf44-8c217b740764/test-blob-2bb68401-ed94-535b-a7ca-ccc0ab2559a3?comp=page",
-=======
       "RequestUri": "https://seanmcccanary.blob.core.windows.net/test-container-87b87bd8-1a83-fd09-bf44-8c217b740764/test-blob-2bb68401-ed94-535b-a7ca-ccc0ab2559a3?comp=page",
->>>>>>> 32e373e2
       "RequestMethod": "PUT",
       "RequestHeaders": {
         "Authorization": "Sanitized",
         "Content-Length": "1024",
-<<<<<<< HEAD
-        "traceparent": "00-621fce238c55814eabdc137dd5ba0c1f-bdff2bef6f8fcf45-00",
-        "User-Agent": [
-          "azsdk-net-Storage.Blobs/12.4.0-dev.20200305.1",
-          "(.NET Core 4.6.28325.01; Microsoft Windows 10.0.18363 )"
-        ],
-        "x-ms-client-request-id": "5ed3b046-4c44-3c8e-dfc3-f4628155547a",
-        "x-ms-date": "Thu, 05 Mar 2020 21:20:48 GMT",
-        "x-ms-page-write": "update",
-        "x-ms-range": "bytes=5120-6143",
-        "x-ms-return-client-request-id": "true",
-        "x-ms-version": "2019-10-10"
-=======
         "traceparent": "00-f39dfeffdd343d4481edf4a030cd808f-52affbdf2fad5443-00",
         "User-Agent": [
           "azsdk-net-Storage.Blobs/12.5.0-dev.20200402.1",
@@ -161,55 +87,25 @@
         "x-ms-range": "bytes=5120-6143",
         "x-ms-return-client-request-id": "true",
         "x-ms-version": "2019-12-12"
->>>>>>> 32e373e2
       },
       "RequestBody": "AIawPocYXKUcUzU5Zmb3Lxm\u002BGU1DOT4\u002BBBjnSFY2NtXDTfTVx3OGjgE8AxE3wKe1dNUYbgdK9cZHcjpuMBRP5R1fdhhyImelN4pMBjYsBkNxMdOAHsfOeVctjVU5GF3t7B3010qOQ1Jucjd8/e\u002BQGmv2/f5Bz8dVkf3BRJQRbB8tXxkYOC744u6AEauPUXtonXLqQhpeqxxWnkVNzf\u002B\u002BXAUYT57Vd\u002BI9/hsQwb4bxkCBWKYhJyoEzrP9wproqhXuwbSldwLckyWQrUT/TepeOtgFy3RYnTXbE4Dr2LRHVFMFIv8Jdk49pcSAkHrmBYDInojC4t\u002BglSR/ymSC8LtxSFjw\u002BSvrVcSJyCaw1wy79Q0AIjkshXF0ZYzbiqvqu7QJD0ch9QtU3UnEOBq58L4Xw9RWgs6BRMLmfJSfD8oYnwxxpsfEmQACq0TwaE1Xu3TNw8bXkznmiMuEO3l2tc1\u002Bq5kNR0n2UyrUVNaJkNx1jsAf0UwEQAvTix78QF2Gi/V2cryzSnMr13CbAz9iXPfvD6y4V\u002BOBemqOObwr\u002BhLMTcngEh0fwURN9PrcaD3McS4mDTGxzjQS9fhRJRC3/91dz7V1gUnZz01na2LppBEtwciNBO3hG3\u002BVzhwlzZw0lfUdf5mIVu/kTD3jSWPRKFDmJGNHKfrve7M24LIstAKwM9VtzCV4pGvYqLiw/dIcw6bMPqk47Gv6LQPmUnU9t5g7MxaNZFwrbn/4boBCP33gGhwMYHVYeEZpcp4iklL2m/EfdMq8jl5KodApQH3rt\u002B2GBTdYMFci4rrPI/K9CdstAtOPI8qyJIu9wb\u002BlLzjIfrqxm40anWuZ/JIQ7GtsjZj0/D6qW5Qi0\u002BGsmm6XfbKCB6U3C21OEmRo9SY3ojcgUTQnsDP6HSIljsirbgL8An/gjeXGNYEqperZQmZu6jGpjEk6b8x/iOqCEn2lo6Nia/OnVxRSWRyz/ApJIdq8tqOWAeG5wpKyYQX7QyMDhQJGdtZzx5McVzIthnLBNmcPxVvZDqHBqalg9fYOVxX5r3cIAqoDSe8Qeqqvizsf8Cue637HKndhhM0tEtKcDQAcNNf7uTO8C3xryZT2Eh1uQATLcGuXMYX/p33c1jYdc2yqkldkJDb34d8CXGDjanKvvtLN0Z2UhQNR\u002BxK14DVFTlUoTH/GChzO1I6LldUlHDwLLBdkUKLOFQ1TEigkQQGqvA0Kuh3y6bS2/v0PCO8uLN/VqrMd4f6zWTdxcvf0qpKM4djHGmEfGENjrlGlvg0eJeZITpdNjdsPV2HmgHa9wVRrgicWZhJ9tpFwujOsDpopU00Rq1v6P1T9t8MAOJfMpuz8OjzlB77Uy5gG3NOoYknGvA==",
       "StatusCode": 416,
       "ResponseHeaders": {
         "Content-Length": "222",
         "Content-Type": "application/xml",
-<<<<<<< HEAD
-        "Date": "Thu, 05 Mar 2020 21:20:47 GMT",
-=======
         "Date": "Fri, 03 Apr 2020 00:05:37 GMT",
->>>>>>> 32e373e2
         "Server": [
           "Windows-Azure-Blob/1.0",
           "Microsoft-HTTPAPI/2.0"
         ],
         "x-ms-client-request-id": "5ed3b046-4c44-3c8e-dfc3-f4628155547a",
         "x-ms-error-code": "InvalidPageRange",
-<<<<<<< HEAD
-        "x-ms-request-id": "64e31f81-b01e-0003-1a33-f3735f000000",
-        "x-ms-version": "2019-10-10"
-=======
         "x-ms-request-id": "effa62bd-e01e-007c-104b-09635f000000",
         "x-ms-version": "2019-12-12"
->>>>>>> 32e373e2
       },
       "ResponseBody": [
         "\uFEFF\u003C?xml version=\u00221.0\u0022 encoding=\u0022utf-8\u0022?\u003E\n",
         "\u003CError\u003E\u003CCode\u003EInvalidPageRange\u003C/Code\u003E\u003CMessage\u003EThe page range specified is invalid.\n",
-<<<<<<< HEAD
-        "RequestId:64e31f81-b01e-0003-1a33-f3735f000000\n",
-        "Time:2020-03-05T21:20:48.6082922Z\u003C/Message\u003E\u003C/Error\u003E"
-      ]
-    },
-    {
-      "RequestUri": "https://seanstagetest.blob.core.windows.net/test-container-87b87bd8-1a83-fd09-bf44-8c217b740764?restype=container",
-      "RequestMethod": "DELETE",
-      "RequestHeaders": {
-        "Authorization": "Sanitized",
-        "traceparent": "00-09d19488114f3446a1ee1d030239e493-4face5f291f14841-00",
-        "User-Agent": [
-          "azsdk-net-Storage.Blobs/12.4.0-dev.20200305.1",
-          "(.NET Core 4.6.28325.01; Microsoft Windows 10.0.18363 )"
-        ],
-        "x-ms-client-request-id": "b261bf39-6775-e078-9a6f-36357be051c4",
-        "x-ms-date": "Thu, 05 Mar 2020 21:20:48 GMT",
-        "x-ms-return-client-request-id": "true",
-        "x-ms-version": "2019-10-10"
-=======
         "RequestId:effa62bd-e01e-007c-104b-09635f000000\n",
         "Time:2020-04-03T00:05:38.1677251Z\u003C/Message\u003E\u003C/Error\u003E"
       ]
@@ -228,39 +124,25 @@
         "x-ms-date": "Fri, 03 Apr 2020 00:05:39 GMT",
         "x-ms-return-client-request-id": "true",
         "x-ms-version": "2019-12-12"
->>>>>>> 32e373e2
       },
       "RequestBody": null,
       "StatusCode": 202,
       "ResponseHeaders": {
         "Content-Length": "0",
-<<<<<<< HEAD
-        "Date": "Thu, 05 Mar 2020 21:20:47 GMT",
-=======
         "Date": "Fri, 03 Apr 2020 00:05:37 GMT",
->>>>>>> 32e373e2
         "Server": [
           "Windows-Azure-Blob/1.0",
           "Microsoft-HTTPAPI/2.0"
         ],
         "x-ms-client-request-id": "b261bf39-6775-e078-9a6f-36357be051c4",
-<<<<<<< HEAD
-        "x-ms-request-id": "64e31f82-b01e-0003-1b33-f3735f000000",
-        "x-ms-version": "2019-10-10"
-=======
         "x-ms-request-id": "effa62ca-e01e-007c-1a4b-09635f000000",
         "x-ms-version": "2019-12-12"
->>>>>>> 32e373e2
       },
       "ResponseBody": []
     }
   ],
   "Variables": {
     "RandomSeed": "2116569333",
-<<<<<<< HEAD
-    "Storage_TestConfigDefault": "ProductionTenant\nseanstagetest\nU2FuaXRpemVk\nhttps://seanstagetest.blob.core.windows.net\nhttp://seanstagetest.file.core.windows.net\nhttp://seanstagetest.queue.core.windows.net\nhttp://seanstagetest.table.core.windows.net\n\n\n\n\nhttp://seanstagetest-secondary.blob.core.windows.net\nhttp://seanstagetest-secondary.file.core.windows.net\nhttp://seanstagetest-secondary.queue.core.windows.net\nhttp://seanstagetest-secondary.table.core.windows.net\n\nSanitized\n\n\nCloud\nBlobEndpoint=https://seanstagetest.blob.core.windows.net/;QueueEndpoint=http://seanstagetest.queue.core.windows.net/;FileEndpoint=http://seanstagetest.file.core.windows.net/;BlobSecondaryEndpoint=http://seanstagetest-secondary.blob.core.windows.net/;QueueSecondaryEndpoint=http://seanstagetest-secondary.queue.core.windows.net/;FileSecondaryEndpoint=http://seanstagetest-secondary.file.core.windows.net/;AccountName=seanstagetest;AccountKey=Sanitized\nseanscope1"
-=======
     "Storage_TestConfigDefault": "ProductionTenant\nseanmcccanary\nU2FuaXRpemVk\nhttps://seanmcccanary.blob.core.windows.net\nhttps://seanmcccanary.file.core.windows.net\nhttps://seanmcccanary.queue.core.windows.net\nhttps://seanmcccanary.table.core.windows.net\n\n\n\n\nhttps://seanmcccanary-secondary.blob.core.windows.net\nhttps://seanmcccanary-secondary.file.core.windows.net\nhttps://seanmcccanary-secondary.queue.core.windows.net\nhttps://seanmcccanary-secondary.table.core.windows.net\n\nSanitized\n\n\nCloud\nBlobEndpoint=https://seanmcccanary.blob.core.windows.net/;QueueEndpoint=https://seanmcccanary.queue.core.windows.net/;FileEndpoint=https://seanmcccanary.file.core.windows.net/;BlobSecondaryEndpoint=https://seanmcccanary-secondary.blob.core.windows.net/;QueueSecondaryEndpoint=https://seanmcccanary-secondary.queue.core.windows.net/;FileSecondaryEndpoint=https://seanmcccanary-secondary.file.core.windows.net/;AccountName=seanmcccanary;AccountKey=Sanitized\nseanscope1"
->>>>>>> 32e373e2
   }
 }