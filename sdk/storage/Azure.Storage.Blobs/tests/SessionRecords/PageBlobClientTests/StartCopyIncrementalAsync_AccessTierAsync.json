--- conflicted
+++ resolved
@@ -13,11 +13,7 @@
         "x-ms-client-request-id": "396426cd-a9c0-affb-f36d-d52c49a3cf13",
         "x-ms-date": "Fri, 13 Sep 2019 01:17:21 GMT",
         "x-ms-return-client-request-id": "true",
-<<<<<<< HEAD
-        "x-ms-version": "2019-10-10"
-=======
-        "x-ms-version": "2019-12-12"
->>>>>>> 32e373e2
+        "x-ms-version": "2019-12-12"
       },
       "RequestBody": null,
       "StatusCode": 201,
@@ -32,11 +28,7 @@
         ],
         "x-ms-client-request-id": "396426cd-a9c0-affb-f36d-d52c49a3cf13",
         "x-ms-request-id": "560207ed-201c-00a6-5cd0-696a47000000",
-<<<<<<< HEAD
-        "x-ms-version": "2019-10-10"
-=======
-        "x-ms-version": "2019-12-12"
->>>>>>> 32e373e2
+        "x-ms-version": "2019-12-12"
       },
       "ResponseBody": []
     },
@@ -57,11 +49,7 @@
         "x-ms-client-request-id": "689f9890-200f-e1ba-74f8-8ab3bb399dc1",
         "x-ms-date": "Fri, 13 Sep 2019 01:17:21 GMT",
         "x-ms-return-client-request-id": "true",
-<<<<<<< HEAD
-        "x-ms-version": "2019-10-10"
-=======
-        "x-ms-version": "2019-12-12"
->>>>>>> 32e373e2
+        "x-ms-version": "2019-12-12"
       },
       "RequestBody": null,
       "StatusCode": 201,
@@ -77,11 +65,7 @@
         "x-ms-client-request-id": "689f9890-200f-e1ba-74f8-8ab3bb399dc1",
         "x-ms-request-id": "56020802-201c-00a6-71d0-696a47000000",
         "x-ms-request-server-encrypted": "true",
-<<<<<<< HEAD
-        "x-ms-version": "2019-10-10"
-=======
-        "x-ms-version": "2019-12-12"
->>>>>>> 32e373e2
+        "x-ms-version": "2019-12-12"
       },
       "ResponseBody": []
     },
@@ -101,11 +85,7 @@
         "x-ms-page-write": "update",
         "x-ms-range": "bytes=1024-2047",
         "x-ms-return-client-request-id": "true",
-<<<<<<< HEAD
-        "x-ms-version": "2019-10-10"
-=======
-        "x-ms-version": "2019-12-12"
->>>>>>> 32e373e2
+        "x-ms-version": "2019-12-12"
       },
       "RequestBody": "K1KWM0P6oaprQpp62zX46jGhKpZDQ53qi9hwjM3Vg46LVyQKbhfG0oS5zX4PgdO\u002bder7p3k50Oe1q6hqihTdlr4M74MR7Xsa2lcRiXYf2woEshfi2dwVUYc8VcNvXEhw3De\u002fApFQrYdv4cwhKEZxlc\u002bdZdf9\u002b7zi9p381Je4q34OoK0\u002bYNh4tAWPcvgP8yhAy8Dz0fZxcuB63QzzVNjvtzZOE4eZMjX2JbHSbYnE0wN1uwjXxNmHnS7Mw4LMhGAsoLrCwOCgppiL\u002fKtFngRXtgoIfpjPF\u002fNcxnVZzG6yKqBRpc3OAhIj1BRwTMcuQv4qdQ14xAbHXYjHZfpqR9kp2NIK8\u002fk3ibT35KmDX8srLoN2LldhOWWaiUhEBpwYuI06RnP0I08F8\u002bxYgd9cQ\u002f28nDd29BiCyJ5sb2mx8oIX3ywbSBlYNgo0cTtrCbiGPkVLh2plocR1uH3UiLPlVABpQKKzQPvjZGUsQoPcFr\u002fm5jEjZmoXsj1npo\u002bbg65XTxw7AcgW0\u002f1KZyIFOF9BmKK\u002b7qGCwe6VUo5lS5prR\u002bG21fJmoRT3zxM02f5HEnrdJg3t3ZUM1Y4upa86sYhi3x9BTmNs2veOxx6OTejvTUAUhySMfmpLqQBkN\u002fxkvB6K0fneBsMWcEsWXxV2foemP1dvJilj1mG09aRjCKP7KQr\u002fA3zuEEd8\u002fRbYdh9V1St4vvik9Zb0JvuYKRAes2ioGjUKd3oKty4P8igSi19CXyB56kmrVjNzCtyBVeY3XUmuMFvpSl6wbgbJlAJu4pubVsrvpcke\u002fMQBl2yeiWJH2JTfZFsDWBXCyHtC4cIwBShB5f4cR7h\u002fjzOX57PxEuWkgrtujn1AmP60LdxN3BsB0ZFDXKNjKpHcX9Qna3Fi0baWnl8GwnaqAU0AZxrbMbMXlRYhrbVCQFcqkS6pGCyMUlwmtz28\u002bw4amVtVY8J3AS0gENVaQCMAVF4H2zFIAeggcxW\u002btHp2W5oHBxRa7N2Us5ABiAhXMRI4JmLftB\u002fd0pdyNO\u002btuUyyqrQ7UzgOpmiAcyihRnjgyUEChY4YlqZ6KjV957fu5vpDTt1TG97ZKoD6XkH2PIsfkmutqjO\u002bmhQNwCkDkb6xkowuXfiaja1jKFoNHjdlg\u002b2pXVVLQDvGhLPJRVu11pnBSMy1yN6ThAS9SoLZsHzcqDw7WjNpZVFQaNlE0EdSrVLAS9VrsLsPFtlQjva57NM37ZweenxmWON6ZGAFTrO9apwvGGSmcPiBLENZGNZblnsFDeOqNDPWWvPx8EtbCcgmkyNZitRvkX2knU04DEANH87kAEHQEjZpWL1xtH\u002btJSJ7M4WzAQymlXtmBpflnk2z5NF9dgiHVoDs8DEW\u002fQ==",
       "StatusCode": 201,
@@ -123,11 +103,7 @@
         "x-ms-client-request-id": "d2ade60d-0125-7ffc-c9d9-fbc545fa7475",
         "x-ms-request-id": "56020824-201c-00a6-13d0-696a47000000",
         "x-ms-request-server-encrypted": "true",
-<<<<<<< HEAD
-        "x-ms-version": "2019-10-10"
-=======
-        "x-ms-version": "2019-12-12"
->>>>>>> 32e373e2
+        "x-ms-version": "2019-12-12"
       },
       "ResponseBody": []
     },
@@ -144,11 +120,7 @@
         "x-ms-client-request-id": "d4a6f743-cb8c-ea9c-77cd-a29cab79c554",
         "x-ms-date": "Fri, 13 Sep 2019 01:17:21 GMT",
         "x-ms-return-client-request-id": "true",
-<<<<<<< HEAD
-        "x-ms-version": "2019-10-10"
-=======
-        "x-ms-version": "2019-12-12"
->>>>>>> 32e373e2
+        "x-ms-version": "2019-12-12"
       },
       "RequestBody": null,
       "StatusCode": 201,
@@ -165,11 +137,7 @@
         "x-ms-request-id": "5602083d-201c-00a6-2cd0-696a47000000",
         "x-ms-request-server-encrypted": "false",
         "x-ms-snapshot": "2019-09-13T01:17:21.8098263Z",
-<<<<<<< HEAD
-        "x-ms-version": "2019-10-10"
-=======
-        "x-ms-version": "2019-12-12"
->>>>>>> 32e373e2
+        "x-ms-version": "2019-12-12"
       },
       "ResponseBody": []
     },
@@ -188,11 +156,7 @@
         "x-ms-copy-source": "http:\u002f\u002femilydevpremium.blob.core.windows.net\u002ftest-container-cc106e4c-46d5-5684-ef7b-abf8bca87d5e\u002ftest-blob-77f6fddc-bc2b-bad9-591e-c13d6ac5690c",
         "x-ms-date": "Fri, 13 Sep 2019 01:17:21 GMT",
         "x-ms-return-client-request-id": "true",
-<<<<<<< HEAD
-        "x-ms-version": "2019-10-10"
-=======
-        "x-ms-version": "2019-12-12"
->>>>>>> 32e373e2
+        "x-ms-version": "2019-12-12"
       },
       "RequestBody": null,
       "StatusCode": 202,
@@ -209,11 +173,7 @@
         "x-ms-copy-id": "88cdc115-fcf6-44e1-8bb0-93f7638043ef",
         "x-ms-copy-status": "success",
         "x-ms-request-id": "56020864-201c-00a6-53d0-696a47000000",
-<<<<<<< HEAD
-        "x-ms-version": "2019-10-10"
-=======
-        "x-ms-version": "2019-12-12"
->>>>>>> 32e373e2
+        "x-ms-version": "2019-12-12"
       },
       "ResponseBody": []
     },
@@ -229,11 +189,7 @@
         "x-ms-client-request-id": "23c29984-21bd-3d0b-1363-71174e205e8a",
         "x-ms-date": "Fri, 13 Sep 2019 01:17:21 GMT",
         "x-ms-return-client-request-id": "true",
-<<<<<<< HEAD
-        "x-ms-version": "2019-10-10"
-=======
-        "x-ms-version": "2019-12-12"
->>>>>>> 32e373e2
+        "x-ms-version": "2019-12-12"
       },
       "RequestBody": null,
       "StatusCode": 200,
@@ -262,11 +218,7 @@
         "x-ms-lease-status": "unlocked",
         "x-ms-request-id": "560208d3-201c-00a6-42d0-696a47000000",
         "x-ms-server-encrypted": "true",
-<<<<<<< HEAD
-        "x-ms-version": "2019-10-10"
-=======
-        "x-ms-version": "2019-12-12"
->>>>>>> 32e373e2
+        "x-ms-version": "2019-12-12"
       },
       "ResponseBody": []
     },
@@ -283,11 +235,7 @@
         "x-ms-client-request-id": "b84597d6-df48-8405-779e-169206e86347",
         "x-ms-date": "Fri, 13 Sep 2019 01:17:21 GMT",
         "x-ms-return-client-request-id": "true",
-<<<<<<< HEAD
-        "x-ms-version": "2019-10-10"
-=======
-        "x-ms-version": "2019-12-12"
->>>>>>> 32e373e2
+        "x-ms-version": "2019-12-12"
       },
       "RequestBody": null,
       "StatusCode": 200,
@@ -316,11 +264,7 @@
         "x-ms-lease-status": "unlocked",
         "x-ms-request-id": "560208e7-201c-00a6-56d0-696a47000000",
         "x-ms-server-encrypted": "true",
-<<<<<<< HEAD
-        "x-ms-version": "2019-10-10"
-=======
-        "x-ms-version": "2019-12-12"
->>>>>>> 32e373e2
+        "x-ms-version": "2019-12-12"
       },
       "ResponseBody": []
     },
@@ -337,11 +281,7 @@
         "x-ms-client-request-id": "b640024e-a5db-2441-5281-074dff5750db",
         "x-ms-date": "Fri, 13 Sep 2019 01:17:21 GMT",
         "x-ms-return-client-request-id": "true",
-<<<<<<< HEAD
-        "x-ms-version": "2019-10-10"
-=======
-        "x-ms-version": "2019-12-12"
->>>>>>> 32e373e2
+        "x-ms-version": "2019-12-12"
       },
       "RequestBody": null,
       "StatusCode": 202,
@@ -354,11 +294,7 @@
         ],
         "x-ms-client-request-id": "b640024e-a5db-2441-5281-074dff5750db",
         "x-ms-request-id": "560208fa-201c-00a6-69d0-696a47000000",
-<<<<<<< HEAD
-        "x-ms-version": "2019-10-10"
-=======
-        "x-ms-version": "2019-12-12"
->>>>>>> 32e373e2
+        "x-ms-version": "2019-12-12"
       },
       "ResponseBody": []
     }
