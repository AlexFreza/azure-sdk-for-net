--- conflicted
+++ resolved
@@ -28,11 +28,7 @@
           "Microsoft-HTTPAPI/2.0"
         ],
         "x-ms-client-request-id": "a8aac455-e407-06d2-c6cf-bdea82c0fe74",
-<<<<<<< HEAD
-        "x-ms-request-id": "6ca0d80b-901e-0014-7d34-f3da54000000",
-=======
         "x-ms-request-id": "d07c5f75-301e-009b-674c-098ca5000000",
->>>>>>> 8d420312
         "x-ms-version": "2019-12-12"
       },
       "ResponseBody": []
@@ -67,11 +63,7 @@
           "Microsoft-HTTPAPI/2.0"
         ],
         "x-ms-client-request-id": "d46b5145-301e-3447-cf32-815dcf8781a2",
-<<<<<<< HEAD
-        "x-ms-request-id": "6ca0d810-901e-0014-8034-f3da54000000",
-=======
         "x-ms-request-id": "d07c5f99-301e-009b-044c-098ca5000000",
->>>>>>> 8d420312
         "x-ms-version": "2019-12-12"
       },
       "ResponseBody": []
@@ -251,11 +243,7 @@
           "Microsoft-HTTPAPI/2.0"
         ],
         "x-ms-client-request-id": "9f6424db-13f8-38de-0573-9300187ecfda",
-<<<<<<< HEAD
-        "x-ms-request-id": "6ca0d81a-901e-0014-0a34-f3da54000000",
-=======
         "x-ms-request-id": "d07c6040-301e-009b-064c-098ca5000000",
->>>>>>> 8d420312
         "x-ms-version": "2019-12-12"
       },
       "ResponseBody": []
