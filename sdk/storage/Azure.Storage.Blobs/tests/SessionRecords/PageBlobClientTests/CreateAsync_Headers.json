--- conflicted
+++ resolved
@@ -28,11 +28,7 @@
           "Microsoft-HTTPAPI/2.0"
         ],
         "x-ms-client-request-id": "8858666b-7850-f76c-5ed2-9a8fefcb4967",
-<<<<<<< HEAD
-        "x-ms-request-id": "608e2658-901e-0049-2433-f3d0d0000000",
-=======
         "x-ms-request-id": "4b6529ce-301e-007f-4a4b-09823b000000",
->>>>>>> 8d420312
         "x-ms-version": "2019-12-12"
       },
       "ResponseBody": []
@@ -149,11 +145,7 @@
           "Microsoft-HTTPAPI/2.0"
         ],
         "x-ms-client-request-id": "6c6ef0f7-4af9-8e81-39ae-8898dcebb389",
-<<<<<<< HEAD
-        "x-ms-request-id": "608e2668-901e-0049-3033-f3d0d0000000",
-=======
         "x-ms-request-id": "4b652a50-301e-007f-464b-09823b000000",
->>>>>>> 8d420312
         "x-ms-version": "2019-12-12"
       },
       "ResponseBody": []
