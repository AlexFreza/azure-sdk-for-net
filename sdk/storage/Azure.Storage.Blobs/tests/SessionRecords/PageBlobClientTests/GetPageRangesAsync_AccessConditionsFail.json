--- conflicted
+++ resolved
@@ -1,22 +1,6 @@
 {
   "Entries": [
     {
-<<<<<<< HEAD
-      "RequestUri": "https://seanstagetest.blob.core.windows.net/test-container-6582e3ff-55e9-3122-10af-31a5ab613166?restype=container",
-      "RequestMethod": "PUT",
-      "RequestHeaders": {
-        "Authorization": "Sanitized",
-        "traceparent": "00-d71e20345fa13d4d83f6e3df06c48f74-26cd289849fb8146-00",
-        "User-Agent": [
-          "azsdk-net-Storage.Blobs/12.4.0-dev.20200305.1",
-          "(.NET Core 4.6.28325.01; Microsoft Windows 10.0.18363 )"
-        ],
-        "x-ms-blob-public-access": "container",
-        "x-ms-client-request-id": "7e3fb9bf-2db8-ac64-79a9-19f691fe40f7",
-        "x-ms-date": "Thu, 05 Mar 2020 21:18:43 GMT",
-        "x-ms-return-client-request-id": "true",
-        "x-ms-version": "2019-10-10"
-=======
       "RequestUri": "https://seanmcccanary.blob.core.windows.net/test-container-6582e3ff-55e9-3122-10af-31a5ab613166?restype=container",
       "RequestMethod": "PUT",
       "RequestHeaders": {
@@ -31,120 +15,62 @@
         "x-ms-date": "Fri, 03 Apr 2020 00:03:33 GMT",
         "x-ms-return-client-request-id": "true",
         "x-ms-version": "2019-12-12"
->>>>>>> 32e373e2
-      },
-      "RequestBody": null,
-      "StatusCode": 201,
-      "ResponseHeaders": {
-        "Content-Length": "0",
-<<<<<<< HEAD
-        "Date": "Thu, 05 Mar 2020 21:18:43 GMT",
-        "ETag": "\u00220x8D7C14AC912C066\u0022",
-        "Last-Modified": "Thu, 05 Mar 2020 21:18:44 GMT",
-=======
+      },
+      "RequestBody": null,
+      "StatusCode": 201,
+      "ResponseHeaders": {
+        "Content-Length": "0",
         "Date": "Fri, 03 Apr 2020 00:03:32 GMT",
         "ETag": "\u00220x8D7D76272974D5C\u0022",
         "Last-Modified": "Fri, 03 Apr 2020 00:03:32 GMT",
->>>>>>> 32e373e2
         "Server": [
           "Windows-Azure-Blob/1.0",
           "Microsoft-HTTPAPI/2.0"
         ],
         "x-ms-client-request-id": "7e3fb9bf-2db8-ac64-79a9-19f691fe40f7",
-<<<<<<< HEAD
-        "x-ms-request-id": "959e6c2a-b01e-003c-2d33-f3bbfc000000",
-        "x-ms-version": "2019-10-10"
-=======
         "x-ms-request-id": "4af908d0-f01e-004f-114b-093cf4000000",
         "x-ms-version": "2019-12-12"
->>>>>>> 32e373e2
-      },
-      "ResponseBody": []
-    },
-    {
-<<<<<<< HEAD
-      "RequestUri": "https://seanstagetest.blob.core.windows.net/test-container-6582e3ff-55e9-3122-10af-31a5ab613166/test-blob-6ea3cc4c-726e-13cd-aef0-b6bfa817a911",
-=======
+      },
+      "ResponseBody": []
+    },
+    {
       "RequestUri": "https://seanmcccanary.blob.core.windows.net/test-container-6582e3ff-55e9-3122-10af-31a5ab613166/test-blob-6ea3cc4c-726e-13cd-aef0-b6bfa817a911",
->>>>>>> 32e373e2
-      "RequestMethod": "PUT",
-      "RequestHeaders": {
-        "Authorization": "Sanitized",
-        "Content-Length": "0",
-<<<<<<< HEAD
-        "traceparent": "00-11764debd8153340a8416430500e37ad-7810babc8c4ab74a-00",
-        "User-Agent": [
-          "azsdk-net-Storage.Blobs/12.4.0-dev.20200305.1",
-          "(.NET Core 4.6.28325.01; Microsoft Windows 10.0.18363 )"
-=======
+      "RequestMethod": "PUT",
+      "RequestHeaders": {
+        "Authorization": "Sanitized",
+        "Content-Length": "0",
         "traceparent": "00-ce1c62b1a977ec4aad64f205aa0b845c-db77547770ef914a-00",
         "User-Agent": [
           "azsdk-net-Storage.Blobs/12.5.0-dev.20200402.1",
           "(.NET Core 4.6.28325.01; Microsoft Windows 10.0.18362 )"
->>>>>>> 32e373e2
         ],
         "x-ms-blob-content-length": "4096",
         "x-ms-blob-sequence-number": "0",
         "x-ms-blob-type": "PageBlob",
         "x-ms-client-request-id": "bbbeb6e9-dc5c-4c31-eb2c-cfc877a40461",
-<<<<<<< HEAD
-        "x-ms-date": "Thu, 05 Mar 2020 21:18:44 GMT",
-        "x-ms-return-client-request-id": "true",
-        "x-ms-version": "2019-10-10"
-=======
         "x-ms-date": "Fri, 03 Apr 2020 00:03:33 GMT",
         "x-ms-return-client-request-id": "true",
         "x-ms-version": "2019-12-12"
->>>>>>> 32e373e2
-      },
-      "RequestBody": null,
-      "StatusCode": 201,
-      "ResponseHeaders": {
-        "Content-Length": "0",
-<<<<<<< HEAD
-        "Date": "Thu, 05 Mar 2020 21:18:43 GMT",
-        "ETag": "\u00220x8D7C14AC91F7B9C\u0022",
-        "Last-Modified": "Thu, 05 Mar 2020 21:18:44 GMT",
-=======
+      },
+      "RequestBody": null,
+      "StatusCode": 201,
+      "ResponseHeaders": {
+        "Content-Length": "0",
         "Date": "Fri, 03 Apr 2020 00:03:32 GMT",
         "ETag": "\u00220x8D7D76272A465C8\u0022",
         "Last-Modified": "Fri, 03 Apr 2020 00:03:32 GMT",
->>>>>>> 32e373e2
         "Server": [
           "Windows-Azure-Blob/1.0",
           "Microsoft-HTTPAPI/2.0"
         ],
         "x-ms-client-request-id": "bbbeb6e9-dc5c-4c31-eb2c-cfc877a40461",
-<<<<<<< HEAD
-        "x-ms-request-id": "959e6c2c-b01e-003c-2e33-f3bbfc000000",
-        "x-ms-request-server-encrypted": "true",
-        "x-ms-version": "2019-10-10"
-=======
         "x-ms-request-id": "4af908e0-f01e-004f-1e4b-093cf4000000",
         "x-ms-request-server-encrypted": "true",
         "x-ms-version": "2019-12-12"
->>>>>>> 32e373e2
-      },
-      "ResponseBody": []
-    },
-    {
-<<<<<<< HEAD
-      "RequestUri": "https://seanstagetest.blob.core.windows.net/test-container-6582e3ff-55e9-3122-10af-31a5ab613166/test-blob-6ea3cc4c-726e-13cd-aef0-b6bfa817a911?comp=pagelist",
-      "RequestMethod": "GET",
-      "RequestHeaders": {
-        "Authorization": "Sanitized",
-        "If-Modified-Since": "Fri, 06 Mar 2020 21:18:43 GMT",
-        "traceparent": "00-7f74d11e078dbb4f9406faaa34803e45-e209b259d0db4043-00",
-        "User-Agent": [
-          "azsdk-net-Storage.Blobs/12.4.0-dev.20200305.1",
-          "(.NET Core 4.6.28325.01; Microsoft Windows 10.0.18363 )"
-        ],
-        "x-ms-client-request-id": "f2d506ef-ee59-87b4-5f9a-05f6e3e5d07d",
-        "x-ms-date": "Thu, 05 Mar 2020 21:18:44 GMT",
-        "x-ms-range": "bytes=0-1023",
-        "x-ms-return-client-request-id": "true",
-        "x-ms-version": "2019-10-10"
-=======
+      },
+      "ResponseBody": []
+    },
+    {
       "RequestUri": "https://seanmcccanary.blob.core.windows.net/test-container-6582e3ff-55e9-3122-10af-31a5ab613166/test-blob-6ea3cc4c-726e-13cd-aef0-b6bfa817a911?comp=pagelist",
       "RequestMethod": "GET",
       "RequestHeaders": {
@@ -160,50 +86,25 @@
         "x-ms-range": "bytes=0-1023",
         "x-ms-return-client-request-id": "true",
         "x-ms-version": "2019-12-12"
->>>>>>> 32e373e2
       },
       "RequestBody": null,
       "StatusCode": 304,
       "ResponseHeaders": {
         "Content-Length": "0",
         "Content-Type": "application/xml",
-<<<<<<< HEAD
-        "Date": "Thu, 05 Mar 2020 21:18:43 GMT",
-=======
         "Date": "Fri, 03 Apr 2020 00:03:32 GMT",
->>>>>>> 32e373e2
         "Server": [
           "Windows-Azure-Blob/1.0",
           "Microsoft-HTTPAPI/2.0"
         ],
         "x-ms-client-request-id": "f2d506ef-ee59-87b4-5f9a-05f6e3e5d07d",
         "x-ms-error-code": "ConditionNotMet",
-<<<<<<< HEAD
-        "x-ms-request-id": "959e6c2d-b01e-003c-2f33-f3bbfc000000",
-        "x-ms-version": "2019-10-10"
-=======
         "x-ms-request-id": "4af908f8-f01e-004f-344b-093cf4000000",
         "x-ms-version": "2019-12-12"
->>>>>>> 32e373e2
-      },
-      "ResponseBody": []
-    },
-    {
-<<<<<<< HEAD
-      "RequestUri": "https://seanstagetest.blob.core.windows.net/test-container-6582e3ff-55e9-3122-10af-31a5ab613166?restype=container",
-      "RequestMethod": "DELETE",
-      "RequestHeaders": {
-        "Authorization": "Sanitized",
-        "traceparent": "00-f927728e7c2dea45ad9acc34e896a98a-0f7240059423db45-00",
-        "User-Agent": [
-          "azsdk-net-Storage.Blobs/12.4.0-dev.20200305.1",
-          "(.NET Core 4.6.28325.01; Microsoft Windows 10.0.18363 )"
-        ],
-        "x-ms-client-request-id": "70d860ec-11cf-1107-530a-a07d48deb539",
-        "x-ms-date": "Thu, 05 Mar 2020 21:18:44 GMT",
-        "x-ms-return-client-request-id": "true",
-        "x-ms-version": "2019-10-10"
-=======
+      },
+      "ResponseBody": []
+    },
+    {
       "RequestUri": "https://seanmcccanary.blob.core.windows.net/test-container-6582e3ff-55e9-3122-10af-31a5ab613166?restype=container",
       "RequestMethod": "DELETE",
       "RequestHeaders": {
@@ -217,49 +118,23 @@
         "x-ms-date": "Fri, 03 Apr 2020 00:03:33 GMT",
         "x-ms-return-client-request-id": "true",
         "x-ms-version": "2019-12-12"
->>>>>>> 32e373e2
       },
       "RequestBody": null,
       "StatusCode": 202,
       "ResponseHeaders": {
         "Content-Length": "0",
-<<<<<<< HEAD
-        "Date": "Thu, 05 Mar 2020 21:18:43 GMT",
-=======
         "Date": "Fri, 03 Apr 2020 00:03:32 GMT",
->>>>>>> 32e373e2
         "Server": [
           "Windows-Azure-Blob/1.0",
           "Microsoft-HTTPAPI/2.0"
         ],
         "x-ms-client-request-id": "70d860ec-11cf-1107-530a-a07d48deb539",
-<<<<<<< HEAD
-        "x-ms-request-id": "959e6c2e-b01e-003c-3033-f3bbfc000000",
-        "x-ms-version": "2019-10-10"
-=======
         "x-ms-request-id": "4af90910-f01e-004f-484b-093cf4000000",
         "x-ms-version": "2019-12-12"
->>>>>>> 32e373e2
-      },
-      "ResponseBody": []
-    },
-    {
-<<<<<<< HEAD
-      "RequestUri": "https://seanstagetest.blob.core.windows.net/test-container-04f0cf8a-75cd-efc2-6d3a-103450b3f7db?restype=container",
-      "RequestMethod": "PUT",
-      "RequestHeaders": {
-        "Authorization": "Sanitized",
-        "traceparent": "00-0480d09871b9344b955a79c9ef79f5ea-5e890095a11c4b42-00",
-        "User-Agent": [
-          "azsdk-net-Storage.Blobs/12.4.0-dev.20200305.1",
-          "(.NET Core 4.6.28325.01; Microsoft Windows 10.0.18363 )"
-        ],
-        "x-ms-blob-public-access": "container",
-        "x-ms-client-request-id": "c076646f-bc93-7751-9ee8-039400d3c19f",
-        "x-ms-date": "Thu, 05 Mar 2020 21:18:44 GMT",
-        "x-ms-return-client-request-id": "true",
-        "x-ms-version": "2019-10-10"
-=======
+      },
+      "ResponseBody": []
+    },
+    {
       "RequestUri": "https://seanmcccanary.blob.core.windows.net/test-container-04f0cf8a-75cd-efc2-6d3a-103450b3f7db?restype=container",
       "RequestMethod": "PUT",
       "RequestHeaders": {
@@ -274,120 +149,62 @@
         "x-ms-date": "Fri, 03 Apr 2020 00:03:33 GMT",
         "x-ms-return-client-request-id": "true",
         "x-ms-version": "2019-12-12"
->>>>>>> 32e373e2
-      },
-      "RequestBody": null,
-      "StatusCode": 201,
-      "ResponseHeaders": {
-        "Content-Length": "0",
-<<<<<<< HEAD
-        "Date": "Thu, 05 Mar 2020 21:18:44 GMT",
-        "ETag": "\u00220x8D7C14AC9690226\u0022",
-        "Last-Modified": "Thu, 05 Mar 2020 21:18:44 GMT",
-=======
+      },
+      "RequestBody": null,
+      "StatusCode": 201,
+      "ResponseHeaders": {
+        "Content-Length": "0",
         "Date": "Fri, 03 Apr 2020 00:03:32 GMT",
         "ETag": "\u00220x8D7D76272F1DB82\u0022",
         "Last-Modified": "Fri, 03 Apr 2020 00:03:33 GMT",
->>>>>>> 32e373e2
         "Server": [
           "Windows-Azure-Blob/1.0",
           "Microsoft-HTTPAPI/2.0"
         ],
         "x-ms-client-request-id": "c076646f-bc93-7751-9ee8-039400d3c19f",
-<<<<<<< HEAD
-        "x-ms-request-id": "8d51908c-d01e-0048-6133-f38f0c000000",
-        "x-ms-version": "2019-10-10"
-=======
         "x-ms-request-id": "175682a6-b01e-002c-744b-09a10f000000",
         "x-ms-version": "2019-12-12"
->>>>>>> 32e373e2
-      },
-      "ResponseBody": []
-    },
-    {
-<<<<<<< HEAD
-      "RequestUri": "https://seanstagetest.blob.core.windows.net/test-container-04f0cf8a-75cd-efc2-6d3a-103450b3f7db/test-blob-61a4c513-33d4-2a2c-2145-85dffd1f9052",
-=======
+      },
+      "ResponseBody": []
+    },
+    {
       "RequestUri": "https://seanmcccanary.blob.core.windows.net/test-container-04f0cf8a-75cd-efc2-6d3a-103450b3f7db/test-blob-61a4c513-33d4-2a2c-2145-85dffd1f9052",
->>>>>>> 32e373e2
-      "RequestMethod": "PUT",
-      "RequestHeaders": {
-        "Authorization": "Sanitized",
-        "Content-Length": "0",
-<<<<<<< HEAD
-        "traceparent": "00-1791bbd0668fdb49a35f9f8d4f58777b-de34ae0538978b4e-00",
-        "User-Agent": [
-          "azsdk-net-Storage.Blobs/12.4.0-dev.20200305.1",
-          "(.NET Core 4.6.28325.01; Microsoft Windows 10.0.18363 )"
-=======
+      "RequestMethod": "PUT",
+      "RequestHeaders": {
+        "Authorization": "Sanitized",
+        "Content-Length": "0",
         "traceparent": "00-1533300377cad349afee1d10ec1dcb9e-1afcf360a7fc7445-00",
         "User-Agent": [
           "azsdk-net-Storage.Blobs/12.5.0-dev.20200402.1",
           "(.NET Core 4.6.28325.01; Microsoft Windows 10.0.18362 )"
->>>>>>> 32e373e2
         ],
         "x-ms-blob-content-length": "4096",
         "x-ms-blob-sequence-number": "0",
         "x-ms-blob-type": "PageBlob",
         "x-ms-client-request-id": "9a8fd72d-f176-3b2f-374b-9f4d3772797e",
-<<<<<<< HEAD
-        "x-ms-date": "Thu, 05 Mar 2020 21:18:44 GMT",
-        "x-ms-return-client-request-id": "true",
-        "x-ms-version": "2019-10-10"
-=======
         "x-ms-date": "Fri, 03 Apr 2020 00:03:34 GMT",
         "x-ms-return-client-request-id": "true",
         "x-ms-version": "2019-12-12"
->>>>>>> 32e373e2
-      },
-      "RequestBody": null,
-      "StatusCode": 201,
-      "ResponseHeaders": {
-        "Content-Length": "0",
-<<<<<<< HEAD
-        "Date": "Thu, 05 Mar 2020 21:18:44 GMT",
-        "ETag": "\u00220x8D7C14AC975B1E7\u0022",
-        "Last-Modified": "Thu, 05 Mar 2020 21:18:44 GMT",
-=======
+      },
+      "RequestBody": null,
+      "StatusCode": 201,
+      "ResponseHeaders": {
+        "Content-Length": "0",
         "Date": "Fri, 03 Apr 2020 00:03:32 GMT",
         "ETag": "\u00220x8D7D76272FF679B\u0022",
         "Last-Modified": "Fri, 03 Apr 2020 00:03:33 GMT",
->>>>>>> 32e373e2
         "Server": [
           "Windows-Azure-Blob/1.0",
           "Microsoft-HTTPAPI/2.0"
         ],
         "x-ms-client-request-id": "9a8fd72d-f176-3b2f-374b-9f4d3772797e",
-<<<<<<< HEAD
-        "x-ms-request-id": "8d519090-d01e-0048-6333-f38f0c000000",
-        "x-ms-request-server-encrypted": "true",
-        "x-ms-version": "2019-10-10"
-=======
         "x-ms-request-id": "175682d3-b01e-002c-194b-09a10f000000",
         "x-ms-request-server-encrypted": "true",
         "x-ms-version": "2019-12-12"
->>>>>>> 32e373e2
-      },
-      "ResponseBody": []
-    },
-    {
-<<<<<<< HEAD
-      "RequestUri": "https://seanstagetest.blob.core.windows.net/test-container-04f0cf8a-75cd-efc2-6d3a-103450b3f7db/test-blob-61a4c513-33d4-2a2c-2145-85dffd1f9052?comp=pagelist",
-      "RequestMethod": "GET",
-      "RequestHeaders": {
-        "Authorization": "Sanitized",
-        "If-Unmodified-Since": "Wed, 04 Mar 2020 21:18:43 GMT",
-        "traceparent": "00-bfe482521f8efe44bd4fb621cfa3f492-96229f0413eee94d-00",
-        "User-Agent": [
-          "azsdk-net-Storage.Blobs/12.4.0-dev.20200305.1",
-          "(.NET Core 4.6.28325.01; Microsoft Windows 10.0.18363 )"
-        ],
-        "x-ms-client-request-id": "26b1da9b-f690-f6dc-de89-b4f197fae523",
-        "x-ms-date": "Thu, 05 Mar 2020 21:18:44 GMT",
-        "x-ms-range": "bytes=0-1023",
-        "x-ms-return-client-request-id": "true",
-        "x-ms-version": "2019-10-10"
-=======
+      },
+      "ResponseBody": []
+    },
+    {
       "RequestUri": "https://seanmcccanary.blob.core.windows.net/test-container-04f0cf8a-75cd-efc2-6d3a-103450b3f7db/test-blob-61a4c513-33d4-2a2c-2145-85dffd1f9052?comp=pagelist",
       "RequestMethod": "GET",
       "RequestHeaders": {
@@ -403,49 +220,19 @@
         "x-ms-range": "bytes=0-1023",
         "x-ms-return-client-request-id": "true",
         "x-ms-version": "2019-12-12"
->>>>>>> 32e373e2
       },
       "RequestBody": null,
       "StatusCode": 412,
       "ResponseHeaders": {
         "Content-Length": "252",
         "Content-Type": "application/xml",
-<<<<<<< HEAD
-        "Date": "Thu, 05 Mar 2020 21:18:44 GMT",
-=======
         "Date": "Fri, 03 Apr 2020 00:03:32 GMT",
->>>>>>> 32e373e2
         "Server": [
           "Windows-Azure-Blob/1.0",
           "Microsoft-HTTPAPI/2.0"
         ],
         "x-ms-client-request-id": "26b1da9b-f690-f6dc-de89-b4f197fae523",
         "x-ms-error-code": "ConditionNotMet",
-<<<<<<< HEAD
-        "x-ms-request-id": "8d519094-d01e-0048-6633-f38f0c000000",
-        "x-ms-version": "2019-10-10"
-      },
-      "ResponseBody": [
-        "\uFEFF\u003C?xml version=\u00221.0\u0022 encoding=\u0022utf-8\u0022?\u003E\u003CError\u003E\u003CCode\u003EConditionNotMet\u003C/Code\u003E\u003CMessage\u003EThe condition specified using HTTP conditional header(s) is not met.\n",
-        "RequestId:8d519094-d01e-0048-6633-f38f0c000000\n",
-        "Time:2020-03-05T21:18:44.9016779Z\u003C/Message\u003E\u003C/Error\u003E"
-      ]
-    },
-    {
-      "RequestUri": "https://seanstagetest.blob.core.windows.net/test-container-04f0cf8a-75cd-efc2-6d3a-103450b3f7db?restype=container",
-      "RequestMethod": "DELETE",
-      "RequestHeaders": {
-        "Authorization": "Sanitized",
-        "traceparent": "00-3ba66e58fd86ac479761e9bc6ca923ca-ad667ff2ef5b3647-00",
-        "User-Agent": [
-          "azsdk-net-Storage.Blobs/12.4.0-dev.20200305.1",
-          "(.NET Core 4.6.28325.01; Microsoft Windows 10.0.18363 )"
-        ],
-        "x-ms-client-request-id": "5cb2987d-52c0-62ee-d4b6-15841f704482",
-        "x-ms-date": "Thu, 05 Mar 2020 21:18:45 GMT",
-        "x-ms-return-client-request-id": "true",
-        "x-ms-version": "2019-10-10"
-=======
         "x-ms-request-id": "175682f6-b01e-002c-3a4b-09a10f000000",
         "x-ms-version": "2019-12-12"
       },
@@ -469,49 +256,23 @@
         "x-ms-date": "Fri, 03 Apr 2020 00:03:34 GMT",
         "x-ms-return-client-request-id": "true",
         "x-ms-version": "2019-12-12"
->>>>>>> 32e373e2
       },
       "RequestBody": null,
       "StatusCode": 202,
       "ResponseHeaders": {
         "Content-Length": "0",
-<<<<<<< HEAD
-        "Date": "Thu, 05 Mar 2020 21:18:44 GMT",
-=======
         "Date": "Fri, 03 Apr 2020 00:03:32 GMT",
->>>>>>> 32e373e2
         "Server": [
           "Windows-Azure-Blob/1.0",
           "Microsoft-HTTPAPI/2.0"
         ],
         "x-ms-client-request-id": "5cb2987d-52c0-62ee-d4b6-15841f704482",
-<<<<<<< HEAD
-        "x-ms-request-id": "8d519095-d01e-0048-6733-f38f0c000000",
-        "x-ms-version": "2019-10-10"
-=======
         "x-ms-request-id": "17568316-b01e-002c-584b-09a10f000000",
         "x-ms-version": "2019-12-12"
->>>>>>> 32e373e2
-      },
-      "ResponseBody": []
-    },
-    {
-<<<<<<< HEAD
-      "RequestUri": "https://seanstagetest.blob.core.windows.net/test-container-ea27a7a2-213c-e49a-3d59-b1ddd8edd0f0?restype=container",
-      "RequestMethod": "PUT",
-      "RequestHeaders": {
-        "Authorization": "Sanitized",
-        "traceparent": "00-dd3ded9ac391c548af149d27ffaecbce-de0ca4e44c62e648-00",
-        "User-Agent": [
-          "azsdk-net-Storage.Blobs/12.4.0-dev.20200305.1",
-          "(.NET Core 4.6.28325.01; Microsoft Windows 10.0.18363 )"
-        ],
-        "x-ms-blob-public-access": "container",
-        "x-ms-client-request-id": "7e4c9a6e-01c6-5bf3-fdcd-1f67a01089e7",
-        "x-ms-date": "Thu, 05 Mar 2020 21:18:45 GMT",
-        "x-ms-return-client-request-id": "true",
-        "x-ms-version": "2019-10-10"
-=======
+      },
+      "ResponseBody": []
+    },
+    {
       "RequestUri": "https://seanmcccanary.blob.core.windows.net/test-container-ea27a7a2-213c-e49a-3d59-b1ddd8edd0f0?restype=container",
       "RequestMethod": "PUT",
       "RequestHeaders": {
@@ -526,124 +287,67 @@
         "x-ms-date": "Fri, 03 Apr 2020 00:03:34 GMT",
         "x-ms-return-client-request-id": "true",
         "x-ms-version": "2019-12-12"
->>>>>>> 32e373e2
-      },
-      "RequestBody": null,
-      "StatusCode": 201,
-      "ResponseHeaders": {
-        "Content-Length": "0",
-<<<<<<< HEAD
-        "Date": "Thu, 05 Mar 2020 21:18:44 GMT",
-        "ETag": "\u00220x8D7C14AC9C09DFA\u0022",
-        "Last-Modified": "Thu, 05 Mar 2020 21:18:45 GMT",
-=======
+      },
+      "RequestBody": null,
+      "StatusCode": 201,
+      "ResponseHeaders": {
+        "Content-Length": "0",
         "Date": "Fri, 03 Apr 2020 00:03:33 GMT",
         "ETag": "\u00220x8D7D762734C53DD\u0022",
         "Last-Modified": "Fri, 03 Apr 2020 00:03:33 GMT",
->>>>>>> 32e373e2
         "Server": [
           "Windows-Azure-Blob/1.0",
           "Microsoft-HTTPAPI/2.0"
         ],
         "x-ms-client-request-id": "7e4c9a6e-01c6-5bf3-fdcd-1f67a01089e7",
-<<<<<<< HEAD
-        "x-ms-request-id": "1982f51f-201e-0011-4933-f3088f000000",
-        "x-ms-version": "2019-10-10"
-=======
         "x-ms-request-id": "b0ab201b-e01e-0031-164b-09acb3000000",
         "x-ms-version": "2019-12-12"
->>>>>>> 32e373e2
-      },
-      "ResponseBody": []
-    },
-    {
-<<<<<<< HEAD
-      "RequestUri": "https://seanstagetest.blob.core.windows.net/test-container-ea27a7a2-213c-e49a-3d59-b1ddd8edd0f0/test-blob-99e725e6-45fc-193a-4361-74d249e44225",
-=======
+      },
+      "ResponseBody": []
+    },
+    {
       "RequestUri": "https://seanmcccanary.blob.core.windows.net/test-container-ea27a7a2-213c-e49a-3d59-b1ddd8edd0f0/test-blob-99e725e6-45fc-193a-4361-74d249e44225",
->>>>>>> 32e373e2
-      "RequestMethod": "PUT",
-      "RequestHeaders": {
-        "Authorization": "Sanitized",
-        "Content-Length": "0",
-<<<<<<< HEAD
-        "traceparent": "00-c6aaaeb668c1734e9450da06fe4407d6-9708abd0df83f649-00",
-        "User-Agent": [
-          "azsdk-net-Storage.Blobs/12.4.0-dev.20200305.1",
-          "(.NET Core 4.6.28325.01; Microsoft Windows 10.0.18363 )"
-=======
+      "RequestMethod": "PUT",
+      "RequestHeaders": {
+        "Authorization": "Sanitized",
+        "Content-Length": "0",
         "traceparent": "00-c6750bb8dfedf741a93d869d1c1550dd-cb3822af9c1be143-00",
         "User-Agent": [
           "azsdk-net-Storage.Blobs/12.5.0-dev.20200402.1",
           "(.NET Core 4.6.28325.01; Microsoft Windows 10.0.18362 )"
->>>>>>> 32e373e2
         ],
         "x-ms-blob-content-length": "4096",
         "x-ms-blob-sequence-number": "0",
         "x-ms-blob-type": "PageBlob",
         "x-ms-client-request-id": "7ccff1df-9f30-2808-6032-3b648c201218",
-<<<<<<< HEAD
-        "x-ms-date": "Thu, 05 Mar 2020 21:18:45 GMT",
-        "x-ms-return-client-request-id": "true",
-        "x-ms-version": "2019-10-10"
-=======
         "x-ms-date": "Fri, 03 Apr 2020 00:03:34 GMT",
         "x-ms-return-client-request-id": "true",
         "x-ms-version": "2019-12-12"
->>>>>>> 32e373e2
-      },
-      "RequestBody": null,
-      "StatusCode": 201,
-      "ResponseHeaders": {
-        "Content-Length": "0",
-<<<<<<< HEAD
-        "Date": "Thu, 05 Mar 2020 21:18:44 GMT",
-        "ETag": "\u00220x8D7C14AC9CD4A96\u0022",
-        "Last-Modified": "Thu, 05 Mar 2020 21:18:45 GMT",
-=======
+      },
+      "RequestBody": null,
+      "StatusCode": 201,
+      "ResponseHeaders": {
+        "Content-Length": "0",
         "Date": "Fri, 03 Apr 2020 00:03:33 GMT",
         "ETag": "\u00220x8D7D7627358BB7C\u0022",
         "Last-Modified": "Fri, 03 Apr 2020 00:03:33 GMT",
->>>>>>> 32e373e2
         "Server": [
           "Windows-Azure-Blob/1.0",
           "Microsoft-HTTPAPI/2.0"
         ],
         "x-ms-client-request-id": "7ccff1df-9f30-2808-6032-3b648c201218",
-<<<<<<< HEAD
-        "x-ms-request-id": "1982f524-201e-0011-4c33-f3088f000000",
-        "x-ms-request-server-encrypted": "true",
-        "x-ms-version": "2019-10-10"
-=======
         "x-ms-request-id": "b0ab202f-e01e-0031-284b-09acb3000000",
         "x-ms-request-server-encrypted": "true",
         "x-ms-version": "2019-12-12"
->>>>>>> 32e373e2
-      },
-      "ResponseBody": []
-    },
-    {
-<<<<<<< HEAD
-      "RequestUri": "https://seanstagetest.blob.core.windows.net/test-container-ea27a7a2-213c-e49a-3d59-b1ddd8edd0f0/test-blob-99e725e6-45fc-193a-4361-74d249e44225?comp=pagelist",
-=======
+      },
+      "ResponseBody": []
+    },
+    {
       "RequestUri": "https://seanmcccanary.blob.core.windows.net/test-container-ea27a7a2-213c-e49a-3d59-b1ddd8edd0f0/test-blob-99e725e6-45fc-193a-4361-74d249e44225?comp=pagelist",
->>>>>>> 32e373e2
       "RequestMethod": "GET",
       "RequestHeaders": {
         "Authorization": "Sanitized",
         "If-Match": "\u0022garbage\u0022",
-<<<<<<< HEAD
-        "traceparent": "00-5d9342b9610efb4c85463939e69c78a1-4d2923f05f444344-00",
-        "User-Agent": [
-          "azsdk-net-Storage.Blobs/12.4.0-dev.20200305.1",
-          "(.NET Core 4.6.28325.01; Microsoft Windows 10.0.18363 )"
-        ],
-        "x-ms-client-request-id": "58f30e3b-c615-80f4-a546-dd6d16c50f72",
-        "x-ms-date": "Thu, 05 Mar 2020 21:18:45 GMT",
-        "x-ms-range": "bytes=0-1023",
-        "x-ms-return-client-request-id": "true",
-        "x-ms-version": "2019-10-10"
-=======
         "traceparent": "00-2911dfa20edadb41b1d3c649aa735614-13f329071ad7a84a-00",
         "User-Agent": [
           "azsdk-net-Storage.Blobs/12.5.0-dev.20200402.1",
@@ -654,49 +358,19 @@
         "x-ms-range": "bytes=0-1023",
         "x-ms-return-client-request-id": "true",
         "x-ms-version": "2019-12-12"
->>>>>>> 32e373e2
       },
       "RequestBody": null,
       "StatusCode": 412,
       "ResponseHeaders": {
         "Content-Length": "252",
         "Content-Type": "application/xml",
-<<<<<<< HEAD
-        "Date": "Thu, 05 Mar 2020 21:18:44 GMT",
-=======
         "Date": "Fri, 03 Apr 2020 00:03:33 GMT",
->>>>>>> 32e373e2
         "Server": [
           "Windows-Azure-Blob/1.0",
           "Microsoft-HTTPAPI/2.0"
         ],
         "x-ms-client-request-id": "58f30e3b-c615-80f4-a546-dd6d16c50f72",
         "x-ms-error-code": "ConditionNotMet",
-<<<<<<< HEAD
-        "x-ms-request-id": "1982f527-201e-0011-4f33-f3088f000000",
-        "x-ms-version": "2019-10-10"
-      },
-      "ResponseBody": [
-        "\uFEFF\u003C?xml version=\u00221.0\u0022 encoding=\u0022utf-8\u0022?\u003E\u003CError\u003E\u003CCode\u003EConditionNotMet\u003C/Code\u003E\u003CMessage\u003EThe condition specified using HTTP conditional header(s) is not met.\n",
-        "RequestId:1982f527-201e-0011-4f33-f3088f000000\n",
-        "Time:2020-03-05T21:18:45.4829100Z\u003C/Message\u003E\u003C/Error\u003E"
-      ]
-    },
-    {
-      "RequestUri": "https://seanstagetest.blob.core.windows.net/test-container-ea27a7a2-213c-e49a-3d59-b1ddd8edd0f0?restype=container",
-      "RequestMethod": "DELETE",
-      "RequestHeaders": {
-        "Authorization": "Sanitized",
-        "traceparent": "00-6f5c75badf48a44eac79cfd4eb6ca4ff-61bd8c8a90b9d14a-00",
-        "User-Agent": [
-          "azsdk-net-Storage.Blobs/12.4.0-dev.20200305.1",
-          "(.NET Core 4.6.28325.01; Microsoft Windows 10.0.18363 )"
-        ],
-        "x-ms-client-request-id": "7e29f482-b92d-c403-05c7-4d5b6dd97e35",
-        "x-ms-date": "Thu, 05 Mar 2020 21:18:45 GMT",
-        "x-ms-return-client-request-id": "true",
-        "x-ms-version": "2019-10-10"
-=======
         "x-ms-request-id": "b0ab2042-e01e-0031-3a4b-09acb3000000",
         "x-ms-version": "2019-12-12"
       },
@@ -720,49 +394,23 @@
         "x-ms-date": "Fri, 03 Apr 2020 00:03:34 GMT",
         "x-ms-return-client-request-id": "true",
         "x-ms-version": "2019-12-12"
->>>>>>> 32e373e2
       },
       "RequestBody": null,
       "StatusCode": 202,
       "ResponseHeaders": {
         "Content-Length": "0",
-<<<<<<< HEAD
-        "Date": "Thu, 05 Mar 2020 21:18:44 GMT",
-=======
         "Date": "Fri, 03 Apr 2020 00:03:33 GMT",
->>>>>>> 32e373e2
         "Server": [
           "Windows-Azure-Blob/1.0",
           "Microsoft-HTTPAPI/2.0"
         ],
         "x-ms-client-request-id": "7e29f482-b92d-c403-05c7-4d5b6dd97e35",
-<<<<<<< HEAD
-        "x-ms-request-id": "1982f52b-201e-0011-5233-f3088f000000",
-        "x-ms-version": "2019-10-10"
-=======
         "x-ms-request-id": "b0ab2051-e01e-0031-484b-09acb3000000",
         "x-ms-version": "2019-12-12"
->>>>>>> 32e373e2
-      },
-      "ResponseBody": []
-    },
-    {
-<<<<<<< HEAD
-      "RequestUri": "https://seanstagetest.blob.core.windows.net/test-container-59dc953a-40d1-0892-495e-adda440de880?restype=container",
-      "RequestMethod": "PUT",
-      "RequestHeaders": {
-        "Authorization": "Sanitized",
-        "traceparent": "00-204d131c22939945bdd1ccb1b39a9d10-023a3ccf50eaa048-00",
-        "User-Agent": [
-          "azsdk-net-Storage.Blobs/12.4.0-dev.20200305.1",
-          "(.NET Core 4.6.28325.01; Microsoft Windows 10.0.18363 )"
-        ],
-        "x-ms-blob-public-access": "container",
-        "x-ms-client-request-id": "02ab4bbb-8b48-42ce-6221-34ce0c2880f7",
-        "x-ms-date": "Thu, 05 Mar 2020 21:18:45 GMT",
-        "x-ms-return-client-request-id": "true",
-        "x-ms-version": "2019-10-10"
-=======
+      },
+      "ResponseBody": []
+    },
+    {
       "RequestUri": "https://seanmcccanary.blob.core.windows.net/test-container-59dc953a-40d1-0892-495e-adda440de880?restype=container",
       "RequestMethod": "PUT",
       "RequestHeaders": {
@@ -777,118 +425,62 @@
         "x-ms-date": "Fri, 03 Apr 2020 00:03:34 GMT",
         "x-ms-return-client-request-id": "true",
         "x-ms-version": "2019-12-12"
->>>>>>> 32e373e2
-      },
-      "RequestBody": null,
-      "StatusCode": 201,
-      "ResponseHeaders": {
-        "Content-Length": "0",
-<<<<<<< HEAD
-        "Date": "Thu, 05 Mar 2020 21:18:45 GMT",
-        "ETag": "\u00220x8D7C14ACA1D9F99\u0022",
-        "Last-Modified": "Thu, 05 Mar 2020 21:18:45 GMT",
-=======
+      },
+      "RequestBody": null,
+      "StatusCode": 201,
+      "ResponseHeaders": {
+        "Content-Length": "0",
         "Date": "Fri, 03 Apr 2020 00:03:34 GMT",
         "ETag": "\u00220x8D7D76273A4A2C7\u0022",
         "Last-Modified": "Fri, 03 Apr 2020 00:03:34 GMT",
->>>>>>> 32e373e2
         "Server": [
           "Windows-Azure-Blob/1.0",
           "Microsoft-HTTPAPI/2.0"
         ],
         "x-ms-client-request-id": "02ab4bbb-8b48-42ce-6221-34ce0c2880f7",
-<<<<<<< HEAD
-        "x-ms-request-id": "ffaa876b-301e-0040-0833-f39503000000",
-        "x-ms-version": "2019-10-10"
-=======
         "x-ms-request-id": "5d26d428-701e-009a-724b-09d379000000",
         "x-ms-version": "2019-12-12"
->>>>>>> 32e373e2
-      },
-      "ResponseBody": []
-    },
-    {
-<<<<<<< HEAD
-      "RequestUri": "https://seanstagetest.blob.core.windows.net/test-container-59dc953a-40d1-0892-495e-adda440de880/test-blob-2ff9ccdf-5dee-a99a-4f8f-72a7d6a423e0",
-=======
+      },
+      "ResponseBody": []
+    },
+    {
       "RequestUri": "https://seanmcccanary.blob.core.windows.net/test-container-59dc953a-40d1-0892-495e-adda440de880/test-blob-2ff9ccdf-5dee-a99a-4f8f-72a7d6a423e0",
->>>>>>> 32e373e2
-      "RequestMethod": "PUT",
-      "RequestHeaders": {
-        "Authorization": "Sanitized",
-        "Content-Length": "0",
-<<<<<<< HEAD
-        "traceparent": "00-91f6450f4e529b499e9ae2284661fc93-093bbf7176f09546-00",
-        "User-Agent": [
-          "azsdk-net-Storage.Blobs/12.4.0-dev.20200305.1",
-          "(.NET Core 4.6.28325.01; Microsoft Windows 10.0.18363 )"
-=======
+      "RequestMethod": "PUT",
+      "RequestHeaders": {
+        "Authorization": "Sanitized",
+        "Content-Length": "0",
         "traceparent": "00-5fb4e286c368c84e918828e023a4814a-eee7aa38744f154a-00",
         "User-Agent": [
           "azsdk-net-Storage.Blobs/12.5.0-dev.20200402.1",
           "(.NET Core 4.6.28325.01; Microsoft Windows 10.0.18362 )"
->>>>>>> 32e373e2
         ],
         "x-ms-blob-content-length": "4096",
         "x-ms-blob-sequence-number": "0",
         "x-ms-blob-type": "PageBlob",
         "x-ms-client-request-id": "180e72a9-f76f-5ee3-b101-b2b818266cbd",
-<<<<<<< HEAD
-        "x-ms-date": "Thu, 05 Mar 2020 21:18:46 GMT",
-        "x-ms-return-client-request-id": "true",
-        "x-ms-version": "2019-10-10"
-=======
         "x-ms-date": "Fri, 03 Apr 2020 00:03:35 GMT",
         "x-ms-return-client-request-id": "true",
         "x-ms-version": "2019-12-12"
->>>>>>> 32e373e2
-      },
-      "RequestBody": null,
-      "StatusCode": 201,
-      "ResponseHeaders": {
-        "Content-Length": "0",
-<<<<<<< HEAD
-        "Date": "Thu, 05 Mar 2020 21:18:45 GMT",
-        "ETag": "\u00220x8D7C14ACA2B1EFA\u0022",
-        "Last-Modified": "Thu, 05 Mar 2020 21:18:45 GMT",
-=======
+      },
+      "RequestBody": null,
+      "StatusCode": 201,
+      "ResponseHeaders": {
+        "Content-Length": "0",
         "Date": "Fri, 03 Apr 2020 00:03:34 GMT",
         "ETag": "\u00220x8D7D76273B2ABB2\u0022",
         "Last-Modified": "Fri, 03 Apr 2020 00:03:34 GMT",
->>>>>>> 32e373e2
         "Server": [
           "Windows-Azure-Blob/1.0",
           "Microsoft-HTTPAPI/2.0"
         ],
         "x-ms-client-request-id": "180e72a9-f76f-5ee3-b101-b2b818266cbd",
-<<<<<<< HEAD
-        "x-ms-request-id": "ffaa876e-301e-0040-0a33-f39503000000",
-        "x-ms-request-server-encrypted": "true",
-        "x-ms-version": "2019-10-10"
-=======
         "x-ms-request-id": "5d26d446-701e-009a-0d4b-09d379000000",
         "x-ms-request-server-encrypted": "true",
         "x-ms-version": "2019-12-12"
->>>>>>> 32e373e2
-      },
-      "ResponseBody": []
-    },
-    {
-<<<<<<< HEAD
-      "RequestUri": "https://seanstagetest.blob.core.windows.net/test-container-59dc953a-40d1-0892-495e-adda440de880/test-blob-2ff9ccdf-5dee-a99a-4f8f-72a7d6a423e0",
-      "RequestMethod": "HEAD",
-      "RequestHeaders": {
-        "Authorization": "Sanitized",
-        "traceparent": "00-cdb3c6f47627a945bfdf734a982fea02-0404339bfc507549-00",
-        "User-Agent": [
-          "azsdk-net-Storage.Blobs/12.4.0-dev.20200305.1",
-          "(.NET Core 4.6.28325.01; Microsoft Windows 10.0.18363 )"
-        ],
-        "x-ms-client-request-id": "63fdb44e-0b95-4071-f8c0-47603280bd49",
-        "x-ms-date": "Thu, 05 Mar 2020 21:18:46 GMT",
-        "x-ms-return-client-request-id": "true",
-        "x-ms-version": "2019-10-10"
-=======
+      },
+      "ResponseBody": []
+    },
+    {
       "RequestUri": "https://seanmcccanary.blob.core.windows.net/test-container-59dc953a-40d1-0892-495e-adda440de880/test-blob-2ff9ccdf-5dee-a99a-4f8f-72a7d6a423e0",
       "RequestMethod": "HEAD",
       "RequestHeaders": {
@@ -902,7 +494,6 @@
         "x-ms-date": "Fri, 03 Apr 2020 00:03:35 GMT",
         "x-ms-return-client-request-id": "true",
         "x-ms-version": "2019-12-12"
->>>>>>> 32e373e2
       },
       "RequestBody": null,
       "StatusCode": 200,
@@ -910,15 +501,9 @@
         "Accept-Ranges": "bytes",
         "Content-Length": "4096",
         "Content-Type": "application/octet-stream",
-<<<<<<< HEAD
-        "Date": "Thu, 05 Mar 2020 21:18:45 GMT",
-        "ETag": "\u00220x8D7C14ACA2B1EFA\u0022",
-        "Last-Modified": "Thu, 05 Mar 2020 21:18:45 GMT",
-=======
         "Date": "Fri, 03 Apr 2020 00:03:34 GMT",
         "ETag": "\u00220x8D7D76273B2ABB2\u0022",
         "Last-Modified": "Fri, 03 Apr 2020 00:03:34 GMT",
->>>>>>> 32e373e2
         "Server": [
           "Windows-Azure-Blob/1.0",
           "Microsoft-HTTPAPI/2.0"
@@ -926,42 +511,16 @@
         "x-ms-blob-sequence-number": "0",
         "x-ms-blob-type": "PageBlob",
         "x-ms-client-request-id": "63fdb44e-0b95-4071-f8c0-47603280bd49",
-<<<<<<< HEAD
-        "x-ms-creation-time": "Thu, 05 Mar 2020 21:18:45 GMT",
-        "x-ms-lease-state": "available",
-        "x-ms-lease-status": "unlocked",
-        "x-ms-request-id": "ffaa8770-301e-0040-0c33-f39503000000",
-        "x-ms-server-encrypted": "true",
-        "x-ms-version": "2019-10-10"
-=======
         "x-ms-creation-time": "Fri, 03 Apr 2020 00:03:34 GMT",
         "x-ms-lease-state": "available",
         "x-ms-lease-status": "unlocked",
         "x-ms-request-id": "5d26d45e-701e-009a-214b-09d379000000",
         "x-ms-server-encrypted": "true",
         "x-ms-version": "2019-12-12"
->>>>>>> 32e373e2
-      },
-      "ResponseBody": []
-    },
-    {
-<<<<<<< HEAD
-      "RequestUri": "https://seanstagetest.blob.core.windows.net/test-container-59dc953a-40d1-0892-495e-adda440de880/test-blob-2ff9ccdf-5dee-a99a-4f8f-72a7d6a423e0?comp=pagelist",
-      "RequestMethod": "GET",
-      "RequestHeaders": {
-        "Authorization": "Sanitized",
-        "If-None-Match": "\u00220x8D7C14ACA2B1EFA\u0022",
-        "traceparent": "00-5cfe6b175a3011408ff78acf0f72468a-372b3c085e4db746-00",
-        "User-Agent": [
-          "azsdk-net-Storage.Blobs/12.4.0-dev.20200305.1",
-          "(.NET Core 4.6.28325.01; Microsoft Windows 10.0.18363 )"
-        ],
-        "x-ms-client-request-id": "636ad9b4-0828-f228-e256-36493f34c713",
-        "x-ms-date": "Thu, 05 Mar 2020 21:18:46 GMT",
-        "x-ms-range": "bytes=0-1023",
-        "x-ms-return-client-request-id": "true",
-        "x-ms-version": "2019-10-10"
-=======
+      },
+      "ResponseBody": []
+    },
+    {
       "RequestUri": "https://seanmcccanary.blob.core.windows.net/test-container-59dc953a-40d1-0892-495e-adda440de880/test-blob-2ff9ccdf-5dee-a99a-4f8f-72a7d6a423e0?comp=pagelist",
       "RequestMethod": "GET",
       "RequestHeaders": {
@@ -977,50 +536,25 @@
         "x-ms-range": "bytes=0-1023",
         "x-ms-return-client-request-id": "true",
         "x-ms-version": "2019-12-12"
->>>>>>> 32e373e2
       },
       "RequestBody": null,
       "StatusCode": 304,
       "ResponseHeaders": {
         "Content-Length": "0",
         "Content-Type": "application/xml",
-<<<<<<< HEAD
-        "Date": "Thu, 05 Mar 2020 21:18:45 GMT",
-=======
         "Date": "Fri, 03 Apr 2020 00:03:34 GMT",
->>>>>>> 32e373e2
         "Server": [
           "Windows-Azure-Blob/1.0",
           "Microsoft-HTTPAPI/2.0"
         ],
         "x-ms-client-request-id": "636ad9b4-0828-f228-e256-36493f34c713",
         "x-ms-error-code": "ConditionNotMet",
-<<<<<<< HEAD
-        "x-ms-request-id": "ffaa8774-301e-0040-1033-f39503000000",
-        "x-ms-version": "2019-10-10"
-=======
         "x-ms-request-id": "5d26d472-701e-009a-334b-09d379000000",
         "x-ms-version": "2019-12-12"
->>>>>>> 32e373e2
-      },
-      "ResponseBody": []
-    },
-    {
-<<<<<<< HEAD
-      "RequestUri": "https://seanstagetest.blob.core.windows.net/test-container-59dc953a-40d1-0892-495e-adda440de880?restype=container",
-      "RequestMethod": "DELETE",
-      "RequestHeaders": {
-        "Authorization": "Sanitized",
-        "traceparent": "00-684eeb73c1c76540ad4f840f8b8ab856-d0eb1b890e38fc4d-00",
-        "User-Agent": [
-          "azsdk-net-Storage.Blobs/12.4.0-dev.20200305.1",
-          "(.NET Core 4.6.28325.01; Microsoft Windows 10.0.18363 )"
-        ],
-        "x-ms-client-request-id": "58acb6fe-5916-3420-d98a-268ada6ae2a9",
-        "x-ms-date": "Thu, 05 Mar 2020 21:18:46 GMT",
-        "x-ms-return-client-request-id": "true",
-        "x-ms-version": "2019-10-10"
-=======
+      },
+      "ResponseBody": []
+    },
+    {
       "RequestUri": "https://seanmcccanary.blob.core.windows.net/test-container-59dc953a-40d1-0892-495e-adda440de880?restype=container",
       "RequestMethod": "DELETE",
       "RequestHeaders": {
@@ -1034,49 +568,23 @@
         "x-ms-date": "Fri, 03 Apr 2020 00:03:35 GMT",
         "x-ms-return-client-request-id": "true",
         "x-ms-version": "2019-12-12"
->>>>>>> 32e373e2
       },
       "RequestBody": null,
       "StatusCode": 202,
       "ResponseHeaders": {
         "Content-Length": "0",
-<<<<<<< HEAD
-        "Date": "Thu, 05 Mar 2020 21:18:45 GMT",
-=======
         "Date": "Fri, 03 Apr 2020 00:03:34 GMT",
->>>>>>> 32e373e2
         "Server": [
           "Windows-Azure-Blob/1.0",
           "Microsoft-HTTPAPI/2.0"
         ],
         "x-ms-client-request-id": "58acb6fe-5916-3420-d98a-268ada6ae2a9",
-<<<<<<< HEAD
-        "x-ms-request-id": "ffaa8779-301e-0040-1433-f39503000000",
-        "x-ms-version": "2019-10-10"
-=======
         "x-ms-request-id": "5d26d48a-701e-009a-4a4b-09d379000000",
         "x-ms-version": "2019-12-12"
->>>>>>> 32e373e2
-      },
-      "ResponseBody": []
-    },
-    {
-<<<<<<< HEAD
-      "RequestUri": "https://seanstagetest.blob.core.windows.net/test-container-c3e4704d-2595-6eed-e12c-634d82a76bbc?restype=container",
-      "RequestMethod": "PUT",
-      "RequestHeaders": {
-        "Authorization": "Sanitized",
-        "traceparent": "00-a40a7b41e16ee54989cce64275c8e988-214c9842809c6b41-00",
-        "User-Agent": [
-          "azsdk-net-Storage.Blobs/12.4.0-dev.20200305.1",
-          "(.NET Core 4.6.28325.01; Microsoft Windows 10.0.18363 )"
-        ],
-        "x-ms-blob-public-access": "container",
-        "x-ms-client-request-id": "1633dcf9-4341-d9c5-c83d-76e9f6d3b132",
-        "x-ms-date": "Thu, 05 Mar 2020 21:18:46 GMT",
-        "x-ms-return-client-request-id": "true",
-        "x-ms-version": "2019-10-10"
-=======
+      },
+      "ResponseBody": []
+    },
+    {
       "RequestUri": "https://seanmcccanary.blob.core.windows.net/test-container-c3e4704d-2595-6eed-e12c-634d82a76bbc?restype=container",
       "RequestMethod": "PUT",
       "RequestHeaders": {
@@ -1091,116 +599,62 @@
         "x-ms-date": "Fri, 03 Apr 2020 00:03:35 GMT",
         "x-ms-return-client-request-id": "true",
         "x-ms-version": "2019-12-12"
->>>>>>> 32e373e2
-      },
-      "RequestBody": null,
-      "StatusCode": 201,
-      "ResponseHeaders": {
-        "Content-Length": "0",
-<<<<<<< HEAD
-        "Date": "Thu, 05 Mar 2020 21:18:46 GMT",
-        "ETag": "\u00220x8D7C14ACA86509F\u0022",
-        "Last-Modified": "Thu, 05 Mar 2020 21:18:46 GMT",
-=======
+      },
+      "RequestBody": null,
+      "StatusCode": 201,
+      "ResponseHeaders": {
+        "Content-Length": "0",
         "Date": "Fri, 03 Apr 2020 00:03:34 GMT",
         "ETag": "\u00220x8D7D762740CC6DB\u0022",
         "Last-Modified": "Fri, 03 Apr 2020 00:03:34 GMT",
->>>>>>> 32e373e2
         "Server": [
           "Windows-Azure-Blob/1.0",
           "Microsoft-HTTPAPI/2.0"
         ],
         "x-ms-client-request-id": "1633dcf9-4341-d9c5-c83d-76e9f6d3b132",
-<<<<<<< HEAD
-        "x-ms-request-id": "9582a5b7-601e-0010-0e33-f35753000000",
-        "x-ms-version": "2019-10-10"
-=======
         "x-ms-request-id": "cd53ab11-601e-0000-214b-094da0000000",
         "x-ms-version": "2019-12-12"
->>>>>>> 32e373e2
-      },
-      "ResponseBody": []
-    },
-    {
-<<<<<<< HEAD
-      "RequestUri": "https://seanstagetest.blob.core.windows.net/test-container-c3e4704d-2595-6eed-e12c-634d82a76bbc/test-blob-fe3b691e-581f-de21-72d7-6fc064d44f73",
-=======
+      },
+      "ResponseBody": []
+    },
+    {
       "RequestUri": "https://seanmcccanary.blob.core.windows.net/test-container-c3e4704d-2595-6eed-e12c-634d82a76bbc/test-blob-fe3b691e-581f-de21-72d7-6fc064d44f73",
->>>>>>> 32e373e2
-      "RequestMethod": "PUT",
-      "RequestHeaders": {
-        "Authorization": "Sanitized",
-        "Content-Length": "0",
-<<<<<<< HEAD
-        "traceparent": "00-5ca660547eb9a34589edbbcd9cb6daa5-f3f8f93a9ab67744-00",
-        "User-Agent": [
-          "azsdk-net-Storage.Blobs/12.4.0-dev.20200305.1",
-          "(.NET Core 4.6.28325.01; Microsoft Windows 10.0.18363 )"
-=======
+      "RequestMethod": "PUT",
+      "RequestHeaders": {
+        "Authorization": "Sanitized",
+        "Content-Length": "0",
         "traceparent": "00-cf47d9198f38ff428fbe79fc59da7bac-6ebe058f60243343-00",
         "User-Agent": [
           "azsdk-net-Storage.Blobs/12.5.0-dev.20200402.1",
           "(.NET Core 4.6.28325.01; Microsoft Windows 10.0.18362 )"
->>>>>>> 32e373e2
         ],
         "x-ms-blob-content-length": "4096",
         "x-ms-blob-sequence-number": "0",
         "x-ms-blob-type": "PageBlob",
         "x-ms-client-request-id": "b5fa8f22-6432-a176-bb55-a36ad30475f4",
-<<<<<<< HEAD
-        "x-ms-date": "Thu, 05 Mar 2020 21:18:46 GMT",
-        "x-ms-return-client-request-id": "true",
-        "x-ms-version": "2019-10-10"
-=======
         "x-ms-date": "Fri, 03 Apr 2020 00:03:35 GMT",
         "x-ms-return-client-request-id": "true",
         "x-ms-version": "2019-12-12"
->>>>>>> 32e373e2
-      },
-      "RequestBody": null,
-      "StatusCode": 201,
-      "ResponseHeaders": {
-        "Content-Length": "0",
-<<<<<<< HEAD
-        "Date": "Thu, 05 Mar 2020 21:18:46 GMT",
-        "ETag": "\u00220x8D7C14ACA92938E\u0022",
-        "Last-Modified": "Thu, 05 Mar 2020 21:18:46 GMT",
-=======
+      },
+      "RequestBody": null,
+      "StatusCode": 201,
+      "ResponseHeaders": {
+        "Content-Length": "0",
         "Date": "Fri, 03 Apr 2020 00:03:34 GMT",
         "ETag": "\u00220x8D7D762741A0BD2\u0022",
         "Last-Modified": "Fri, 03 Apr 2020 00:03:35 GMT",
->>>>>>> 32e373e2
         "Server": [
           "Windows-Azure-Blob/1.0",
           "Microsoft-HTTPAPI/2.0"
         ],
         "x-ms-client-request-id": "b5fa8f22-6432-a176-bb55-a36ad30475f4",
-<<<<<<< HEAD
-        "x-ms-request-id": "9582a5ba-601e-0010-0f33-f35753000000",
-        "x-ms-request-server-encrypted": "true",
-        "x-ms-version": "2019-10-10"
-=======
         "x-ms-request-id": "cd53ab35-601e-0000-3c4b-094da0000000",
         "x-ms-request-server-encrypted": "true",
         "x-ms-version": "2019-12-12"
->>>>>>> 32e373e2
-      },
-      "ResponseBody": []
-    },
-    {
-<<<<<<< HEAD
-      "RequestUri": "https://seanstagetest.blob.core.windows.net/test-container-c3e4704d-2595-6eed-e12c-634d82a76bbc/test-blob-fe3b691e-581f-de21-72d7-6fc064d44f73?comp=lease",
-      "RequestMethod": "PUT",
-      "RequestHeaders": {
-        "Authorization": "Sanitized",
-        "traceparent": "00-fef5a82301aea848ab67906d5b40e01b-8fd93cede2c0bc40-00",
-        "User-Agent": [
-          "azsdk-net-Storage.Blobs/12.4.0-dev.20200305.1",
-          "(.NET Core 4.6.28325.01; Microsoft Windows 10.0.18363 )"
-        ],
-        "x-ms-client-request-id": "f45bccfc-eef5-1600-d030-c5037cc808e4",
-        "x-ms-date": "Thu, 05 Mar 2020 21:18:46 GMT",
-=======
+      },
+      "ResponseBody": []
+    },
+    {
       "RequestUri": "https://seanmcccanary.blob.core.windows.net/test-container-c3e4704d-2595-6eed-e12c-634d82a76bbc/test-blob-fe3b691e-581f-de21-72d7-6fc064d44f73?comp=lease",
       "RequestMethod": "PUT",
       "RequestHeaders": {
@@ -1212,64 +666,31 @@
         ],
         "x-ms-client-request-id": "f45bccfc-eef5-1600-d030-c5037cc808e4",
         "x-ms-date": "Fri, 03 Apr 2020 00:03:36 GMT",
->>>>>>> 32e373e2
         "x-ms-lease-action": "acquire",
         "x-ms-lease-duration": "-1",
         "x-ms-proposed-lease-id": "281f03ee-0c80-c9bf-ef2f-e7ad98d7e65d",
         "x-ms-return-client-request-id": "true",
-<<<<<<< HEAD
-        "x-ms-version": "2019-10-10"
-=======
-        "x-ms-version": "2019-12-12"
->>>>>>> 32e373e2
-      },
-      "RequestBody": null,
-      "StatusCode": 201,
-      "ResponseHeaders": {
-        "Content-Length": "0",
-<<<<<<< HEAD
-        "Date": "Thu, 05 Mar 2020 21:18:46 GMT",
-        "ETag": "\u00220x8D7C14ACA92938E\u0022",
-        "Last-Modified": "Thu, 05 Mar 2020 21:18:46 GMT",
-=======
+        "x-ms-version": "2019-12-12"
+      },
+      "RequestBody": null,
+      "StatusCode": 201,
+      "ResponseHeaders": {
+        "Content-Length": "0",
         "Date": "Fri, 03 Apr 2020 00:03:34 GMT",
         "ETag": "\u00220x8D7D762741A0BD2\u0022",
         "Last-Modified": "Fri, 03 Apr 2020 00:03:35 GMT",
->>>>>>> 32e373e2
         "Server": [
           "Windows-Azure-Blob/1.0",
           "Microsoft-HTTPAPI/2.0"
         ],
         "x-ms-client-request-id": "f45bccfc-eef5-1600-d030-c5037cc808e4",
         "x-ms-lease-id": "281f03ee-0c80-c9bf-ef2f-e7ad98d7e65d",
-<<<<<<< HEAD
-        "x-ms-request-id": "9582a5bd-601e-0010-1233-f35753000000",
-        "x-ms-version": "2019-10-10"
-=======
         "x-ms-request-id": "cd53ab46-601e-0000-4c4b-094da0000000",
         "x-ms-version": "2019-12-12"
->>>>>>> 32e373e2
-      },
-      "ResponseBody": []
-    },
-    {
-<<<<<<< HEAD
-      "RequestUri": "https://seanstagetest.blob.core.windows.net/test-container-c3e4704d-2595-6eed-e12c-634d82a76bbc/test-blob-fe3b691e-581f-de21-72d7-6fc064d44f73?comp=pagelist",
-      "RequestMethod": "GET",
-      "RequestHeaders": {
-        "Authorization": "Sanitized",
-        "traceparent": "00-005667b8644a3346a6619a9e89e40fb1-52ec78e304df9643-00",
-        "User-Agent": [
-          "azsdk-net-Storage.Blobs/12.4.0-dev.20200305.1",
-          "(.NET Core 4.6.28325.01; Microsoft Windows 10.0.18363 )"
-        ],
-        "x-ms-client-request-id": "ccb1d5f8-f17b-d168-ee87-05a9d43de88e",
-        "x-ms-date": "Thu, 05 Mar 2020 21:18:46 GMT",
-        "x-ms-lease-id": "2adb9b02-c2a6-eba4-587d-3318f5dbd377",
-        "x-ms-range": "bytes=0-1023",
-        "x-ms-return-client-request-id": "true",
-        "x-ms-version": "2019-10-10"
-=======
+      },
+      "ResponseBody": []
+    },
+    {
       "RequestUri": "https://seanmcccanary.blob.core.windows.net/test-container-c3e4704d-2595-6eed-e12c-634d82a76bbc/test-blob-fe3b691e-581f-de21-72d7-6fc064d44f73?comp=pagelist",
       "RequestMethod": "GET",
       "RequestHeaders": {
@@ -1285,49 +706,19 @@
         "x-ms-range": "bytes=0-1023",
         "x-ms-return-client-request-id": "true",
         "x-ms-version": "2019-12-12"
->>>>>>> 32e373e2
       },
       "RequestBody": null,
       "StatusCode": 412,
       "ResponseHeaders": {
         "Content-Length": "264",
         "Content-Type": "application/xml",
-<<<<<<< HEAD
-        "Date": "Thu, 05 Mar 2020 21:18:46 GMT",
-=======
         "Date": "Fri, 03 Apr 2020 00:03:35 GMT",
->>>>>>> 32e373e2
         "Server": [
           "Windows-Azure-Blob/1.0",
           "Microsoft-HTTPAPI/2.0"
         ],
         "x-ms-client-request-id": "ccb1d5f8-f17b-d168-ee87-05a9d43de88e",
         "x-ms-error-code": "LeaseIdMismatchWithBlobOperation",
-<<<<<<< HEAD
-        "x-ms-request-id": "9582a5be-601e-0010-1333-f35753000000",
-        "x-ms-version": "2019-10-10"
-      },
-      "ResponseBody": [
-        "\uFEFF\u003C?xml version=\u00221.0\u0022 encoding=\u0022utf-8\u0022?\u003E\u003CError\u003E\u003CCode\u003ELeaseIdMismatchWithBlobOperation\u003C/Code\u003E\u003CMessage\u003EThe lease ID specified did not match the lease ID for the blob.\n",
-        "RequestId:9582a5be-601e-0010-1333-f35753000000\n",
-        "Time:2020-03-05T21:18:46.8335263Z\u003C/Message\u003E\u003C/Error\u003E"
-      ]
-    },
-    {
-      "RequestUri": "https://seanstagetest.blob.core.windows.net/test-container-c3e4704d-2595-6eed-e12c-634d82a76bbc?restype=container",
-      "RequestMethod": "DELETE",
-      "RequestHeaders": {
-        "Authorization": "Sanitized",
-        "traceparent": "00-3b653f129faa8a4e84a8292ca2f33d06-ee7c956bcb3ed841-00",
-        "User-Agent": [
-          "azsdk-net-Storage.Blobs/12.4.0-dev.20200305.1",
-          "(.NET Core 4.6.28325.01; Microsoft Windows 10.0.18363 )"
-        ],
-        "x-ms-client-request-id": "a60be518-3c16-7d68-ddd8-f6de9b6f7e85",
-        "x-ms-date": "Thu, 05 Mar 2020 21:18:46 GMT",
-        "x-ms-return-client-request-id": "true",
-        "x-ms-version": "2019-10-10"
-=======
         "x-ms-request-id": "cd53ab54-601e-0000-584b-094da0000000",
         "x-ms-version": "2019-12-12"
       },
@@ -1351,42 +742,26 @@
         "x-ms-date": "Fri, 03 Apr 2020 00:03:36 GMT",
         "x-ms-return-client-request-id": "true",
         "x-ms-version": "2019-12-12"
->>>>>>> 32e373e2
       },
       "RequestBody": null,
       "StatusCode": 202,
       "ResponseHeaders": {
         "Content-Length": "0",
-<<<<<<< HEAD
-        "Date": "Thu, 05 Mar 2020 21:18:46 GMT",
-=======
         "Date": "Fri, 03 Apr 2020 00:03:35 GMT",
->>>>>>> 32e373e2
         "Server": [
           "Windows-Azure-Blob/1.0",
           "Microsoft-HTTPAPI/2.0"
         ],
         "x-ms-client-request-id": "a60be518-3c16-7d68-ddd8-f6de9b6f7e85",
-<<<<<<< HEAD
-        "x-ms-request-id": "9582a5c1-601e-0010-1633-f35753000000",
-        "x-ms-version": "2019-10-10"
-=======
         "x-ms-request-id": "cd53ab7a-601e-0000-7e4b-094da0000000",
         "x-ms-version": "2019-12-12"
->>>>>>> 32e373e2
       },
       "ResponseBody": []
     }
   ],
   "Variables": {
-<<<<<<< HEAD
-    "DateTimeOffsetNow": "2020-03-05T13:18:43.9845037-08:00",
-    "RandomSeed": "361487913",
-    "Storage_TestConfigDefault": "ProductionTenant\nseanstagetest\nU2FuaXRpemVk\nhttps://seanstagetest.blob.core.windows.net\nhttp://seanstagetest.file.core.windows.net\nhttp://seanstagetest.queue.core.windows.net\nhttp://seanstagetest.table.core.windows.net\n\n\n\n\nhttp://seanstagetest-secondary.blob.core.windows.net\nhttp://seanstagetest-secondary.file.core.windows.net\nhttp://seanstagetest-secondary.queue.core.windows.net\nhttp://seanstagetest-secondary.table.core.windows.net\n\nSanitized\n\n\nCloud\nBlobEndpoint=https://seanstagetest.blob.core.windows.net/;QueueEndpoint=http://seanstagetest.queue.core.windows.net/;FileEndpoint=http://seanstagetest.file.core.windows.net/;BlobSecondaryEndpoint=http://seanstagetest-secondary.blob.core.windows.net/;QueueSecondaryEndpoint=http://seanstagetest-secondary.queue.core.windows.net/;FileSecondaryEndpoint=http://seanstagetest-secondary.file.core.windows.net/;AccountName=seanstagetest;AccountKey=Sanitized\nseanscope1"
-=======
     "DateTimeOffsetNow": "2020-04-02T17:03:33.1512466-07:00",
     "RandomSeed": "361487913",
     "Storage_TestConfigDefault": "ProductionTenant\nseanmcccanary\nU2FuaXRpemVk\nhttps://seanmcccanary.blob.core.windows.net\nhttps://seanmcccanary.file.core.windows.net\nhttps://seanmcccanary.queue.core.windows.net\nhttps://seanmcccanary.table.core.windows.net\n\n\n\n\nhttps://seanmcccanary-secondary.blob.core.windows.net\nhttps://seanmcccanary-secondary.file.core.windows.net\nhttps://seanmcccanary-secondary.queue.core.windows.net\nhttps://seanmcccanary-secondary.table.core.windows.net\n\nSanitized\n\n\nCloud\nBlobEndpoint=https://seanmcccanary.blob.core.windows.net/;QueueEndpoint=https://seanmcccanary.queue.core.windows.net/;FileEndpoint=https://seanmcccanary.file.core.windows.net/;BlobSecondaryEndpoint=https://seanmcccanary-secondary.blob.core.windows.net/;QueueSecondaryEndpoint=https://seanmcccanary-secondary.queue.core.windows.net/;FileSecondaryEndpoint=https://seanmcccanary-secondary.file.core.windows.net/;AccountName=seanmcccanary;AccountKey=Sanitized\nseanscope1"
->>>>>>> 32e373e2
   }
 }