--- conflicted
+++ resolved
@@ -28,11 +28,7 @@
           "Microsoft-HTTPAPI/2.0"
         ],
         "x-ms-client-request-id": "865e2c19-125b-882f-4ffd-4e983fec0023",
-<<<<<<< HEAD
-        "x-ms-request-id": "1b75f8d9-e01e-001e-3734-f37ee3000000",
-=======
         "x-ms-request-id": "43d335e7-701e-008a-244b-091611000000",
->>>>>>> 8d420312
         "x-ms-version": "2019-12-12"
       },
       "ResponseBody": []
@@ -103,11 +99,7 @@
         ],
         "x-ms-blob-sequence-number": "0",
         "x-ms-client-request-id": "038e2bcd-c99c-41c1-303f-ff1ed4f7e5e0",
-<<<<<<< HEAD
-        "x-ms-request-id": "1b75f8dd-e01e-001e-3934-f37ee3000000",
-=======
         "x-ms-request-id": "43d3361e-701e-008a-534b-091611000000",
->>>>>>> 8d420312
         "x-ms-version": "2019-12-12"
       },
       "ResponseBody": []
@@ -177,11 +169,7 @@
           "Microsoft-HTTPAPI/2.0"
         ],
         "x-ms-client-request-id": "9cfeaa90-0685-eb50-c0f0-647aa544177c",
-<<<<<<< HEAD
-        "x-ms-request-id": "1b75f8e0-e01e-001e-3c34-f37ee3000000",
-=======
         "x-ms-request-id": "43d33644-701e-008a-724b-091611000000",
->>>>>>> 8d420312
         "x-ms-version": "2019-12-12"
       },
       "ResponseBody": []
