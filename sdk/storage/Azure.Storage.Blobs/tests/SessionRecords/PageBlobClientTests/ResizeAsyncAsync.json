{
  "Entries": [
    {
<<<<<<< HEAD
      "RequestUri": "https://seanstagetest.blob.core.windows.net/test-container-d1a82d09-7a94-a2e8-c663-609978dd9593?restype=container",
      "RequestMethod": "PUT",
      "RequestHeaders": {
        "Authorization": "Sanitized",
        "traceparent": "00-062cc188d18b7e42a36040d2c819c62d-a3846b43fdf61f47-00",
        "User-Agent": [
          "azsdk-net-Storage.Blobs/12.4.0-dev.20200305.1",
          "(.NET Core 4.6.28325.01; Microsoft Windows 10.0.18363 )"
        ],
        "x-ms-blob-public-access": "container",
        "x-ms-client-request-id": "865e2c19-125b-882f-4ffd-4e983fec0023",
        "x-ms-date": "Thu, 05 Mar 2020 21:22:26 GMT",
        "x-ms-return-client-request-id": "true",
        "x-ms-version": "2019-10-10"
=======
      "RequestUri": "https://seanmcccanary.blob.core.windows.net/test-container-d1a82d09-7a94-a2e8-c663-609978dd9593?restype=container",
      "RequestMethod": "PUT",
      "RequestHeaders": {
        "Authorization": "Sanitized",
        "traceparent": "00-0c66d7833351e84a985470c3e668d721-081cbda62fb1964b-00",
        "User-Agent": [
          "azsdk-net-Storage.Blobs/12.5.0-dev.20200402.1",
          "(.NET Core 4.6.28325.01; Microsoft Windows 10.0.18362 )"
        ],
        "x-ms-blob-public-access": "container",
        "x-ms-client-request-id": "865e2c19-125b-882f-4ffd-4e983fec0023",
        "x-ms-date": "Fri, 03 Apr 2020 00:07:28 GMT",
        "x-ms-return-client-request-id": "true",
        "x-ms-version": "2019-12-12"
>>>>>>> 32e373e2
      },
      "RequestBody": null,
      "StatusCode": 201,
      "ResponseHeaders": {
        "Content-Length": "0",
<<<<<<< HEAD
        "Date": "Thu, 05 Mar 2020 21:22:26 GMT",
        "ETag": "\u00220x8D7C14B4D9E937E\u0022",
        "Last-Modified": "Thu, 05 Mar 2020 21:22:26 GMT",
=======
        "Date": "Fri, 03 Apr 2020 00:07:27 GMT",
        "ETag": "\u00220x8D7D762FEBB08DA\u0022",
        "Last-Modified": "Fri, 03 Apr 2020 00:07:27 GMT",
>>>>>>> 32e373e2
        "Server": [
          "Windows-Azure-Blob/1.0",
          "Microsoft-HTTPAPI/2.0"
        ],
        "x-ms-client-request-id": "865e2c19-125b-882f-4ffd-4e983fec0023",
<<<<<<< HEAD
        "x-ms-request-id": "1b75f8d9-e01e-001e-3734-f37ee3000000",
        "x-ms-version": "2019-10-10"
=======
        "x-ms-request-id": "43d335e7-701e-008a-244b-091611000000",
        "x-ms-version": "2019-12-12"
>>>>>>> 32e373e2
      },
      "ResponseBody": []
    },
    {
<<<<<<< HEAD
      "RequestUri": "https://seanstagetest.blob.core.windows.net/test-container-d1a82d09-7a94-a2e8-c663-609978dd9593/test-blob-82053209-d8e9-fee0-4c1b-0810ad3d1cc1",
=======
      "RequestUri": "https://seanmcccanary.blob.core.windows.net/test-container-d1a82d09-7a94-a2e8-c663-609978dd9593/test-blob-82053209-d8e9-fee0-4c1b-0810ad3d1cc1",
>>>>>>> 32e373e2
      "RequestMethod": "PUT",
      "RequestHeaders": {
        "Authorization": "Sanitized",
        "Content-Length": "0",
<<<<<<< HEAD
        "traceparent": "00-a5df123537a50b4a99afe320f81a4889-c312c90b88a41f42-00",
        "User-Agent": [
          "azsdk-net-Storage.Blobs/12.4.0-dev.20200305.1",
          "(.NET Core 4.6.28325.01; Microsoft Windows 10.0.18363 )"
=======
        "traceparent": "00-5f7b0e3d8a676546b880b1397c7b977d-4c187a65ef4df44d-00",
        "User-Agent": [
          "azsdk-net-Storage.Blobs/12.5.0-dev.20200402.1",
          "(.NET Core 4.6.28325.01; Microsoft Windows 10.0.18362 )"
>>>>>>> 32e373e2
        ],
        "x-ms-blob-content-length": "4096",
        "x-ms-blob-sequence-number": "0",
        "x-ms-blob-type": "PageBlob",
        "x-ms-client-request-id": "53a0a982-4fff-4023-4c60-3a400a1edb11",
<<<<<<< HEAD
        "x-ms-date": "Thu, 05 Mar 2020 21:22:26 GMT",
        "x-ms-return-client-request-id": "true",
        "x-ms-version": "2019-10-10"
=======
        "x-ms-date": "Fri, 03 Apr 2020 00:07:28 GMT",
        "x-ms-return-client-request-id": "true",
        "x-ms-version": "2019-12-12"
>>>>>>> 32e373e2
      },
      "RequestBody": null,
      "StatusCode": 201,
      "ResponseHeaders": {
        "Content-Length": "0",
<<<<<<< HEAD
        "Date": "Thu, 05 Mar 2020 21:22:26 GMT",
        "ETag": "\u00220x8D7C14B4DAB8B3D\u0022",
        "Last-Modified": "Thu, 05 Mar 2020 21:22:26 GMT",
=======
        "Date": "Fri, 03 Apr 2020 00:07:27 GMT",
        "ETag": "\u00220x8D7D762FEC7D8B1\u0022",
        "Last-Modified": "Fri, 03 Apr 2020 00:07:27 GMT",
>>>>>>> 32e373e2
        "Server": [
          "Windows-Azure-Blob/1.0",
          "Microsoft-HTTPAPI/2.0"
        ],
        "x-ms-client-request-id": "53a0a982-4fff-4023-4c60-3a400a1edb11",
<<<<<<< HEAD
        "x-ms-request-id": "1b75f8dc-e01e-001e-3834-f37ee3000000",
        "x-ms-request-server-encrypted": "true",
        "x-ms-version": "2019-10-10"
=======
        "x-ms-request-id": "43d33601-701e-008a-3a4b-091611000000",
        "x-ms-request-server-encrypted": "true",
        "x-ms-version": "2019-12-12"
>>>>>>> 32e373e2
      },
      "ResponseBody": []
    },
    {
<<<<<<< HEAD
      "RequestUri": "https://seanstagetest.blob.core.windows.net/test-container-d1a82d09-7a94-a2e8-c663-609978dd9593/test-blob-82053209-d8e9-fee0-4c1b-0810ad3d1cc1?comp=properties",
      "RequestMethod": "PUT",
      "RequestHeaders": {
        "Authorization": "Sanitized",
        "traceparent": "00-57689055b8333b48984dff83744ea445-033224bad79db74e-00",
        "User-Agent": [
          "azsdk-net-Storage.Blobs/12.4.0-dev.20200305.1",
          "(.NET Core 4.6.28325.01; Microsoft Windows 10.0.18363 )"
        ],
        "x-ms-blob-content-length": "8192",
        "x-ms-client-request-id": "038e2bcd-c99c-41c1-303f-ff1ed4f7e5e0",
        "x-ms-date": "Thu, 05 Mar 2020 21:22:26 GMT",
        "x-ms-return-client-request-id": "true",
        "x-ms-version": "2019-10-10"
=======
      "RequestUri": "https://seanmcccanary.blob.core.windows.net/test-container-d1a82d09-7a94-a2e8-c663-609978dd9593/test-blob-82053209-d8e9-fee0-4c1b-0810ad3d1cc1?comp=properties",
      "RequestMethod": "PUT",
      "RequestHeaders": {
        "Authorization": "Sanitized",
        "traceparent": "00-61406d4f8e7ac14883bd7f6fa7a0de47-17515e1294ad9142-00",
        "User-Agent": [
          "azsdk-net-Storage.Blobs/12.5.0-dev.20200402.1",
          "(.NET Core 4.6.28325.01; Microsoft Windows 10.0.18362 )"
        ],
        "x-ms-blob-content-length": "8192",
        "x-ms-client-request-id": "038e2bcd-c99c-41c1-303f-ff1ed4f7e5e0",
        "x-ms-date": "Fri, 03 Apr 2020 00:07:28 GMT",
        "x-ms-return-client-request-id": "true",
        "x-ms-version": "2019-12-12"
>>>>>>> 32e373e2
      },
      "RequestBody": null,
      "StatusCode": 200,
      "ResponseHeaders": {
        "Content-Length": "0",
<<<<<<< HEAD
        "Date": "Thu, 05 Mar 2020 21:22:26 GMT",
        "ETag": "\u00220x8D7C14B4DB85F48\u0022",
        "Last-Modified": "Thu, 05 Mar 2020 21:22:26 GMT",
=======
        "Date": "Fri, 03 Apr 2020 00:07:27 GMT",
        "ETag": "\u00220x8D7D762FED45E1A\u0022",
        "Last-Modified": "Fri, 03 Apr 2020 00:07:27 GMT",
>>>>>>> 32e373e2
        "Server": [
          "Windows-Azure-Blob/1.0",
          "Microsoft-HTTPAPI/2.0"
        ],
        "x-ms-blob-sequence-number": "0",
        "x-ms-client-request-id": "038e2bcd-c99c-41c1-303f-ff1ed4f7e5e0",
<<<<<<< HEAD
        "x-ms-request-id": "1b75f8dd-e01e-001e-3934-f37ee3000000",
        "x-ms-version": "2019-10-10"
=======
        "x-ms-request-id": "43d3361e-701e-008a-534b-091611000000",
        "x-ms-version": "2019-12-12"
>>>>>>> 32e373e2
      },
      "ResponseBody": []
    },
    {
<<<<<<< HEAD
      "RequestUri": "https://seanstagetest.blob.core.windows.net/test-container-d1a82d09-7a94-a2e8-c663-609978dd9593/test-blob-82053209-d8e9-fee0-4c1b-0810ad3d1cc1",
      "RequestMethod": "HEAD",
      "RequestHeaders": {
        "Authorization": "Sanitized",
        "traceparent": "00-eb40b37b3496414bbce2d482ff2e1a78-f5b8b2b2935a474c-00",
        "User-Agent": [
          "azsdk-net-Storage.Blobs/12.4.0-dev.20200305.1",
          "(.NET Core 4.6.28325.01; Microsoft Windows 10.0.18363 )"
        ],
        "x-ms-client-request-id": "df72371f-d78f-1774-cbc6-bb2cb5872703",
        "x-ms-date": "Thu, 05 Mar 2020 21:22:26 GMT",
        "x-ms-return-client-request-id": "true",
        "x-ms-version": "2019-10-10"
=======
      "RequestUri": "https://seanmcccanary.blob.core.windows.net/test-container-d1a82d09-7a94-a2e8-c663-609978dd9593/test-blob-82053209-d8e9-fee0-4c1b-0810ad3d1cc1",
      "RequestMethod": "HEAD",
      "RequestHeaders": {
        "Authorization": "Sanitized",
        "traceparent": "00-0d88c584a8f2434da48afd7780387cdc-afd2dd9145c45045-00",
        "User-Agent": [
          "azsdk-net-Storage.Blobs/12.5.0-dev.20200402.1",
          "(.NET Core 4.6.28325.01; Microsoft Windows 10.0.18362 )"
        ],
        "x-ms-client-request-id": "df72371f-d78f-1774-cbc6-bb2cb5872703",
        "x-ms-date": "Fri, 03 Apr 2020 00:07:28 GMT",
        "x-ms-return-client-request-id": "true",
        "x-ms-version": "2019-12-12"
>>>>>>> 32e373e2
      },
      "RequestBody": null,
      "StatusCode": 200,
      "ResponseHeaders": {
        "Accept-Ranges": "bytes",
        "Content-Length": "8192",
        "Content-Type": "application/octet-stream",
<<<<<<< HEAD
        "Date": "Thu, 05 Mar 2020 21:22:26 GMT",
        "ETag": "\u00220x8D7C14B4DB85F48\u0022",
        "Last-Modified": "Thu, 05 Mar 2020 21:22:26 GMT",
=======
        "Date": "Fri, 03 Apr 2020 00:07:27 GMT",
        "ETag": "\u00220x8D7D762FED45E1A\u0022",
        "Last-Modified": "Fri, 03 Apr 2020 00:07:27 GMT",
>>>>>>> 32e373e2
        "Server": [
          "Windows-Azure-Blob/1.0",
          "Microsoft-HTTPAPI/2.0"
        ],
        "x-ms-blob-sequence-number": "0",
        "x-ms-blob-type": "PageBlob",
        "x-ms-client-request-id": "df72371f-d78f-1774-cbc6-bb2cb5872703",
<<<<<<< HEAD
        "x-ms-creation-time": "Thu, 05 Mar 2020 21:22:26 GMT",
        "x-ms-lease-state": "available",
        "x-ms-lease-status": "unlocked",
        "x-ms-request-id": "1b75f8de-e01e-001e-3a34-f37ee3000000",
        "x-ms-server-encrypted": "true",
        "x-ms-version": "2019-10-10"
=======
        "x-ms-creation-time": "Fri, 03 Apr 2020 00:07:27 GMT",
        "x-ms-lease-state": "available",
        "x-ms-lease-status": "unlocked",
        "x-ms-request-id": "43d3363d-701e-008a-6b4b-091611000000",
        "x-ms-server-encrypted": "true",
        "x-ms-version": "2019-12-12"
>>>>>>> 32e373e2
      },
      "ResponseBody": []
    },
    {
<<<<<<< HEAD
      "RequestUri": "https://seanstagetest.blob.core.windows.net/test-container-d1a82d09-7a94-a2e8-c663-609978dd9593?restype=container",
      "RequestMethod": "DELETE",
      "RequestHeaders": {
        "Authorization": "Sanitized",
        "traceparent": "00-bfc190d28addee42b1ca8ee340e2dccf-b9ed494dfe0b5c4b-00",
        "User-Agent": [
          "azsdk-net-Storage.Blobs/12.4.0-dev.20200305.1",
          "(.NET Core 4.6.28325.01; Microsoft Windows 10.0.18363 )"
        ],
        "x-ms-client-request-id": "9cfeaa90-0685-eb50-c0f0-647aa544177c",
        "x-ms-date": "Thu, 05 Mar 2020 21:22:26 GMT",
        "x-ms-return-client-request-id": "true",
        "x-ms-version": "2019-10-10"
=======
      "RequestUri": "https://seanmcccanary.blob.core.windows.net/test-container-d1a82d09-7a94-a2e8-c663-609978dd9593?restype=container",
      "RequestMethod": "DELETE",
      "RequestHeaders": {
        "Authorization": "Sanitized",
        "traceparent": "00-63ff5d7be1362348b7e93749d81b911a-e7e0182892dec24b-00",
        "User-Agent": [
          "azsdk-net-Storage.Blobs/12.5.0-dev.20200402.1",
          "(.NET Core 4.6.28325.01; Microsoft Windows 10.0.18362 )"
        ],
        "x-ms-client-request-id": "9cfeaa90-0685-eb50-c0f0-647aa544177c",
        "x-ms-date": "Fri, 03 Apr 2020 00:07:28 GMT",
        "x-ms-return-client-request-id": "true",
        "x-ms-version": "2019-12-12"
>>>>>>> 32e373e2
      },
      "RequestBody": null,
      "StatusCode": 202,
      "ResponseHeaders": {
        "Content-Length": "0",
<<<<<<< HEAD
        "Date": "Thu, 05 Mar 2020 21:22:26 GMT",
=======
        "Date": "Fri, 03 Apr 2020 00:07:27 GMT",
>>>>>>> 32e373e2
        "Server": [
          "Windows-Azure-Blob/1.0",
          "Microsoft-HTTPAPI/2.0"
        ],
        "x-ms-client-request-id": "9cfeaa90-0685-eb50-c0f0-647aa544177c",
<<<<<<< HEAD
        "x-ms-request-id": "1b75f8e0-e01e-001e-3c34-f37ee3000000",
        "x-ms-version": "2019-10-10"
=======
        "x-ms-request-id": "43d33644-701e-008a-724b-091611000000",
        "x-ms-version": "2019-12-12"
>>>>>>> 32e373e2
      },
      "ResponseBody": []
    }
  ],
  "Variables": {
    "RandomSeed": "450609523",
<<<<<<< HEAD
    "Storage_TestConfigDefault": "ProductionTenant\nseanstagetest\nU2FuaXRpemVk\nhttps://seanstagetest.blob.core.windows.net\nhttp://seanstagetest.file.core.windows.net\nhttp://seanstagetest.queue.core.windows.net\nhttp://seanstagetest.table.core.windows.net\n\n\n\n\nhttp://seanstagetest-secondary.blob.core.windows.net\nhttp://seanstagetest-secondary.file.core.windows.net\nhttp://seanstagetest-secondary.queue.core.windows.net\nhttp://seanstagetest-secondary.table.core.windows.net\n\nSanitized\n\n\nCloud\nBlobEndpoint=https://seanstagetest.blob.core.windows.net/;QueueEndpoint=http://seanstagetest.queue.core.windows.net/;FileEndpoint=http://seanstagetest.file.core.windows.net/;BlobSecondaryEndpoint=http://seanstagetest-secondary.blob.core.windows.net/;QueueSecondaryEndpoint=http://seanstagetest-secondary.queue.core.windows.net/;FileSecondaryEndpoint=http://seanstagetest-secondary.file.core.windows.net/;AccountName=seanstagetest;AccountKey=Sanitized\nseanscope1"
=======
    "Storage_TestConfigDefault": "ProductionTenant\nseanmcccanary\nU2FuaXRpemVk\nhttps://seanmcccanary.blob.core.windows.net\nhttps://seanmcccanary.file.core.windows.net\nhttps://seanmcccanary.queue.core.windows.net\nhttps://seanmcccanary.table.core.windows.net\n\n\n\n\nhttps://seanmcccanary-secondary.blob.core.windows.net\nhttps://seanmcccanary-secondary.file.core.windows.net\nhttps://seanmcccanary-secondary.queue.core.windows.net\nhttps://seanmcccanary-secondary.table.core.windows.net\n\nSanitized\n\n\nCloud\nBlobEndpoint=https://seanmcccanary.blob.core.windows.net/;QueueEndpoint=https://seanmcccanary.queue.core.windows.net/;FileEndpoint=https://seanmcccanary.file.core.windows.net/;BlobSecondaryEndpoint=https://seanmcccanary-secondary.blob.core.windows.net/;QueueSecondaryEndpoint=https://seanmcccanary-secondary.queue.core.windows.net/;FileSecondaryEndpoint=https://seanmcccanary-secondary.file.core.windows.net/;AccountName=seanmcccanary;AccountKey=Sanitized\nseanscope1"
>>>>>>> 32e373e2
  }
}<|MERGE_RESOLUTION|>--- conflicted
+++ resolved
@@ -1,22 +1,6 @@
 {
   "Entries": [
     {
-<<<<<<< HEAD
-      "RequestUri": "https://seanstagetest.blob.core.windows.net/test-container-d1a82d09-7a94-a2e8-c663-609978dd9593?restype=container",
-      "RequestMethod": "PUT",
-      "RequestHeaders": {
-        "Authorization": "Sanitized",
-        "traceparent": "00-062cc188d18b7e42a36040d2c819c62d-a3846b43fdf61f47-00",
-        "User-Agent": [
-          "azsdk-net-Storage.Blobs/12.4.0-dev.20200305.1",
-          "(.NET Core 4.6.28325.01; Microsoft Windows 10.0.18363 )"
-        ],
-        "x-ms-blob-public-access": "container",
-        "x-ms-client-request-id": "865e2c19-125b-882f-4ffd-4e983fec0023",
-        "x-ms-date": "Thu, 05 Mar 2020 21:22:26 GMT",
-        "x-ms-return-client-request-id": "true",
-        "x-ms-version": "2019-10-10"
-=======
       "RequestUri": "https://seanmcccanary.blob.core.windows.net/test-container-d1a82d09-7a94-a2e8-c663-609978dd9593?restype=container",
       "RequestMethod": "PUT",
       "RequestHeaders": {
@@ -31,119 +15,62 @@
         "x-ms-date": "Fri, 03 Apr 2020 00:07:28 GMT",
         "x-ms-return-client-request-id": "true",
         "x-ms-version": "2019-12-12"
->>>>>>> 32e373e2
       },
       "RequestBody": null,
       "StatusCode": 201,
       "ResponseHeaders": {
         "Content-Length": "0",
-<<<<<<< HEAD
-        "Date": "Thu, 05 Mar 2020 21:22:26 GMT",
-        "ETag": "\u00220x8D7C14B4D9E937E\u0022",
-        "Last-Modified": "Thu, 05 Mar 2020 21:22:26 GMT",
-=======
         "Date": "Fri, 03 Apr 2020 00:07:27 GMT",
         "ETag": "\u00220x8D7D762FEBB08DA\u0022",
         "Last-Modified": "Fri, 03 Apr 2020 00:07:27 GMT",
->>>>>>> 32e373e2
         "Server": [
           "Windows-Azure-Blob/1.0",
           "Microsoft-HTTPAPI/2.0"
         ],
         "x-ms-client-request-id": "865e2c19-125b-882f-4ffd-4e983fec0023",
-<<<<<<< HEAD
-        "x-ms-request-id": "1b75f8d9-e01e-001e-3734-f37ee3000000",
-        "x-ms-version": "2019-10-10"
-=======
         "x-ms-request-id": "43d335e7-701e-008a-244b-091611000000",
         "x-ms-version": "2019-12-12"
->>>>>>> 32e373e2
       },
       "ResponseBody": []
     },
     {
-<<<<<<< HEAD
-      "RequestUri": "https://seanstagetest.blob.core.windows.net/test-container-d1a82d09-7a94-a2e8-c663-609978dd9593/test-blob-82053209-d8e9-fee0-4c1b-0810ad3d1cc1",
-=======
       "RequestUri": "https://seanmcccanary.blob.core.windows.net/test-container-d1a82d09-7a94-a2e8-c663-609978dd9593/test-blob-82053209-d8e9-fee0-4c1b-0810ad3d1cc1",
->>>>>>> 32e373e2
       "RequestMethod": "PUT",
       "RequestHeaders": {
         "Authorization": "Sanitized",
         "Content-Length": "0",
-<<<<<<< HEAD
-        "traceparent": "00-a5df123537a50b4a99afe320f81a4889-c312c90b88a41f42-00",
-        "User-Agent": [
-          "azsdk-net-Storage.Blobs/12.4.0-dev.20200305.1",
-          "(.NET Core 4.6.28325.01; Microsoft Windows 10.0.18363 )"
-=======
         "traceparent": "00-5f7b0e3d8a676546b880b1397c7b977d-4c187a65ef4df44d-00",
         "User-Agent": [
           "azsdk-net-Storage.Blobs/12.5.0-dev.20200402.1",
           "(.NET Core 4.6.28325.01; Microsoft Windows 10.0.18362 )"
->>>>>>> 32e373e2
         ],
         "x-ms-blob-content-length": "4096",
         "x-ms-blob-sequence-number": "0",
         "x-ms-blob-type": "PageBlob",
         "x-ms-client-request-id": "53a0a982-4fff-4023-4c60-3a400a1edb11",
-<<<<<<< HEAD
-        "x-ms-date": "Thu, 05 Mar 2020 21:22:26 GMT",
-        "x-ms-return-client-request-id": "true",
-        "x-ms-version": "2019-10-10"
-=======
         "x-ms-date": "Fri, 03 Apr 2020 00:07:28 GMT",
         "x-ms-return-client-request-id": "true",
         "x-ms-version": "2019-12-12"
->>>>>>> 32e373e2
       },
       "RequestBody": null,
       "StatusCode": 201,
       "ResponseHeaders": {
         "Content-Length": "0",
-<<<<<<< HEAD
-        "Date": "Thu, 05 Mar 2020 21:22:26 GMT",
-        "ETag": "\u00220x8D7C14B4DAB8B3D\u0022",
-        "Last-Modified": "Thu, 05 Mar 2020 21:22:26 GMT",
-=======
         "Date": "Fri, 03 Apr 2020 00:07:27 GMT",
         "ETag": "\u00220x8D7D762FEC7D8B1\u0022",
         "Last-Modified": "Fri, 03 Apr 2020 00:07:27 GMT",
->>>>>>> 32e373e2
         "Server": [
           "Windows-Azure-Blob/1.0",
           "Microsoft-HTTPAPI/2.0"
         ],
         "x-ms-client-request-id": "53a0a982-4fff-4023-4c60-3a400a1edb11",
-<<<<<<< HEAD
-        "x-ms-request-id": "1b75f8dc-e01e-001e-3834-f37ee3000000",
-        "x-ms-request-server-encrypted": "true",
-        "x-ms-version": "2019-10-10"
-=======
         "x-ms-request-id": "43d33601-701e-008a-3a4b-091611000000",
         "x-ms-request-server-encrypted": "true",
         "x-ms-version": "2019-12-12"
->>>>>>> 32e373e2
       },
       "ResponseBody": []
     },
     {
-<<<<<<< HEAD
-      "RequestUri": "https://seanstagetest.blob.core.windows.net/test-container-d1a82d09-7a94-a2e8-c663-609978dd9593/test-blob-82053209-d8e9-fee0-4c1b-0810ad3d1cc1?comp=properties",
-      "RequestMethod": "PUT",
-      "RequestHeaders": {
-        "Authorization": "Sanitized",
-        "traceparent": "00-57689055b8333b48984dff83744ea445-033224bad79db74e-00",
-        "User-Agent": [
-          "azsdk-net-Storage.Blobs/12.4.0-dev.20200305.1",
-          "(.NET Core 4.6.28325.01; Microsoft Windows 10.0.18363 )"
-        ],
-        "x-ms-blob-content-length": "8192",
-        "x-ms-client-request-id": "038e2bcd-c99c-41c1-303f-ff1ed4f7e5e0",
-        "x-ms-date": "Thu, 05 Mar 2020 21:22:26 GMT",
-        "x-ms-return-client-request-id": "true",
-        "x-ms-version": "2019-10-10"
-=======
       "RequestUri": "https://seanmcccanary.blob.core.windows.net/test-container-d1a82d09-7a94-a2e8-c663-609978dd9593/test-blob-82053209-d8e9-fee0-4c1b-0810ad3d1cc1?comp=properties",
       "RequestMethod": "PUT",
       "RequestHeaders": {
@@ -158,53 +85,26 @@
         "x-ms-date": "Fri, 03 Apr 2020 00:07:28 GMT",
         "x-ms-return-client-request-id": "true",
         "x-ms-version": "2019-12-12"
->>>>>>> 32e373e2
       },
       "RequestBody": null,
       "StatusCode": 200,
       "ResponseHeaders": {
         "Content-Length": "0",
-<<<<<<< HEAD
-        "Date": "Thu, 05 Mar 2020 21:22:26 GMT",
-        "ETag": "\u00220x8D7C14B4DB85F48\u0022",
-        "Last-Modified": "Thu, 05 Mar 2020 21:22:26 GMT",
-=======
         "Date": "Fri, 03 Apr 2020 00:07:27 GMT",
         "ETag": "\u00220x8D7D762FED45E1A\u0022",
         "Last-Modified": "Fri, 03 Apr 2020 00:07:27 GMT",
->>>>>>> 32e373e2
         "Server": [
           "Windows-Azure-Blob/1.0",
           "Microsoft-HTTPAPI/2.0"
         ],
         "x-ms-blob-sequence-number": "0",
         "x-ms-client-request-id": "038e2bcd-c99c-41c1-303f-ff1ed4f7e5e0",
-<<<<<<< HEAD
-        "x-ms-request-id": "1b75f8dd-e01e-001e-3934-f37ee3000000",
-        "x-ms-version": "2019-10-10"
-=======
         "x-ms-request-id": "43d3361e-701e-008a-534b-091611000000",
         "x-ms-version": "2019-12-12"
->>>>>>> 32e373e2
       },
       "ResponseBody": []
     },
     {
-<<<<<<< HEAD
-      "RequestUri": "https://seanstagetest.blob.core.windows.net/test-container-d1a82d09-7a94-a2e8-c663-609978dd9593/test-blob-82053209-d8e9-fee0-4c1b-0810ad3d1cc1",
-      "RequestMethod": "HEAD",
-      "RequestHeaders": {
-        "Authorization": "Sanitized",
-        "traceparent": "00-eb40b37b3496414bbce2d482ff2e1a78-f5b8b2b2935a474c-00",
-        "User-Agent": [
-          "azsdk-net-Storage.Blobs/12.4.0-dev.20200305.1",
-          "(.NET Core 4.6.28325.01; Microsoft Windows 10.0.18363 )"
-        ],
-        "x-ms-client-request-id": "df72371f-d78f-1774-cbc6-bb2cb5872703",
-        "x-ms-date": "Thu, 05 Mar 2020 21:22:26 GMT",
-        "x-ms-return-client-request-id": "true",
-        "x-ms-version": "2019-10-10"
-=======
       "RequestUri": "https://seanmcccanary.blob.core.windows.net/test-container-d1a82d09-7a94-a2e8-c663-609978dd9593/test-blob-82053209-d8e9-fee0-4c1b-0810ad3d1cc1",
       "RequestMethod": "HEAD",
       "RequestHeaders": {
@@ -218,7 +118,6 @@
         "x-ms-date": "Fri, 03 Apr 2020 00:07:28 GMT",
         "x-ms-return-client-request-id": "true",
         "x-ms-version": "2019-12-12"
->>>>>>> 32e373e2
       },
       "RequestBody": null,
       "StatusCode": 200,
@@ -226,15 +125,9 @@
         "Accept-Ranges": "bytes",
         "Content-Length": "8192",
         "Content-Type": "application/octet-stream",
-<<<<<<< HEAD
-        "Date": "Thu, 05 Mar 2020 21:22:26 GMT",
-        "ETag": "\u00220x8D7C14B4DB85F48\u0022",
-        "Last-Modified": "Thu, 05 Mar 2020 21:22:26 GMT",
-=======
         "Date": "Fri, 03 Apr 2020 00:07:27 GMT",
         "ETag": "\u00220x8D7D762FED45E1A\u0022",
         "Last-Modified": "Fri, 03 Apr 2020 00:07:27 GMT",
->>>>>>> 32e373e2
         "Server": [
           "Windows-Azure-Blob/1.0",
           "Microsoft-HTTPAPI/2.0"
@@ -242,40 +135,16 @@
         "x-ms-blob-sequence-number": "0",
         "x-ms-blob-type": "PageBlob",
         "x-ms-client-request-id": "df72371f-d78f-1774-cbc6-bb2cb5872703",
-<<<<<<< HEAD
-        "x-ms-creation-time": "Thu, 05 Mar 2020 21:22:26 GMT",
-        "x-ms-lease-state": "available",
-        "x-ms-lease-status": "unlocked",
-        "x-ms-request-id": "1b75f8de-e01e-001e-3a34-f37ee3000000",
-        "x-ms-server-encrypted": "true",
-        "x-ms-version": "2019-10-10"
-=======
         "x-ms-creation-time": "Fri, 03 Apr 2020 00:07:27 GMT",
         "x-ms-lease-state": "available",
         "x-ms-lease-status": "unlocked",
         "x-ms-request-id": "43d3363d-701e-008a-6b4b-091611000000",
         "x-ms-server-encrypted": "true",
         "x-ms-version": "2019-12-12"
->>>>>>> 32e373e2
       },
       "ResponseBody": []
     },
     {
-<<<<<<< HEAD
-      "RequestUri": "https://seanstagetest.blob.core.windows.net/test-container-d1a82d09-7a94-a2e8-c663-609978dd9593?restype=container",
-      "RequestMethod": "DELETE",
-      "RequestHeaders": {
-        "Authorization": "Sanitized",
-        "traceparent": "00-bfc190d28addee42b1ca8ee340e2dccf-b9ed494dfe0b5c4b-00",
-        "User-Agent": [
-          "azsdk-net-Storage.Blobs/12.4.0-dev.20200305.1",
-          "(.NET Core 4.6.28325.01; Microsoft Windows 10.0.18363 )"
-        ],
-        "x-ms-client-request-id": "9cfeaa90-0685-eb50-c0f0-647aa544177c",
-        "x-ms-date": "Thu, 05 Mar 2020 21:22:26 GMT",
-        "x-ms-return-client-request-id": "true",
-        "x-ms-version": "2019-10-10"
-=======
       "RequestUri": "https://seanmcccanary.blob.core.windows.net/test-container-d1a82d09-7a94-a2e8-c663-609978dd9593?restype=container",
       "RequestMethod": "DELETE",
       "RequestHeaders": {
@@ -289,39 +158,25 @@
         "x-ms-date": "Fri, 03 Apr 2020 00:07:28 GMT",
         "x-ms-return-client-request-id": "true",
         "x-ms-version": "2019-12-12"
->>>>>>> 32e373e2
       },
       "RequestBody": null,
       "StatusCode": 202,
       "ResponseHeaders": {
         "Content-Length": "0",
-<<<<<<< HEAD
-        "Date": "Thu, 05 Mar 2020 21:22:26 GMT",
-=======
         "Date": "Fri, 03 Apr 2020 00:07:27 GMT",
->>>>>>> 32e373e2
         "Server": [
           "Windows-Azure-Blob/1.0",
           "Microsoft-HTTPAPI/2.0"
         ],
         "x-ms-client-request-id": "9cfeaa90-0685-eb50-c0f0-647aa544177c",
-<<<<<<< HEAD
-        "x-ms-request-id": "1b75f8e0-e01e-001e-3c34-f37ee3000000",
-        "x-ms-version": "2019-10-10"
-=======
         "x-ms-request-id": "43d33644-701e-008a-724b-091611000000",
         "x-ms-version": "2019-12-12"
->>>>>>> 32e373e2
       },
       "ResponseBody": []
     }
   ],
   "Variables": {
     "RandomSeed": "450609523",
-<<<<<<< HEAD
-    "Storage_TestConfigDefault": "ProductionTenant\nseanstagetest\nU2FuaXRpemVk\nhttps://seanstagetest.blob.core.windows.net\nhttp://seanstagetest.file.core.windows.net\nhttp://seanstagetest.queue.core.windows.net\nhttp://seanstagetest.table.core.windows.net\n\n\n\n\nhttp://seanstagetest-secondary.blob.core.windows.net\nhttp://seanstagetest-secondary.file.core.windows.net\nhttp://seanstagetest-secondary.queue.core.windows.net\nhttp://seanstagetest-secondary.table.core.windows.net\n\nSanitized\n\n\nCloud\nBlobEndpoint=https://seanstagetest.blob.core.windows.net/;QueueEndpoint=http://seanstagetest.queue.core.windows.net/;FileEndpoint=http://seanstagetest.file.core.windows.net/;BlobSecondaryEndpoint=http://seanstagetest-secondary.blob.core.windows.net/;QueueSecondaryEndpoint=http://seanstagetest-secondary.queue.core.windows.net/;FileSecondaryEndpoint=http://seanstagetest-secondary.file.core.windows.net/;AccountName=seanstagetest;AccountKey=Sanitized\nseanscope1"
-=======
     "Storage_TestConfigDefault": "ProductionTenant\nseanmcccanary\nU2FuaXRpemVk\nhttps://seanmcccanary.blob.core.windows.net\nhttps://seanmcccanary.file.core.windows.net\nhttps://seanmcccanary.queue.core.windows.net\nhttps://seanmcccanary.table.core.windows.net\n\n\n\n\nhttps://seanmcccanary-secondary.blob.core.windows.net\nhttps://seanmcccanary-secondary.file.core.windows.net\nhttps://seanmcccanary-secondary.queue.core.windows.net\nhttps://seanmcccanary-secondary.table.core.windows.net\n\nSanitized\n\n\nCloud\nBlobEndpoint=https://seanmcccanary.blob.core.windows.net/;QueueEndpoint=https://seanmcccanary.queue.core.windows.net/;FileEndpoint=https://seanmcccanary.file.core.windows.net/;BlobSecondaryEndpoint=https://seanmcccanary-secondary.blob.core.windows.net/;QueueSecondaryEndpoint=https://seanmcccanary-secondary.queue.core.windows.net/;FileSecondaryEndpoint=https://seanmcccanary-secondary.file.core.windows.net/;AccountName=seanmcccanary;AccountKey=Sanitized\nseanscope1"
->>>>>>> 32e373e2
   }
 }