--- conflicted
+++ resolved
@@ -1,22 +1,6 @@
 {
   "Entries": [
     {
-<<<<<<< HEAD
-      "RequestUri": "https://seanstagetest.blob.core.windows.net/test-container-7064f998-28f6-720e-04f4-793dbf30aa61?restype=container",
-      "RequestMethod": "PUT",
-      "RequestHeaders": {
-        "Authorization": "Sanitized",
-        "traceparent": "00-357647c8b02d544899625549eb9f0f35-c3070c85986e994d-00",
-        "User-Agent": [
-          "azsdk-net-Storage.Blobs/12.4.0-dev.20200305.1",
-          "(.NET Core 4.6.28325.01; Microsoft Windows 10.0.18363 )"
-        ],
-        "x-ms-blob-public-access": "container",
-        "x-ms-client-request-id": "ffe05389-e3b0-4cd7-88cb-f740768814a1",
-        "x-ms-date": "Thu, 05 Mar 2020 21:22:04 GMT",
-        "x-ms-return-client-request-id": "true",
-        "x-ms-version": "2019-10-10"
-=======
       "RequestUri": "https://seanmcccanary.blob.core.windows.net/test-container-7064f998-28f6-720e-04f4-793dbf30aa61?restype=container",
       "RequestMethod": "PUT",
       "RequestHeaders": {
@@ -31,178 +15,91 @@
         "x-ms-date": "Fri, 03 Apr 2020 00:07:07 GMT",
         "x-ms-return-client-request-id": "true",
         "x-ms-version": "2019-12-12"
->>>>>>> 32e373e2
       },
       "RequestBody": null,
       "StatusCode": 201,
       "ResponseHeaders": {
         "Content-Length": "0",
-<<<<<<< HEAD
-        "Date": "Thu, 05 Mar 2020 21:22:04 GMT",
-        "ETag": "\u00220x8D7C14B40D654B6\u0022",
-        "Last-Modified": "Thu, 05 Mar 2020 21:22:05 GMT",
-=======
         "Date": "Fri, 03 Apr 2020 00:07:06 GMT",
         "ETag": "\u00220x8D7D762F27ACA2A\u0022",
         "Last-Modified": "Fri, 03 Apr 2020 00:07:07 GMT",
->>>>>>> 32e373e2
         "Server": [
           "Windows-Azure-Blob/1.0",
           "Microsoft-HTTPAPI/2.0"
         ],
         "x-ms-client-request-id": "ffe05389-e3b0-4cd7-88cb-f740768814a1",
-<<<<<<< HEAD
-        "x-ms-request-id": "4280c5d1-601e-003f-2534-f35a98000000",
-        "x-ms-version": "2019-10-10"
-=======
         "x-ms-request-id": "9a52db9a-e01e-001e-374b-09a178000000",
         "x-ms-version": "2019-12-12"
->>>>>>> 32e373e2
       },
       "ResponseBody": []
     },
     {
-<<<<<<< HEAD
-      "RequestUri": "https://seanstagetest.blob.core.windows.net/test-container-7064f998-28f6-720e-04f4-793dbf30aa61/test-blob-ffc56b80-7f93-bcbe-6679-4f3c7e2452eb",
-=======
       "RequestUri": "https://seanmcccanary.blob.core.windows.net/test-container-7064f998-28f6-720e-04f4-793dbf30aa61/test-blob-ffc56b80-7f93-bcbe-6679-4f3c7e2452eb",
->>>>>>> 32e373e2
       "RequestMethod": "PUT",
       "RequestHeaders": {
         "Authorization": "Sanitized",
         "Content-Length": "0",
-<<<<<<< HEAD
-        "traceparent": "00-aef5bc27ef719f4ebd850c5164aa332b-1ee380b827dac04c-00",
-        "User-Agent": [
-          "azsdk-net-Storage.Blobs/12.4.0-dev.20200305.1",
-          "(.NET Core 4.6.28325.01; Microsoft Windows 10.0.18363 )"
-=======
         "traceparent": "00-03a7216d533d114b850d261b99e4d773-6c65943df7df154d-00",
         "User-Agent": [
           "azsdk-net-Storage.Blobs/12.5.0-dev.20200402.1",
           "(.NET Core 4.6.28325.01; Microsoft Windows 10.0.18362 )"
->>>>>>> 32e373e2
         ],
         "x-ms-blob-content-length": "1024",
         "x-ms-blob-type": "PageBlob",
         "x-ms-client-request-id": "b36808a4-de53-0a86-9423-9837949bcd63",
-<<<<<<< HEAD
-        "x-ms-date": "Thu, 05 Mar 2020 21:22:05 GMT",
-        "x-ms-return-client-request-id": "true",
-        "x-ms-version": "2019-10-10"
-=======
         "x-ms-date": "Fri, 03 Apr 2020 00:07:08 GMT",
         "x-ms-return-client-request-id": "true",
         "x-ms-version": "2019-12-12"
->>>>>>> 32e373e2
       },
       "RequestBody": null,
       "StatusCode": 201,
       "ResponseHeaders": {
         "Content-Length": "0",
-<<<<<<< HEAD
-        "Date": "Thu, 05 Mar 2020 21:22:04 GMT",
-        "ETag": "\u00220x8D7C14B40E2DDA4\u0022",
-        "Last-Modified": "Thu, 05 Mar 2020 21:22:05 GMT",
-=======
         "Date": "Fri, 03 Apr 2020 00:07:06 GMT",
         "ETag": "\u00220x8D7D762F287274F\u0022",
         "Last-Modified": "Fri, 03 Apr 2020 00:07:07 GMT",
->>>>>>> 32e373e2
         "Server": [
           "Windows-Azure-Blob/1.0",
           "Microsoft-HTTPAPI/2.0"
         ],
         "x-ms-client-request-id": "b36808a4-de53-0a86-9423-9837949bcd63",
-<<<<<<< HEAD
-        "x-ms-request-id": "4280c5d5-601e-003f-2734-f35a98000000",
-        "x-ms-request-server-encrypted": "true",
-        "x-ms-version": "2019-10-10"
-=======
         "x-ms-request-id": "9a52dbb1-e01e-001e-4a4b-09a178000000",
         "x-ms-request-server-encrypted": "true",
         "x-ms-version": "2019-12-12"
->>>>>>> 32e373e2
       },
       "ResponseBody": []
     },
     {
-<<<<<<< HEAD
-      "RequestUri": "https://seanstagetest.blob.core.windows.net/test-container-7064f998-28f6-720e-04f4-793dbf30aa61/test-blob-ffc56b80-7f93-bcbe-6679-4f3c7e2452eb",
-=======
       "RequestUri": "https://seanmcccanary.blob.core.windows.net/test-container-7064f998-28f6-720e-04f4-793dbf30aa61/test-blob-ffc56b80-7f93-bcbe-6679-4f3c7e2452eb",
->>>>>>> 32e373e2
       "RequestMethod": "PUT",
       "RequestHeaders": {
         "Authorization": "Sanitized",
         "Content-Length": "0",
         "If-None-Match": "*",
-<<<<<<< HEAD
-        "traceparent": "00-a5ef5ad7064974408430cd118389bfe6-d347c8bb4bc5e94b-00",
-        "User-Agent": [
-          "azsdk-net-Storage.Blobs/12.4.0-dev.20200305.1",
-          "(.NET Core 4.6.28325.01; Microsoft Windows 10.0.18363 )"
-=======
         "traceparent": "00-4ce224822dc99148ae8dd5eb30e93ffc-4d65a70df5c59949-00",
         "User-Agent": [
           "azsdk-net-Storage.Blobs/12.5.0-dev.20200402.1",
           "(.NET Core 4.6.28325.01; Microsoft Windows 10.0.18362 )"
->>>>>>> 32e373e2
         ],
         "x-ms-blob-content-length": "1024",
         "x-ms-blob-type": "PageBlob",
         "x-ms-client-request-id": "7597b704-9ebb-3998-d9a9-d72c137ade56",
-<<<<<<< HEAD
-        "x-ms-date": "Thu, 05 Mar 2020 21:22:05 GMT",
-        "x-ms-return-client-request-id": "true",
-        "x-ms-version": "2019-10-10"
-=======
         "x-ms-date": "Fri, 03 Apr 2020 00:07:08 GMT",
         "x-ms-return-client-request-id": "true",
         "x-ms-version": "2019-12-12"
->>>>>>> 32e373e2
       },
       "RequestBody": null,
       "StatusCode": 409,
       "ResponseHeaders": {
         "Content-Length": "220",
         "Content-Type": "application/xml",
-<<<<<<< HEAD
-        "Date": "Thu, 05 Mar 2020 21:22:04 GMT",
-=======
         "Date": "Fri, 03 Apr 2020 00:07:06 GMT",
->>>>>>> 32e373e2
         "Server": [
           "Windows-Azure-Blob/1.0",
           "Microsoft-HTTPAPI/2.0"
         ],
         "x-ms-client-request-id": "7597b704-9ebb-3998-d9a9-d72c137ade56",
         "x-ms-error-code": "BlobAlreadyExists",
-<<<<<<< HEAD
-        "x-ms-request-id": "4280c5d8-601e-003f-2934-f35a98000000",
-        "x-ms-version": "2019-10-10"
-      },
-      "ResponseBody": [
-        "\uFEFF\u003C?xml version=\u00221.0\u0022 encoding=\u0022utf-8\u0022?\u003E\u003CError\u003E\u003CCode\u003EBlobAlreadyExists\u003C/Code\u003E\u003CMessage\u003EThe specified blob already exists.\n",
-        "RequestId:4280c5d8-601e-003f-2934-f35a98000000\n",
-        "Time:2020-03-05T21:22:05.2361605Z\u003C/Message\u003E\u003C/Error\u003E"
-      ]
-    },
-    {
-      "RequestUri": "https://seanstagetest.blob.core.windows.net/test-container-7064f998-28f6-720e-04f4-793dbf30aa61?restype=container",
-      "RequestMethod": "DELETE",
-      "RequestHeaders": {
-        "Authorization": "Sanitized",
-        "traceparent": "00-2702f5df3ecdfb4ba36675fccfe53335-e1bd04e344773344-00",
-        "User-Agent": [
-          "azsdk-net-Storage.Blobs/12.4.0-dev.20200305.1",
-          "(.NET Core 4.6.28325.01; Microsoft Windows 10.0.18363 )"
-        ],
-        "x-ms-client-request-id": "dc32834b-5803-daa7-73ee-3d2bd124c13f",
-        "x-ms-date": "Thu, 05 Mar 2020 21:22:05 GMT",
-        "x-ms-return-client-request-id": "true",
-        "x-ms-version": "2019-10-10"
-=======
         "x-ms-request-id": "9a52dbc5-e01e-001e-5a4b-09a178000000",
         "x-ms-version": "2019-12-12"
       },
@@ -226,39 +123,25 @@
         "x-ms-date": "Fri, 03 Apr 2020 00:07:08 GMT",
         "x-ms-return-client-request-id": "true",
         "x-ms-version": "2019-12-12"
->>>>>>> 32e373e2
       },
       "RequestBody": null,
       "StatusCode": 202,
       "ResponseHeaders": {
         "Content-Length": "0",
-<<<<<<< HEAD
-        "Date": "Thu, 05 Mar 2020 21:22:04 GMT",
-=======
         "Date": "Fri, 03 Apr 2020 00:07:06 GMT",
->>>>>>> 32e373e2
         "Server": [
           "Windows-Azure-Blob/1.0",
           "Microsoft-HTTPAPI/2.0"
         ],
         "x-ms-client-request-id": "dc32834b-5803-daa7-73ee-3d2bd124c13f",
-<<<<<<< HEAD
-        "x-ms-request-id": "4280c5e1-601e-003f-3134-f35a98000000",
-        "x-ms-version": "2019-10-10"
-=======
         "x-ms-request-id": "9a52dbd7-e01e-001e-674b-09a178000000",
         "x-ms-version": "2019-12-12"
->>>>>>> 32e373e2
       },
       "ResponseBody": []
     }
   ],
   "Variables": {
     "RandomSeed": "1200575414",
-<<<<<<< HEAD
-    "Storage_TestConfigDefault": "ProductionTenant\nseanstagetest\nU2FuaXRpemVk\nhttps://seanstagetest.blob.core.windows.net\nhttp://seanstagetest.file.core.windows.net\nhttp://seanstagetest.queue.core.windows.net\nhttp://seanstagetest.table.core.windows.net\n\n\n\n\nhttp://seanstagetest-secondary.blob.core.windows.net\nhttp://seanstagetest-secondary.file.core.windows.net\nhttp://seanstagetest-secondary.queue.core.windows.net\nhttp://seanstagetest-secondary.table.core.windows.net\n\nSanitized\n\n\nCloud\nBlobEndpoint=https://seanstagetest.blob.core.windows.net/;QueueEndpoint=http://seanstagetest.queue.core.windows.net/;FileEndpoint=http://seanstagetest.file.core.windows.net/;BlobSecondaryEndpoint=http://seanstagetest-secondary.blob.core.windows.net/;QueueSecondaryEndpoint=http://seanstagetest-secondary.queue.core.windows.net/;FileSecondaryEndpoint=http://seanstagetest-secondary.file.core.windows.net/;AccountName=seanstagetest;AccountKey=Sanitized\nseanscope1"
-=======
     "Storage_TestConfigDefault": "ProductionTenant\nseanmcccanary\nU2FuaXRpemVk\nhttps://seanmcccanary.blob.core.windows.net\nhttps://seanmcccanary.file.core.windows.net\nhttps://seanmcccanary.queue.core.windows.net\nhttps://seanmcccanary.table.core.windows.net\n\n\n\n\nhttps://seanmcccanary-secondary.blob.core.windows.net\nhttps://seanmcccanary-secondary.file.core.windows.net\nhttps://seanmcccanary-secondary.queue.core.windows.net\nhttps://seanmcccanary-secondary.table.core.windows.net\n\nSanitized\n\n\nCloud\nBlobEndpoint=https://seanmcccanary.blob.core.windows.net/;QueueEndpoint=https://seanmcccanary.queue.core.windows.net/;FileEndpoint=https://seanmcccanary.file.core.windows.net/;BlobSecondaryEndpoint=https://seanmcccanary-secondary.blob.core.windows.net/;QueueSecondaryEndpoint=https://seanmcccanary-secondary.queue.core.windows.net/;FileSecondaryEndpoint=https://seanmcccanary-secondary.file.core.windows.net/;AccountName=seanmcccanary;AccountKey=Sanitized\nseanscope1"
->>>>>>> 32e373e2
   }
 }