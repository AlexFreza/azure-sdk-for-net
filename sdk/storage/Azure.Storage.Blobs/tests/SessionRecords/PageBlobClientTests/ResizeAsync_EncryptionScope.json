--- conflicted
+++ resolved
@@ -1,22 +1,6 @@
 {
   "Entries": [
     {
-<<<<<<< HEAD
-      "RequestUri": "https://seanstagetest.blob.core.windows.net/test-container-2082d899-b68b-cd4c-75cd-5a5ea4112887?restype=container",
-      "RequestMethod": "PUT",
-      "RequestHeaders": {
-        "Authorization": "Sanitized",
-        "traceparent": "00-1b655f699fe4f242a8474588d93d1227-456a7ff355463d4f-00",
-        "User-Agent": [
-          "azsdk-net-Storage.Blobs/12.4.0-dev.20200305.1",
-          "(.NET Core 4.6.28325.01; Microsoft Windows 10.0.18363 )"
-        ],
-        "x-ms-blob-public-access": "container",
-        "x-ms-client-request-id": "0891c49a-d6a3-4579-f7fd-0cebc336f14a",
-        "x-ms-date": "Thu, 05 Mar 2020 21:19:07 GMT",
-        "x-ms-return-client-request-id": "true",
-        "x-ms-version": "2019-10-10"
-=======
       "RequestUri": "https://seanmcccanary.blob.core.windows.net/test-container-2082d899-b68b-cd4c-75cd-5a5ea4112887?restype=container",
       "RequestMethod": "PUT",
       "RequestHeaders": {
@@ -31,33 +15,21 @@
         "x-ms-date": "Fri, 03 Apr 2020 00:03:57 GMT",
         "x-ms-return-client-request-id": "true",
         "x-ms-version": "2019-12-12"
->>>>>>> 32e373e2
       },
       "RequestBody": null,
       "StatusCode": 201,
       "ResponseHeaders": {
         "Content-Length": "0",
-<<<<<<< HEAD
-        "Date": "Thu, 05 Mar 2020 21:19:07 GMT",
-        "ETag": "\u00220x8D7C14AD75422A9\u0022",
-        "Last-Modified": "Thu, 05 Mar 2020 21:19:08 GMT",
-=======
         "Date": "Fri, 03 Apr 2020 00:03:56 GMT",
         "ETag": "\u00220x8D7D76280E85CC3\u0022",
         "Last-Modified": "Fri, 03 Apr 2020 00:03:56 GMT",
->>>>>>> 32e373e2
         "Server": [
           "Windows-Azure-Blob/1.0",
           "Microsoft-HTTPAPI/2.0"
         ],
         "x-ms-client-request-id": "0891c49a-d6a3-4579-f7fd-0cebc336f14a",
-<<<<<<< HEAD
-        "x-ms-request-id": "d71487dd-d01e-003a-3a33-f38843000000",
-        "x-ms-version": "2019-10-10"
-=======
         "x-ms-request-id": "cb78ac5b-301e-0022-124b-0988bf000000",
         "x-ms-version": "2019-12-12"
->>>>>>> 32e373e2
       },
       "ResponseBody": []
     },
@@ -67,61 +39,35 @@
       "RequestHeaders": {
         "Authorization": "Sanitized",
         "Content-Length": "0",
-<<<<<<< HEAD
-        "traceparent": "00-7da2534b2a21cd44a4e0cd28cd80068c-7f276c19a72c8e43-00",
-        "User-Agent": [
-          "azsdk-net-Storage.Blobs/12.4.0-dev.20200305.1",
-          "(.NET Core 4.6.28325.01; Microsoft Windows 10.0.18363 )"
-=======
         "traceparent": "00-f117547b00746e46b46870d74efe4154-e9fc3d5816ace743-00",
         "User-Agent": [
           "azsdk-net-Storage.Blobs/12.5.0-dev.20200402.1",
           "(.NET Core 4.6.28325.01; Microsoft Windows 10.0.18362 )"
->>>>>>> 32e373e2
         ],
         "x-ms-blob-content-length": "1024",
         "x-ms-blob-type": "PageBlob",
         "x-ms-client-request-id": "48fc4495-cc5a-5935-9582-af932b751d7e",
-<<<<<<< HEAD
-        "x-ms-date": "Thu, 05 Mar 2020 21:19:08 GMT",
-        "x-ms-encryption-scope": "seanscope1",
-        "x-ms-return-client-request-id": "true",
-        "x-ms-version": "2019-10-10"
-=======
         "x-ms-date": "Fri, 03 Apr 2020 00:03:57 GMT",
         "x-ms-encryption-scope": "seanscope1",
         "x-ms-return-client-request-id": "true",
         "x-ms-version": "2019-12-12"
->>>>>>> 32e373e2
       },
       "RequestBody": null,
       "StatusCode": 201,
       "ResponseHeaders": {
         "Content-Length": "0",
-<<<<<<< HEAD
-        "Date": "Thu, 05 Mar 2020 21:19:07 GMT",
-        "ETag": "\u00220x8D7C14AD775ABC2\u0022",
-        "Last-Modified": "Thu, 05 Mar 2020 21:19:08 GMT",
-=======
         "Date": "Fri, 03 Apr 2020 00:03:56 GMT",
         "ETag": "\u00220x8D7D762810C5354\u0022",
         "Last-Modified": "Fri, 03 Apr 2020 00:03:56 GMT",
->>>>>>> 32e373e2
         "Server": [
           "Windows-Azure-Blob/1.0",
           "Microsoft-HTTPAPI/2.0"
         ],
         "x-ms-client-request-id": "48fc4495-cc5a-5935-9582-af932b751d7e",
         "x-ms-encryption-scope": "seanscope1",
-<<<<<<< HEAD
-        "x-ms-request-id": "d71487e1-d01e-003a-3c33-f38843000000",
-        "x-ms-request-server-encrypted": "true",
-        "x-ms-version": "2019-10-10"
-=======
         "x-ms-request-id": "cb78ac6c-301e-0022-1f4b-0988bf000000",
         "x-ms-request-server-encrypted": "true",
         "x-ms-version": "2019-12-12"
->>>>>>> 32e373e2
       },
       "ResponseBody": []
     },
@@ -130,19 +76,6 @@
       "RequestMethod": "PUT",
       "RequestHeaders": {
         "Authorization": "Sanitized",
-<<<<<<< HEAD
-        "traceparent": "00-457d2f6e5c54b54bb120fb2567a21e03-965a2c470307ec41-00",
-        "User-Agent": [
-          "azsdk-net-Storage.Blobs/12.4.0-dev.20200305.1",
-          "(.NET Core 4.6.28325.01; Microsoft Windows 10.0.18363 )"
-        ],
-        "x-ms-blob-content-length": "8192",
-        "x-ms-client-request-id": "e46e6c5f-b77d-6200-446a-4bfd6f512591",
-        "x-ms-date": "Thu, 05 Mar 2020 21:19:08 GMT",
-        "x-ms-encryption-scope": "seanscope1",
-        "x-ms-return-client-request-id": "true",
-        "x-ms-version": "2019-10-10"
-=======
         "traceparent": "00-88e2356b324fab4c82d037c672e0359c-80f54f394b4b5146-00",
         "User-Agent": [
           "azsdk-net-Storage.Blobs/12.5.0-dev.20200402.1",
@@ -154,53 +87,26 @@
         "x-ms-encryption-scope": "seanscope1",
         "x-ms-return-client-request-id": "true",
         "x-ms-version": "2019-12-12"
->>>>>>> 32e373e2
       },
       "RequestBody": null,
       "StatusCode": 200,
       "ResponseHeaders": {
         "Content-Length": "0",
-<<<<<<< HEAD
-        "Date": "Thu, 05 Mar 2020 21:19:08 GMT",
-        "ETag": "\u00220x8D7C14AD7838BC2\u0022",
-        "Last-Modified": "Thu, 05 Mar 2020 21:19:08 GMT",
-=======
         "Date": "Fri, 03 Apr 2020 00:03:56 GMT",
         "ETag": "\u00220x8D7D762811926DE\u0022",
         "Last-Modified": "Fri, 03 Apr 2020 00:03:56 GMT",
->>>>>>> 32e373e2
         "Server": [
           "Windows-Azure-Blob/1.0",
           "Microsoft-HTTPAPI/2.0"
         ],
         "x-ms-blob-sequence-number": "0",
         "x-ms-client-request-id": "e46e6c5f-b77d-6200-446a-4bfd6f512591",
-<<<<<<< HEAD
-        "x-ms-request-id": "d71487e4-d01e-003a-3e33-f38843000000",
-        "x-ms-version": "2019-10-10"
-=======
         "x-ms-request-id": "cb78ac9c-301e-0022-4b4b-0988bf000000",
         "x-ms-version": "2019-12-12"
->>>>>>> 32e373e2
       },
       "ResponseBody": []
     },
     {
-<<<<<<< HEAD
-      "RequestUri": "https://seanstagetest.blob.core.windows.net/test-container-2082d899-b68b-cd4c-75cd-5a5ea4112887?restype=container",
-      "RequestMethod": "DELETE",
-      "RequestHeaders": {
-        "Authorization": "Sanitized",
-        "traceparent": "00-eb0777d2ee3604449dad8abede434f3b-e7801d0de7c2214e-00",
-        "User-Agent": [
-          "azsdk-net-Storage.Blobs/12.4.0-dev.20200305.1",
-          "(.NET Core 4.6.28325.01; Microsoft Windows 10.0.18363 )"
-        ],
-        "x-ms-client-request-id": "be33ecf2-3906-4700-b15a-0309c6cc484f",
-        "x-ms-date": "Thu, 05 Mar 2020 21:19:08 GMT",
-        "x-ms-return-client-request-id": "true",
-        "x-ms-version": "2019-10-10"
-=======
       "RequestUri": "https://seanmcccanary.blob.core.windows.net/test-container-2082d899-b68b-cd4c-75cd-5a5ea4112887?restype=container",
       "RequestMethod": "DELETE",
       "RequestHeaders": {
@@ -214,39 +120,25 @@
         "x-ms-date": "Fri, 03 Apr 2020 00:03:57 GMT",
         "x-ms-return-client-request-id": "true",
         "x-ms-version": "2019-12-12"
->>>>>>> 32e373e2
       },
       "RequestBody": null,
       "StatusCode": 202,
       "ResponseHeaders": {
         "Content-Length": "0",
-<<<<<<< HEAD
-        "Date": "Thu, 05 Mar 2020 21:19:08 GMT",
-=======
         "Date": "Fri, 03 Apr 2020 00:03:56 GMT",
->>>>>>> 32e373e2
         "Server": [
           "Windows-Azure-Blob/1.0",
           "Microsoft-HTTPAPI/2.0"
         ],
         "x-ms-client-request-id": "be33ecf2-3906-4700-b15a-0309c6cc484f",
-<<<<<<< HEAD
-        "x-ms-request-id": "d71487e5-d01e-003a-3f33-f38843000000",
-        "x-ms-version": "2019-10-10"
-=======
         "x-ms-request-id": "cb78acb4-301e-0022-604b-0988bf000000",
         "x-ms-version": "2019-12-12"
->>>>>>> 32e373e2
       },
       "ResponseBody": []
     }
   ],
   "Variables": {
     "RandomSeed": "1796559530",
-<<<<<<< HEAD
-    "Storage_TestConfigDefault": "ProductionTenant\nseanstagetest\nU2FuaXRpemVk\nhttps://seanstagetest.blob.core.windows.net\nhttp://seanstagetest.file.core.windows.net\nhttp://seanstagetest.queue.core.windows.net\nhttp://seanstagetest.table.core.windows.net\n\n\n\n\nhttp://seanstagetest-secondary.blob.core.windows.net\nhttp://seanstagetest-secondary.file.core.windows.net\nhttp://seanstagetest-secondary.queue.core.windows.net\nhttp://seanstagetest-secondary.table.core.windows.net\n\nSanitized\n\n\nCloud\nBlobEndpoint=https://seanstagetest.blob.core.windows.net/;QueueEndpoint=http://seanstagetest.queue.core.windows.net/;FileEndpoint=http://seanstagetest.file.core.windows.net/;BlobSecondaryEndpoint=http://seanstagetest-secondary.blob.core.windows.net/;QueueSecondaryEndpoint=http://seanstagetest-secondary.queue.core.windows.net/;FileSecondaryEndpoint=http://seanstagetest-secondary.file.core.windows.net/;AccountName=seanstagetest;AccountKey=Sanitized\nseanscope1"
-=======
     "Storage_TestConfigDefault": "ProductionTenant\nseanmcccanary\nU2FuaXRpemVk\nhttps://seanmcccanary.blob.core.windows.net\nhttps://seanmcccanary.file.core.windows.net\nhttps://seanmcccanary.queue.core.windows.net\nhttps://seanmcccanary.table.core.windows.net\n\n\n\n\nhttps://seanmcccanary-secondary.blob.core.windows.net\nhttps://seanmcccanary-secondary.file.core.windows.net\nhttps://seanmcccanary-secondary.queue.core.windows.net\nhttps://seanmcccanary-secondary.table.core.windows.net\n\nSanitized\n\n\nCloud\nBlobEndpoint=https://seanmcccanary.blob.core.windows.net/;QueueEndpoint=https://seanmcccanary.queue.core.windows.net/;FileEndpoint=https://seanmcccanary.file.core.windows.net/;BlobSecondaryEndpoint=https://seanmcccanary-secondary.blob.core.windows.net/;QueueSecondaryEndpoint=https://seanmcccanary-secondary.queue.core.windows.net/;FileSecondaryEndpoint=https://seanmcccanary-secondary.file.core.windows.net/;AccountName=seanmcccanary;AccountKey=Sanitized\nseanscope1"
->>>>>>> 32e373e2
   }
 }