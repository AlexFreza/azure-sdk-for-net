--- conflicted
+++ resolved
@@ -1,22 +1,6 @@
 {
   "Entries": [
     {
-<<<<<<< HEAD
-      "RequestUri": "https://seanstagetest.blob.core.windows.net/test-container-c285475c-cd32-b3b9-6c08-fefc81a0e0ea?restype=container",
-      "RequestMethod": "PUT",
-      "RequestHeaders": {
-        "Authorization": "Sanitized",
-        "traceparent": "00-3320212af2971c4b826537a09393e6b5-bb95a0d090662146-00",
-        "User-Agent": [
-          "azsdk-net-Storage.Blobs/12.4.0-dev.20200305.1",
-          "(.NET Core 4.6.28325.01; Microsoft Windows 10.0.18363 )"
-        ],
-        "x-ms-blob-public-access": "container",
-        "x-ms-client-request-id": "0339a8fc-72af-261d-bf53-c13380fcaaf5",
-        "x-ms-date": "Thu, 05 Mar 2020 21:18:35 GMT",
-        "x-ms-return-client-request-id": "true",
-        "x-ms-version": "2019-10-10"
-=======
       "RequestUri": "https://seanmcccanary.blob.core.windows.net/test-container-c285475c-cd32-b3b9-6c08-fefc81a0e0ea?restype=container",
       "RequestMethod": "PUT",
       "RequestHeaders": {
@@ -31,112 +15,54 @@
         "x-ms-date": "Fri, 03 Apr 2020 00:03:24 GMT",
         "x-ms-return-client-request-id": "true",
         "x-ms-version": "2019-12-12"
->>>>>>> 32e373e2
       },
       "RequestBody": null,
       "StatusCode": 201,
       "ResponseHeaders": {
         "Content-Length": "0",
-<<<<<<< HEAD
-        "Date": "Thu, 05 Mar 2020 21:18:35 GMT",
-        "ETag": "\u00220x8D7C14AC40A6BE1\u0022",
-        "Last-Modified": "Thu, 05 Mar 2020 21:18:35 GMT",
-=======
         "Date": "Fri, 03 Apr 2020 00:03:23 GMT",
         "ETag": "\u00220x8D7D7626D4E6E0E\u0022",
         "Last-Modified": "Fri, 03 Apr 2020 00:03:23 GMT",
->>>>>>> 32e373e2
         "Server": [
           "Windows-Azure-Blob/1.0",
           "Microsoft-HTTPAPI/2.0"
         ],
         "x-ms-client-request-id": "0339a8fc-72af-261d-bf53-c13380fcaaf5",
-<<<<<<< HEAD
-        "x-ms-request-id": "c8d7343a-701e-000c-1a33-f30533000000",
-        "x-ms-version": "2019-10-10"
-=======
         "x-ms-request-id": "678e6d30-801e-007a-4b4b-0950e0000000",
         "x-ms-version": "2019-12-12"
->>>>>>> 32e373e2
       },
       "ResponseBody": []
     },
     {
-<<<<<<< HEAD
-      "RequestUri": "https://seanstagetest.blob.core.windows.net/test-container-c285475c-cd32-b3b9-6c08-fefc81a0e0ea/test-blob-b4cc127d-923e-aa03-d524-fa6399769990",
-=======
       "RequestUri": "https://seanmcccanary.blob.core.windows.net/test-container-c285475c-cd32-b3b9-6c08-fefc81a0e0ea/test-blob-b4cc127d-923e-aa03-d524-fa6399769990",
->>>>>>> 32e373e2
       "RequestMethod": "PUT",
       "RequestHeaders": {
         "Authorization": "Sanitized",
         "Content-Length": "0",
-<<<<<<< HEAD
-        "traceparent": "00-8ee9d77ce2207646a0b778da383fb9e2-30671d92956ea141-00",
-        "User-Agent": [
-          "azsdk-net-Storage.Blobs/12.4.0-dev.20200305.1",
-          "(.NET Core 4.6.28325.01; Microsoft Windows 10.0.18363 )"
-=======
         "traceparent": "00-cdedd1da11998746a4c2d2c734ce770d-a28bdbb019694140-00",
         "User-Agent": [
           "azsdk-net-Storage.Blobs/12.5.0-dev.20200402.1",
           "(.NET Core 4.6.28325.01; Microsoft Windows 10.0.18362 )"
->>>>>>> 32e373e2
         ],
         "x-ms-blob-content-length": "511",
         "x-ms-blob-type": "PageBlob",
         "x-ms-client-request-id": "07c63e25-990f-69f7-a48f-2e8a78ba8d49",
-<<<<<<< HEAD
-        "x-ms-date": "Thu, 05 Mar 2020 21:18:35 GMT",
-        "x-ms-return-client-request-id": "true",
-        "x-ms-version": "2019-10-10"
-=======
         "x-ms-date": "Fri, 03 Apr 2020 00:03:24 GMT",
         "x-ms-return-client-request-id": "true",
         "x-ms-version": "2019-12-12"
->>>>>>> 32e373e2
       },
       "RequestBody": null,
       "StatusCode": 400,
       "ResponseHeaders": {
         "Content-Length": "333",
         "Content-Type": "application/xml",
-<<<<<<< HEAD
-        "Date": "Thu, 05 Mar 2020 21:18:35 GMT",
-=======
         "Date": "Fri, 03 Apr 2020 00:03:23 GMT",
->>>>>>> 32e373e2
         "Server": [
           "Windows-Azure-Blob/1.0",
           "Microsoft-HTTPAPI/2.0"
         ],
         "x-ms-client-request-id": "07c63e25-990f-69f7-a48f-2e8a78ba8d49",
         "x-ms-error-code": "InvalidHeaderValue",
-<<<<<<< HEAD
-        "x-ms-request-id": "c8d7343f-701e-000c-1d33-f30533000000",
-        "x-ms-version": "2019-10-10"
-      },
-      "ResponseBody": [
-        "\uFEFF\u003C?xml version=\u00221.0\u0022 encoding=\u0022utf-8\u0022?\u003E\u003CError\u003E\u003CCode\u003EInvalidHeaderValue\u003C/Code\u003E\u003CMessage\u003EThe value for one of the HTTP headers is not in the correct format.\n",
-        "RequestId:c8d7343f-701e-000c-1d33-f30533000000\n",
-        "Time:2020-03-05T21:18:35.7792570Z\u003C/Message\u003E\u003CHeaderName\u003Ex-ms-blob-content-length\u003C/HeaderName\u003E\u003CHeaderValue\u003E511\u003C/HeaderValue\u003E\u003C/Error\u003E"
-      ]
-    },
-    {
-      "RequestUri": "https://seanstagetest.blob.core.windows.net/test-container-c285475c-cd32-b3b9-6c08-fefc81a0e0ea?restype=container",
-      "RequestMethod": "DELETE",
-      "RequestHeaders": {
-        "Authorization": "Sanitized",
-        "traceparent": "00-59237b624cac44438ce3b8d9c866a807-8f73218b90b7d840-00",
-        "User-Agent": [
-          "azsdk-net-Storage.Blobs/12.4.0-dev.20200305.1",
-          "(.NET Core 4.6.28325.01; Microsoft Windows 10.0.18363 )"
-        ],
-        "x-ms-client-request-id": "5a3d2e44-91af-2181-d197-34d7afb09ec2",
-        "x-ms-date": "Thu, 05 Mar 2020 21:18:35 GMT",
-        "x-ms-return-client-request-id": "true",
-        "x-ms-version": "2019-10-10"
-=======
         "x-ms-request-id": "678e6d3d-801e-007a-564b-0950e0000000",
         "x-ms-version": "2019-12-12"
       },
@@ -160,39 +86,25 @@
         "x-ms-date": "Fri, 03 Apr 2020 00:03:24 GMT",
         "x-ms-return-client-request-id": "true",
         "x-ms-version": "2019-12-12"
->>>>>>> 32e373e2
       },
       "RequestBody": null,
       "StatusCode": 202,
       "ResponseHeaders": {
         "Content-Length": "0",
-<<<<<<< HEAD
-        "Date": "Thu, 05 Mar 2020 21:18:35 GMT",
-=======
         "Date": "Fri, 03 Apr 2020 00:03:23 GMT",
->>>>>>> 32e373e2
         "Server": [
           "Windows-Azure-Blob/1.0",
           "Microsoft-HTTPAPI/2.0"
         ],
         "x-ms-client-request-id": "5a3d2e44-91af-2181-d197-34d7afb09ec2",
-<<<<<<< HEAD
-        "x-ms-request-id": "c8d73444-701e-000c-2233-f30533000000",
-        "x-ms-version": "2019-10-10"
-=======
         "x-ms-request-id": "678e6d5c-801e-007a-744b-0950e0000000",
         "x-ms-version": "2019-12-12"
->>>>>>> 32e373e2
       },
       "ResponseBody": []
     }
   ],
   "Variables": {
     "RandomSeed": "914894745",
-<<<<<<< HEAD
-    "Storage_TestConfigDefault": "ProductionTenant\nseanstagetest\nU2FuaXRpemVk\nhttps://seanstagetest.blob.core.windows.net\nhttp://seanstagetest.file.core.windows.net\nhttp://seanstagetest.queue.core.windows.net\nhttp://seanstagetest.table.core.windows.net\n\n\n\n\nhttp://seanstagetest-secondary.blob.core.windows.net\nhttp://seanstagetest-secondary.file.core.windows.net\nhttp://seanstagetest-secondary.queue.core.windows.net\nhttp://seanstagetest-secondary.table.core.windows.net\n\nSanitized\n\n\nCloud\nBlobEndpoint=https://seanstagetest.blob.core.windows.net/;QueueEndpoint=http://seanstagetest.queue.core.windows.net/;FileEndpoint=http://seanstagetest.file.core.windows.net/;BlobSecondaryEndpoint=http://seanstagetest-secondary.blob.core.windows.net/;QueueSecondaryEndpoint=http://seanstagetest-secondary.queue.core.windows.net/;FileSecondaryEndpoint=http://seanstagetest-secondary.file.core.windows.net/;AccountName=seanstagetest;AccountKey=Sanitized\nseanscope1"
-=======
     "Storage_TestConfigDefault": "ProductionTenant\nseanmcccanary\nU2FuaXRpemVk\nhttps://seanmcccanary.blob.core.windows.net\nhttps://seanmcccanary.file.core.windows.net\nhttps://seanmcccanary.queue.core.windows.net\nhttps://seanmcccanary.table.core.windows.net\n\n\n\n\nhttps://seanmcccanary-secondary.blob.core.windows.net\nhttps://seanmcccanary-secondary.file.core.windows.net\nhttps://seanmcccanary-secondary.queue.core.windows.net\nhttps://seanmcccanary-secondary.table.core.windows.net\n\nSanitized\n\n\nCloud\nBlobEndpoint=https://seanmcccanary.blob.core.windows.net/;QueueEndpoint=https://seanmcccanary.queue.core.windows.net/;FileEndpoint=https://seanmcccanary.file.core.windows.net/;BlobSecondaryEndpoint=https://seanmcccanary-secondary.blob.core.windows.net/;QueueSecondaryEndpoint=https://seanmcccanary-secondary.queue.core.windows.net/;FileSecondaryEndpoint=https://seanmcccanary-secondary.file.core.windows.net/;AccountName=seanmcccanary;AccountKey=Sanitized\nseanscope1"
->>>>>>> 32e373e2
   }
 }