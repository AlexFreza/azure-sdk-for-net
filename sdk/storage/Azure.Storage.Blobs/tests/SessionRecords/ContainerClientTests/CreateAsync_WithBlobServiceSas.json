{
  "Entries": [
    {
<<<<<<< HEAD
      "RequestUri": "https://seanstagetest.blob.core.windows.net/test-container-01efa011-3717-00ac-6c46-5b894e517049?sv=2019-12-12\u0026st=2020-03-05T20%3A12%3A56Z\u0026se=2020-03-05T22%3A12%3A56Z\u0026sr=c\u0026sp=racwdl\u0026sig=Sanitized\u0026restype=container",
=======
      "RequestUri": "https://blobindex1.blob.core.windows.net/test-container-01efa011-3717-00ac-6c46-5b894e517049?sv=2019-12-12\u0026st=2020-04-25T16%3A28%3A52Z\u0026se=2020-04-25T18%3A28%3A52Z\u0026sr=c\u0026sp=racwdlt\u0026sig=Sanitized\u0026restype=container",
>>>>>>> 8d420312
      "RequestMethod": "PUT",
      "RequestHeaders": {
        "traceparent": "00-0b7dceb072107b479c21c226ad4cdf50-642bbc813ed2d149-00",
        "User-Agent": [
          "azsdk-net-Storage.Blobs/12.5.0-dev.20200425.1",
          "(.NET Core 4.6.28325.01; Microsoft Windows 10.0.18362 )"
        ],
        "x-ms-client-request-id": "2e388948-956f-ada1-d23f-b3f72b601df6",
        "x-ms-return-client-request-id": "true",
        "x-ms-version": "2019-12-12"
      },
      "RequestBody": null,
      "StatusCode": 403,
      "ResponseHeaders": {
        "Content-Length": "246",
        "Content-Type": "application/xml",
        "Date": "Sat, 25 Apr 2020 17:28:51 GMT",
        "Server": [
          "Windows-Azure-Blob/1.0",
          "Microsoft-HTTPAPI/2.0"
        ],
        "x-ms-client-request-id": "2e388948-956f-ada1-d23f-b3f72b601df6",
        "x-ms-error-code": "AuthorizationFailure",
<<<<<<< HEAD
        "x-ms-request-id": "6ed297db-401e-0038-2332-f336fb000000",
=======
        "x-ms-request-id": "89c44d44-901e-0076-1726-1bc7e8000000",
>>>>>>> 8d420312
        "x-ms-version": "2019-12-12"
      },
      "ResponseBody": [
        "\uFEFF\u003C?xml version=\u00221.0\u0022 encoding=\u0022utf-8\u0022?\u003E\u003CError\u003E\u003CCode\u003EAuthorizationFailure\u003C/Code\u003E\u003CMessage\u003EThis request is not authorized to perform this operation.\n",
        "RequestId:89c44d44-901e-0076-1726-1bc7e8000000\n",
        "Time:2020-04-25T17:28:52.5492247Z\u003C/Message\u003E\u003C/Error\u003E"
      ]
    }
  ],
  "Variables": {
    "DateTimeOffsetNow": "2020-04-25T10:28:52.1461943-07:00",
    "RandomSeed": "1932360900",
    "Storage_TestConfigDefault": "ProductionTenant\nblobindex1\nU2FuaXRpemVk\nhttps://blobindex1.blob.core.windows.net\nhttps://blobindex1.file.core.windows.net\nhttps://blobindex1.queue.core.windows.net\nhttps://blobindex1.table.core.windows.net\n\n\n\n\nhttps://blobindex1-secondary.blob.core.windows.net\nhttps://blobindex1-secondary.file.core.windows.net\nhttps://blobindex1-secondary.queue.core.windows.net\nhttps://blobindex1-secondary.table.core.windows.net\n\nSanitized\n\n\nCloud\nBlobEndpoint=https://blobindex1.blob.core.windows.net/;QueueEndpoint=https://blobindex1.queue.core.windows.net/;FileEndpoint=https://blobindex1.file.core.windows.net/;BlobSecondaryEndpoint=https://blobindex1-secondary.blob.core.windows.net/;QueueSecondaryEndpoint=https://blobindex1-secondary.queue.core.windows.net/;FileSecondaryEndpoint=https://blobindex1-secondary.file.core.windows.net/;AccountName=blobindex1;AccountKey=Sanitized\nseanscope1"
  }
}<|MERGE_RESOLUTION|>--- conflicted
+++ resolved
@@ -1,11 +1,7 @@
 {
   "Entries": [
     {
-<<<<<<< HEAD
-      "RequestUri": "https://seanstagetest.blob.core.windows.net/test-container-01efa011-3717-00ac-6c46-5b894e517049?sv=2019-12-12\u0026st=2020-03-05T20%3A12%3A56Z\u0026se=2020-03-05T22%3A12%3A56Z\u0026sr=c\u0026sp=racwdl\u0026sig=Sanitized\u0026restype=container",
-=======
       "RequestUri": "https://blobindex1.blob.core.windows.net/test-container-01efa011-3717-00ac-6c46-5b894e517049?sv=2019-12-12\u0026st=2020-04-25T16%3A28%3A52Z\u0026se=2020-04-25T18%3A28%3A52Z\u0026sr=c\u0026sp=racwdlt\u0026sig=Sanitized\u0026restype=container",
->>>>>>> 8d420312
       "RequestMethod": "PUT",
       "RequestHeaders": {
         "traceparent": "00-0b7dceb072107b479c21c226ad4cdf50-642bbc813ed2d149-00",
@@ -29,11 +25,7 @@
         ],
         "x-ms-client-request-id": "2e388948-956f-ada1-d23f-b3f72b601df6",
         "x-ms-error-code": "AuthorizationFailure",
-<<<<<<< HEAD
-        "x-ms-request-id": "6ed297db-401e-0038-2332-f336fb000000",
-=======
         "x-ms-request-id": "89c44d44-901e-0076-1726-1bc7e8000000",
->>>>>>> 8d420312
         "x-ms-version": "2019-12-12"
       },
       "ResponseBody": [
