--- conflicted
+++ resolved
@@ -1,22 +1,6 @@
 {
   "Entries": [
     {
-<<<<<<< HEAD
-      "RequestUri": "https://seanstagetest.blob.core.windows.net/test-container-99b6dc37-21eb-d99e-9275-f65fbc6ed703?restype=container",
-      "RequestMethod": "PUT",
-      "RequestHeaders": {
-        "Authorization": "Sanitized",
-        "traceparent": "00-6071c64d7fc13d41a4eb9f2181567e04-cd766dd9dc3d994d-00",
-        "User-Agent": [
-          "azsdk-net-Storage.Blobs/12.4.0-dev.20200305.1",
-          "(.NET Core 4.6.28325.01; Microsoft Windows 10.0.18363 )"
-        ],
-        "x-ms-blob-public-access": "container",
-        "x-ms-client-request-id": "a7c96f76-841b-9672-3da3-6b0853b51c0d",
-        "x-ms-date": "Thu, 05 Mar 2020 21:14:52 GMT",
-        "x-ms-return-client-request-id": "true",
-        "x-ms-version": "2019-10-10"
-=======
       "RequestUri": "https://seanmcccanary.blob.core.windows.net/test-container-99b6dc37-21eb-d99e-9275-f65fbc6ed703?restype=container",
       "RequestMethod": "PUT",
       "RequestHeaders": {
@@ -31,180 +15,95 @@
         "x-ms-date": "Fri, 03 Apr 2020 00:01:57 GMT",
         "x-ms-return-client-request-id": "true",
         "x-ms-version": "2019-12-12"
->>>>>>> 32e373e2
-      },
-      "RequestBody": null,
-      "StatusCode": 201,
-      "ResponseHeaders": {
-        "Content-Length": "0",
-<<<<<<< HEAD
-        "Date": "Thu, 05 Mar 2020 21:14:52 GMT",
-        "ETag": "\u00220x8D7C14A3F445621\u0022",
-        "Last-Modified": "Thu, 05 Mar 2020 21:14:52 GMT",
-=======
+      },
+      "RequestBody": null,
+      "StatusCode": 201,
+      "ResponseHeaders": {
+        "Content-Length": "0",
         "Date": "Fri, 03 Apr 2020 00:01:56 GMT",
         "ETag": "\u00220x8D7D76239C53F7B\u0022",
         "Last-Modified": "Fri, 03 Apr 2020 00:01:57 GMT",
->>>>>>> 32e373e2
         "Server": [
           "Windows-Azure-Blob/1.0",
           "Microsoft-HTTPAPI/2.0"
         ],
         "x-ms-client-request-id": "a7c96f76-841b-9672-3da3-6b0853b51c0d",
-<<<<<<< HEAD
-        "x-ms-request-id": "fcb23c2d-001e-0039-1b33-f36927000000",
-        "x-ms-version": "2019-10-10"
-=======
         "x-ms-request-id": "93b7013f-d01e-0083-0f4b-0953c2000000",
         "x-ms-version": "2019-12-12"
->>>>>>> 32e373e2
-      },
-      "ResponseBody": []
-    },
-    {
-<<<<<<< HEAD
-      "RequestUri": "https://seanstagetest.blob.core.windows.net/test-container-99b6dc37-21eb-d99e-9275-f65fbc6ed703?comp=lease\u0026restype=container",
-      "RequestMethod": "PUT",
-      "RequestHeaders": {
-        "Authorization": "Sanitized",
-        "traceparent": "00-89bca2093a91f3498656e35fbe615fd3-0f9d4a8017fcf148-00",
-        "User-Agent": [
-          "azsdk-net-Storage.Blobs/12.4.0-dev.20200305.1",
-          "(.NET Core 4.6.28325.01; Microsoft Windows 10.0.18363 )"
+      },
+      "ResponseBody": []
+    },
+    {
+      "RequestUri": "https://seanmcccanary.blob.core.windows.net/test-container-99b6dc37-21eb-d99e-9275-f65fbc6ed703?comp=lease\u0026restype=container",
+      "RequestMethod": "PUT",
+      "RequestHeaders": {
+        "Authorization": "Sanitized",
+        "traceparent": "00-0f77ad6cc357d5438574622898381590-355732d8c3fd7544-00",
+        "User-Agent": [
+          "azsdk-net-Storage.Blobs/12.5.0-dev.20200402.1",
+          "(.NET Core 4.6.28325.01; Microsoft Windows 10.0.18362 )"
         ],
         "x-ms-client-request-id": "489d6669-e0ed-d0e8-1c81-173a5b0de849",
-        "x-ms-date": "Thu, 05 Mar 2020 21:14:53 GMT",
-=======
-      "RequestUri": "https://seanmcccanary.blob.core.windows.net/test-container-99b6dc37-21eb-d99e-9275-f65fbc6ed703?comp=lease\u0026restype=container",
-      "RequestMethod": "PUT",
-      "RequestHeaders": {
-        "Authorization": "Sanitized",
-        "traceparent": "00-0f77ad6cc357d5438574622898381590-355732d8c3fd7544-00",
-        "User-Agent": [
-          "azsdk-net-Storage.Blobs/12.5.0-dev.20200402.1",
-          "(.NET Core 4.6.28325.01; Microsoft Windows 10.0.18362 )"
-        ],
-        "x-ms-client-request-id": "489d6669-e0ed-d0e8-1c81-173a5b0de849",
-        "x-ms-date": "Fri, 03 Apr 2020 00:01:58 GMT",
->>>>>>> 32e373e2
+        "x-ms-date": "Fri, 03 Apr 2020 00:01:58 GMT",
         "x-ms-lease-action": "acquire",
         "x-ms-lease-duration": "15",
         "x-ms-proposed-lease-id": "fdbf780c-a5f3-4753-90e1-2865adf317e5",
         "x-ms-return-client-request-id": "true",
-<<<<<<< HEAD
-        "x-ms-version": "2019-10-10"
-=======
-        "x-ms-version": "2019-12-12"
->>>>>>> 32e373e2
-      },
-      "RequestBody": null,
-      "StatusCode": 201,
-      "ResponseHeaders": {
-        "Content-Length": "0",
-<<<<<<< HEAD
-        "Date": "Thu, 05 Mar 2020 21:14:52 GMT",
-        "ETag": "\u00220x8D7C14A3F445621\u0022",
-        "Last-Modified": "Thu, 05 Mar 2020 21:14:52 GMT",
-=======
+        "x-ms-version": "2019-12-12"
+      },
+      "RequestBody": null,
+      "StatusCode": 201,
+      "ResponseHeaders": {
+        "Content-Length": "0",
         "Date": "Fri, 03 Apr 2020 00:01:56 GMT",
         "ETag": "\u00220x8D7D76239C53F7B\u0022",
         "Last-Modified": "Fri, 03 Apr 2020 00:01:57 GMT",
->>>>>>> 32e373e2
         "Server": [
           "Windows-Azure-Blob/1.0",
           "Microsoft-HTTPAPI/2.0"
         ],
         "x-ms-client-request-id": "489d6669-e0ed-d0e8-1c81-173a5b0de849",
         "x-ms-lease-id": "fdbf780c-a5f3-4753-90e1-2865adf317e5",
-<<<<<<< HEAD
-        "x-ms-request-id": "fcb23c35-001e-0039-2133-f36927000000",
-        "x-ms-version": "2019-10-10"
-=======
         "x-ms-request-id": "93b70171-d01e-0083-3b4b-0953c2000000",
         "x-ms-version": "2019-12-12"
->>>>>>> 32e373e2
-      },
-      "ResponseBody": []
-    },
-    {
-<<<<<<< HEAD
-      "RequestUri": "https://seanstagetest.blob.core.windows.net/test-container-99b6dc37-21eb-d99e-9275-f65fbc6ed703?comp=lease\u0026restype=container",
-      "RequestMethod": "PUT",
-      "RequestHeaders": {
-        "Authorization": "Sanitized",
-        "traceparent": "00-67df9d08f3a01d4a94acd9651fe1b458-0b7569d3eea5c440-00",
-        "User-Agent": [
-          "azsdk-net-Storage.Blobs/12.4.0-dev.20200305.1",
-          "(.NET Core 4.6.28325.01; Microsoft Windows 10.0.18363 )"
+      },
+      "ResponseBody": []
+    },
+    {
+      "RequestUri": "https://seanmcccanary.blob.core.windows.net/test-container-99b6dc37-21eb-d99e-9275-f65fbc6ed703?comp=lease\u0026restype=container",
+      "RequestMethod": "PUT",
+      "RequestHeaders": {
+        "Authorization": "Sanitized",
+        "traceparent": "00-db14374419d667499a613b4474d9f294-1d9c5ed88b8ca546-00",
+        "User-Agent": [
+          "azsdk-net-Storage.Blobs/12.5.0-dev.20200402.1",
+          "(.NET Core 4.6.28325.01; Microsoft Windows 10.0.18362 )"
         ],
         "x-ms-client-request-id": "47fb6d5f-cf55-b7f8-3119-302318ad67fe",
-        "x-ms-date": "Thu, 05 Mar 2020 21:14:53 GMT",
+        "x-ms-date": "Fri, 03 Apr 2020 00:01:58 GMT",
         "x-ms-lease-action": "release",
         "x-ms-lease-id": "fdbf780c-a5f3-4753-90e1-2865adf317e5",
         "x-ms-return-client-request-id": "true",
-        "x-ms-version": "2019-10-10"
-=======
-      "RequestUri": "https://seanmcccanary.blob.core.windows.net/test-container-99b6dc37-21eb-d99e-9275-f65fbc6ed703?comp=lease\u0026restype=container",
-      "RequestMethod": "PUT",
-      "RequestHeaders": {
-        "Authorization": "Sanitized",
-        "traceparent": "00-db14374419d667499a613b4474d9f294-1d9c5ed88b8ca546-00",
-        "User-Agent": [
-          "azsdk-net-Storage.Blobs/12.5.0-dev.20200402.1",
-          "(.NET Core 4.6.28325.01; Microsoft Windows 10.0.18362 )"
-        ],
-        "x-ms-client-request-id": "47fb6d5f-cf55-b7f8-3119-302318ad67fe",
-        "x-ms-date": "Fri, 03 Apr 2020 00:01:58 GMT",
-        "x-ms-lease-action": "release",
-        "x-ms-lease-id": "fdbf780c-a5f3-4753-90e1-2865adf317e5",
-        "x-ms-return-client-request-id": "true",
-        "x-ms-version": "2019-12-12"
->>>>>>> 32e373e2
+        "x-ms-version": "2019-12-12"
       },
       "RequestBody": null,
       "StatusCode": 200,
       "ResponseHeaders": {
         "Content-Length": "0",
-<<<<<<< HEAD
-        "Date": "Thu, 05 Mar 2020 21:14:52 GMT",
-        "ETag": "\u00220x8D7C14A3F445621\u0022",
-        "Last-Modified": "Thu, 05 Mar 2020 21:14:52 GMT",
-=======
         "Date": "Fri, 03 Apr 2020 00:01:56 GMT",
         "ETag": "\u00220x8D7D76239C53F7B\u0022",
         "Last-Modified": "Fri, 03 Apr 2020 00:01:57 GMT",
->>>>>>> 32e373e2
         "Server": [
           "Windows-Azure-Blob/1.0",
           "Microsoft-HTTPAPI/2.0"
         ],
         "x-ms-client-request-id": "47fb6d5f-cf55-b7f8-3119-302318ad67fe",
-<<<<<<< HEAD
-        "x-ms-request-id": "fcb23c3b-001e-0039-2733-f36927000000",
-        "x-ms-version": "2019-10-10"
-=======
         "x-ms-request-id": "93b701b6-d01e-0083-804b-0953c2000000",
         "x-ms-version": "2019-12-12"
->>>>>>> 32e373e2
-      },
-      "ResponseBody": []
-    },
-    {
-<<<<<<< HEAD
-      "RequestUri": "https://seanstagetest.blob.core.windows.net/test-container-99b6dc37-21eb-d99e-9275-f65fbc6ed703?restype=container",
-      "RequestMethod": "DELETE",
-      "RequestHeaders": {
-        "Authorization": "Sanitized",
-        "traceparent": "00-84ffbab3b2238648ac8026106627aa29-10f9a472f15b5c4e-00",
-        "User-Agent": [
-          "azsdk-net-Storage.Blobs/12.4.0-dev.20200305.1",
-          "(.NET Core 4.6.28325.01; Microsoft Windows 10.0.18363 )"
-        ],
-        "x-ms-client-request-id": "eddacbbe-a111-bcf3-8db9-07b29e45c4e4",
-        "x-ms-date": "Thu, 05 Mar 2020 21:14:53 GMT",
-        "x-ms-return-client-request-id": "true",
-        "x-ms-version": "2019-10-10"
-=======
+      },
+      "ResponseBody": []
+    },
+    {
       "RequestUri": "https://seanmcccanary.blob.core.windows.net/test-container-99b6dc37-21eb-d99e-9275-f65fbc6ed703?restype=container",
       "RequestMethod": "DELETE",
       "RequestHeaders": {
@@ -218,239 +117,127 @@
         "x-ms-date": "Fri, 03 Apr 2020 00:01:58 GMT",
         "x-ms-return-client-request-id": "true",
         "x-ms-version": "2019-12-12"
->>>>>>> 32e373e2
       },
       "RequestBody": null,
       "StatusCode": 202,
       "ResponseHeaders": {
         "Content-Length": "0",
-<<<<<<< HEAD
-        "Date": "Thu, 05 Mar 2020 21:14:52 GMT",
-=======
         "Date": "Fri, 03 Apr 2020 00:01:56 GMT",
->>>>>>> 32e373e2
         "Server": [
           "Windows-Azure-Blob/1.0",
           "Microsoft-HTTPAPI/2.0"
         ],
         "x-ms-client-request-id": "eddacbbe-a111-bcf3-8db9-07b29e45c4e4",
-<<<<<<< HEAD
-        "x-ms-request-id": "fcb23c42-001e-0039-2d33-f36927000000",
-        "x-ms-version": "2019-10-10"
-=======
         "x-ms-request-id": "93b70226-d01e-0083-6c4b-0953c2000000",
         "x-ms-version": "2019-12-12"
->>>>>>> 32e373e2
-      },
-      "ResponseBody": []
-    },
-    {
-<<<<<<< HEAD
-      "RequestUri": "https://seanstagetest.blob.core.windows.net/test-container-49f0f395-c423-1778-7d61-49951808c9c6?restype=container",
-      "RequestMethod": "PUT",
-      "RequestHeaders": {
-        "Authorization": "Sanitized",
-        "traceparent": "00-6486d45f48a8824f8cd7894ca5f09e3f-7d3e066a233d5940-00",
-        "User-Agent": [
-          "azsdk-net-Storage.Blobs/12.4.0-dev.20200305.1",
-          "(.NET Core 4.6.28325.01; Microsoft Windows 10.0.18363 )"
+      },
+      "ResponseBody": []
+    },
+    {
+      "RequestUri": "https://seanmcccanary.blob.core.windows.net/test-container-49f0f395-c423-1778-7d61-49951808c9c6?restype=container",
+      "RequestMethod": "PUT",
+      "RequestHeaders": {
+        "Authorization": "Sanitized",
+        "traceparent": "00-144c813ac44de94b81eb9e35b17d47d1-502b8025b1209f4b-00",
+        "User-Agent": [
+          "azsdk-net-Storage.Blobs/12.5.0-dev.20200402.1",
+          "(.NET Core 4.6.28325.01; Microsoft Windows 10.0.18362 )"
         ],
         "x-ms-blob-public-access": "container",
         "x-ms-client-request-id": "fa59d3fb-347a-fa83-52c2-70b0585ea485",
-        "x-ms-date": "Thu, 05 Mar 2020 21:14:53 GMT",
-        "x-ms-return-client-request-id": "true",
-        "x-ms-version": "2019-10-10"
-=======
-      "RequestUri": "https://seanmcccanary.blob.core.windows.net/test-container-49f0f395-c423-1778-7d61-49951808c9c6?restype=container",
-      "RequestMethod": "PUT",
-      "RequestHeaders": {
-        "Authorization": "Sanitized",
-        "traceparent": "00-144c813ac44de94b81eb9e35b17d47d1-502b8025b1209f4b-00",
-        "User-Agent": [
-          "azsdk-net-Storage.Blobs/12.5.0-dev.20200402.1",
-          "(.NET Core 4.6.28325.01; Microsoft Windows 10.0.18362 )"
-        ],
-        "x-ms-blob-public-access": "container",
-        "x-ms-client-request-id": "fa59d3fb-347a-fa83-52c2-70b0585ea485",
-        "x-ms-date": "Fri, 03 Apr 2020 00:01:58 GMT",
-        "x-ms-return-client-request-id": "true",
-        "x-ms-version": "2019-12-12"
->>>>>>> 32e373e2
-      },
-      "RequestBody": null,
-      "StatusCode": 201,
-      "ResponseHeaders": {
-        "Content-Length": "0",
-<<<<<<< HEAD
-        "Date": "Thu, 05 Mar 2020 21:14:52 GMT",
-        "ETag": "\u00220x8D7C14A3F9C2283\u0022",
-        "Last-Modified": "Thu, 05 Mar 2020 21:14:53 GMT",
-=======
+        "x-ms-date": "Fri, 03 Apr 2020 00:01:58 GMT",
+        "x-ms-return-client-request-id": "true",
+        "x-ms-version": "2019-12-12"
+      },
+      "RequestBody": null,
+      "StatusCode": 201,
+      "ResponseHeaders": {
+        "Content-Length": "0",
         "Date": "Fri, 03 Apr 2020 00:01:57 GMT",
         "ETag": "\u00220x8D7D7623A209524\u0022",
         "Last-Modified": "Fri, 03 Apr 2020 00:01:57 GMT",
->>>>>>> 32e373e2
         "Server": [
           "Windows-Azure-Blob/1.0",
           "Microsoft-HTTPAPI/2.0"
         ],
         "x-ms-client-request-id": "fa59d3fb-347a-fa83-52c2-70b0585ea485",
-<<<<<<< HEAD
-        "x-ms-request-id": "581d174c-101e-000a-0633-f3368c000000",
-        "x-ms-version": "2019-10-10"
-=======
         "x-ms-request-id": "1532dc05-e01e-0021-174b-0969db000000",
         "x-ms-version": "2019-12-12"
->>>>>>> 32e373e2
-      },
-      "ResponseBody": []
-    },
-    {
-<<<<<<< HEAD
-      "RequestUri": "https://seanstagetest.blob.core.windows.net/test-container-49f0f395-c423-1778-7d61-49951808c9c6?comp=lease\u0026restype=container",
-      "RequestMethod": "PUT",
-      "RequestHeaders": {
-        "Authorization": "Sanitized",
-        "traceparent": "00-a8aff1fa15a2484d93bee0761ee2be4f-952ec20c7a80fa48-00",
-        "User-Agent": [
-          "azsdk-net-Storage.Blobs/12.4.0-dev.20200305.1",
-          "(.NET Core 4.6.28325.01; Microsoft Windows 10.0.18363 )"
+      },
+      "ResponseBody": []
+    },
+    {
+      "RequestUri": "https://seanmcccanary.blob.core.windows.net/test-container-49f0f395-c423-1778-7d61-49951808c9c6?comp=lease\u0026restype=container",
+      "RequestMethod": "PUT",
+      "RequestHeaders": {
+        "Authorization": "Sanitized",
+        "traceparent": "00-a04921bf215f0a44bd44959e72e7008e-ddc4523f7a020347-00",
+        "User-Agent": [
+          "azsdk-net-Storage.Blobs/12.5.0-dev.20200402.1",
+          "(.NET Core 4.6.28325.01; Microsoft Windows 10.0.18362 )"
         ],
         "x-ms-client-request-id": "ff29ebef-e626-84d6-c23d-f37401f4a6f3",
-        "x-ms-date": "Thu, 05 Mar 2020 21:14:53 GMT",
-=======
-      "RequestUri": "https://seanmcccanary.blob.core.windows.net/test-container-49f0f395-c423-1778-7d61-49951808c9c6?comp=lease\u0026restype=container",
-      "RequestMethod": "PUT",
-      "RequestHeaders": {
-        "Authorization": "Sanitized",
-        "traceparent": "00-a04921bf215f0a44bd44959e72e7008e-ddc4523f7a020347-00",
-        "User-Agent": [
-          "azsdk-net-Storage.Blobs/12.5.0-dev.20200402.1",
-          "(.NET Core 4.6.28325.01; Microsoft Windows 10.0.18362 )"
-        ],
-        "x-ms-client-request-id": "ff29ebef-e626-84d6-c23d-f37401f4a6f3",
-        "x-ms-date": "Fri, 03 Apr 2020 00:01:58 GMT",
->>>>>>> 32e373e2
+        "x-ms-date": "Fri, 03 Apr 2020 00:01:58 GMT",
         "x-ms-lease-action": "acquire",
         "x-ms-lease-duration": "15",
         "x-ms-proposed-lease-id": "141741f0-77e1-1c10-0605-338f535ed63f",
         "x-ms-return-client-request-id": "true",
-<<<<<<< HEAD
-        "x-ms-version": "2019-10-10"
-=======
-        "x-ms-version": "2019-12-12"
->>>>>>> 32e373e2
-      },
-      "RequestBody": null,
-      "StatusCode": 201,
-      "ResponseHeaders": {
-        "Content-Length": "0",
-<<<<<<< HEAD
-        "Date": "Thu, 05 Mar 2020 21:14:52 GMT",
-        "ETag": "\u00220x8D7C14A3F9C2283\u0022",
-        "Last-Modified": "Thu, 05 Mar 2020 21:14:53 GMT",
-=======
+        "x-ms-version": "2019-12-12"
+      },
+      "RequestBody": null,
+      "StatusCode": 201,
+      "ResponseHeaders": {
+        "Content-Length": "0",
         "Date": "Fri, 03 Apr 2020 00:01:57 GMT",
         "ETag": "\u00220x8D7D7623A209524\u0022",
         "Last-Modified": "Fri, 03 Apr 2020 00:01:57 GMT",
->>>>>>> 32e373e2
         "Server": [
           "Windows-Azure-Blob/1.0",
           "Microsoft-HTTPAPI/2.0"
         ],
         "x-ms-client-request-id": "ff29ebef-e626-84d6-c23d-f37401f4a6f3",
         "x-ms-lease-id": "141741f0-77e1-1c10-0605-338f535ed63f",
-<<<<<<< HEAD
-        "x-ms-request-id": "581d174f-101e-000a-0733-f3368c000000",
-        "x-ms-version": "2019-10-10"
-=======
         "x-ms-request-id": "1532dc22-e01e-0021-304b-0969db000000",
         "x-ms-version": "2019-12-12"
->>>>>>> 32e373e2
-      },
-      "ResponseBody": []
-    },
-    {
-<<<<<<< HEAD
-      "RequestUri": "https://seanstagetest.blob.core.windows.net/test-container-49f0f395-c423-1778-7d61-49951808c9c6?comp=lease\u0026restype=container",
-      "RequestMethod": "PUT",
-      "RequestHeaders": {
-        "Authorization": "Sanitized",
-        "If-Modified-Since": "Wed, 04 Mar 2020 21:14:52 GMT",
-        "traceparent": "00-f37b58b5978e5745b548a2a156d39532-a08d2dbad1846349-00",
-        "User-Agent": [
-          "azsdk-net-Storage.Blobs/12.4.0-dev.20200305.1",
-          "(.NET Core 4.6.28325.01; Microsoft Windows 10.0.18363 )"
+      },
+      "ResponseBody": []
+    },
+    {
+      "RequestUri": "https://seanmcccanary.blob.core.windows.net/test-container-49f0f395-c423-1778-7d61-49951808c9c6?comp=lease\u0026restype=container",
+      "RequestMethod": "PUT",
+      "RequestHeaders": {
+        "Authorization": "Sanitized",
+        "If-Modified-Since": "Thu, 02 Apr 2020 00:01:57 GMT",
+        "traceparent": "00-67e72ccd0692dd4197d5c35bae7cec3b-6c34fd2b2868aa43-00",
+        "User-Agent": [
+          "azsdk-net-Storage.Blobs/12.5.0-dev.20200402.1",
+          "(.NET Core 4.6.28325.01; Microsoft Windows 10.0.18362 )"
         ],
         "x-ms-client-request-id": "689f7b72-d635-7f19-ba15-8270dad76412",
-        "x-ms-date": "Thu, 05 Mar 2020 21:14:53 GMT",
+        "x-ms-date": "Fri, 03 Apr 2020 00:01:58 GMT",
         "x-ms-lease-action": "release",
         "x-ms-lease-id": "141741f0-77e1-1c10-0605-338f535ed63f",
         "x-ms-return-client-request-id": "true",
-        "x-ms-version": "2019-10-10"
-=======
-      "RequestUri": "https://seanmcccanary.blob.core.windows.net/test-container-49f0f395-c423-1778-7d61-49951808c9c6?comp=lease\u0026restype=container",
-      "RequestMethod": "PUT",
-      "RequestHeaders": {
-        "Authorization": "Sanitized",
-        "If-Modified-Since": "Thu, 02 Apr 2020 00:01:57 GMT",
-        "traceparent": "00-67e72ccd0692dd4197d5c35bae7cec3b-6c34fd2b2868aa43-00",
-        "User-Agent": [
-          "azsdk-net-Storage.Blobs/12.5.0-dev.20200402.1",
-          "(.NET Core 4.6.28325.01; Microsoft Windows 10.0.18362 )"
-        ],
-        "x-ms-client-request-id": "689f7b72-d635-7f19-ba15-8270dad76412",
-        "x-ms-date": "Fri, 03 Apr 2020 00:01:58 GMT",
-        "x-ms-lease-action": "release",
-        "x-ms-lease-id": "141741f0-77e1-1c10-0605-338f535ed63f",
-        "x-ms-return-client-request-id": "true",
-        "x-ms-version": "2019-12-12"
->>>>>>> 32e373e2
+        "x-ms-version": "2019-12-12"
       },
       "RequestBody": null,
       "StatusCode": 200,
       "ResponseHeaders": {
         "Content-Length": "0",
-<<<<<<< HEAD
-        "Date": "Thu, 05 Mar 2020 21:14:52 GMT",
-        "ETag": "\u00220x8D7C14A3F9C2283\u0022",
-        "Last-Modified": "Thu, 05 Mar 2020 21:14:53 GMT",
-=======
         "Date": "Fri, 03 Apr 2020 00:01:57 GMT",
         "ETag": "\u00220x8D7D7623A209524\u0022",
         "Last-Modified": "Fri, 03 Apr 2020 00:01:57 GMT",
->>>>>>> 32e373e2
         "Server": [
           "Windows-Azure-Blob/1.0",
           "Microsoft-HTTPAPI/2.0"
         ],
         "x-ms-client-request-id": "689f7b72-d635-7f19-ba15-8270dad76412",
-<<<<<<< HEAD
-        "x-ms-request-id": "581d1750-101e-000a-0833-f3368c000000",
-        "x-ms-version": "2019-10-10"
-=======
         "x-ms-request-id": "1532dc37-e01e-0021-404b-0969db000000",
         "x-ms-version": "2019-12-12"
->>>>>>> 32e373e2
-      },
-      "ResponseBody": []
-    },
-    {
-<<<<<<< HEAD
-      "RequestUri": "https://seanstagetest.blob.core.windows.net/test-container-49f0f395-c423-1778-7d61-49951808c9c6?restype=container",
-      "RequestMethod": "DELETE",
-      "RequestHeaders": {
-        "Authorization": "Sanitized",
-        "traceparent": "00-4ea51d886e835a41a9206ea72ec4cead-87f021a05d3e8a43-00",
-        "User-Agent": [
-          "azsdk-net-Storage.Blobs/12.4.0-dev.20200305.1",
-          "(.NET Core 4.6.28325.01; Microsoft Windows 10.0.18363 )"
-        ],
-        "x-ms-client-request-id": "85022a29-3e55-15be-18cb-0caedc65461d",
-        "x-ms-date": "Thu, 05 Mar 2020 21:14:53 GMT",
-        "x-ms-return-client-request-id": "true",
-        "x-ms-version": "2019-10-10"
-=======
+      },
+      "ResponseBody": []
+    },
+    {
       "RequestUri": "https://seanmcccanary.blob.core.windows.net/test-container-49f0f395-c423-1778-7d61-49951808c9c6?restype=container",
       "RequestMethod": "DELETE",
       "RequestHeaders": {
@@ -464,49 +251,23 @@
         "x-ms-date": "Fri, 03 Apr 2020 00:01:58 GMT",
         "x-ms-return-client-request-id": "true",
         "x-ms-version": "2019-12-12"
->>>>>>> 32e373e2
       },
       "RequestBody": null,
       "StatusCode": 202,
       "ResponseHeaders": {
         "Content-Length": "0",
-<<<<<<< HEAD
-        "Date": "Thu, 05 Mar 2020 21:14:52 GMT",
-=======
         "Date": "Fri, 03 Apr 2020 00:01:57 GMT",
->>>>>>> 32e373e2
         "Server": [
           "Windows-Azure-Blob/1.0",
           "Microsoft-HTTPAPI/2.0"
         ],
         "x-ms-client-request-id": "85022a29-3e55-15be-18cb-0caedc65461d",
-<<<<<<< HEAD
-        "x-ms-request-id": "581d1753-101e-000a-0b33-f3368c000000",
-        "x-ms-version": "2019-10-10"
-=======
         "x-ms-request-id": "1532dc58-e01e-0021-5c4b-0969db000000",
         "x-ms-version": "2019-12-12"
->>>>>>> 32e373e2
-      },
-      "ResponseBody": []
-    },
-    {
-<<<<<<< HEAD
-      "RequestUri": "https://seanstagetest.blob.core.windows.net/test-container-76b3fb4c-3cdc-a5d7-880e-532dcba3a65a?restype=container",
-      "RequestMethod": "PUT",
-      "RequestHeaders": {
-        "Authorization": "Sanitized",
-        "traceparent": "00-e7d7f8c5c5a8964787d1390af01c51b6-f683992d0d0d7948-00",
-        "User-Agent": [
-          "azsdk-net-Storage.Blobs/12.4.0-dev.20200305.1",
-          "(.NET Core 4.6.28325.01; Microsoft Windows 10.0.18363 )"
-        ],
-        "x-ms-blob-public-access": "container",
-        "x-ms-client-request-id": "dc29edc1-90ac-ede5-525c-fc46ea904974",
-        "x-ms-date": "Thu, 05 Mar 2020 21:14:53 GMT",
-        "x-ms-return-client-request-id": "true",
-        "x-ms-version": "2019-10-10"
-=======
+      },
+      "ResponseBody": []
+    },
+    {
       "RequestUri": "https://seanmcccanary.blob.core.windows.net/test-container-76b3fb4c-3cdc-a5d7-880e-532dcba3a65a?restype=container",
       "RequestMethod": "PUT",
       "RequestHeaders": {
@@ -521,50 +282,25 @@
         "x-ms-date": "Fri, 03 Apr 2020 00:01:59 GMT",
         "x-ms-return-client-request-id": "true",
         "x-ms-version": "2019-12-12"
->>>>>>> 32e373e2
-      },
-      "RequestBody": null,
-      "StatusCode": 201,
-      "ResponseHeaders": {
-        "Content-Length": "0",
-<<<<<<< HEAD
-        "Date": "Thu, 05 Mar 2020 21:14:53 GMT",
-        "ETag": "\u00220x8D7C14A3FF09518\u0022",
-        "Last-Modified": "Thu, 05 Mar 2020 21:14:54 GMT",
-=======
+      },
+      "RequestBody": null,
+      "StatusCode": 201,
+      "ResponseHeaders": {
+        "Content-Length": "0",
         "Date": "Fri, 03 Apr 2020 00:01:58 GMT",
         "ETag": "\u00220x8D7D7623A7DBA44\u0022",
         "Last-Modified": "Fri, 03 Apr 2020 00:01:58 GMT",
->>>>>>> 32e373e2
         "Server": [
           "Windows-Azure-Blob/1.0",
           "Microsoft-HTTPAPI/2.0"
         ],
         "x-ms-client-request-id": "dc29edc1-90ac-ede5-525c-fc46ea904974",
-<<<<<<< HEAD
-        "x-ms-request-id": "b2d421da-501e-0034-2f33-f3a1f3000000",
-        "x-ms-version": "2019-10-10"
-=======
         "x-ms-request-id": "d079b435-301e-009b-4b4b-098ca5000000",
         "x-ms-version": "2019-12-12"
->>>>>>> 32e373e2
-      },
-      "ResponseBody": []
-    },
-    {
-<<<<<<< HEAD
-      "RequestUri": "https://seanstagetest.blob.core.windows.net/test-container-76b3fb4c-3cdc-a5d7-880e-532dcba3a65a?comp=lease\u0026restype=container",
-      "RequestMethod": "PUT",
-      "RequestHeaders": {
-        "Authorization": "Sanitized",
-        "traceparent": "00-3752f8bd001e95458341d805aced403f-0acedd125f71e74e-00",
-        "User-Agent": [
-          "azsdk-net-Storage.Blobs/12.4.0-dev.20200305.1",
-          "(.NET Core 4.6.28325.01; Microsoft Windows 10.0.18363 )"
-        ],
-        "x-ms-client-request-id": "0d024bc4-97a4-2b8f-a5bc-9e7e621771a2",
-        "x-ms-date": "Thu, 05 Mar 2020 21:14:54 GMT",
-=======
+      },
+      "ResponseBody": []
+    },
+    {
       "RequestUri": "https://seanmcccanary.blob.core.windows.net/test-container-76b3fb4c-3cdc-a5d7-880e-532dcba3a65a?comp=lease\u0026restype=container",
       "RequestMethod": "PUT",
       "RequestHeaders": {
@@ -576,65 +312,31 @@
         ],
         "x-ms-client-request-id": "0d024bc4-97a4-2b8f-a5bc-9e7e621771a2",
         "x-ms-date": "Fri, 03 Apr 2020 00:01:59 GMT",
->>>>>>> 32e373e2
         "x-ms-lease-action": "acquire",
         "x-ms-lease-duration": "15",
         "x-ms-proposed-lease-id": "1ba0b224-951e-6d48-3e2e-2dcd7cafe544",
         "x-ms-return-client-request-id": "true",
-<<<<<<< HEAD
-        "x-ms-version": "2019-10-10"
-=======
-        "x-ms-version": "2019-12-12"
->>>>>>> 32e373e2
-      },
-      "RequestBody": null,
-      "StatusCode": 201,
-      "ResponseHeaders": {
-        "Content-Length": "0",
-<<<<<<< HEAD
-        "Date": "Thu, 05 Mar 2020 21:14:53 GMT",
-        "ETag": "\u00220x8D7C14A3FF09518\u0022",
-        "Last-Modified": "Thu, 05 Mar 2020 21:14:54 GMT",
-=======
+        "x-ms-version": "2019-12-12"
+      },
+      "RequestBody": null,
+      "StatusCode": 201,
+      "ResponseHeaders": {
+        "Content-Length": "0",
         "Date": "Fri, 03 Apr 2020 00:01:58 GMT",
         "ETag": "\u00220x8D7D7623A7DBA44\u0022",
         "Last-Modified": "Fri, 03 Apr 2020 00:01:58 GMT",
->>>>>>> 32e373e2
         "Server": [
           "Windows-Azure-Blob/1.0",
           "Microsoft-HTTPAPI/2.0"
         ],
         "x-ms-client-request-id": "0d024bc4-97a4-2b8f-a5bc-9e7e621771a2",
         "x-ms-lease-id": "1ba0b224-951e-6d48-3e2e-2dcd7cafe544",
-<<<<<<< HEAD
-        "x-ms-request-id": "b2d421e3-501e-0034-3733-f3a1f3000000",
-        "x-ms-version": "2019-10-10"
-=======
         "x-ms-request-id": "d079b457-301e-009b-664b-098ca5000000",
         "x-ms-version": "2019-12-12"
->>>>>>> 32e373e2
-      },
-      "ResponseBody": []
-    },
-    {
-<<<<<<< HEAD
-      "RequestUri": "https://seanstagetest.blob.core.windows.net/test-container-76b3fb4c-3cdc-a5d7-880e-532dcba3a65a?comp=lease\u0026restype=container",
-      "RequestMethod": "PUT",
-      "RequestHeaders": {
-        "Authorization": "Sanitized",
-        "If-Unmodified-Since": "Fri, 06 Mar 2020 21:14:52 GMT",
-        "traceparent": "00-fb06790dab6545449f957eaa5aa87770-bbc42332ce805b45-00",
-        "User-Agent": [
-          "azsdk-net-Storage.Blobs/12.4.0-dev.20200305.1",
-          "(.NET Core 4.6.28325.01; Microsoft Windows 10.0.18363 )"
-        ],
-        "x-ms-client-request-id": "31087693-d8ad-c3a0-1541-38be2c2f1ac3",
-        "x-ms-date": "Thu, 05 Mar 2020 21:14:54 GMT",
-        "x-ms-lease-action": "release",
-        "x-ms-lease-id": "1ba0b224-951e-6d48-3e2e-2dcd7cafe544",
-        "x-ms-return-client-request-id": "true",
-        "x-ms-version": "2019-10-10"
-=======
+      },
+      "ResponseBody": []
+    },
+    {
       "RequestUri": "https://seanmcccanary.blob.core.windows.net/test-container-76b3fb4c-3cdc-a5d7-880e-532dcba3a65a?comp=lease\u0026restype=container",
       "RequestMethod": "PUT",
       "RequestHeaders": {
@@ -651,52 +353,25 @@
         "x-ms-lease-id": "1ba0b224-951e-6d48-3e2e-2dcd7cafe544",
         "x-ms-return-client-request-id": "true",
         "x-ms-version": "2019-12-12"
->>>>>>> 32e373e2
       },
       "RequestBody": null,
       "StatusCode": 200,
       "ResponseHeaders": {
         "Content-Length": "0",
-<<<<<<< HEAD
-        "Date": "Thu, 05 Mar 2020 21:14:53 GMT",
-        "ETag": "\u00220x8D7C14A3FF09518\u0022",
-        "Last-Modified": "Thu, 05 Mar 2020 21:14:54 GMT",
-=======
         "Date": "Fri, 03 Apr 2020 00:01:58 GMT",
         "ETag": "\u00220x8D7D7623A7DBA44\u0022",
         "Last-Modified": "Fri, 03 Apr 2020 00:01:58 GMT",
->>>>>>> 32e373e2
         "Server": [
           "Windows-Azure-Blob/1.0",
           "Microsoft-HTTPAPI/2.0"
         ],
         "x-ms-client-request-id": "31087693-d8ad-c3a0-1541-38be2c2f1ac3",
-<<<<<<< HEAD
-        "x-ms-request-id": "b2d421e8-501e-0034-3c33-f3a1f3000000",
-        "x-ms-version": "2019-10-10"
-=======
         "x-ms-request-id": "d079b477-301e-009b-044b-098ca5000000",
         "x-ms-version": "2019-12-12"
->>>>>>> 32e373e2
-      },
-      "ResponseBody": []
-    },
-    {
-<<<<<<< HEAD
-      "RequestUri": "https://seanstagetest.blob.core.windows.net/test-container-76b3fb4c-3cdc-a5d7-880e-532dcba3a65a?restype=container",
-      "RequestMethod": "DELETE",
-      "RequestHeaders": {
-        "Authorization": "Sanitized",
-        "traceparent": "00-ae9f28f5283b7f49837e3480bc5949fd-938d20c21b587f49-00",
-        "User-Agent": [
-          "azsdk-net-Storage.Blobs/12.4.0-dev.20200305.1",
-          "(.NET Core 4.6.28325.01; Microsoft Windows 10.0.18363 )"
-        ],
-        "x-ms-client-request-id": "ecead631-3f0e-9ef5-1827-30e3333b2ed4",
-        "x-ms-date": "Thu, 05 Mar 2020 21:14:54 GMT",
-        "x-ms-return-client-request-id": "true",
-        "x-ms-version": "2019-10-10"
-=======
+      },
+      "ResponseBody": []
+    },
+    {
       "RequestUri": "https://seanmcccanary.blob.core.windows.net/test-container-76b3fb4c-3cdc-a5d7-880e-532dcba3a65a?restype=container",
       "RequestMethod": "DELETE",
       "RequestHeaders": {
@@ -710,42 +385,26 @@
         "x-ms-date": "Fri, 03 Apr 2020 00:01:59 GMT",
         "x-ms-return-client-request-id": "true",
         "x-ms-version": "2019-12-12"
->>>>>>> 32e373e2
       },
       "RequestBody": null,
       "StatusCode": 202,
       "ResponseHeaders": {
         "Content-Length": "0",
-<<<<<<< HEAD
-        "Date": "Thu, 05 Mar 2020 21:14:53 GMT",
-=======
         "Date": "Fri, 03 Apr 2020 00:01:58 GMT",
->>>>>>> 32e373e2
         "Server": [
           "Windows-Azure-Blob/1.0",
           "Microsoft-HTTPAPI/2.0"
         ],
         "x-ms-client-request-id": "ecead631-3f0e-9ef5-1827-30e3333b2ed4",
-<<<<<<< HEAD
-        "x-ms-request-id": "b2d421ef-501e-0034-4333-f3a1f3000000",
-        "x-ms-version": "2019-10-10"
-=======
         "x-ms-request-id": "d079b486-301e-009b-134b-098ca5000000",
         "x-ms-version": "2019-12-12"
->>>>>>> 32e373e2
       },
       "ResponseBody": []
     }
   ],
   "Variables": {
-<<<<<<< HEAD
-    "DateTimeOffsetNow": "2020-03-05T13:14:52.7827520-08:00",
-    "RandomSeed": "1773323605",
-    "Storage_TestConfigDefault": "ProductionTenant\nseanstagetest\nU2FuaXRpemVk\nhttps://seanstagetest.blob.core.windows.net\nhttp://seanstagetest.file.core.windows.net\nhttp://seanstagetest.queue.core.windows.net\nhttp://seanstagetest.table.core.windows.net\n\n\n\n\nhttp://seanstagetest-secondary.blob.core.windows.net\nhttp://seanstagetest-secondary.file.core.windows.net\nhttp://seanstagetest-secondary.queue.core.windows.net\nhttp://seanstagetest-secondary.table.core.windows.net\n\nSanitized\n\n\nCloud\nBlobEndpoint=https://seanstagetest.blob.core.windows.net/;QueueEndpoint=http://seanstagetest.queue.core.windows.net/;FileEndpoint=http://seanstagetest.file.core.windows.net/;BlobSecondaryEndpoint=http://seanstagetest-secondary.blob.core.windows.net/;QueueSecondaryEndpoint=http://seanstagetest-secondary.queue.core.windows.net/;FileSecondaryEndpoint=http://seanstagetest-secondary.file.core.windows.net/;AccountName=seanstagetest;AccountKey=Sanitized\nseanscope1"
-=======
     "DateTimeOffsetNow": "2020-04-02T17:01:57.8412373-07:00",
     "RandomSeed": "1773323605",
     "Storage_TestConfigDefault": "ProductionTenant\nseanmcccanary\nU2FuaXRpemVk\nhttps://seanmcccanary.blob.core.windows.net\nhttps://seanmcccanary.file.core.windows.net\nhttps://seanmcccanary.queue.core.windows.net\nhttps://seanmcccanary.table.core.windows.net\n\n\n\n\nhttps://seanmcccanary-secondary.blob.core.windows.net\nhttps://seanmcccanary-secondary.file.core.windows.net\nhttps://seanmcccanary-secondary.queue.core.windows.net\nhttps://seanmcccanary-secondary.table.core.windows.net\n\nSanitized\n\n\nCloud\nBlobEndpoint=https://seanmcccanary.blob.core.windows.net/;QueueEndpoint=https://seanmcccanary.queue.core.windows.net/;FileEndpoint=https://seanmcccanary.file.core.windows.net/;BlobSecondaryEndpoint=https://seanmcccanary-secondary.blob.core.windows.net/;QueueSecondaryEndpoint=https://seanmcccanary-secondary.queue.core.windows.net/;FileSecondaryEndpoint=https://seanmcccanary-secondary.file.core.windows.net/;AccountName=seanmcccanary;AccountKey=Sanitized\nseanscope1"
->>>>>>> 32e373e2
   }
 }