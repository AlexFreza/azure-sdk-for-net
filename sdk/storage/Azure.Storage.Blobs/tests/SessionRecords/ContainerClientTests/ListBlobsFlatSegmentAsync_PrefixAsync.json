{
  "Entries": [
    {
      "RequestUri": "https://seanmcccanary.blob.core.windows.net/test-container-4556850d-559d-81e6-f7e0-8ec631a1f6df?restype=container",
      "RequestMethod": "PUT",
      "RequestHeaders": {
        "Authorization": "Sanitized",
        "traceparent": "00-c557d2cda343124189768cc5ebbf34ed-d2618728ed129142-00",
        "User-Agent": [
          "azsdk-net-Storage.Blobs/12.5.0-dev.20200610.1",
          "(.NET Core 4.6.28801.04; Microsoft Windows 10.0.18362 )"
        ],
        "x-ms-blob-public-access": "container",
        "x-ms-client-request-id": "17a32bed-dd09-1924-a769-8f42ec2eea7f",
        "x-ms-date": "Wed, 10 Jun 2020 19:56:57 GMT",
        "x-ms-return-client-request-id": "true",
        "x-ms-version": "2019-12-12"
      },
      "RequestBody": null,
      "StatusCode": 201,
      "ResponseHeaders": {
        "Content-Length": "0",
        "Date": "Wed, 10 Jun 2020 19:56:57 GMT",
        "ETag": "\u00220x8D80D786ED7821C\u0022",
        "Last-Modified": "Wed, 10 Jun 2020 19:56:57 GMT",
        "Server": [
          "Windows-Azure-Blob/1.0",
          "Microsoft-HTTPAPI/2.0"
        ],
<<<<<<< HEAD
        "x-ms-client-request-id": "be774420-6751-1479-657c-39c7868ba26a",
        "x-ms-request-id": "9625d075-f01e-002d-5533-f32148000000",
=======
        "x-ms-client-request-id": "17a32bed-dd09-1924-a769-8f42ec2eea7f",
        "x-ms-request-id": "742df563-401e-0091-3761-3f2812000000",
>>>>>>> 8d420312
        "x-ms-version": "2019-12-12"
      },
      "ResponseBody": []
    },
    {
      "RequestUri": "https://seanmcccanary.blob.core.windows.net/test-container-4556850d-559d-81e6-f7e0-8ec631a1f6df/foo",
      "RequestMethod": "PUT",
      "RequestHeaders": {
        "Authorization": "Sanitized",
        "Content-Length": "1024",
        "traceparent": "00-f457f08954e8d44994582b6bdd5ab7a2-3af04ebcfbf1fc47-00",
        "User-Agent": [
          "azsdk-net-Storage.Blobs/12.5.0-dev.20200610.1",
          "(.NET Core 4.6.28801.04; Microsoft Windows 10.0.18362 )"
        ],
        "x-ms-blob-type": "BlockBlob",
        "x-ms-client-request-id": "a8ac4571-e5c9-07cd-34e3-0d25b4efb647",
        "x-ms-date": "Wed, 10 Jun 2020 19:56:57 GMT",
        "x-ms-return-client-request-id": "true",
        "x-ms-version": "2019-12-12"
      },
      "RequestBody": "A2iUthey4YEOkRRZtgVQzgdB2Qb939Yf\u002BpZtfPw02AJZH97IlCI1OkkiCHfJy2OhGcE7qlTjgiORdLuBRWWE2rkR/5YmhznkDJ\u002B82tdeVS8zy2I7\u002BS2udZ26NyBntPXknS2\u002BuMvMe5KHVp61JqdMMx6MTXkCSeGLY4r5a1AZfVip2Dypn51jZlDQtKKP\u002BE72bgMB2mZ74VRMM1RB0w9CbdhFC05qo5OAKOYpMpU\u002B\u002B2o7A/1MF6LyLfboXGxIIZNAjkbKSu0Ai8pwgLF/Uq6/DTfqBs8R9VU1U91XgkYnOAZT6KROdLF8O3cy3Jfwc9tIKE80XhvEL5jwlPcQqAmESEirLGoKcZmGbspX3hm\u002BROABD1n389nqjrkMXt\u002B6bJJurpNORUZxPbe1re9RbFB\u002BMk8XDpmvjFVuwJ2x/RK5zAE46TCGcP6ZkNGiQUXqmSJojSyQol35viE934WpwECk\u002B\u002BDtGIIg\u002BMFQfX3HDUoPhCZ6SHDmKSmkPioOSJB579CR/UZl/ICfSJVqPyXgMbHXLVpfLnfPvdK3SdpXEq8x142sNQ8Eqoil2wDbfOoEww15Nxo1GcFYwT9zrrKmSDXlOGiXM/ui0oPSuVN39EHosobN3tuU/L3MU3PPkPzW/pPK9UOCbZAR1mSXY19u4c3\u002Bi/sr2WlaUDyqyt\u002BH00GG\u002B7u/rP79ZkT2uwd2/JldXXKm0AQAqiUpcKQH16KwiQMiEGekrjTOASW3NR1i41SjTG1t4QI8hlGWljxa9Y6iRTIDU\u002BwxuK492M/fSXUHx4xQZIo1Q6cB5ooWDhj4dAuXFfDqXo9ncZS\u002BLwkyXTzcjs6vCZEEbAGLAm1hG6qWRWPESDSEHGn86PL2dhSezohNOn9JSGp5k6juX1siBlbqJ\u002BqlbhUIV3JlsyGeDfXt7DPlFOEqTP35S7WLlrwN2uKcDE8q\u002BGBzROMN5JVJ2oWyAHMoPfF1v9rsrCNgfMG1V9g\u002BAQGmw/PTcc/9HGhor3Av2ZVJ5Z3wJ0x0PUw9EschV4y8C9iECz1/VMsid6JyhPyyMKMra3I6Tdq0MoanlV4H3MTbq6SXq81XypDSzrCpAbhQiuEk9usZgr3\u002B0Nm3179sGpveltlXG4XW1KHiZ38pCjHNVwt84\u002BbYwSjnmNv0oPLRZrMVy2rf\u002BG9cTSFKNxo91cWo6oCz7ze1BdSwcIKq4jOuEQHMFD7G7l6cIJXEjooNqcMVTLZxHXd7YMaWLofssWvtmyYZccGG4fshF86i8HZKose/lJZ9PfOKULN4L7/XsG8p1vJj9DcCj2q6TwWo2G9QS4vALBzVcF4zjiANDrE7SmdfeRqD5q6PvQUrw\u002B3t4nhEKOM0FoNSU2aUMGYW9A==",
      "StatusCode": 201,
      "ResponseHeaders": {
        "Content-Length": "0",
        "Content-MD5": "eaPOpoLjZmUgnT\u002BmD2lUww==",
        "Date": "Wed, 10 Jun 2020 19:56:57 GMT",
        "ETag": "\u00220x8D80D786EE06606\u0022",
        "Last-Modified": "Wed, 10 Jun 2020 19:56:58 GMT",
        "Server": [
          "Windows-Azure-Blob/1.0",
          "Microsoft-HTTPAPI/2.0"
        ],
        "x-ms-client-request-id": "a8ac4571-e5c9-07cd-34e3-0d25b4efb647",
        "x-ms-content-crc64": "B3KoP/DLI8w=",
        "x-ms-request-id": "742df571-401e-0091-4361-3f2812000000",
        "x-ms-request-server-encrypted": "true",
<<<<<<< HEAD
        "x-ms-version": "2019-12-12"
=======
        "x-ms-version": "2019-12-12",
        "x-ms-version-id": "2020-06-10T19:56:58.0361734Z"
>>>>>>> 8d420312
      },
      "ResponseBody": []
    },
    {
      "RequestUri": "https://seanmcccanary.blob.core.windows.net/test-container-4556850d-559d-81e6-f7e0-8ec631a1f6df/bar",
      "RequestMethod": "PUT",
      "RequestHeaders": {
        "Authorization": "Sanitized",
        "Content-Length": "1024",
        "traceparent": "00-749c0443dbabde4ea029b241ae329e7c-4fa2f7190c143d4b-00",
        "User-Agent": [
          "azsdk-net-Storage.Blobs/12.5.0-dev.20200610.1",
          "(.NET Core 4.6.28801.04; Microsoft Windows 10.0.18362 )"
        ],
        "x-ms-blob-type": "BlockBlob",
        "x-ms-client-request-id": "eb22b9a9-6dba-9b2b-ea77-d0ba3b39a0dc",
        "x-ms-date": "Wed, 10 Jun 2020 19:56:57 GMT",
        "x-ms-return-client-request-id": "true",
        "x-ms-version": "2019-12-12"
      },
      "RequestBody": "A2iUthey4YEOkRRZtgVQzgdB2Qb939Yf\u002BpZtfPw02AJZH97IlCI1OkkiCHfJy2OhGcE7qlTjgiORdLuBRWWE2rkR/5YmhznkDJ\u002B82tdeVS8zy2I7\u002BS2udZ26NyBntPXknS2\u002BuMvMe5KHVp61JqdMMx6MTXkCSeGLY4r5a1AZfVip2Dypn51jZlDQtKKP\u002BE72bgMB2mZ74VRMM1RB0w9CbdhFC05qo5OAKOYpMpU\u002B\u002B2o7A/1MF6LyLfboXGxIIZNAjkbKSu0Ai8pwgLF/Uq6/DTfqBs8R9VU1U91XgkYnOAZT6KROdLF8O3cy3Jfwc9tIKE80XhvEL5jwlPcQqAmESEirLGoKcZmGbspX3hm\u002BROABD1n389nqjrkMXt\u002B6bJJurpNORUZxPbe1re9RbFB\u002BMk8XDpmvjFVuwJ2x/RK5zAE46TCGcP6ZkNGiQUXqmSJojSyQol35viE934WpwECk\u002B\u002BDtGIIg\u002BMFQfX3HDUoPhCZ6SHDmKSmkPioOSJB579CR/UZl/ICfSJVqPyXgMbHXLVpfLnfPvdK3SdpXEq8x142sNQ8Eqoil2wDbfOoEww15Nxo1GcFYwT9zrrKmSDXlOGiXM/ui0oPSuVN39EHosobN3tuU/L3MU3PPkPzW/pPK9UOCbZAR1mSXY19u4c3\u002Bi/sr2WlaUDyqyt\u002BH00GG\u002B7u/rP79ZkT2uwd2/JldXXKm0AQAqiUpcKQH16KwiQMiEGekrjTOASW3NR1i41SjTG1t4QI8hlGWljxa9Y6iRTIDU\u002BwxuK492M/fSXUHx4xQZIo1Q6cB5ooWDhj4dAuXFfDqXo9ncZS\u002BLwkyXTzcjs6vCZEEbAGLAm1hG6qWRWPESDSEHGn86PL2dhSezohNOn9JSGp5k6juX1siBlbqJ\u002BqlbhUIV3JlsyGeDfXt7DPlFOEqTP35S7WLlrwN2uKcDE8q\u002BGBzROMN5JVJ2oWyAHMoPfF1v9rsrCNgfMG1V9g\u002BAQGmw/PTcc/9HGhor3Av2ZVJ5Z3wJ0x0PUw9EschV4y8C9iECz1/VMsid6JyhPyyMKMra3I6Tdq0MoanlV4H3MTbq6SXq81XypDSzrCpAbhQiuEk9usZgr3\u002B0Nm3179sGpveltlXG4XW1KHiZ38pCjHNVwt84\u002BbYwSjnmNv0oPLRZrMVy2rf\u002BG9cTSFKNxo91cWo6oCz7ze1BdSwcIKq4jOuEQHMFD7G7l6cIJXEjooNqcMVTLZxHXd7YMaWLofssWvtmyYZccGG4fshF86i8HZKose/lJZ9PfOKULN4L7/XsG8p1vJj9DcCj2q6TwWo2G9QS4vALBzVcF4zjiANDrE7SmdfeRqD5q6PvQUrw\u002B3t4nhEKOM0FoNSU2aUMGYW9A==",
      "StatusCode": 201,
      "ResponseHeaders": {
        "Content-Length": "0",
        "Content-MD5": "eaPOpoLjZmUgnT\u002BmD2lUww==",
        "Date": "Wed, 10 Jun 2020 19:56:57 GMT",
        "ETag": "\u00220x8D80D786EE98F75\u0022",
        "Last-Modified": "Wed, 10 Jun 2020 19:56:58 GMT",
        "Server": [
          "Windows-Azure-Blob/1.0",
          "Microsoft-HTTPAPI/2.0"
        ],
        "x-ms-client-request-id": "eb22b9a9-6dba-9b2b-ea77-d0ba3b39a0dc",
        "x-ms-content-crc64": "B3KoP/DLI8w=",
        "x-ms-request-id": "742df582-401e-0091-5361-3f2812000000",
        "x-ms-request-server-encrypted": "true",
<<<<<<< HEAD
        "x-ms-version": "2019-12-12"
=======
        "x-ms-version": "2019-12-12",
        "x-ms-version-id": "2020-06-10T19:56:58.0972172Z"
>>>>>>> 8d420312
      },
      "ResponseBody": []
    },
    {
      "RequestUri": "https://seanmcccanary.blob.core.windows.net/test-container-4556850d-559d-81e6-f7e0-8ec631a1f6df/baz",
      "RequestMethod": "PUT",
      "RequestHeaders": {
        "Authorization": "Sanitized",
        "Content-Length": "1024",
        "traceparent": "00-386fb33433907143810cd12ffe2b7095-419f807c5c7c6140-00",
        "User-Agent": [
          "azsdk-net-Storage.Blobs/12.5.0-dev.20200610.1",
          "(.NET Core 4.6.28801.04; Microsoft Windows 10.0.18362 )"
        ],
        "x-ms-blob-type": "BlockBlob",
        "x-ms-client-request-id": "fa7cd1ce-cbcc-0a8d-9de9-89ce17945dde",
        "x-ms-date": "Wed, 10 Jun 2020 19:56:57 GMT",
        "x-ms-return-client-request-id": "true",
        "x-ms-version": "2019-12-12"
      },
      "RequestBody": "A2iUthey4YEOkRRZtgVQzgdB2Qb939Yf\u002BpZtfPw02AJZH97IlCI1OkkiCHfJy2OhGcE7qlTjgiORdLuBRWWE2rkR/5YmhznkDJ\u002B82tdeVS8zy2I7\u002BS2udZ26NyBntPXknS2\u002BuMvMe5KHVp61JqdMMx6MTXkCSeGLY4r5a1AZfVip2Dypn51jZlDQtKKP\u002BE72bgMB2mZ74VRMM1RB0w9CbdhFC05qo5OAKOYpMpU\u002B\u002B2o7A/1MF6LyLfboXGxIIZNAjkbKSu0Ai8pwgLF/Uq6/DTfqBs8R9VU1U91XgkYnOAZT6KROdLF8O3cy3Jfwc9tIKE80XhvEL5jwlPcQqAmESEirLGoKcZmGbspX3hm\u002BROABD1n389nqjrkMXt\u002B6bJJurpNORUZxPbe1re9RbFB\u002BMk8XDpmvjFVuwJ2x/RK5zAE46TCGcP6ZkNGiQUXqmSJojSyQol35viE934WpwECk\u002B\u002BDtGIIg\u002BMFQfX3HDUoPhCZ6SHDmKSmkPioOSJB579CR/UZl/ICfSJVqPyXgMbHXLVpfLnfPvdK3SdpXEq8x142sNQ8Eqoil2wDbfOoEww15Nxo1GcFYwT9zrrKmSDXlOGiXM/ui0oPSuVN39EHosobN3tuU/L3MU3PPkPzW/pPK9UOCbZAR1mSXY19u4c3\u002Bi/sr2WlaUDyqyt\u002BH00GG\u002B7u/rP79ZkT2uwd2/JldXXKm0AQAqiUpcKQH16KwiQMiEGekrjTOASW3NR1i41SjTG1t4QI8hlGWljxa9Y6iRTIDU\u002BwxuK492M/fSXUHx4xQZIo1Q6cB5ooWDhj4dAuXFfDqXo9ncZS\u002BLwkyXTzcjs6vCZEEbAGLAm1hG6qWRWPESDSEHGn86PL2dhSezohNOn9JSGp5k6juX1siBlbqJ\u002BqlbhUIV3JlsyGeDfXt7DPlFOEqTP35S7WLlrwN2uKcDE8q\u002BGBzROMN5JVJ2oWyAHMoPfF1v9rsrCNgfMG1V9g\u002BAQGmw/PTcc/9HGhor3Av2ZVJ5Z3wJ0x0PUw9EschV4y8C9iECz1/VMsid6JyhPyyMKMra3I6Tdq0MoanlV4H3MTbq6SXq81XypDSzrCpAbhQiuEk9usZgr3\u002B0Nm3179sGpveltlXG4XW1KHiZ38pCjHNVwt84\u002BbYwSjnmNv0oPLRZrMVy2rf\u002BG9cTSFKNxo91cWo6oCz7ze1BdSwcIKq4jOuEQHMFD7G7l6cIJXEjooNqcMVTLZxHXd7YMaWLofssWvtmyYZccGG4fshF86i8HZKose/lJZ9PfOKULN4L7/XsG8p1vJj9DcCj2q6TwWo2G9QS4vALBzVcF4zjiANDrE7SmdfeRqD5q6PvQUrw\u002B3t4nhEKOM0FoNSU2aUMGYW9A==",
      "StatusCode": 201,
      "ResponseHeaders": {
        "Content-Length": "0",
        "Content-MD5": "eaPOpoLjZmUgnT\u002BmD2lUww==",
        "Date": "Wed, 10 Jun 2020 19:56:57 GMT",
        "ETag": "\u00220x8D80D786EF30716\u0022",
        "Last-Modified": "Wed, 10 Jun 2020 19:56:58 GMT",
        "Server": [
          "Windows-Azure-Blob/1.0",
          "Microsoft-HTTPAPI/2.0"
        ],
        "x-ms-client-request-id": "fa7cd1ce-cbcc-0a8d-9de9-89ce17945dde",
        "x-ms-content-crc64": "B3KoP/DLI8w=",
        "x-ms-request-id": "742df597-401e-0091-6261-3f2812000000",
        "x-ms-request-server-encrypted": "true",
<<<<<<< HEAD
        "x-ms-version": "2019-12-12"
=======
        "x-ms-version": "2019-12-12",
        "x-ms-version-id": "2020-06-10T19:56:58.1582614Z"
>>>>>>> 8d420312
      },
      "ResponseBody": []
    },
    {
      "RequestUri": "https://seanmcccanary.blob.core.windows.net/test-container-4556850d-559d-81e6-f7e0-8ec631a1f6df/foo/foo",
      "RequestMethod": "PUT",
      "RequestHeaders": {
        "Authorization": "Sanitized",
        "Content-Length": "1024",
        "traceparent": "00-61db4f2f835377488fcdb0a56ae26ac4-4fceeb3238749a47-00",
        "User-Agent": [
          "azsdk-net-Storage.Blobs/12.5.0-dev.20200610.1",
          "(.NET Core 4.6.28801.04; Microsoft Windows 10.0.18362 )"
        ],
        "x-ms-blob-type": "BlockBlob",
        "x-ms-client-request-id": "6aec81c7-a6bd-e310-08ad-08a8ad997161",
        "x-ms-date": "Wed, 10 Jun 2020 19:56:57 GMT",
        "x-ms-return-client-request-id": "true",
        "x-ms-version": "2019-12-12"
      },
      "RequestBody": "A2iUthey4YEOkRRZtgVQzgdB2Qb939Yf\u002BpZtfPw02AJZH97IlCI1OkkiCHfJy2OhGcE7qlTjgiORdLuBRWWE2rkR/5YmhznkDJ\u002B82tdeVS8zy2I7\u002BS2udZ26NyBntPXknS2\u002BuMvMe5KHVp61JqdMMx6MTXkCSeGLY4r5a1AZfVip2Dypn51jZlDQtKKP\u002BE72bgMB2mZ74VRMM1RB0w9CbdhFC05qo5OAKOYpMpU\u002B\u002B2o7A/1MF6LyLfboXGxIIZNAjkbKSu0Ai8pwgLF/Uq6/DTfqBs8R9VU1U91XgkYnOAZT6KROdLF8O3cy3Jfwc9tIKE80XhvEL5jwlPcQqAmESEirLGoKcZmGbspX3hm\u002BROABD1n389nqjrkMXt\u002B6bJJurpNORUZxPbe1re9RbFB\u002BMk8XDpmvjFVuwJ2x/RK5zAE46TCGcP6ZkNGiQUXqmSJojSyQol35viE934WpwECk\u002B\u002BDtGIIg\u002BMFQfX3HDUoPhCZ6SHDmKSmkPioOSJB579CR/UZl/ICfSJVqPyXgMbHXLVpfLnfPvdK3SdpXEq8x142sNQ8Eqoil2wDbfOoEww15Nxo1GcFYwT9zrrKmSDXlOGiXM/ui0oPSuVN39EHosobN3tuU/L3MU3PPkPzW/pPK9UOCbZAR1mSXY19u4c3\u002Bi/sr2WlaUDyqyt\u002BH00GG\u002B7u/rP79ZkT2uwd2/JldXXKm0AQAqiUpcKQH16KwiQMiEGekrjTOASW3NR1i41SjTG1t4QI8hlGWljxa9Y6iRTIDU\u002BwxuK492M/fSXUHx4xQZIo1Q6cB5ooWDhj4dAuXFfDqXo9ncZS\u002BLwkyXTzcjs6vCZEEbAGLAm1hG6qWRWPESDSEHGn86PL2dhSezohNOn9JSGp5k6juX1siBlbqJ\u002BqlbhUIV3JlsyGeDfXt7DPlFOEqTP35S7WLlrwN2uKcDE8q\u002BGBzROMN5JVJ2oWyAHMoPfF1v9rsrCNgfMG1V9g\u002BAQGmw/PTcc/9HGhor3Av2ZVJ5Z3wJ0x0PUw9EschV4y8C9iECz1/VMsid6JyhPyyMKMra3I6Tdq0MoanlV4H3MTbq6SXq81XypDSzrCpAbhQiuEk9usZgr3\u002B0Nm3179sGpveltlXG4XW1KHiZ38pCjHNVwt84\u002BbYwSjnmNv0oPLRZrMVy2rf\u002BG9cTSFKNxo91cWo6oCz7ze1BdSwcIKq4jOuEQHMFD7G7l6cIJXEjooNqcMVTLZxHXd7YMaWLofssWvtmyYZccGG4fshF86i8HZKose/lJZ9PfOKULN4L7/XsG8p1vJj9DcCj2q6TwWo2G9QS4vALBzVcF4zjiANDrE7SmdfeRqD5q6PvQUrw\u002B3t4nhEKOM0FoNSU2aUMGYW9A==",
      "StatusCode": 201,
      "ResponseHeaders": {
        "Content-Length": "0",
        "Content-MD5": "eaPOpoLjZmUgnT\u002BmD2lUww==",
        "Date": "Wed, 10 Jun 2020 19:56:57 GMT",
        "ETag": "\u00220x8D80D786EFC0969\u0022",
        "Last-Modified": "Wed, 10 Jun 2020 19:56:58 GMT",
        "Server": [
          "Windows-Azure-Blob/1.0",
          "Microsoft-HTTPAPI/2.0"
        ],
        "x-ms-client-request-id": "6aec81c7-a6bd-e310-08ad-08a8ad997161",
        "x-ms-content-crc64": "B3KoP/DLI8w=",
        "x-ms-request-id": "742df5a8-401e-0091-7161-3f2812000000",
        "x-ms-request-server-encrypted": "true",
<<<<<<< HEAD
        "x-ms-version": "2019-12-12"
=======
        "x-ms-version": "2019-12-12",
        "x-ms-version-id": "2020-06-10T19:56:58.2183041Z"
>>>>>>> 8d420312
      },
      "ResponseBody": []
    },
    {
      "RequestUri": "https://seanmcccanary.blob.core.windows.net/test-container-4556850d-559d-81e6-f7e0-8ec631a1f6df/foo/bar",
      "RequestMethod": "PUT",
      "RequestHeaders": {
        "Authorization": "Sanitized",
        "Content-Length": "1024",
        "traceparent": "00-263b5172b295f74eaf3680255d4ecced-023bfd8562690c47-00",
        "User-Agent": [
          "azsdk-net-Storage.Blobs/12.5.0-dev.20200610.1",
          "(.NET Core 4.6.28801.04; Microsoft Windows 10.0.18362 )"
        ],
        "x-ms-blob-type": "BlockBlob",
        "x-ms-client-request-id": "9606edd8-f3a8-a821-6fec-b97e6500c5b9",
        "x-ms-date": "Wed, 10 Jun 2020 19:56:58 GMT",
        "x-ms-return-client-request-id": "true",
        "x-ms-version": "2019-12-12"
      },
      "RequestBody": "A2iUthey4YEOkRRZtgVQzgdB2Qb939Yf\u002BpZtfPw02AJZH97IlCI1OkkiCHfJy2OhGcE7qlTjgiORdLuBRWWE2rkR/5YmhznkDJ\u002B82tdeVS8zy2I7\u002BS2udZ26NyBntPXknS2\u002BuMvMe5KHVp61JqdMMx6MTXkCSeGLY4r5a1AZfVip2Dypn51jZlDQtKKP\u002BE72bgMB2mZ74VRMM1RB0w9CbdhFC05qo5OAKOYpMpU\u002B\u002B2o7A/1MF6LyLfboXGxIIZNAjkbKSu0Ai8pwgLF/Uq6/DTfqBs8R9VU1U91XgkYnOAZT6KROdLF8O3cy3Jfwc9tIKE80XhvEL5jwlPcQqAmESEirLGoKcZmGbspX3hm\u002BROABD1n389nqjrkMXt\u002B6bJJurpNORUZxPbe1re9RbFB\u002BMk8XDpmvjFVuwJ2x/RK5zAE46TCGcP6ZkNGiQUXqmSJojSyQol35viE934WpwECk\u002B\u002BDtGIIg\u002BMFQfX3HDUoPhCZ6SHDmKSmkPioOSJB579CR/UZl/ICfSJVqPyXgMbHXLVpfLnfPvdK3SdpXEq8x142sNQ8Eqoil2wDbfOoEww15Nxo1GcFYwT9zrrKmSDXlOGiXM/ui0oPSuVN39EHosobN3tuU/L3MU3PPkPzW/pPK9UOCbZAR1mSXY19u4c3\u002Bi/sr2WlaUDyqyt\u002BH00GG\u002B7u/rP79ZkT2uwd2/JldXXKm0AQAqiUpcKQH16KwiQMiEGekrjTOASW3NR1i41SjTG1t4QI8hlGWljxa9Y6iRTIDU\u002BwxuK492M/fSXUHx4xQZIo1Q6cB5ooWDhj4dAuXFfDqXo9ncZS\u002BLwkyXTzcjs6vCZEEbAGLAm1hG6qWRWPESDSEHGn86PL2dhSezohNOn9JSGp5k6juX1siBlbqJ\u002BqlbhUIV3JlsyGeDfXt7DPlFOEqTP35S7WLlrwN2uKcDE8q\u002BGBzROMN5JVJ2oWyAHMoPfF1v9rsrCNgfMG1V9g\u002BAQGmw/PTcc/9HGhor3Av2ZVJ5Z3wJ0x0PUw9EschV4y8C9iECz1/VMsid6JyhPyyMKMra3I6Tdq0MoanlV4H3MTbq6SXq81XypDSzrCpAbhQiuEk9usZgr3\u002B0Nm3179sGpveltlXG4XW1KHiZ38pCjHNVwt84\u002BbYwSjnmNv0oPLRZrMVy2rf\u002BG9cTSFKNxo91cWo6oCz7ze1BdSwcIKq4jOuEQHMFD7G7l6cIJXEjooNqcMVTLZxHXd7YMaWLofssWvtmyYZccGG4fshF86i8HZKose/lJZ9PfOKULN4L7/XsG8p1vJj9DcCj2q6TwWo2G9QS4vALBzVcF4zjiANDrE7SmdfeRqD5q6PvQUrw\u002B3t4nhEKOM0FoNSU2aUMGYW9A==",
      "StatusCode": 201,
      "ResponseHeaders": {
        "Content-Length": "0",
        "Content-MD5": "eaPOpoLjZmUgnT\u002BmD2lUww==",
        "Date": "Wed, 10 Jun 2020 19:56:57 GMT",
        "ETag": "\u00220x8D80D786F0532DC\u0022",
        "Last-Modified": "Wed, 10 Jun 2020 19:56:58 GMT",
        "Server": [
          "Windows-Azure-Blob/1.0",
          "Microsoft-HTTPAPI/2.0"
        ],
        "x-ms-client-request-id": "9606edd8-f3a8-a821-6fec-b97e6500c5b9",
        "x-ms-content-crc64": "B3KoP/DLI8w=",
        "x-ms-request-id": "742df5c6-401e-0091-0f61-3f2812000000",
        "x-ms-request-server-encrypted": "true",
<<<<<<< HEAD
        "x-ms-version": "2019-12-12"
=======
        "x-ms-version": "2019-12-12",
        "x-ms-version-id": "2020-06-10T19:56:58.2773468Z"
>>>>>>> 8d420312
      },
      "ResponseBody": []
    },
    {
      "RequestUri": "https://seanmcccanary.blob.core.windows.net/test-container-4556850d-559d-81e6-f7e0-8ec631a1f6df/baz/foo",
      "RequestMethod": "PUT",
      "RequestHeaders": {
        "Authorization": "Sanitized",
        "Content-Length": "1024",
        "traceparent": "00-e8a0ad0756a5574fb25f84cd6d485ca1-4b7d5e9f47ca984e-00",
        "User-Agent": [
          "azsdk-net-Storage.Blobs/12.5.0-dev.20200610.1",
          "(.NET Core 4.6.28801.04; Microsoft Windows 10.0.18362 )"
        ],
        "x-ms-blob-type": "BlockBlob",
        "x-ms-client-request-id": "bfd0bc80-db92-c2b9-8fe3-9b9234a3fa28",
        "x-ms-date": "Wed, 10 Jun 2020 19:56:58 GMT",
        "x-ms-return-client-request-id": "true",
        "x-ms-version": "2019-12-12"
      },
      "RequestBody": "A2iUthey4YEOkRRZtgVQzgdB2Qb939Yf\u002BpZtfPw02AJZH97IlCI1OkkiCHfJy2OhGcE7qlTjgiORdLuBRWWE2rkR/5YmhznkDJ\u002B82tdeVS8zy2I7\u002BS2udZ26NyBntPXknS2\u002BuMvMe5KHVp61JqdMMx6MTXkCSeGLY4r5a1AZfVip2Dypn51jZlDQtKKP\u002BE72bgMB2mZ74VRMM1RB0w9CbdhFC05qo5OAKOYpMpU\u002B\u002B2o7A/1MF6LyLfboXGxIIZNAjkbKSu0Ai8pwgLF/Uq6/DTfqBs8R9VU1U91XgkYnOAZT6KROdLF8O3cy3Jfwc9tIKE80XhvEL5jwlPcQqAmESEirLGoKcZmGbspX3hm\u002BROABD1n389nqjrkMXt\u002B6bJJurpNORUZxPbe1re9RbFB\u002BMk8XDpmvjFVuwJ2x/RK5zAE46TCGcP6ZkNGiQUXqmSJojSyQol35viE934WpwECk\u002B\u002BDtGIIg\u002BMFQfX3HDUoPhCZ6SHDmKSmkPioOSJB579CR/UZl/ICfSJVqPyXgMbHXLVpfLnfPvdK3SdpXEq8x142sNQ8Eqoil2wDbfOoEww15Nxo1GcFYwT9zrrKmSDXlOGiXM/ui0oPSuVN39EHosobN3tuU/L3MU3PPkPzW/pPK9UOCbZAR1mSXY19u4c3\u002Bi/sr2WlaUDyqyt\u002BH00GG\u002B7u/rP79ZkT2uwd2/JldXXKm0AQAqiUpcKQH16KwiQMiEGekrjTOASW3NR1i41SjTG1t4QI8hlGWljxa9Y6iRTIDU\u002BwxuK492M/fSXUHx4xQZIo1Q6cB5ooWDhj4dAuXFfDqXo9ncZS\u002BLwkyXTzcjs6vCZEEbAGLAm1hG6qWRWPESDSEHGn86PL2dhSezohNOn9JSGp5k6juX1siBlbqJ\u002BqlbhUIV3JlsyGeDfXt7DPlFOEqTP35S7WLlrwN2uKcDE8q\u002BGBzROMN5JVJ2oWyAHMoPfF1v9rsrCNgfMG1V9g\u002BAQGmw/PTcc/9HGhor3Av2ZVJ5Z3wJ0x0PUw9EschV4y8C9iECz1/VMsid6JyhPyyMKMra3I6Tdq0MoanlV4H3MTbq6SXq81XypDSzrCpAbhQiuEk9usZgr3\u002B0Nm3179sGpveltlXG4XW1KHiZ38pCjHNVwt84\u002BbYwSjnmNv0oPLRZrMVy2rf\u002BG9cTSFKNxo91cWo6oCz7ze1BdSwcIKq4jOuEQHMFD7G7l6cIJXEjooNqcMVTLZxHXd7YMaWLofssWvtmyYZccGG4fshF86i8HZKose/lJZ9PfOKULN4L7/XsG8p1vJj9DcCj2q6TwWo2G9QS4vALBzVcF4zjiANDrE7SmdfeRqD5q6PvQUrw\u002B3t4nhEKOM0FoNSU2aUMGYW9A==",
      "StatusCode": 201,
      "ResponseHeaders": {
        "Content-Length": "0",
        "Content-MD5": "eaPOpoLjZmUgnT\u002BmD2lUww==",
        "Date": "Wed, 10 Jun 2020 19:56:57 GMT",
        "ETag": "\u00220x8D80D786F0E3530\u0022",
        "Last-Modified": "Wed, 10 Jun 2020 19:56:58 GMT",
        "Server": [
          "Windows-Azure-Blob/1.0",
          "Microsoft-HTTPAPI/2.0"
        ],
        "x-ms-client-request-id": "bfd0bc80-db92-c2b9-8fe3-9b9234a3fa28",
        "x-ms-content-crc64": "B3KoP/DLI8w=",
        "x-ms-request-id": "742df5dd-401e-0091-2561-3f2812000000",
        "x-ms-request-server-encrypted": "true",
<<<<<<< HEAD
        "x-ms-version": "2019-12-12"
=======
        "x-ms-version": "2019-12-12",
        "x-ms-version-id": "2020-06-10T19:56:58.3363888Z"
>>>>>>> 8d420312
      },
      "ResponseBody": []
    },
    {
      "RequestUri": "https://seanmcccanary.blob.core.windows.net/test-container-4556850d-559d-81e6-f7e0-8ec631a1f6df/baz/foo/bar",
      "RequestMethod": "PUT",
      "RequestHeaders": {
        "Authorization": "Sanitized",
        "Content-Length": "1024",
        "traceparent": "00-54ea4c04f111804bb39f70ed59a5ca16-7de879fe2521d14a-00",
        "User-Agent": [
          "azsdk-net-Storage.Blobs/12.5.0-dev.20200610.1",
          "(.NET Core 4.6.28801.04; Microsoft Windows 10.0.18362 )"
        ],
        "x-ms-blob-type": "BlockBlob",
        "x-ms-client-request-id": "a9fe96df-052f-4c27-d92e-9ce26a8aa4bb",
        "x-ms-date": "Wed, 10 Jun 2020 19:56:58 GMT",
        "x-ms-return-client-request-id": "true",
        "x-ms-version": "2019-12-12"
      },
      "RequestBody": "A2iUthey4YEOkRRZtgVQzgdB2Qb939Yf\u002BpZtfPw02AJZH97IlCI1OkkiCHfJy2OhGcE7qlTjgiORdLuBRWWE2rkR/5YmhznkDJ\u002B82tdeVS8zy2I7\u002BS2udZ26NyBntPXknS2\u002BuMvMe5KHVp61JqdMMx6MTXkCSeGLY4r5a1AZfVip2Dypn51jZlDQtKKP\u002BE72bgMB2mZ74VRMM1RB0w9CbdhFC05qo5OAKOYpMpU\u002B\u002B2o7A/1MF6LyLfboXGxIIZNAjkbKSu0Ai8pwgLF/Uq6/DTfqBs8R9VU1U91XgkYnOAZT6KROdLF8O3cy3Jfwc9tIKE80XhvEL5jwlPcQqAmESEirLGoKcZmGbspX3hm\u002BROABD1n389nqjrkMXt\u002B6bJJurpNORUZxPbe1re9RbFB\u002BMk8XDpmvjFVuwJ2x/RK5zAE46TCGcP6ZkNGiQUXqmSJojSyQol35viE934WpwECk\u002B\u002BDtGIIg\u002BMFQfX3HDUoPhCZ6SHDmKSmkPioOSJB579CR/UZl/ICfSJVqPyXgMbHXLVpfLnfPvdK3SdpXEq8x142sNQ8Eqoil2wDbfOoEww15Nxo1GcFYwT9zrrKmSDXlOGiXM/ui0oPSuVN39EHosobN3tuU/L3MU3PPkPzW/pPK9UOCbZAR1mSXY19u4c3\u002Bi/sr2WlaUDyqyt\u002BH00GG\u002B7u/rP79ZkT2uwd2/JldXXKm0AQAqiUpcKQH16KwiQMiEGekrjTOASW3NR1i41SjTG1t4QI8hlGWljxa9Y6iRTIDU\u002BwxuK492M/fSXUHx4xQZIo1Q6cB5ooWDhj4dAuXFfDqXo9ncZS\u002BLwkyXTzcjs6vCZEEbAGLAm1hG6qWRWPESDSEHGn86PL2dhSezohNOn9JSGp5k6juX1siBlbqJ\u002BqlbhUIV3JlsyGeDfXt7DPlFOEqTP35S7WLlrwN2uKcDE8q\u002BGBzROMN5JVJ2oWyAHMoPfF1v9rsrCNgfMG1V9g\u002BAQGmw/PTcc/9HGhor3Av2ZVJ5Z3wJ0x0PUw9EschV4y8C9iECz1/VMsid6JyhPyyMKMra3I6Tdq0MoanlV4H3MTbq6SXq81XypDSzrCpAbhQiuEk9usZgr3\u002B0Nm3179sGpveltlXG4XW1KHiZ38pCjHNVwt84\u002BbYwSjnmNv0oPLRZrMVy2rf\u002BG9cTSFKNxo91cWo6oCz7ze1BdSwcIKq4jOuEQHMFD7G7l6cIJXEjooNqcMVTLZxHXd7YMaWLofssWvtmyYZccGG4fshF86i8HZKose/lJZ9PfOKULN4L7/XsG8p1vJj9DcCj2q6TwWo2G9QS4vALBzVcF4zjiANDrE7SmdfeRqD5q6PvQUrw\u002B3t4nhEKOM0FoNSU2aUMGYW9A==",
      "StatusCode": 201,
      "ResponseHeaders": {
        "Content-Length": "0",
        "Content-MD5": "eaPOpoLjZmUgnT\u002BmD2lUww==",
        "Date": "Wed, 10 Jun 2020 19:56:57 GMT",
        "ETag": "\u00220x8D80D786F173787\u0022",
        "Last-Modified": "Wed, 10 Jun 2020 19:56:58 GMT",
        "Server": [
          "Windows-Azure-Blob/1.0",
          "Microsoft-HTTPAPI/2.0"
        ],
        "x-ms-client-request-id": "a9fe96df-052f-4c27-d92e-9ce26a8aa4bb",
        "x-ms-content-crc64": "B3KoP/DLI8w=",
        "x-ms-request-id": "742df5ee-401e-0091-3161-3f2812000000",
        "x-ms-request-server-encrypted": "true",
<<<<<<< HEAD
        "x-ms-version": "2019-12-12"
=======
        "x-ms-version": "2019-12-12",
        "x-ms-version-id": "2020-06-10T19:56:58.3954311Z"
>>>>>>> 8d420312
      },
      "ResponseBody": []
    },
    {
      "RequestUri": "https://seanmcccanary.blob.core.windows.net/test-container-4556850d-559d-81e6-f7e0-8ec631a1f6df/baz/bar/foo",
      "RequestMethod": "PUT",
      "RequestHeaders": {
        "Authorization": "Sanitized",
        "Content-Length": "1024",
        "traceparent": "00-481a328967b13145bba7d12c6af1ddd1-158f0200e30e214b-00",
        "User-Agent": [
          "azsdk-net-Storage.Blobs/12.5.0-dev.20200610.1",
          "(.NET Core 4.6.28801.04; Microsoft Windows 10.0.18362 )"
        ],
        "x-ms-blob-type": "BlockBlob",
        "x-ms-client-request-id": "9eb20939-50a5-3ef9-c6bd-69c663a46747",
        "x-ms-date": "Wed, 10 Jun 2020 19:56:58 GMT",
        "x-ms-return-client-request-id": "true",
        "x-ms-version": "2019-12-12"
      },
      "RequestBody": "A2iUthey4YEOkRRZtgVQzgdB2Qb939Yf\u002BpZtfPw02AJZH97IlCI1OkkiCHfJy2OhGcE7qlTjgiORdLuBRWWE2rkR/5YmhznkDJ\u002B82tdeVS8zy2I7\u002BS2udZ26NyBntPXknS2\u002BuMvMe5KHVp61JqdMMx6MTXkCSeGLY4r5a1AZfVip2Dypn51jZlDQtKKP\u002BE72bgMB2mZ74VRMM1RB0w9CbdhFC05qo5OAKOYpMpU\u002B\u002B2o7A/1MF6LyLfboXGxIIZNAjkbKSu0Ai8pwgLF/Uq6/DTfqBs8R9VU1U91XgkYnOAZT6KROdLF8O3cy3Jfwc9tIKE80XhvEL5jwlPcQqAmESEirLGoKcZmGbspX3hm\u002BROABD1n389nqjrkMXt\u002B6bJJurpNORUZxPbe1re9RbFB\u002BMk8XDpmvjFVuwJ2x/RK5zAE46TCGcP6ZkNGiQUXqmSJojSyQol35viE934WpwECk\u002B\u002BDtGIIg\u002BMFQfX3HDUoPhCZ6SHDmKSmkPioOSJB579CR/UZl/ICfSJVqPyXgMbHXLVpfLnfPvdK3SdpXEq8x142sNQ8Eqoil2wDbfOoEww15Nxo1GcFYwT9zrrKmSDXlOGiXM/ui0oPSuVN39EHosobN3tuU/L3MU3PPkPzW/pPK9UOCbZAR1mSXY19u4c3\u002Bi/sr2WlaUDyqyt\u002BH00GG\u002B7u/rP79ZkT2uwd2/JldXXKm0AQAqiUpcKQH16KwiQMiEGekrjTOASW3NR1i41SjTG1t4QI8hlGWljxa9Y6iRTIDU\u002BwxuK492M/fSXUHx4xQZIo1Q6cB5ooWDhj4dAuXFfDqXo9ncZS\u002BLwkyXTzcjs6vCZEEbAGLAm1hG6qWRWPESDSEHGn86PL2dhSezohNOn9JSGp5k6juX1siBlbqJ\u002BqlbhUIV3JlsyGeDfXt7DPlFOEqTP35S7WLlrwN2uKcDE8q\u002BGBzROMN5JVJ2oWyAHMoPfF1v9rsrCNgfMG1V9g\u002BAQGmw/PTcc/9HGhor3Av2ZVJ5Z3wJ0x0PUw9EschV4y8C9iECz1/VMsid6JyhPyyMKMra3I6Tdq0MoanlV4H3MTbq6SXq81XypDSzrCpAbhQiuEk9usZgr3\u002B0Nm3179sGpveltlXG4XW1KHiZ38pCjHNVwt84\u002BbYwSjnmNv0oPLRZrMVy2rf\u002BG9cTSFKNxo91cWo6oCz7ze1BdSwcIKq4jOuEQHMFD7G7l6cIJXEjooNqcMVTLZxHXd7YMaWLofssWvtmyYZccGG4fshF86i8HZKose/lJZ9PfOKULN4L7/XsG8p1vJj9DcCj2q6TwWo2G9QS4vALBzVcF4zjiANDrE7SmdfeRqD5q6PvQUrw\u002B3t4nhEKOM0FoNSU2aUMGYW9A==",
      "StatusCode": 201,
      "ResponseHeaders": {
        "Content-Length": "0",
        "Content-MD5": "eaPOpoLjZmUgnT\u002BmD2lUww==",
        "Date": "Wed, 10 Jun 2020 19:56:57 GMT",
        "ETag": "\u00220x8D80D786F2060F6\u0022",
        "Last-Modified": "Wed, 10 Jun 2020 19:56:58 GMT",
        "Server": [
          "Windows-Azure-Blob/1.0",
          "Microsoft-HTTPAPI/2.0"
        ],
        "x-ms-client-request-id": "9eb20939-50a5-3ef9-c6bd-69c663a46747",
        "x-ms-content-crc64": "B3KoP/DLI8w=",
        "x-ms-request-id": "742df60f-401e-0091-5161-3f2812000000",
        "x-ms-request-server-encrypted": "true",
<<<<<<< HEAD
        "x-ms-version": "2019-12-12"
=======
        "x-ms-version": "2019-12-12",
        "x-ms-version-id": "2020-06-10T19:56:58.4554742Z"
>>>>>>> 8d420312
      },
      "ResponseBody": []
    },
    {
      "RequestUri": "https://seanmcccanary.blob.core.windows.net/test-container-4556850d-559d-81e6-f7e0-8ec631a1f6df/foo/foo?comp=metadata",
      "RequestMethod": "PUT",
      "RequestHeaders": {
        "Authorization": "Sanitized",
        "traceparent": "00-617bc00dcf46c342ae6732880f9c20ba-f1da499c905b5b4a-00",
        "User-Agent": [
          "azsdk-net-Storage.Blobs/12.5.0-dev.20200610.1",
          "(.NET Core 4.6.28801.04; Microsoft Windows 10.0.18362 )"
        ],
        "x-ms-client-request-id": "60a87a1d-06d7-4016-1f31-49145f671c90",
        "x-ms-date": "Wed, 10 Jun 2020 19:56:58 GMT",
        "x-ms-meta-Capital": "letter",
        "x-ms-meta-foo": "bar",
        "x-ms-meta-meta": "data",
        "x-ms-meta-UPPER": "case",
        "x-ms-return-client-request-id": "true",
        "x-ms-version": "2019-12-12"
      },
      "RequestBody": null,
      "StatusCode": 200,
      "ResponseHeaders": {
        "Content-Length": "0",
        "Date": "Wed, 10 Jun 2020 19:56:57 GMT",
        "ETag": "\u00220x8D80D786F293C37\u0022",
        "Last-Modified": "Wed, 10 Jun 2020 19:56:58 GMT",
        "Server": [
          "Windows-Azure-Blob/1.0",
          "Microsoft-HTTPAPI/2.0"
        ],
        "x-ms-client-request-id": "60a87a1d-06d7-4016-1f31-49145f671c90",
        "x-ms-request-id": "742df62b-401e-0091-6c61-3f2812000000",
        "x-ms-request-server-encrypted": "true",
<<<<<<< HEAD
        "x-ms-version": "2019-12-12"
=======
        "x-ms-version": "2019-12-12",
        "x-ms-version-id": "2020-06-10T19:56:58.5155166Z"
>>>>>>> 8d420312
      },
      "ResponseBody": []
    },
    {
      "RequestUri": "https://seanmcccanary.blob.core.windows.net/test-container-4556850d-559d-81e6-f7e0-8ec631a1f6df?restype=container\u0026comp=list\u0026prefix=foo",
      "RequestMethod": "GET",
      "RequestHeaders": {
        "Authorization": "Sanitized",
        "User-Agent": [
          "azsdk-net-Storage.Blobs/12.5.0-dev.20200610.1",
          "(.NET Core 4.6.28801.04; Microsoft Windows 10.0.18362 )"
        ],
        "x-ms-client-request-id": "e9a82d15-06fc-836f-6549-7acc4faab602",
        "x-ms-date": "Wed, 10 Jun 2020 19:56:58 GMT",
        "x-ms-return-client-request-id": "true",
        "x-ms-version": "2019-12-12"
      },
      "RequestBody": null,
      "StatusCode": 200,
      "ResponseHeaders": {
        "Content-Type": "application/xml",
        "Date": "Wed, 10 Jun 2020 19:56:57 GMT",
        "Server": [
          "Windows-Azure-Blob/1.0",
          "Microsoft-HTTPAPI/2.0"
        ],
        "Transfer-Encoding": "chunked",
<<<<<<< HEAD
        "Vary": "Origin",
        "x-ms-client-request-id": "99f3dc05-d719-d1e0-eef2-33bf5244430b",
        "x-ms-request-id": "9625d094-f01e-002d-6933-f32148000000",
=======
        "x-ms-client-request-id": "e9a82d15-06fc-836f-6549-7acc4faab602",
        "x-ms-request-id": "742df644-401e-0091-0361-3f2812000000",
>>>>>>> 8d420312
        "x-ms-version": "2019-12-12"
      },
      "ResponseBody": "\uFEFF\u003C?xml version=\u00221.0\u0022 encoding=\u0022utf-8\u0022?\u003E\u003CEnumerationResults ServiceEndpoint=\u0022https://seanmcccanary.blob.core.windows.net/\u0022 ContainerName=\u0022test-container-4556850d-559d-81e6-f7e0-8ec631a1f6df\u0022\u003E\u003CPrefix\u003Efoo\u003C/Prefix\u003E\u003CBlobs\u003E\u003CBlob\u003E\u003CName\u003Efoo\u003C/Name\u003E\u003CVersionId\u003E2020-06-10T19:56:58.0361734Z\u003C/VersionId\u003E\u003CIsCurrentVersion\u003Etrue\u003C/IsCurrentVersion\u003E\u003CProperties\u003E\u003CCreation-Time\u003EWed, 10 Jun 2020 19:56:58 GMT\u003C/Creation-Time\u003E\u003CLast-Modified\u003EWed, 10 Jun 2020 19:56:58 GMT\u003C/Last-Modified\u003E\u003CEtag\u003E0x8D80D786EE06606\u003C/Etag\u003E\u003CContent-Length\u003E1024\u003C/Content-Length\u003E\u003CContent-Type\u003Eapplication/octet-stream\u003C/Content-Type\u003E\u003CContent-Encoding /\u003E\u003CContent-Language /\u003E\u003CContent-CRC64 /\u003E\u003CContent-MD5\u003EeaPOpoLjZmUgnT\u002BmD2lUww==\u003C/Content-MD5\u003E\u003CCache-Control /\u003E\u003CContent-Disposition /\u003E\u003CBlobType\u003EBlockBlob\u003C/BlobType\u003E\u003CAccessTier\u003EHot\u003C/AccessTier\u003E\u003CAccessTierInferred\u003Etrue\u003C/AccessTierInferred\u003E\u003CLeaseStatus\u003Eunlocked\u003C/LeaseStatus\u003E\u003CLeaseState\u003Eavailable\u003C/LeaseState\u003E\u003CServerEncrypted\u003Etrue\u003C/ServerEncrypted\u003E\u003C/Properties\u003E\u003COrMetadata /\u003E\u003C/Blob\u003E\u003CBlob\u003E\u003CName\u003Efoo/bar\u003C/Name\u003E\u003CVersionId\u003E2020-06-10T19:56:58.2773468Z\u003C/VersionId\u003E\u003CIsCurrentVersion\u003Etrue\u003C/IsCurrentVersion\u003E\u003CProperties\u003E\u003CCreation-Time\u003EWed, 10 Jun 2020 19:56:58 GMT\u003C/Creation-Time\u003E\u003CLast-Modified\u003EWed, 10 Jun 2020 19:56:58 GMT\u003C/Last-Modified\u003E\u003CEtag\u003E0x8D80D786F0532DC\u003C/Etag\u003E\u003CContent-Length\u003E1024\u003C/Content-Length\u003E\u003CContent-Type\u003Eapplication/octet-stream\u003C/Content-Type\u003E\u003CContent-Encoding /\u003E\u003CContent-Language /\u003E\u003CContent-CRC64 /\u003E\u003CContent-MD5\u003EeaPOpoLjZmUgnT\u002BmD2lUww==\u003C/Content-MD5\u003E\u003CCache-Control /\u003E\u003CContent-Disposition /\u003E\u003CBlobType\u003EBlockBlob\u003C/BlobType\u003E\u003CAccessTier\u003EHot\u003C/AccessTier\u003E\u003CAccessTierInferred\u003Etrue\u003C/AccessTierInferred\u003E\u003CLeaseStatus\u003Eunlocked\u003C/LeaseStatus\u003E\u003CLeaseState\u003Eavailable\u003C/LeaseState\u003E\u003CServerEncrypted\u003Etrue\u003C/ServerEncrypted\u003E\u003C/Properties\u003E\u003COrMetadata /\u003E\u003C/Blob\u003E\u003CBlob\u003E\u003CName\u003Efoo/foo\u003C/Name\u003E\u003CVersionId\u003E2020-06-10T19:56:58.5155166Z\u003C/VersionId\u003E\u003CIsCurrentVersion\u003Etrue\u003C/IsCurrentVersion\u003E\u003CProperties\u003E\u003CCreation-Time\u003EWed, 10 Jun 2020 19:56:58 GMT\u003C/Creation-Time\u003E\u003CLast-Modified\u003EWed, 10 Jun 2020 19:56:58 GMT\u003C/Last-Modified\u003E\u003CEtag\u003E0x8D80D786F293C37\u003C/Etag\u003E\u003CContent-Length\u003E1024\u003C/Content-Length\u003E\u003CContent-Type\u003Eapplication/octet-stream\u003C/Content-Type\u003E\u003CContent-Encoding /\u003E\u003CContent-Language /\u003E\u003CContent-CRC64 /\u003E\u003CContent-MD5\u003EeaPOpoLjZmUgnT\u002BmD2lUww==\u003C/Content-MD5\u003E\u003CCache-Control /\u003E\u003CContent-Disposition /\u003E\u003CBlobType\u003EBlockBlob\u003C/BlobType\u003E\u003CAccessTier\u003EHot\u003C/AccessTier\u003E\u003CAccessTierInferred\u003Etrue\u003C/AccessTierInferred\u003E\u003CLeaseStatus\u003Eunlocked\u003C/LeaseStatus\u003E\u003CLeaseState\u003Eavailable\u003C/LeaseState\u003E\u003CServerEncrypted\u003Etrue\u003C/ServerEncrypted\u003E\u003C/Properties\u003E\u003COrMetadata /\u003E\u003C/Blob\u003E\u003C/Blobs\u003E\u003CNextMarker /\u003E\u003C/EnumerationResults\u003E"
    },
    {
      "RequestUri": "https://seanmcccanary.blob.core.windows.net/test-container-4556850d-559d-81e6-f7e0-8ec631a1f6df?restype=container",
      "RequestMethod": "DELETE",
      "RequestHeaders": {
        "Authorization": "Sanitized",
        "traceparent": "00-300fc34659468f4cae1f08e909c6afcc-d69be4d8c695884c-00",
        "User-Agent": [
          "azsdk-net-Storage.Blobs/12.5.0-dev.20200610.1",
          "(.NET Core 4.6.28801.04; Microsoft Windows 10.0.18362 )"
        ],
        "x-ms-client-request-id": "31ff460a-32be-9194-3758-c2c9fd57509f",
        "x-ms-date": "Wed, 10 Jun 2020 19:56:58 GMT",
        "x-ms-return-client-request-id": "true",
        "x-ms-version": "2019-12-12"
      },
      "RequestBody": null,
      "StatusCode": 202,
      "ResponseHeaders": {
        "Content-Length": "0",
        "Date": "Wed, 10 Jun 2020 19:56:57 GMT",
        "Server": [
          "Windows-Azure-Blob/1.0",
          "Microsoft-HTTPAPI/2.0"
        ],
<<<<<<< HEAD
        "x-ms-client-request-id": "e13eadfd-3204-80a6-8848-35b2734ff4b7",
        "x-ms-request-id": "9625d095-f01e-002d-6a33-f32148000000",
=======
        "x-ms-client-request-id": "31ff460a-32be-9194-3758-c2c9fd57509f",
        "x-ms-request-id": "742df669-401e-0091-2861-3f2812000000",
>>>>>>> 8d420312
        "x-ms-version": "2019-12-12"
      },
      "ResponseBody": []
    }
  ],
  "Variables": {
    "RandomSeed": "1033237254",
    "Storage_TestConfigDefault": "ProductionTenant\nseanmcccanary\nU2FuaXRpemVk\nhttps://seanmcccanary.blob.core.windows.net\nhttps://seanmcccanary.file.core.windows.net\nhttps://seanmcccanary.queue.core.windows.net\nhttps://seanmcccanary.table.core.windows.net\n\n\n\n\nhttps://seanmcccanary-secondary.blob.core.windows.net\nhttps://seanmcccanary-secondary.file.core.windows.net\nhttps://seanmcccanary-secondary.queue.core.windows.net\nhttps://seanmcccanary-secondary.table.core.windows.net\n\nSanitized\n\n\nCloud\nBlobEndpoint=https://seanmcccanary.blob.core.windows.net/;QueueEndpoint=https://seanmcccanary.queue.core.windows.net/;FileEndpoint=https://seanmcccanary.file.core.windows.net/;BlobSecondaryEndpoint=https://seanmcccanary-secondary.blob.core.windows.net/;QueueSecondaryEndpoint=https://seanmcccanary-secondary.queue.core.windows.net/;FileSecondaryEndpoint=https://seanmcccanary-secondary.file.core.windows.net/;AccountName=seanmcccanary;AccountKey=Sanitized\nseanscope1"
  }
}<|MERGE_RESOLUTION|>--- conflicted
+++ resolved
@@ -27,13 +27,8 @@
           "Windows-Azure-Blob/1.0",
           "Microsoft-HTTPAPI/2.0"
         ],
-<<<<<<< HEAD
-        "x-ms-client-request-id": "be774420-6751-1479-657c-39c7868ba26a",
-        "x-ms-request-id": "9625d075-f01e-002d-5533-f32148000000",
-=======
         "x-ms-client-request-id": "17a32bed-dd09-1924-a769-8f42ec2eea7f",
         "x-ms-request-id": "742df563-401e-0091-3761-3f2812000000",
->>>>>>> 8d420312
         "x-ms-version": "2019-12-12"
       },
       "ResponseBody": []
@@ -71,12 +66,8 @@
         "x-ms-content-crc64": "B3KoP/DLI8w=",
         "x-ms-request-id": "742df571-401e-0091-4361-3f2812000000",
         "x-ms-request-server-encrypted": "true",
-<<<<<<< HEAD
-        "x-ms-version": "2019-12-12"
-=======
         "x-ms-version": "2019-12-12",
         "x-ms-version-id": "2020-06-10T19:56:58.0361734Z"
->>>>>>> 8d420312
       },
       "ResponseBody": []
     },
@@ -113,12 +104,8 @@
         "x-ms-content-crc64": "B3KoP/DLI8w=",
         "x-ms-request-id": "742df582-401e-0091-5361-3f2812000000",
         "x-ms-request-server-encrypted": "true",
-<<<<<<< HEAD
-        "x-ms-version": "2019-12-12"
-=======
         "x-ms-version": "2019-12-12",
         "x-ms-version-id": "2020-06-10T19:56:58.0972172Z"
->>>>>>> 8d420312
       },
       "ResponseBody": []
     },
@@ -155,12 +142,8 @@
         "x-ms-content-crc64": "B3KoP/DLI8w=",
         "x-ms-request-id": "742df597-401e-0091-6261-3f2812000000",
         "x-ms-request-server-encrypted": "true",
-<<<<<<< HEAD
-        "x-ms-version": "2019-12-12"
-=======
         "x-ms-version": "2019-12-12",
         "x-ms-version-id": "2020-06-10T19:56:58.1582614Z"
->>>>>>> 8d420312
       },
       "ResponseBody": []
     },
@@ -197,12 +180,8 @@
         "x-ms-content-crc64": "B3KoP/DLI8w=",
         "x-ms-request-id": "742df5a8-401e-0091-7161-3f2812000000",
         "x-ms-request-server-encrypted": "true",
-<<<<<<< HEAD
-        "x-ms-version": "2019-12-12"
-=======
         "x-ms-version": "2019-12-12",
         "x-ms-version-id": "2020-06-10T19:56:58.2183041Z"
->>>>>>> 8d420312
       },
       "ResponseBody": []
     },
@@ -239,12 +218,8 @@
         "x-ms-content-crc64": "B3KoP/DLI8w=",
         "x-ms-request-id": "742df5c6-401e-0091-0f61-3f2812000000",
         "x-ms-request-server-encrypted": "true",
-<<<<<<< HEAD
-        "x-ms-version": "2019-12-12"
-=======
         "x-ms-version": "2019-12-12",
         "x-ms-version-id": "2020-06-10T19:56:58.2773468Z"
->>>>>>> 8d420312
       },
       "ResponseBody": []
     },
@@ -281,12 +256,8 @@
         "x-ms-content-crc64": "B3KoP/DLI8w=",
         "x-ms-request-id": "742df5dd-401e-0091-2561-3f2812000000",
         "x-ms-request-server-encrypted": "true",
-<<<<<<< HEAD
-        "x-ms-version": "2019-12-12"
-=======
         "x-ms-version": "2019-12-12",
         "x-ms-version-id": "2020-06-10T19:56:58.3363888Z"
->>>>>>> 8d420312
       },
       "ResponseBody": []
     },
@@ -323,12 +294,8 @@
         "x-ms-content-crc64": "B3KoP/DLI8w=",
         "x-ms-request-id": "742df5ee-401e-0091-3161-3f2812000000",
         "x-ms-request-server-encrypted": "true",
-<<<<<<< HEAD
-        "x-ms-version": "2019-12-12"
-=======
         "x-ms-version": "2019-12-12",
         "x-ms-version-id": "2020-06-10T19:56:58.3954311Z"
->>>>>>> 8d420312
       },
       "ResponseBody": []
     },
@@ -365,12 +332,8 @@
         "x-ms-content-crc64": "B3KoP/DLI8w=",
         "x-ms-request-id": "742df60f-401e-0091-5161-3f2812000000",
         "x-ms-request-server-encrypted": "true",
-<<<<<<< HEAD
-        "x-ms-version": "2019-12-12"
-=======
         "x-ms-version": "2019-12-12",
         "x-ms-version-id": "2020-06-10T19:56:58.4554742Z"
->>>>>>> 8d420312
       },
       "ResponseBody": []
     },
@@ -407,12 +370,8 @@
         "x-ms-client-request-id": "60a87a1d-06d7-4016-1f31-49145f671c90",
         "x-ms-request-id": "742df62b-401e-0091-6c61-3f2812000000",
         "x-ms-request-server-encrypted": "true",
-<<<<<<< HEAD
-        "x-ms-version": "2019-12-12"
-=======
         "x-ms-version": "2019-12-12",
         "x-ms-version-id": "2020-06-10T19:56:58.5155166Z"
->>>>>>> 8d420312
       },
       "ResponseBody": []
     },
@@ -440,14 +399,8 @@
           "Microsoft-HTTPAPI/2.0"
         ],
         "Transfer-Encoding": "chunked",
-<<<<<<< HEAD
-        "Vary": "Origin",
-        "x-ms-client-request-id": "99f3dc05-d719-d1e0-eef2-33bf5244430b",
-        "x-ms-request-id": "9625d094-f01e-002d-6933-f32148000000",
-=======
         "x-ms-client-request-id": "e9a82d15-06fc-836f-6549-7acc4faab602",
         "x-ms-request-id": "742df644-401e-0091-0361-3f2812000000",
->>>>>>> 8d420312
         "x-ms-version": "2019-12-12"
       },
       "ResponseBody": "\uFEFF\u003C?xml version=\u00221.0\u0022 encoding=\u0022utf-8\u0022?\u003E\u003CEnumerationResults ServiceEndpoint=\u0022https://seanmcccanary.blob.core.windows.net/\u0022 ContainerName=\u0022test-container-4556850d-559d-81e6-f7e0-8ec631a1f6df\u0022\u003E\u003CPrefix\u003Efoo\u003C/Prefix\u003E\u003CBlobs\u003E\u003CBlob\u003E\u003CName\u003Efoo\u003C/Name\u003E\u003CVersionId\u003E2020-06-10T19:56:58.0361734Z\u003C/VersionId\u003E\u003CIsCurrentVersion\u003Etrue\u003C/IsCurrentVersion\u003E\u003CProperties\u003E\u003CCreation-Time\u003EWed, 10 Jun 2020 19:56:58 GMT\u003C/Creation-Time\u003E\u003CLast-Modified\u003EWed, 10 Jun 2020 19:56:58 GMT\u003C/Last-Modified\u003E\u003CEtag\u003E0x8D80D786EE06606\u003C/Etag\u003E\u003CContent-Length\u003E1024\u003C/Content-Length\u003E\u003CContent-Type\u003Eapplication/octet-stream\u003C/Content-Type\u003E\u003CContent-Encoding /\u003E\u003CContent-Language /\u003E\u003CContent-CRC64 /\u003E\u003CContent-MD5\u003EeaPOpoLjZmUgnT\u002BmD2lUww==\u003C/Content-MD5\u003E\u003CCache-Control /\u003E\u003CContent-Disposition /\u003E\u003CBlobType\u003EBlockBlob\u003C/BlobType\u003E\u003CAccessTier\u003EHot\u003C/AccessTier\u003E\u003CAccessTierInferred\u003Etrue\u003C/AccessTierInferred\u003E\u003CLeaseStatus\u003Eunlocked\u003C/LeaseStatus\u003E\u003CLeaseState\u003Eavailable\u003C/LeaseState\u003E\u003CServerEncrypted\u003Etrue\u003C/ServerEncrypted\u003E\u003C/Properties\u003E\u003COrMetadata /\u003E\u003C/Blob\u003E\u003CBlob\u003E\u003CName\u003Efoo/bar\u003C/Name\u003E\u003CVersionId\u003E2020-06-10T19:56:58.2773468Z\u003C/VersionId\u003E\u003CIsCurrentVersion\u003Etrue\u003C/IsCurrentVersion\u003E\u003CProperties\u003E\u003CCreation-Time\u003EWed, 10 Jun 2020 19:56:58 GMT\u003C/Creation-Time\u003E\u003CLast-Modified\u003EWed, 10 Jun 2020 19:56:58 GMT\u003C/Last-Modified\u003E\u003CEtag\u003E0x8D80D786F0532DC\u003C/Etag\u003E\u003CContent-Length\u003E1024\u003C/Content-Length\u003E\u003CContent-Type\u003Eapplication/octet-stream\u003C/Content-Type\u003E\u003CContent-Encoding /\u003E\u003CContent-Language /\u003E\u003CContent-CRC64 /\u003E\u003CContent-MD5\u003EeaPOpoLjZmUgnT\u002BmD2lUww==\u003C/Content-MD5\u003E\u003CCache-Control /\u003E\u003CContent-Disposition /\u003E\u003CBlobType\u003EBlockBlob\u003C/BlobType\u003E\u003CAccessTier\u003EHot\u003C/AccessTier\u003E\u003CAccessTierInferred\u003Etrue\u003C/AccessTierInferred\u003E\u003CLeaseStatus\u003Eunlocked\u003C/LeaseStatus\u003E\u003CLeaseState\u003Eavailable\u003C/LeaseState\u003E\u003CServerEncrypted\u003Etrue\u003C/ServerEncrypted\u003E\u003C/Properties\u003E\u003COrMetadata /\u003E\u003C/Blob\u003E\u003CBlob\u003E\u003CName\u003Efoo/foo\u003C/Name\u003E\u003CVersionId\u003E2020-06-10T19:56:58.5155166Z\u003C/VersionId\u003E\u003CIsCurrentVersion\u003Etrue\u003C/IsCurrentVersion\u003E\u003CProperties\u003E\u003CCreation-Time\u003EWed, 10 Jun 2020 19:56:58 GMT\u003C/Creation-Time\u003E\u003CLast-Modified\u003EWed, 10 Jun 2020 19:56:58 GMT\u003C/Last-Modified\u003E\u003CEtag\u003E0x8D80D786F293C37\u003C/Etag\u003E\u003CContent-Length\u003E1024\u003C/Content-Length\u003E\u003CContent-Type\u003Eapplication/octet-stream\u003C/Content-Type\u003E\u003CContent-Encoding /\u003E\u003CContent-Language /\u003E\u003CContent-CRC64 /\u003E\u003CContent-MD5\u003EeaPOpoLjZmUgnT\u002BmD2lUww==\u003C/Content-MD5\u003E\u003CCache-Control /\u003E\u003CContent-Disposition /\u003E\u003CBlobType\u003EBlockBlob\u003C/BlobType\u003E\u003CAccessTier\u003EHot\u003C/AccessTier\u003E\u003CAccessTierInferred\u003Etrue\u003C/AccessTierInferred\u003E\u003CLeaseStatus\u003Eunlocked\u003C/LeaseStatus\u003E\u003CLeaseState\u003Eavailable\u003C/LeaseState\u003E\u003CServerEncrypted\u003Etrue\u003C/ServerEncrypted\u003E\u003C/Properties\u003E\u003COrMetadata /\u003E\u003C/Blob\u003E\u003C/Blobs\u003E\u003CNextMarker /\u003E\u003C/EnumerationResults\u003E"
@@ -476,13 +429,8 @@
           "Windows-Azure-Blob/1.0",
           "Microsoft-HTTPAPI/2.0"
         ],
-<<<<<<< HEAD
-        "x-ms-client-request-id": "e13eadfd-3204-80a6-8848-35b2734ff4b7",
-        "x-ms-request-id": "9625d095-f01e-002d-6a33-f32148000000",
-=======
         "x-ms-client-request-id": "31ff460a-32be-9194-3758-c2c9fd57509f",
         "x-ms-request-id": "742df669-401e-0091-2861-3f2812000000",
->>>>>>> 8d420312
         "x-ms-version": "2019-12-12"
       },
       "ResponseBody": []
