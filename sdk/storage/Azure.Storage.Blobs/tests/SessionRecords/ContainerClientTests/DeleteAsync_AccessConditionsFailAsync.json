--- conflicted
+++ resolved
@@ -1,83 +1,39 @@
 {
   "Entries": [
     {
-<<<<<<< HEAD
-      "RequestUri": "https://seanstagetest.blob.core.windows.net/test-container-2c439894-2e52-874a-8fd7-391785623b98?restype=container",
+      "RequestUri": "https://seanmcccanary.blob.core.windows.net/test-container-2c439894-2e52-874a-8fd7-391785623b98?restype=container",
       "RequestMethod": "PUT",
       "RequestHeaders": {
         "Authorization": "Sanitized",
-        "traceparent": "00-5f3641b30e263c4aa5f86dea835a978f-4e63d4a1a1636246-00",
-        "User-Agent": [
-          "azsdk-net-Storage.Blobs/12.4.0-dev.20200305.1",
-          "(.NET Core 4.6.28325.01; Microsoft Windows 10.0.18363 )"
+        "traceparent": "00-3d7465d577e4954ba6fcdb2049be67f1-cd93e3feef8f0743-00",
+        "User-Agent": [
+          "azsdk-net-Storage.Blobs/12.5.0-dev.20200402.1",
+          "(.NET Core 4.6.28325.01; Microsoft Windows 10.0.18362 )"
         ],
         "x-ms-blob-public-access": "container",
         "x-ms-client-request-id": "be248ca3-616b-9313-3ff9-7402cde99da5",
-        "x-ms-date": "Thu, 05 Mar 2020 21:14:25 GMT",
-        "x-ms-return-client-request-id": "true",
-        "x-ms-version": "2019-10-10"
-=======
-      "RequestUri": "https://seanmcccanary.blob.core.windows.net/test-container-2c439894-2e52-874a-8fd7-391785623b98?restype=container",
-      "RequestMethod": "PUT",
-      "RequestHeaders": {
-        "Authorization": "Sanitized",
-        "traceparent": "00-3d7465d577e4954ba6fcdb2049be67f1-cd93e3feef8f0743-00",
-        "User-Agent": [
-          "azsdk-net-Storage.Blobs/12.5.0-dev.20200402.1",
-          "(.NET Core 4.6.28325.01; Microsoft Windows 10.0.18362 )"
-        ],
-        "x-ms-blob-public-access": "container",
-        "x-ms-client-request-id": "be248ca3-616b-9313-3ff9-7402cde99da5",
-        "x-ms-date": "Fri, 03 Apr 2020 00:01:31 GMT",
-        "x-ms-return-client-request-id": "true",
-        "x-ms-version": "2019-12-12"
->>>>>>> 32e373e2
+        "x-ms-date": "Fri, 03 Apr 2020 00:01:31 GMT",
+        "x-ms-return-client-request-id": "true",
+        "x-ms-version": "2019-12-12"
       },
       "RequestBody": null,
       "StatusCode": 201,
       "ResponseHeaders": {
         "Content-Length": "0",
-<<<<<<< HEAD
-        "Date": "Thu, 05 Mar 2020 21:14:25 GMT",
-        "ETag": "\u00220x8D7C14A2F1E7AD8\u0022",
-        "Last-Modified": "Thu, 05 Mar 2020 21:14:25 GMT",
-=======
         "Date": "Fri, 03 Apr 2020 00:01:29 GMT",
         "ETag": "\u00220x8D7D76229D315DE\u0022",
         "Last-Modified": "Fri, 03 Apr 2020 00:01:30 GMT",
->>>>>>> 32e373e2
         "Server": [
           "Windows-Azure-Blob/1.0",
           "Microsoft-HTTPAPI/2.0"
         ],
         "x-ms-client-request-id": "be248ca3-616b-9313-3ff9-7402cde99da5",
-<<<<<<< HEAD
-        "x-ms-request-id": "e0b9c113-301e-000d-0733-f35aef000000",
-        "x-ms-version": "2019-10-10"
-=======
         "x-ms-request-id": "b7c8406a-401e-0065-734b-09e3e4000000",
         "x-ms-version": "2019-12-12"
->>>>>>> 32e373e2
-      },
-      "ResponseBody": []
-    },
-    {
-<<<<<<< HEAD
-      "RequestUri": "https://seanstagetest.blob.core.windows.net/test-container-2c439894-2e52-874a-8fd7-391785623b98?restype=container",
-      "RequestMethod": "DELETE",
-      "RequestHeaders": {
-        "Authorization": "Sanitized",
-        "If-Modified-Since": "Fri, 06 Mar 2020 21:14:25 GMT",
-        "traceparent": "00-a70d46840a278543b13d74c91fbf0c1f-93c48fa42d7ddd4c-00",
-        "User-Agent": [
-          "azsdk-net-Storage.Blobs/12.4.0-dev.20200305.1",
-          "(.NET Core 4.6.28325.01; Microsoft Windows 10.0.18363 )"
-        ],
-        "x-ms-client-request-id": "f874ca46-7d3e-df2c-5cc4-2973983ba539",
-        "x-ms-date": "Thu, 05 Mar 2020 21:14:25 GMT",
-        "x-ms-return-client-request-id": "true",
-        "x-ms-version": "2019-10-10"
-=======
+      },
+      "ResponseBody": []
+    },
+    {
       "RequestUri": "https://seanmcccanary.blob.core.windows.net/test-container-2c439894-2e52-874a-8fd7-391785623b98?restype=container",
       "RequestMethod": "DELETE",
       "RequestHeaders": {
@@ -92,49 +48,19 @@
         "x-ms-date": "Fri, 03 Apr 2020 00:01:31 GMT",
         "x-ms-return-client-request-id": "true",
         "x-ms-version": "2019-12-12"
->>>>>>> 32e373e2
       },
       "RequestBody": null,
       "StatusCode": 412,
       "ResponseHeaders": {
         "Content-Length": "252",
         "Content-Type": "application/xml",
-<<<<<<< HEAD
-        "Date": "Thu, 05 Mar 2020 21:14:25 GMT",
-=======
         "Date": "Fri, 03 Apr 2020 00:01:29 GMT",
->>>>>>> 32e373e2
         "Server": [
           "Windows-Azure-Blob/1.0",
           "Microsoft-HTTPAPI/2.0"
         ],
         "x-ms-client-request-id": "f874ca46-7d3e-df2c-5cc4-2973983ba539",
         "x-ms-error-code": "ConditionNotMet",
-<<<<<<< HEAD
-        "x-ms-request-id": "e0b9c11e-301e-000d-1033-f35aef000000",
-        "x-ms-version": "2019-10-10"
-      },
-      "ResponseBody": [
-        "\uFEFF\u003C?xml version=\u00221.0\u0022 encoding=\u0022utf-8\u0022?\u003E\u003CError\u003E\u003CCode\u003EConditionNotMet\u003C/Code\u003E\u003CMessage\u003EThe condition specified using HTTP conditional header(s) is not met.\n",
-        "RequestId:e0b9c11e-301e-000d-1033-f35aef000000\n",
-        "Time:2020-03-05T21:14:25.9402235Z\u003C/Message\u003E\u003C/Error\u003E"
-      ]
-    },
-    {
-      "RequestUri": "https://seanstagetest.blob.core.windows.net/test-container-2c439894-2e52-874a-8fd7-391785623b98?restype=container",
-      "RequestMethod": "DELETE",
-      "RequestHeaders": {
-        "Authorization": "Sanitized",
-        "traceparent": "00-656e523c74b9d440a0d62606871cb2ab-a0749031de0c0d4f-00",
-        "User-Agent": [
-          "azsdk-net-Storage.Blobs/12.4.0-dev.20200305.1",
-          "(.NET Core 4.6.28325.01; Microsoft Windows 10.0.18363 )"
-        ],
-        "x-ms-client-request-id": "03bb900f-a475-b666-906f-c4aeb4baee1f",
-        "x-ms-date": "Thu, 05 Mar 2020 21:14:26 GMT",
-        "x-ms-return-client-request-id": "true",
-        "x-ms-version": "2019-10-10"
-=======
         "x-ms-request-id": "b7c8408f-401e-0065-154b-09e3e4000000",
         "x-ms-version": "2019-12-12"
       },
@@ -158,110 +84,56 @@
         "x-ms-date": "Fri, 03 Apr 2020 00:01:31 GMT",
         "x-ms-return-client-request-id": "true",
         "x-ms-version": "2019-12-12"
->>>>>>> 32e373e2
       },
       "RequestBody": null,
       "StatusCode": 202,
       "ResponseHeaders": {
         "Content-Length": "0",
-<<<<<<< HEAD
-        "Date": "Thu, 05 Mar 2020 21:14:25 GMT",
-=======
         "Date": "Fri, 03 Apr 2020 00:01:29 GMT",
->>>>>>> 32e373e2
         "Server": [
           "Windows-Azure-Blob/1.0",
           "Microsoft-HTTPAPI/2.0"
         ],
         "x-ms-client-request-id": "03bb900f-a475-b666-906f-c4aeb4baee1f",
-<<<<<<< HEAD
-        "x-ms-request-id": "e0b9c127-301e-000d-1933-f35aef000000",
-        "x-ms-version": "2019-10-10"
-=======
         "x-ms-request-id": "b7c840a5-401e-0065-274b-09e3e4000000",
         "x-ms-version": "2019-12-12"
->>>>>>> 32e373e2
-      },
-      "ResponseBody": []
-    },
-    {
-<<<<<<< HEAD
-      "RequestUri": "https://seanstagetest.blob.core.windows.net/test-container-8ee5d02b-0970-d686-ccae-99a119918616?restype=container",
+      },
+      "ResponseBody": []
+    },
+    {
+      "RequestUri": "https://seanmcccanary.blob.core.windows.net/test-container-8ee5d02b-0970-d686-ccae-99a119918616?restype=container",
       "RequestMethod": "PUT",
       "RequestHeaders": {
         "Authorization": "Sanitized",
-        "traceparent": "00-ac0aa188a826c842ab8d9fd104853baa-5264acef6ea67a49-00",
-        "User-Agent": [
-          "azsdk-net-Storage.Blobs/12.4.0-dev.20200305.1",
-          "(.NET Core 4.6.28325.01; Microsoft Windows 10.0.18363 )"
+        "traceparent": "00-f60fdc39bb424b48bdb53b67649fe5f1-8d5654c62e654743-00",
+        "User-Agent": [
+          "azsdk-net-Storage.Blobs/12.5.0-dev.20200402.1",
+          "(.NET Core 4.6.28325.01; Microsoft Windows 10.0.18362 )"
         ],
         "x-ms-blob-public-access": "container",
         "x-ms-client-request-id": "877044ae-fa60-060b-09e5-37c70ac59cff",
-        "x-ms-date": "Thu, 05 Mar 2020 21:14:26 GMT",
-        "x-ms-return-client-request-id": "true",
-        "x-ms-version": "2019-10-10"
-=======
-      "RequestUri": "https://seanmcccanary.blob.core.windows.net/test-container-8ee5d02b-0970-d686-ccae-99a119918616?restype=container",
-      "RequestMethod": "PUT",
-      "RequestHeaders": {
-        "Authorization": "Sanitized",
-        "traceparent": "00-f60fdc39bb424b48bdb53b67649fe5f1-8d5654c62e654743-00",
-        "User-Agent": [
-          "azsdk-net-Storage.Blobs/12.5.0-dev.20200402.1",
-          "(.NET Core 4.6.28325.01; Microsoft Windows 10.0.18362 )"
-        ],
-        "x-ms-blob-public-access": "container",
-        "x-ms-client-request-id": "877044ae-fa60-060b-09e5-37c70ac59cff",
-        "x-ms-date": "Fri, 03 Apr 2020 00:01:31 GMT",
-        "x-ms-return-client-request-id": "true",
-        "x-ms-version": "2019-12-12"
->>>>>>> 32e373e2
+        "x-ms-date": "Fri, 03 Apr 2020 00:01:31 GMT",
+        "x-ms-return-client-request-id": "true",
+        "x-ms-version": "2019-12-12"
       },
       "RequestBody": null,
       "StatusCode": 201,
       "ResponseHeaders": {
         "Content-Length": "0",
-<<<<<<< HEAD
-        "Date": "Thu, 05 Mar 2020 21:14:26 GMT",
-        "ETag": "\u00220x8D7C14A2F661519\u0022",
-        "Last-Modified": "Thu, 05 Mar 2020 21:14:26 GMT",
-=======
         "Date": "Fri, 03 Apr 2020 00:01:30 GMT",
         "ETag": "\u00220x8D7D7622A23CFD1\u0022",
         "Last-Modified": "Fri, 03 Apr 2020 00:01:30 GMT",
->>>>>>> 32e373e2
         "Server": [
           "Windows-Azure-Blob/1.0",
           "Microsoft-HTTPAPI/2.0"
         ],
         "x-ms-client-request-id": "877044ae-fa60-060b-09e5-37c70ac59cff",
-<<<<<<< HEAD
-        "x-ms-request-id": "84b1fa4a-f01e-003d-2633-f3e420000000",
-        "x-ms-version": "2019-10-10"
-=======
         "x-ms-request-id": "7acbee2e-b01e-0003-2a4b-09acc4000000",
         "x-ms-version": "2019-12-12"
->>>>>>> 32e373e2
-      },
-      "ResponseBody": []
-    },
-    {
-<<<<<<< HEAD
-      "RequestUri": "https://seanstagetest.blob.core.windows.net/test-container-8ee5d02b-0970-d686-ccae-99a119918616?restype=container",
-      "RequestMethod": "DELETE",
-      "RequestHeaders": {
-        "Authorization": "Sanitized",
-        "If-Unmodified-Since": "Wed, 04 Mar 2020 21:14:25 GMT",
-        "traceparent": "00-93b9eea35ae8f7418c7077126ba7edd4-98f50ee06eedfc4e-00",
-        "User-Agent": [
-          "azsdk-net-Storage.Blobs/12.4.0-dev.20200305.1",
-          "(.NET Core 4.6.28325.01; Microsoft Windows 10.0.18363 )"
-        ],
-        "x-ms-client-request-id": "d5f3f59c-ff21-41b5-a15d-fe9a6afc3851",
-        "x-ms-date": "Thu, 05 Mar 2020 21:14:26 GMT",
-        "x-ms-return-client-request-id": "true",
-        "x-ms-version": "2019-10-10"
-=======
+      },
+      "ResponseBody": []
+    },
+    {
       "RequestUri": "https://seanmcccanary.blob.core.windows.net/test-container-8ee5d02b-0970-d686-ccae-99a119918616?restype=container",
       "RequestMethod": "DELETE",
       "RequestHeaders": {
@@ -276,49 +148,19 @@
         "x-ms-date": "Fri, 03 Apr 2020 00:01:31 GMT",
         "x-ms-return-client-request-id": "true",
         "x-ms-version": "2019-12-12"
->>>>>>> 32e373e2
       },
       "RequestBody": null,
       "StatusCode": 412,
       "ResponseHeaders": {
         "Content-Length": "252",
         "Content-Type": "application/xml",
-<<<<<<< HEAD
-        "Date": "Thu, 05 Mar 2020 21:14:26 GMT",
-=======
         "Date": "Fri, 03 Apr 2020 00:01:30 GMT",
->>>>>>> 32e373e2
         "Server": [
           "Windows-Azure-Blob/1.0",
           "Microsoft-HTTPAPI/2.0"
         ],
         "x-ms-client-request-id": "d5f3f59c-ff21-41b5-a15d-fe9a6afc3851",
         "x-ms-error-code": "ConditionNotMet",
-<<<<<<< HEAD
-        "x-ms-request-id": "84b1fa4d-f01e-003d-2733-f3e420000000",
-        "x-ms-version": "2019-10-10"
-      },
-      "ResponseBody": [
-        "\uFEFF\u003C?xml version=\u00221.0\u0022 encoding=\u0022utf-8\u0022?\u003E\u003CError\u003E\u003CCode\u003EConditionNotMet\u003C/Code\u003E\u003CMessage\u003EThe condition specified using HTTP conditional header(s) is not met.\n",
-        "RequestId:84b1fa4d-f01e-003d-2733-f3e420000000\n",
-        "Time:2020-03-05T21:14:26.4044426Z\u003C/Message\u003E\u003C/Error\u003E"
-      ]
-    },
-    {
-      "RequestUri": "https://seanstagetest.blob.core.windows.net/test-container-8ee5d02b-0970-d686-ccae-99a119918616?restype=container",
-      "RequestMethod": "DELETE",
-      "RequestHeaders": {
-        "Authorization": "Sanitized",
-        "traceparent": "00-d7d396184008b445b00ec0158436f3d3-ee238c51abe0dd41-00",
-        "User-Agent": [
-          "azsdk-net-Storage.Blobs/12.4.0-dev.20200305.1",
-          "(.NET Core 4.6.28325.01; Microsoft Windows 10.0.18363 )"
-        ],
-        "x-ms-client-request-id": "152ab9b9-c6d1-e9dd-f831-65f9e8061f0f",
-        "x-ms-date": "Thu, 05 Mar 2020 21:14:26 GMT",
-        "x-ms-return-client-request-id": "true",
-        "x-ms-version": "2019-10-10"
-=======
         "x-ms-request-id": "7acbee42-b01e-0003-384b-09acc4000000",
         "x-ms-version": "2019-12-12"
       },
@@ -342,49 +184,23 @@
         "x-ms-date": "Fri, 03 Apr 2020 00:01:32 GMT",
         "x-ms-return-client-request-id": "true",
         "x-ms-version": "2019-12-12"
->>>>>>> 32e373e2
       },
       "RequestBody": null,
       "StatusCode": 202,
       "ResponseHeaders": {
         "Content-Length": "0",
-<<<<<<< HEAD
-        "Date": "Thu, 05 Mar 2020 21:14:26 GMT",
-=======
         "Date": "Fri, 03 Apr 2020 00:01:30 GMT",
->>>>>>> 32e373e2
         "Server": [
           "Windows-Azure-Blob/1.0",
           "Microsoft-HTTPAPI/2.0"
         ],
         "x-ms-client-request-id": "152ab9b9-c6d1-e9dd-f831-65f9e8061f0f",
-<<<<<<< HEAD
-        "x-ms-request-id": "84b1fa4f-f01e-003d-2933-f3e420000000",
-        "x-ms-version": "2019-10-10"
-=======
         "x-ms-request-id": "7acbee5e-b01e-0003-544b-09acc4000000",
         "x-ms-version": "2019-12-12"
->>>>>>> 32e373e2
-      },
-      "ResponseBody": []
-    },
-    {
-<<<<<<< HEAD
-      "RequestUri": "https://seanstagetest.blob.core.windows.net/test-container-6ad4266a-2f94-91a1-a72c-313b84f7bf69?restype=container",
-      "RequestMethod": "PUT",
-      "RequestHeaders": {
-        "Authorization": "Sanitized",
-        "traceparent": "00-e398c0882a7f6148a049920f12325d82-d5a884d79555a048-00",
-        "User-Agent": [
-          "azsdk-net-Storage.Blobs/12.4.0-dev.20200305.1",
-          "(.NET Core 4.6.28325.01; Microsoft Windows 10.0.18363 )"
-        ],
-        "x-ms-blob-public-access": "container",
-        "x-ms-client-request-id": "5b536ac6-e063-8adc-1799-6da594a16501",
-        "x-ms-date": "Thu, 05 Mar 2020 21:14:26 GMT",
-        "x-ms-return-client-request-id": "true",
-        "x-ms-version": "2019-10-10"
-=======
+      },
+      "ResponseBody": []
+    },
+    {
       "RequestUri": "https://seanmcccanary.blob.core.windows.net/test-container-6ad4266a-2f94-91a1-a72c-313b84f7bf69?restype=container",
       "RequestMethod": "PUT",
       "RequestHeaders": {
@@ -399,53 +215,25 @@
         "x-ms-date": "Fri, 03 Apr 2020 00:01:32 GMT",
         "x-ms-return-client-request-id": "true",
         "x-ms-version": "2019-12-12"
->>>>>>> 32e373e2
       },
       "RequestBody": null,
       "StatusCode": 201,
       "ResponseHeaders": {
         "Content-Length": "0",
-<<<<<<< HEAD
-        "Date": "Thu, 05 Mar 2020 21:14:26 GMT",
-        "ETag": "\u00220x8D7C14A2FAF68A0\u0022",
-        "Last-Modified": "Thu, 05 Mar 2020 21:14:26 GMT",
-=======
         "Date": "Fri, 03 Apr 2020 00:01:30 GMT",
         "ETag": "\u00220x8D7D7622A6DE5DC\u0022",
         "Last-Modified": "Fri, 03 Apr 2020 00:01:31 GMT",
->>>>>>> 32e373e2
         "Server": [
           "Windows-Azure-Blob/1.0",
           "Microsoft-HTTPAPI/2.0"
         ],
         "x-ms-client-request-id": "5b536ac6-e063-8adc-1799-6da594a16501",
-<<<<<<< HEAD
-        "x-ms-request-id": "33ba0c64-201e-002e-5033-f3c02c000000",
-        "x-ms-version": "2019-10-10"
-=======
         "x-ms-request-id": "07c77bb0-801e-0055-364b-095d2b000000",
         "x-ms-version": "2019-12-12"
->>>>>>> 32e373e2
-      },
-      "ResponseBody": []
-    },
-    {
-<<<<<<< HEAD
-      "RequestUri": "https://seanstagetest.blob.core.windows.net/test-container-6ad4266a-2f94-91a1-a72c-313b84f7bf69?restype=container",
-      "RequestMethod": "DELETE",
-      "RequestHeaders": {
-        "Authorization": "Sanitized",
-        "traceparent": "00-4daaaaa284f3fc499cc234f2c10a8250-63dc74688b80e844-00",
-        "User-Agent": [
-          "azsdk-net-Storage.Blobs/12.4.0-dev.20200305.1",
-          "(.NET Core 4.6.28325.01; Microsoft Windows 10.0.18363 )"
-        ],
-        "x-ms-client-request-id": "1974944c-63a3-3106-b056-9938b4daa3d0",
-        "x-ms-date": "Thu, 05 Mar 2020 21:14:26 GMT",
-        "x-ms-lease-id": "\u0022garbage\u0022",
-        "x-ms-return-client-request-id": "true",
-        "x-ms-version": "2019-10-10"
-=======
+      },
+      "ResponseBody": []
+    },
+    {
       "RequestUri": "https://seanmcccanary.blob.core.windows.net/test-container-6ad4266a-2f94-91a1-a72c-313b84f7bf69?restype=container",
       "RequestMethod": "DELETE",
       "RequestHeaders": {
@@ -460,49 +248,19 @@
         "x-ms-lease-id": "\u0022garbage\u0022",
         "x-ms-return-client-request-id": "true",
         "x-ms-version": "2019-12-12"
->>>>>>> 32e373e2
       },
       "RequestBody": null,
       "StatusCode": 400,
       "ResponseHeaders": {
         "Content-Length": "328",
         "Content-Type": "application/xml",
-<<<<<<< HEAD
-        "Date": "Thu, 05 Mar 2020 21:14:26 GMT",
-=======
         "Date": "Fri, 03 Apr 2020 00:01:31 GMT",
->>>>>>> 32e373e2
         "Server": [
           "Windows-Azure-Blob/1.0",
           "Microsoft-HTTPAPI/2.0"
         ],
         "x-ms-client-request-id": "1974944c-63a3-3106-b056-9938b4daa3d0",
         "x-ms-error-code": "InvalidHeaderValue",
-<<<<<<< HEAD
-        "x-ms-request-id": "33ba0c68-201e-002e-5333-f3c02c000000",
-        "x-ms-version": "2019-10-10"
-      },
-      "ResponseBody": [
-        "\uFEFF\u003C?xml version=\u00221.0\u0022 encoding=\u0022utf-8\u0022?\u003E\u003CError\u003E\u003CCode\u003EInvalidHeaderValue\u003C/Code\u003E\u003CMessage\u003EThe value for one of the HTTP headers is not in the correct format.\n",
-        "RequestId:33ba0c68-201e-002e-5333-f3c02c000000\n",
-        "Time:2020-03-05T21:14:26.9729993Z\u003C/Message\u003E\u003CHeaderName\u003Ex-ms-lease-id\u003C/HeaderName\u003E\u003CHeaderValue\u003E\u0022garbage\u0022\u003C/HeaderValue\u003E\u003C/Error\u003E"
-      ]
-    },
-    {
-      "RequestUri": "https://seanstagetest.blob.core.windows.net/test-container-6ad4266a-2f94-91a1-a72c-313b84f7bf69?restype=container",
-      "RequestMethod": "DELETE",
-      "RequestHeaders": {
-        "Authorization": "Sanitized",
-        "traceparent": "00-1b2f203a37eca343a57ba9a9c124dcd5-92d361735096084f-00",
-        "User-Agent": [
-          "azsdk-net-Storage.Blobs/12.4.0-dev.20200305.1",
-          "(.NET Core 4.6.28325.01; Microsoft Windows 10.0.18363 )"
-        ],
-        "x-ms-client-request-id": "00581aac-4c2d-0e5d-f5b5-aacfd50592cc",
-        "x-ms-date": "Thu, 05 Mar 2020 21:14:27 GMT",
-        "x-ms-return-client-request-id": "true",
-        "x-ms-version": "2019-10-10"
-=======
         "x-ms-request-id": "07c77bbd-801e-0055-414b-095d2b000000",
         "x-ms-version": "2019-12-12"
       },
@@ -526,42 +284,26 @@
         "x-ms-date": "Fri, 03 Apr 2020 00:01:32 GMT",
         "x-ms-return-client-request-id": "true",
         "x-ms-version": "2019-12-12"
->>>>>>> 32e373e2
       },
       "RequestBody": null,
       "StatusCode": 202,
       "ResponseHeaders": {
         "Content-Length": "0",
-<<<<<<< HEAD
-        "Date": "Thu, 05 Mar 2020 21:14:26 GMT",
-=======
         "Date": "Fri, 03 Apr 2020 00:01:31 GMT",
->>>>>>> 32e373e2
         "Server": [
           "Windows-Azure-Blob/1.0",
           "Microsoft-HTTPAPI/2.0"
         ],
         "x-ms-client-request-id": "00581aac-4c2d-0e5d-f5b5-aacfd50592cc",
-<<<<<<< HEAD
-        "x-ms-request-id": "33ba0c6a-201e-002e-5533-f3c02c000000",
-        "x-ms-version": "2019-10-10"
-=======
         "x-ms-request-id": "07c77bee-801e-0055-724b-095d2b000000",
         "x-ms-version": "2019-12-12"
->>>>>>> 32e373e2
       },
       "ResponseBody": []
     }
   ],
   "Variables": {
-<<<<<<< HEAD
-    "DateTimeOffsetNow": "2020-03-05T13:14:25.6672581-08:00",
-    "RandomSeed": "382804253",
-    "Storage_TestConfigDefault": "ProductionTenant\nseanstagetest\nU2FuaXRpemVk\nhttps://seanstagetest.blob.core.windows.net\nhttp://seanstagetest.file.core.windows.net\nhttp://seanstagetest.queue.core.windows.net\nhttp://seanstagetest.table.core.windows.net\n\n\n\n\nhttp://seanstagetest-secondary.blob.core.windows.net\nhttp://seanstagetest-secondary.file.core.windows.net\nhttp://seanstagetest-secondary.queue.core.windows.net\nhttp://seanstagetest-secondary.table.core.windows.net\n\nSanitized\n\n\nCloud\nBlobEndpoint=https://seanstagetest.blob.core.windows.net/;QueueEndpoint=http://seanstagetest.queue.core.windows.net/;FileEndpoint=http://seanstagetest.file.core.windows.net/;BlobSecondaryEndpoint=http://seanstagetest-secondary.blob.core.windows.net/;QueueSecondaryEndpoint=http://seanstagetest-secondary.queue.core.windows.net/;FileSecondaryEndpoint=http://seanstagetest-secondary.file.core.windows.net/;AccountName=seanstagetest;AccountKey=Sanitized\nseanscope1"
-=======
     "DateTimeOffsetNow": "2020-04-02T17:01:31.0725310-07:00",
     "RandomSeed": "382804253",
     "Storage_TestConfigDefault": "ProductionTenant\nseanmcccanary\nU2FuaXRpemVk\nhttps://seanmcccanary.blob.core.windows.net\nhttps://seanmcccanary.file.core.windows.net\nhttps://seanmcccanary.queue.core.windows.net\nhttps://seanmcccanary.table.core.windows.net\n\n\n\n\nhttps://seanmcccanary-secondary.blob.core.windows.net\nhttps://seanmcccanary-secondary.file.core.windows.net\nhttps://seanmcccanary-secondary.queue.core.windows.net\nhttps://seanmcccanary-secondary.table.core.windows.net\n\nSanitized\n\n\nCloud\nBlobEndpoint=https://seanmcccanary.blob.core.windows.net/;QueueEndpoint=https://seanmcccanary.queue.core.windows.net/;FileEndpoint=https://seanmcccanary.file.core.windows.net/;BlobSecondaryEndpoint=https://seanmcccanary-secondary.blob.core.windows.net/;QueueSecondaryEndpoint=https://seanmcccanary-secondary.queue.core.windows.net/;FileSecondaryEndpoint=https://seanmcccanary-secondary.file.core.windows.net/;AccountName=seanmcccanary;AccountKey=Sanitized\nseanscope1"
->>>>>>> 32e373e2
   }
 }