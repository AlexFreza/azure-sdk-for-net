--- conflicted
+++ resolved
@@ -1,21 +1,6 @@
 {
   "Entries": [
     {
-<<<<<<< HEAD
-      "RequestUri": "https://seanstagetest.blob.core.windows.net/test-container-252eca72-dfbd-96dc-93a0-64d2244bf542?restype=container",
-      "RequestMethod": "PUT",
-      "RequestHeaders": {
-        "Authorization": "Sanitized",
-        "traceparent": "00-d5b632e3f9d391488e2f9208e8832e69-5d299a6251dcfb45-00",
-        "User-Agent": [
-          "azsdk-net-Storage.Blobs/12.4.0-dev.20200305.1",
-          "(.NET Core 4.6.28325.01; Microsoft Windows 10.0.18363 )"
-        ],
-        "x-ms-client-request-id": "c07482a9-a9a1-dacc-e229-bd3e01d38545",
-        "x-ms-date": "Thu, 05 Mar 2020 21:13:02 GMT",
-        "x-ms-return-client-request-id": "true",
-        "x-ms-version": "2019-10-10"
-=======
       "RequestUri": "https://seanmcccanary.blob.core.windows.net/test-container-252eca72-dfbd-96dc-93a0-64d2244bf542?restype=container",
       "RequestMethod": "PUT",
       "RequestHeaders": {
@@ -29,52 +14,25 @@
         "x-ms-date": "Thu, 02 Apr 2020 23:59:14 GMT",
         "x-ms-return-client-request-id": "true",
         "x-ms-version": "2019-12-12"
->>>>>>> 32e373e2
       },
       "RequestBody": null,
       "StatusCode": 201,
       "ResponseHeaders": {
         "Content-Length": "0",
-<<<<<<< HEAD
-        "Date": "Thu, 05 Mar 2020 21:13:02 GMT",
-        "ETag": "\u00220x8D7C149FDE46141\u0022",
-        "Last-Modified": "Thu, 05 Mar 2020 21:13:03 GMT",
-=======
         "Date": "Thu, 02 Apr 2020 23:59:14 GMT",
         "ETag": "\u00220x8D7D761D8F32105\u0022",
         "Last-Modified": "Thu, 02 Apr 2020 23:59:14 GMT",
->>>>>>> 32e373e2
         "Server": [
           "Windows-Azure-Blob/1.0",
           "Microsoft-HTTPAPI/2.0"
         ],
         "x-ms-client-request-id": "c07482a9-a9a1-dacc-e229-bd3e01d38545",
-<<<<<<< HEAD
-        "x-ms-request-id": "959e5df2-b01e-003c-4932-f3bbfc000000",
-        "x-ms-version": "2019-10-10"
-=======
         "x-ms-request-id": "2ac5eec0-f01e-003d-4a4a-093bbb000000",
         "x-ms-version": "2019-12-12"
->>>>>>> 32e373e2
       },
       "ResponseBody": []
     },
     {
-<<<<<<< HEAD
-      "RequestUri": "https://seanstagetest.blob.core.windows.net/test-container-252eca72-dfbd-96dc-93a0-64d2244bf542?restype=container",
-      "RequestMethod": "DELETE",
-      "RequestHeaders": {
-        "Authorization": "Sanitized",
-        "traceparent": "00-62ebd97d115d4341be9969742fa56831-ebd5d2edf6661648-00",
-        "User-Agent": [
-          "azsdk-net-Storage.Blobs/12.4.0-dev.20200305.1",
-          "(.NET Core 4.6.28325.01; Microsoft Windows 10.0.18363 )"
-        ],
-        "x-ms-client-request-id": "a1283427-34d6-58a0-9f1c-21ad565e0771",
-        "x-ms-date": "Thu, 05 Mar 2020 21:13:03 GMT",
-        "x-ms-return-client-request-id": "true",
-        "x-ms-version": "2019-10-10"
-=======
       "RequestUri": "https://seanmcccanary.blob.core.windows.net/test-container-252eca72-dfbd-96dc-93a0-64d2244bf542?restype=container",
       "RequestMethod": "DELETE",
       "RequestHeaders": {
@@ -88,39 +46,25 @@
         "x-ms-date": "Thu, 02 Apr 2020 23:59:15 GMT",
         "x-ms-return-client-request-id": "true",
         "x-ms-version": "2019-12-12"
->>>>>>> 32e373e2
       },
       "RequestBody": null,
       "StatusCode": 202,
       "ResponseHeaders": {
         "Content-Length": "0",
-<<<<<<< HEAD
-        "Date": "Thu, 05 Mar 2020 21:13:02 GMT",
-=======
         "Date": "Thu, 02 Apr 2020 23:59:14 GMT",
->>>>>>> 32e373e2
         "Server": [
           "Windows-Azure-Blob/1.0",
           "Microsoft-HTTPAPI/2.0"
         ],
         "x-ms-client-request-id": "a1283427-34d6-58a0-9f1c-21ad565e0771",
-<<<<<<< HEAD
-        "x-ms-request-id": "959e5df7-b01e-003c-4d32-f3bbfc000000",
-        "x-ms-version": "2019-10-10"
-=======
         "x-ms-request-id": "2ac5eed7-f01e-003d-574a-093bbb000000",
         "x-ms-version": "2019-12-12"
->>>>>>> 32e373e2
       },
       "ResponseBody": []
     }
   ],
   "Variables": {
     "RandomSeed": "1007413866",
-<<<<<<< HEAD
-    "Storage_TestConfigDefault": "ProductionTenant\nseanstagetest\nU2FuaXRpemVk\nhttps://seanstagetest.blob.core.windows.net\nhttp://seanstagetest.file.core.windows.net\nhttp://seanstagetest.queue.core.windows.net\nhttp://seanstagetest.table.core.windows.net\n\n\n\n\nhttp://seanstagetest-secondary.blob.core.windows.net\nhttp://seanstagetest-secondary.file.core.windows.net\nhttp://seanstagetest-secondary.queue.core.windows.net\nhttp://seanstagetest-secondary.table.core.windows.net\n\nSanitized\n\n\nCloud\nBlobEndpoint=https://seanstagetest.blob.core.windows.net/;QueueEndpoint=http://seanstagetest.queue.core.windows.net/;FileEndpoint=http://seanstagetest.file.core.windows.net/;BlobSecondaryEndpoint=http://seanstagetest-secondary.blob.core.windows.net/;QueueSecondaryEndpoint=http://seanstagetest-secondary.queue.core.windows.net/;FileSecondaryEndpoint=http://seanstagetest-secondary.file.core.windows.net/;AccountName=seanstagetest;AccountKey=Sanitized\nseanscope1"
-=======
     "Storage_TestConfigDefault": "ProductionTenant\nseanmcccanary\nU2FuaXRpemVk\nhttps://seanmcccanary.blob.core.windows.net\nhttps://seanmcccanary.file.core.windows.net\nhttps://seanmcccanary.queue.core.windows.net\nhttps://seanmcccanary.table.core.windows.net\n\n\n\n\nhttps://seanmcccanary-secondary.blob.core.windows.net\nhttps://seanmcccanary-secondary.file.core.windows.net\nhttps://seanmcccanary-secondary.queue.core.windows.net\nhttps://seanmcccanary-secondary.table.core.windows.net\n\nSanitized\n\n\nCloud\nBlobEndpoint=https://seanmcccanary.blob.core.windows.net/;QueueEndpoint=https://seanmcccanary.queue.core.windows.net/;FileEndpoint=https://seanmcccanary.file.core.windows.net/;BlobSecondaryEndpoint=https://seanmcccanary-secondary.blob.core.windows.net/;QueueSecondaryEndpoint=https://seanmcccanary-secondary.queue.core.windows.net/;FileSecondaryEndpoint=https://seanmcccanary-secondary.file.core.windows.net/;AccountName=seanmcccanary;AccountKey=Sanitized\nseanscope1"
->>>>>>> 32e373e2
   }
 }