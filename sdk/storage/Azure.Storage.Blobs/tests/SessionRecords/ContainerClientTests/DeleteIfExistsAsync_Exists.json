--- conflicted
+++ resolved
@@ -1,21 +1,6 @@
 {
   "Entries": [
     {
-<<<<<<< HEAD
-      "RequestUri": "https://seanstagetest.blob.core.windows.net/test-container-e71b8816-8448-4001-8f6e-e385eda8f629?restype=container",
-      "RequestMethod": "DELETE",
-      "RequestHeaders": {
-        "Authorization": "Sanitized",
-        "traceparent": "00-c92cb9e6b022bd4ab5c3fc11e59fc5b4-91d67a7715fd4f4f-00",
-        "User-Agent": [
-          "azsdk-net-Storage.Blobs/12.4.0-dev.20200305.1",
-          "(.NET Core 4.6.28325.01; Microsoft Windows 10.0.18363 )"
-        ],
-        "x-ms-client-request-id": "f4da5ca3-7c27-9ada-d890-6e1cc589a5ba",
-        "x-ms-date": "Thu, 05 Mar 2020 21:13:14 GMT",
-        "x-ms-return-client-request-id": "true",
-        "x-ms-version": "2019-10-10"
-=======
       "RequestUri": "https://seanmcccanary.blob.core.windows.net/test-container-e71b8816-8448-4001-8f6e-e385eda8f629?restype=container",
       "RequestMethod": "DELETE",
       "RequestHeaders": {
@@ -29,33 +14,19 @@
         "x-ms-date": "Fri, 03 Apr 2020 00:00:11 GMT",
         "x-ms-return-client-request-id": "true",
         "x-ms-version": "2019-12-12"
->>>>>>> 32e373e2
       },
       "RequestBody": null,
       "StatusCode": 404,
       "ResponseHeaders": {
         "Content-Length": "225",
         "Content-Type": "application/xml",
-<<<<<<< HEAD
-        "Date": "Thu, 05 Mar 2020 21:13:14 GMT",
-=======
         "Date": "Fri, 03 Apr 2020 00:00:11 GMT",
->>>>>>> 32e373e2
         "Server": [
           "Windows-Azure-Blob/1.0",
           "Microsoft-HTTPAPI/2.0"
         ],
         "x-ms-client-request-id": "f4da5ca3-7c27-9ada-d890-6e1cc589a5ba",
         "x-ms-error-code": "ContainerNotFound",
-<<<<<<< HEAD
-        "x-ms-request-id": "64e3060b-b01e-0003-7e32-f3735f000000",
-        "x-ms-version": "2019-10-10"
-      },
-      "ResponseBody": [
-        "\uFEFF\u003C?xml version=\u00221.0\u0022 encoding=\u0022utf-8\u0022?\u003E\u003CError\u003E\u003CCode\u003EContainerNotFound\u003C/Code\u003E\u003CMessage\u003EThe specified container does not exist.\n",
-        "RequestId:64e3060b-b01e-0003-7e32-f3735f000000\n",
-        "Time:2020-03-05T21:13:14.4620835Z\u003C/Message\u003E\u003C/Error\u003E"
-=======
         "x-ms-request-id": "4aea598b-201e-0001-464a-09127c000000",
         "x-ms-version": "2019-12-12"
       },
@@ -63,16 +34,11 @@
         "\uFEFF\u003C?xml version=\u00221.0\u0022 encoding=\u0022utf-8\u0022?\u003E\u003CError\u003E\u003CCode\u003EContainerNotFound\u003C/Code\u003E\u003CMessage\u003EThe specified container does not exist.\n",
         "RequestId:4aea598b-201e-0001-464a-09127c000000\n",
         "Time:2020-04-03T00:00:11.1571424Z\u003C/Message\u003E\u003C/Error\u003E"
->>>>>>> 32e373e2
       ]
     }
   ],
   "Variables": {
     "RandomSeed": "745594443",
-<<<<<<< HEAD
-    "Storage_TestConfigDefault": "ProductionTenant\nseanstagetest\nU2FuaXRpemVk\nhttps://seanstagetest.blob.core.windows.net\nhttp://seanstagetest.file.core.windows.net\nhttp://seanstagetest.queue.core.windows.net\nhttp://seanstagetest.table.core.windows.net\n\n\n\n\nhttp://seanstagetest-secondary.blob.core.windows.net\nhttp://seanstagetest-secondary.file.core.windows.net\nhttp://seanstagetest-secondary.queue.core.windows.net\nhttp://seanstagetest-secondary.table.core.windows.net\n\nSanitized\n\n\nCloud\nBlobEndpoint=https://seanstagetest.blob.core.windows.net/;QueueEndpoint=http://seanstagetest.queue.core.windows.net/;FileEndpoint=http://seanstagetest.file.core.windows.net/;BlobSecondaryEndpoint=http://seanstagetest-secondary.blob.core.windows.net/;QueueSecondaryEndpoint=http://seanstagetest-secondary.queue.core.windows.net/;FileSecondaryEndpoint=http://seanstagetest-secondary.file.core.windows.net/;AccountName=seanstagetest;AccountKey=Sanitized\nseanscope1"
-=======
     "Storage_TestConfigDefault": "ProductionTenant\nseanmcccanary\nU2FuaXRpemVk\nhttps://seanmcccanary.blob.core.windows.net\nhttps://seanmcccanary.file.core.windows.net\nhttps://seanmcccanary.queue.core.windows.net\nhttps://seanmcccanary.table.core.windows.net\n\n\n\n\nhttps://seanmcccanary-secondary.blob.core.windows.net\nhttps://seanmcccanary-secondary.file.core.windows.net\nhttps://seanmcccanary-secondary.queue.core.windows.net\nhttps://seanmcccanary-secondary.table.core.windows.net\n\nSanitized\n\n\nCloud\nBlobEndpoint=https://seanmcccanary.blob.core.windows.net/;QueueEndpoint=https://seanmcccanary.queue.core.windows.net/;FileEndpoint=https://seanmcccanary.file.core.windows.net/;BlobSecondaryEndpoint=https://seanmcccanary-secondary.blob.core.windows.net/;QueueSecondaryEndpoint=https://seanmcccanary-secondary.queue.core.windows.net/;FileSecondaryEndpoint=https://seanmcccanary-secondary.file.core.windows.net/;AccountName=seanmcccanary;AccountKey=Sanitized\nseanscope1"
->>>>>>> 32e373e2
   }
 }