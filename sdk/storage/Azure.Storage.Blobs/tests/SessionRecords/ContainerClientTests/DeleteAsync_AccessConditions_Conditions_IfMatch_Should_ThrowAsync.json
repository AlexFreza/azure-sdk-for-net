--- conflicted
+++ resolved
@@ -27,11 +27,7 @@
           "Microsoft-HTTPAPI/2.0"
         ],
         "x-ms-client-request-id": "997cf2dd-0087-4fbf-55e3-2ab7503aae0b",
-<<<<<<< HEAD
-        "x-ms-request-id": "db366ee7-d01e-0015-19d7-af8588000000",
-=======
         "x-ms-request-id": "337e7901-e01e-000e-644b-096410000000",
->>>>>>> 8d420312
         "x-ms-version": "2019-12-12"
       },
       "ResponseBody": []
