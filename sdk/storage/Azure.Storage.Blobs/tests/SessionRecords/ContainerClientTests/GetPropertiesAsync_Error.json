--- conflicted
+++ resolved
@@ -27,11 +27,7 @@
         ],
         "x-ms-client-request-id": "d0254432-7f72-ef35-9386-d8dcf9498187",
         "x-ms-error-code": "ContainerNotFound",
-<<<<<<< HEAD
-        "x-ms-request-id": "9164d833-501e-0024-2b32-f3649b000000",
-=======
         "x-ms-request-id": "b7c7dc4a-401e-0065-614a-09e3e4000000",
->>>>>>> 8d420312
         "x-ms-version": "2019-12-12"
       },
       "ResponseBody": [
