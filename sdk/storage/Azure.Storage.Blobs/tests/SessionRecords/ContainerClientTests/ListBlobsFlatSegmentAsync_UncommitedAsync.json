--- conflicted
+++ resolved
@@ -28,11 +28,7 @@
           "Microsoft-HTTPAPI/2.0"
         ],
         "x-ms-client-request-id": "7e8517e6-eee5-4b19-3dea-9b485e8c6762",
-<<<<<<< HEAD
-        "x-ms-request-id": "c74dbcee-a01e-000f-4533-f3e457000000",
-=======
         "x-ms-request-id": "795f5497-901e-0014-644b-0905cf000000",
->>>>>>> 8d420312
         "x-ms-version": "2019-12-12"
       },
       "ResponseBody": []
@@ -95,11 +91,7 @@
         ],
         "Transfer-Encoding": "chunked",
         "x-ms-client-request-id": "1f9a1ecf-18f3-35d5-d757-d1ddce08bf09",
-<<<<<<< HEAD
-        "x-ms-request-id": "c74dbcf4-a01e-000f-4933-f3e457000000",
-=======
         "x-ms-request-id": "795f54bd-901e-0014-064b-0905cf000000",
->>>>>>> 8d420312
         "x-ms-version": "2019-12-12"
       },
       "ResponseBody": "\uFEFF\u003C?xml version=\u00221.0\u0022 encoding=\u0022utf-8\u0022?\u003E\u003CEnumerationResults ServiceEndpoint=\u0022https://seanmcccanary.blob.core.windows.net/\u0022 ContainerName=\u0022test-container-85c1b569-eeb0-c990-5323-11d550792449\u0022\u003E\u003CBlobs\u003E\u003CBlob\u003E\u003CName\u003Etest-blob-cd30a65c-99fb-a6de-c092-17f7305bbf13\u003C/Name\u003E\u003CProperties\u003E\u003CContent-Length\u003E0\u003C/Content-Length\u003E\u003CBlobType\u003EBlockBlob\u003C/BlobType\u003E\u003CAccessTier\u003EHot\u003C/AccessTier\u003E\u003CAccessTierInferred\u003Etrue\u003C/AccessTierInferred\u003E\u003CLeaseStatus\u003Eunlocked\u003C/LeaseStatus\u003E\u003CLeaseState\u003Eavailable\u003C/LeaseState\u003E\u003CServerEncrypted\u003Efalse\u003C/ServerEncrypted\u003E\u003C/Properties\u003E\u003C/Blob\u003E\u003C/Blobs\u003E\u003CNextMarker /\u003E\u003C/EnumerationResults\u003E"
@@ -129,11 +121,7 @@
           "Microsoft-HTTPAPI/2.0"
         ],
         "x-ms-client-request-id": "68e32627-ad75-beb1-aff6-1ec789c1b3c9",
-<<<<<<< HEAD
-        "x-ms-request-id": "c74dbcf7-a01e-000f-4c33-f3e457000000",
-=======
         "x-ms-request-id": "795f54d9-901e-0014-1e4b-0905cf000000",
->>>>>>> 8d420312
         "x-ms-version": "2019-12-12"
       },
       "ResponseBody": []
