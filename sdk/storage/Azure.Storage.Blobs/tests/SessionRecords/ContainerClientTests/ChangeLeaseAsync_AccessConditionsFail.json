--- conflicted
+++ resolved
@@ -1,21 +1,6 @@
 {
   "Entries": [
     {
-<<<<<<< HEAD
-      "RequestUri": "https://seanstagetest.blob.core.windows.net/test-container-f0218a35-8a66-532e-8a72-e226d6002350?restype=container",
-      "RequestMethod": "PUT",
-      "RequestHeaders": {
-        "Authorization": "Sanitized",
-        "traceparent": "00-29eef9e321491144b7a701ca9646ee90-6507e0521a2a8143-00",
-        "User-Agent": [
-          "azsdk-net-Storage.Blobs/12.4.0-dev.20200305.1",
-          "(.NET Core 4.6.28325.01; Microsoft Windows 10.0.18363 )"
-        ],
-        "x-ms-client-request-id": "cf8e8f26-41b7-fab5-4269-d54647767e5b",
-        "x-ms-date": "Thu, 05 Mar 2020 21:12:52 GMT",
-        "x-ms-return-client-request-id": "true",
-        "x-ms-version": "2019-10-10"
-=======
       "RequestUri": "https://seanmcccanary.blob.core.windows.net/test-container-f0218a35-8a66-532e-8a72-e226d6002350?restype=container",
       "RequestMethod": "PUT",
       "RequestHeaders": {
@@ -29,50 +14,25 @@
         "x-ms-date": "Thu, 02 Apr 2020 23:59:05 GMT",
         "x-ms-return-client-request-id": "true",
         "x-ms-version": "2019-12-12"
->>>>>>> 32e373e2
-      },
-      "RequestBody": null,
-      "StatusCode": 201,
-      "ResponseHeaders": {
-        "Content-Length": "0",
-<<<<<<< HEAD
-        "Date": "Thu, 05 Mar 2020 21:12:52 GMT",
-        "ETag": "\u00220x8D7C149F7ACF710\u0022",
-        "Last-Modified": "Thu, 05 Mar 2020 21:12:52 GMT",
-=======
+      },
+      "RequestBody": null,
+      "StatusCode": 201,
+      "ResponseHeaders": {
+        "Content-Length": "0",
         "Date": "Thu, 02 Apr 2020 23:59:04 GMT",
         "ETag": "\u00220x8D7D761D3191FCF\u0022",
         "Last-Modified": "Thu, 02 Apr 2020 23:59:04 GMT",
->>>>>>> 32e373e2
         "Server": [
           "Windows-Azure-Blob/1.0",
           "Microsoft-HTTPAPI/2.0"
         ],
         "x-ms-client-request-id": "cf8e8f26-41b7-fab5-4269-d54647767e5b",
-<<<<<<< HEAD
-        "x-ms-request-id": "2c48fbeb-c01e-0019-1c32-f31280000000",
-        "x-ms-version": "2019-10-10"
-=======
         "x-ms-request-id": "df68364a-201e-0011-104a-09d714000000",
         "x-ms-version": "2019-12-12"
->>>>>>> 32e373e2
-      },
-      "ResponseBody": []
-    },
-    {
-<<<<<<< HEAD
-      "RequestUri": "https://seanstagetest.blob.core.windows.net/test-container-f0218a35-8a66-532e-8a72-e226d6002350?comp=lease\u0026restype=container",
-      "RequestMethod": "PUT",
-      "RequestHeaders": {
-        "Authorization": "Sanitized",
-        "traceparent": "00-defd4d02c5adbf4a85bec133d7a27a12-07193c1dce5f6f45-00",
-        "User-Agent": [
-          "azsdk-net-Storage.Blobs/12.4.0-dev.20200305.1",
-          "(.NET Core 4.6.28325.01; Microsoft Windows 10.0.18363 )"
-        ],
-        "x-ms-client-request-id": "338c35dd-3776-3ee9-574f-d138d65cc9df",
-        "x-ms-date": "Thu, 05 Mar 2020 21:12:52 GMT",
-=======
+      },
+      "ResponseBody": []
+    },
+    {
       "RequestUri": "https://seanmcccanary.blob.core.windows.net/test-container-f0218a35-8a66-532e-8a72-e226d6002350?comp=lease\u0026restype=container",
       "RequestMethod": "PUT",
       "RequestHeaders": {
@@ -84,61 +44,31 @@
         ],
         "x-ms-client-request-id": "338c35dd-3776-3ee9-574f-d138d65cc9df",
         "x-ms-date": "Thu, 02 Apr 2020 23:59:05 GMT",
->>>>>>> 32e373e2
         "x-ms-lease-action": "acquire",
         "x-ms-lease-duration": "15",
         "x-ms-proposed-lease-id": "08e4ef92-d6ea-1494-1185-13748b0c8ca0",
         "x-ms-return-client-request-id": "true",
-<<<<<<< HEAD
-        "x-ms-version": "2019-10-10"
-=======
-        "x-ms-version": "2019-12-12"
->>>>>>> 32e373e2
-      },
-      "RequestBody": null,
-      "StatusCode": 201,
-      "ResponseHeaders": {
-        "Content-Length": "0",
-<<<<<<< HEAD
-        "Date": "Thu, 05 Mar 2020 21:12:52 GMT",
-        "ETag": "\u00220x8D7C149F7ACF710\u0022",
-        "Last-Modified": "Thu, 05 Mar 2020 21:12:52 GMT",
-=======
+        "x-ms-version": "2019-12-12"
+      },
+      "RequestBody": null,
+      "StatusCode": 201,
+      "ResponseHeaders": {
+        "Content-Length": "0",
         "Date": "Thu, 02 Apr 2020 23:59:04 GMT",
         "ETag": "\u00220x8D7D761D3191FCF\u0022",
         "Last-Modified": "Thu, 02 Apr 2020 23:59:04 GMT",
->>>>>>> 32e373e2
         "Server": [
           "Windows-Azure-Blob/1.0",
           "Microsoft-HTTPAPI/2.0"
         ],
         "x-ms-client-request-id": "338c35dd-3776-3ee9-574f-d138d65cc9df",
         "x-ms-lease-id": "08e4ef92-d6ea-1494-1185-13748b0c8ca0",
-<<<<<<< HEAD
-        "x-ms-request-id": "2c48fbee-c01e-0019-1d32-f31280000000",
-        "x-ms-version": "2019-10-10"
-=======
         "x-ms-request-id": "df683659-201e-0011-1c4a-09d714000000",
         "x-ms-version": "2019-12-12"
->>>>>>> 32e373e2
-      },
-      "ResponseBody": []
-    },
-    {
-<<<<<<< HEAD
-      "RequestUri": "https://seanstagetest.blob.core.windows.net/test-container-f0218a35-8a66-532e-8a72-e226d6002350?comp=lease\u0026restype=container",
-      "RequestMethod": "PUT",
-      "RequestHeaders": {
-        "Authorization": "Sanitized",
-        "If-Modified-Since": "Fri, 06 Mar 2020 21:12:52 GMT",
-        "traceparent": "00-bffd77ef7f984b42bb58a8317e6cc61c-64f04885a0980249-00",
-        "User-Agent": [
-          "azsdk-net-Storage.Blobs/12.4.0-dev.20200305.1",
-          "(.NET Core 4.6.28325.01; Microsoft Windows 10.0.18363 )"
-        ],
-        "x-ms-client-request-id": "165aca43-20a5-3aef-b94f-80b5dfaa789f",
-        "x-ms-date": "Thu, 05 Mar 2020 21:12:53 GMT",
-=======
+      },
+      "ResponseBody": []
+    },
+    {
       "RequestUri": "https://seanmcccanary.blob.core.windows.net/test-container-f0218a35-8a66-532e-8a72-e226d6002350?comp=lease\u0026restype=container",
       "RequestMethod": "PUT",
       "RequestHeaders": {
@@ -151,59 +81,24 @@
         ],
         "x-ms-client-request-id": "165aca43-20a5-3aef-b94f-80b5dfaa789f",
         "x-ms-date": "Thu, 02 Apr 2020 23:59:05 GMT",
->>>>>>> 32e373e2
         "x-ms-lease-action": "change",
         "x-ms-lease-id": "08e4ef92-d6ea-1494-1185-13748b0c8ca0",
         "x-ms-proposed-lease-id": "46ff14b9-5372-9598-36b1-00384b325366",
         "x-ms-return-client-request-id": "true",
-<<<<<<< HEAD
-        "x-ms-version": "2019-10-10"
-=======
-        "x-ms-version": "2019-12-12"
->>>>>>> 32e373e2
+        "x-ms-version": "2019-12-12"
       },
       "RequestBody": null,
       "StatusCode": 412,
       "ResponseHeaders": {
         "Content-Length": "252",
         "Content-Type": "application/xml",
-<<<<<<< HEAD
-        "Date": "Thu, 05 Mar 2020 21:12:52 GMT",
-=======
-        "Date": "Thu, 02 Apr 2020 23:59:04 GMT",
->>>>>>> 32e373e2
+        "Date": "Thu, 02 Apr 2020 23:59:04 GMT",
         "Server": [
           "Windows-Azure-Blob/1.0",
           "Microsoft-HTTPAPI/2.0"
         ],
         "x-ms-client-request-id": "165aca43-20a5-3aef-b94f-80b5dfaa789f",
         "x-ms-error-code": "ConditionNotMet",
-<<<<<<< HEAD
-        "x-ms-request-id": "2c48fbf3-c01e-0019-2232-f31280000000",
-        "x-ms-version": "2019-10-10"
-      },
-      "ResponseBody": [
-        "\uFEFF\u003C?xml version=\u00221.0\u0022 encoding=\u0022utf-8\u0022?\u003E\u003CError\u003E\u003CCode\u003EConditionNotMet\u003C/Code\u003E\u003CMessage\u003EThe condition specified using HTTP conditional header(s) is not met.\n",
-        "RequestId:2c48fbf3-c01e-0019-2232-f31280000000\n",
-        "Time:2020-03-05T21:12:53.3695921Z\u003C/Message\u003E\u003C/Error\u003E"
-      ]
-    },
-    {
-      "RequestUri": "https://seanstagetest.blob.core.windows.net/test-container-f0218a35-8a66-532e-8a72-e226d6002350?restype=container",
-      "RequestMethod": "DELETE",
-      "RequestHeaders": {
-        "Authorization": "Sanitized",
-        "traceparent": "00-ae9f56672b82c543ae7f16c8cb50a8c6-5a0200f84a7cce42-00",
-        "User-Agent": [
-          "azsdk-net-Storage.Blobs/12.4.0-dev.20200305.1",
-          "(.NET Core 4.6.28325.01; Microsoft Windows 10.0.18363 )"
-        ],
-        "x-ms-client-request-id": "0cf5dce9-b302-113a-bcc7-2e2e34e52886",
-        "x-ms-date": "Thu, 05 Mar 2020 21:12:53 GMT",
-        "x-ms-lease-id": "08e4ef92-d6ea-1494-1185-13748b0c8ca0",
-        "x-ms-return-client-request-id": "true",
-        "x-ms-version": "2019-10-10"
-=======
         "x-ms-request-id": "df68366a-201e-0011-294a-09d714000000",
         "x-ms-version": "2019-12-12"
       },
@@ -228,171 +123,91 @@
         "x-ms-lease-id": "08e4ef92-d6ea-1494-1185-13748b0c8ca0",
         "x-ms-return-client-request-id": "true",
         "x-ms-version": "2019-12-12"
->>>>>>> 32e373e2
       },
       "RequestBody": null,
       "StatusCode": 202,
       "ResponseHeaders": {
         "Content-Length": "0",
-<<<<<<< HEAD
-        "Date": "Thu, 05 Mar 2020 21:12:53 GMT",
-=======
-        "Date": "Thu, 02 Apr 2020 23:59:04 GMT",
->>>>>>> 32e373e2
+        "Date": "Thu, 02 Apr 2020 23:59:04 GMT",
         "Server": [
           "Windows-Azure-Blob/1.0",
           "Microsoft-HTTPAPI/2.0"
         ],
         "x-ms-client-request-id": "0cf5dce9-b302-113a-bcc7-2e2e34e52886",
-<<<<<<< HEAD
-        "x-ms-request-id": "2c48fbf4-c01e-0019-2332-f31280000000",
-        "x-ms-version": "2019-10-10"
-=======
         "x-ms-request-id": "df683674-201e-0011-324a-09d714000000",
         "x-ms-version": "2019-12-12"
->>>>>>> 32e373e2
-      },
-      "ResponseBody": []
-    },
-    {
-<<<<<<< HEAD
-      "RequestUri": "https://seanstagetest.blob.core.windows.net/test-container-b748ac37-e466-bdb7-1230-7b211e294ec9?restype=container",
-      "RequestMethod": "PUT",
-      "RequestHeaders": {
-        "Authorization": "Sanitized",
-        "traceparent": "00-585602151fec774280d16d2b4b01233e-dba73114654cd64e-00",
-        "User-Agent": [
-          "azsdk-net-Storage.Blobs/12.4.0-dev.20200305.1",
-          "(.NET Core 4.6.28325.01; Microsoft Windows 10.0.18363 )"
+      },
+      "ResponseBody": []
+    },
+    {
+      "RequestUri": "https://seanmcccanary.blob.core.windows.net/test-container-b748ac37-e466-bdb7-1230-7b211e294ec9?restype=container",
+      "RequestMethod": "PUT",
+      "RequestHeaders": {
+        "Authorization": "Sanitized",
+        "traceparent": "00-8934e0a3114e774c8e81904f010dc3e0-d580daf6de3fc34d-00",
+        "User-Agent": [
+          "azsdk-net-Storage.Blobs/12.5.0-dev.20200402.1",
+          "(.NET Core 4.6.28325.01; Microsoft Windows 10.0.18362 )"
         ],
         "x-ms-client-request-id": "408f7b5b-f0a8-048a-2438-fad13718f293",
-        "x-ms-date": "Thu, 05 Mar 2020 21:12:53 GMT",
-        "x-ms-return-client-request-id": "true",
-        "x-ms-version": "2019-10-10"
-=======
-      "RequestUri": "https://seanmcccanary.blob.core.windows.net/test-container-b748ac37-e466-bdb7-1230-7b211e294ec9?restype=container",
-      "RequestMethod": "PUT",
-      "RequestHeaders": {
-        "Authorization": "Sanitized",
-        "traceparent": "00-8934e0a3114e774c8e81904f010dc3e0-d580daf6de3fc34d-00",
-        "User-Agent": [
-          "azsdk-net-Storage.Blobs/12.5.0-dev.20200402.1",
-          "(.NET Core 4.6.28325.01; Microsoft Windows 10.0.18362 )"
-        ],
-        "x-ms-client-request-id": "408f7b5b-f0a8-048a-2438-fad13718f293",
-        "x-ms-date": "Thu, 02 Apr 2020 23:59:06 GMT",
-        "x-ms-return-client-request-id": "true",
-        "x-ms-version": "2019-12-12"
->>>>>>> 32e373e2
-      },
-      "RequestBody": null,
-      "StatusCode": 201,
-      "ResponseHeaders": {
-        "Content-Length": "0",
-<<<<<<< HEAD
-        "Date": "Thu, 05 Mar 2020 21:12:53 GMT",
-        "ETag": "\u00220x8D7C149F8394C65\u0022",
-        "Last-Modified": "Thu, 05 Mar 2020 21:12:53 GMT",
-=======
+        "x-ms-date": "Thu, 02 Apr 2020 23:59:06 GMT",
+        "x-ms-return-client-request-id": "true",
+        "x-ms-version": "2019-12-12"
+      },
+      "RequestBody": null,
+      "StatusCode": 201,
+      "ResponseHeaders": {
+        "Content-Length": "0",
         "Date": "Thu, 02 Apr 2020 23:59:05 GMT",
         "ETag": "\u00220x8D7D761D3797F9A\u0022",
         "Last-Modified": "Thu, 02 Apr 2020 23:59:05 GMT",
->>>>>>> 32e373e2
         "Server": [
           "Windows-Azure-Blob/1.0",
           "Microsoft-HTTPAPI/2.0"
         ],
         "x-ms-client-request-id": "408f7b5b-f0a8-048a-2438-fad13718f293",
-<<<<<<< HEAD
-        "x-ms-request-id": "a527b4f5-401e-0007-4832-f3fe58000000",
-        "x-ms-version": "2019-10-10"
-=======
         "x-ms-request-id": "9421ee33-701e-001c-314a-091fc0000000",
         "x-ms-version": "2019-12-12"
->>>>>>> 32e373e2
-      },
-      "ResponseBody": []
-    },
-    {
-<<<<<<< HEAD
-      "RequestUri": "https://seanstagetest.blob.core.windows.net/test-container-b748ac37-e466-bdb7-1230-7b211e294ec9?comp=lease\u0026restype=container",
-      "RequestMethod": "PUT",
-      "RequestHeaders": {
-        "Authorization": "Sanitized",
-        "traceparent": "00-ff7656f180fdfe4a8740493f25a617a1-09aca42245323b47-00",
-        "User-Agent": [
-          "azsdk-net-Storage.Blobs/12.4.0-dev.20200305.1",
-          "(.NET Core 4.6.28325.01; Microsoft Windows 10.0.18363 )"
+      },
+      "ResponseBody": []
+    },
+    {
+      "RequestUri": "https://seanmcccanary.blob.core.windows.net/test-container-b748ac37-e466-bdb7-1230-7b211e294ec9?comp=lease\u0026restype=container",
+      "RequestMethod": "PUT",
+      "RequestHeaders": {
+        "Authorization": "Sanitized",
+        "traceparent": "00-6fad8b9e3731e444a21a41ddd10c4213-b2cbc5287018f149-00",
+        "User-Agent": [
+          "azsdk-net-Storage.Blobs/12.5.0-dev.20200402.1",
+          "(.NET Core 4.6.28325.01; Microsoft Windows 10.0.18362 )"
         ],
         "x-ms-client-request-id": "709471d2-5052-6af8-44d0-a05146535943",
-        "x-ms-date": "Thu, 05 Mar 2020 21:12:53 GMT",
-=======
-      "RequestUri": "https://seanmcccanary.blob.core.windows.net/test-container-b748ac37-e466-bdb7-1230-7b211e294ec9?comp=lease\u0026restype=container",
-      "RequestMethod": "PUT",
-      "RequestHeaders": {
-        "Authorization": "Sanitized",
-        "traceparent": "00-6fad8b9e3731e444a21a41ddd10c4213-b2cbc5287018f149-00",
-        "User-Agent": [
-          "azsdk-net-Storage.Blobs/12.5.0-dev.20200402.1",
-          "(.NET Core 4.6.28325.01; Microsoft Windows 10.0.18362 )"
-        ],
-        "x-ms-client-request-id": "709471d2-5052-6af8-44d0-a05146535943",
-        "x-ms-date": "Thu, 02 Apr 2020 23:59:06 GMT",
->>>>>>> 32e373e2
+        "x-ms-date": "Thu, 02 Apr 2020 23:59:06 GMT",
         "x-ms-lease-action": "acquire",
         "x-ms-lease-duration": "15",
         "x-ms-proposed-lease-id": "a5876578-2518-cbd0-0f4a-13761f3f6588",
         "x-ms-return-client-request-id": "true",
-<<<<<<< HEAD
-        "x-ms-version": "2019-10-10"
-=======
-        "x-ms-version": "2019-12-12"
->>>>>>> 32e373e2
-      },
-      "RequestBody": null,
-      "StatusCode": 201,
-      "ResponseHeaders": {
-        "Content-Length": "0",
-<<<<<<< HEAD
-        "Date": "Thu, 05 Mar 2020 21:12:53 GMT",
-        "ETag": "\u00220x8D7C149F8394C65\u0022",
-        "Last-Modified": "Thu, 05 Mar 2020 21:12:53 GMT",
-=======
+        "x-ms-version": "2019-12-12"
+      },
+      "RequestBody": null,
+      "StatusCode": 201,
+      "ResponseHeaders": {
+        "Content-Length": "0",
         "Date": "Thu, 02 Apr 2020 23:59:05 GMT",
         "ETag": "\u00220x8D7D761D3797F9A\u0022",
         "Last-Modified": "Thu, 02 Apr 2020 23:59:05 GMT",
->>>>>>> 32e373e2
         "Server": [
           "Windows-Azure-Blob/1.0",
           "Microsoft-HTTPAPI/2.0"
         ],
         "x-ms-client-request-id": "709471d2-5052-6af8-44d0-a05146535943",
         "x-ms-lease-id": "a5876578-2518-cbd0-0f4a-13761f3f6588",
-<<<<<<< HEAD
-        "x-ms-request-id": "a527b4f8-401e-0007-4a32-f3fe58000000",
-        "x-ms-version": "2019-10-10"
-=======
         "x-ms-request-id": "9421ee37-701e-001c-334a-091fc0000000",
         "x-ms-version": "2019-12-12"
->>>>>>> 32e373e2
-      },
-      "ResponseBody": []
-    },
-    {
-<<<<<<< HEAD
-      "RequestUri": "https://seanstagetest.blob.core.windows.net/test-container-b748ac37-e466-bdb7-1230-7b211e294ec9?comp=lease\u0026restype=container",
-      "RequestMethod": "PUT",
-      "RequestHeaders": {
-        "Authorization": "Sanitized",
-        "If-Unmodified-Since": "Wed, 04 Mar 2020 21:12:52 GMT",
-        "traceparent": "00-dc4edf329c4e154e81fc1ea309c1d66f-417d04cdf1e9e340-00",
-        "User-Agent": [
-          "azsdk-net-Storage.Blobs/12.4.0-dev.20200305.1",
-          "(.NET Core 4.6.28325.01; Microsoft Windows 10.0.18363 )"
-        ],
-        "x-ms-client-request-id": "00aaf9e1-5437-ab39-3994-ad31ae4bef57",
-        "x-ms-date": "Thu, 05 Mar 2020 21:12:53 GMT",
-=======
+      },
+      "ResponseBody": []
+    },
+    {
       "RequestUri": "https://seanmcccanary.blob.core.windows.net/test-container-b748ac37-e466-bdb7-1230-7b211e294ec9?comp=lease\u0026restype=container",
       "RequestMethod": "PUT",
       "RequestHeaders": {
@@ -405,59 +220,24 @@
         ],
         "x-ms-client-request-id": "00aaf9e1-5437-ab39-3994-ad31ae4bef57",
         "x-ms-date": "Thu, 02 Apr 2020 23:59:06 GMT",
->>>>>>> 32e373e2
         "x-ms-lease-action": "change",
         "x-ms-lease-id": "a5876578-2518-cbd0-0f4a-13761f3f6588",
         "x-ms-proposed-lease-id": "a2c6c63c-0e9a-b620-04c7-de7d71cbc58b",
         "x-ms-return-client-request-id": "true",
-<<<<<<< HEAD
-        "x-ms-version": "2019-10-10"
-=======
-        "x-ms-version": "2019-12-12"
->>>>>>> 32e373e2
+        "x-ms-version": "2019-12-12"
       },
       "RequestBody": null,
       "StatusCode": 412,
       "ResponseHeaders": {
         "Content-Length": "252",
         "Content-Type": "application/xml",
-<<<<<<< HEAD
-        "Date": "Thu, 05 Mar 2020 21:12:53 GMT",
-=======
-        "Date": "Thu, 02 Apr 2020 23:59:05 GMT",
->>>>>>> 32e373e2
+        "Date": "Thu, 02 Apr 2020 23:59:05 GMT",
         "Server": [
           "Windows-Azure-Blob/1.0",
           "Microsoft-HTTPAPI/2.0"
         ],
         "x-ms-client-request-id": "00aaf9e1-5437-ab39-3994-ad31ae4bef57",
         "x-ms-error-code": "ConditionNotMet",
-<<<<<<< HEAD
-        "x-ms-request-id": "a527b4fa-401e-0007-4c32-f3fe58000000",
-        "x-ms-version": "2019-10-10"
-      },
-      "ResponseBody": [
-        "\uFEFF\u003C?xml version=\u00221.0\u0022 encoding=\u0022utf-8\u0022?\u003E\u003CError\u003E\u003CCode\u003EConditionNotMet\u003C/Code\u003E\u003CMessage\u003EThe condition specified using HTTP conditional header(s) is not met.\n",
-        "RequestId:a527b4fa-401e-0007-4c32-f3fe58000000\n",
-        "Time:2020-03-05T21:12:54.0425510Z\u003C/Message\u003E\u003C/Error\u003E"
-      ]
-    },
-    {
-      "RequestUri": "https://seanstagetest.blob.core.windows.net/test-container-b748ac37-e466-bdb7-1230-7b211e294ec9?restype=container",
-      "RequestMethod": "DELETE",
-      "RequestHeaders": {
-        "Authorization": "Sanitized",
-        "traceparent": "00-0e60f161b2ccf44a8cd23b5af50c3424-cb16e2e52ef59e49-00",
-        "User-Agent": [
-          "azsdk-net-Storage.Blobs/12.4.0-dev.20200305.1",
-          "(.NET Core 4.6.28325.01; Microsoft Windows 10.0.18363 )"
-        ],
-        "x-ms-client-request-id": "4d6fb0f7-58a8-300c-4fce-b3acc5543ede",
-        "x-ms-date": "Thu, 05 Mar 2020 21:12:54 GMT",
-        "x-ms-lease-id": "a5876578-2518-cbd0-0f4a-13761f3f6588",
-        "x-ms-return-client-request-id": "true",
-        "x-ms-version": "2019-10-10"
-=======
         "x-ms-request-id": "9421ee3c-701e-001c-384a-091fc0000000",
         "x-ms-version": "2019-12-12"
       },
@@ -482,42 +262,26 @@
         "x-ms-lease-id": "a5876578-2518-cbd0-0f4a-13761f3f6588",
         "x-ms-return-client-request-id": "true",
         "x-ms-version": "2019-12-12"
->>>>>>> 32e373e2
       },
       "RequestBody": null,
       "StatusCode": 202,
       "ResponseHeaders": {
         "Content-Length": "0",
-<<<<<<< HEAD
-        "Date": "Thu, 05 Mar 2020 21:12:53 GMT",
-=======
-        "Date": "Thu, 02 Apr 2020 23:59:05 GMT",
->>>>>>> 32e373e2
+        "Date": "Thu, 02 Apr 2020 23:59:05 GMT",
         "Server": [
           "Windows-Azure-Blob/1.0",
           "Microsoft-HTTPAPI/2.0"
         ],
         "x-ms-client-request-id": "4d6fb0f7-58a8-300c-4fce-b3acc5543ede",
-<<<<<<< HEAD
-        "x-ms-request-id": "a527b500-401e-0007-5232-f3fe58000000",
-        "x-ms-version": "2019-10-10"
-=======
         "x-ms-request-id": "9421ee41-701e-001c-3d4a-091fc0000000",
         "x-ms-version": "2019-12-12"
->>>>>>> 32e373e2
       },
       "ResponseBody": []
     }
   ],
   "Variables": {
-<<<<<<< HEAD
-    "DateTimeOffsetNow": "2020-03-05T13:12:52.6630834-08:00",
-    "RandomSeed": "921073488",
-    "Storage_TestConfigDefault": "ProductionTenant\nseanstagetest\nU2FuaXRpemVk\nhttps://seanstagetest.blob.core.windows.net\nhttp://seanstagetest.file.core.windows.net\nhttp://seanstagetest.queue.core.windows.net\nhttp://seanstagetest.table.core.windows.net\n\n\n\n\nhttp://seanstagetest-secondary.blob.core.windows.net\nhttp://seanstagetest-secondary.file.core.windows.net\nhttp://seanstagetest-secondary.queue.core.windows.net\nhttp://seanstagetest-secondary.table.core.windows.net\n\nSanitized\n\n\nCloud\nBlobEndpoint=https://seanstagetest.blob.core.windows.net/;QueueEndpoint=http://seanstagetest.queue.core.windows.net/;FileEndpoint=http://seanstagetest.file.core.windows.net/;BlobSecondaryEndpoint=http://seanstagetest-secondary.blob.core.windows.net/;QueueSecondaryEndpoint=http://seanstagetest-secondary.queue.core.windows.net/;FileSecondaryEndpoint=http://seanstagetest-secondary.file.core.windows.net/;AccountName=seanstagetest;AccountKey=Sanitized\nseanscope1"
-=======
     "DateTimeOffsetNow": "2020-04-02T16:59:05.5689573-07:00",
     "RandomSeed": "921073488",
     "Storage_TestConfigDefault": "ProductionTenant\nseanmcccanary\nU2FuaXRpemVk\nhttps://seanmcccanary.blob.core.windows.net\nhttps://seanmcccanary.file.core.windows.net\nhttps://seanmcccanary.queue.core.windows.net\nhttps://seanmcccanary.table.core.windows.net\n\n\n\n\nhttps://seanmcccanary-secondary.blob.core.windows.net\nhttps://seanmcccanary-secondary.file.core.windows.net\nhttps://seanmcccanary-secondary.queue.core.windows.net\nhttps://seanmcccanary-secondary.table.core.windows.net\n\nSanitized\n\n\nCloud\nBlobEndpoint=https://seanmcccanary.blob.core.windows.net/;QueueEndpoint=https://seanmcccanary.queue.core.windows.net/;FileEndpoint=https://seanmcccanary.file.core.windows.net/;BlobSecondaryEndpoint=https://seanmcccanary-secondary.blob.core.windows.net/;QueueSecondaryEndpoint=https://seanmcccanary-secondary.queue.core.windows.net/;FileSecondaryEndpoint=https://seanmcccanary-secondary.file.core.windows.net/;AccountName=seanmcccanary;AccountKey=Sanitized\nseanscope1"
->>>>>>> 32e373e2
   }
 }