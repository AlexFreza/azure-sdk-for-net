--- conflicted
+++ resolved
@@ -1,22 +1,6 @@
 {
   "Entries": [
     {
-<<<<<<< HEAD
-      "RequestUri": "https://seanstagetest.blob.core.windows.net/test-container-2899f973-9b21-dbc7-5da8-b336ee22e4bc?restype=container",
-      "RequestMethod": "PUT",
-      "RequestHeaders": {
-        "Authorization": "Sanitized",
-        "traceparent": "00-856e0ae25d806b499184da963dd73680-2b96cf7ecb9dbd45-00",
-        "User-Agent": [
-          "azsdk-net-Storage.Blobs/12.4.0-dev.20200305.1",
-          "(.NET Core 4.6.28325.01; Microsoft Windows 10.0.18363 )"
-        ],
-        "x-ms-blob-public-access": "container",
-        "x-ms-client-request-id": "1287298e-2c2e-dfad-8b79-0d5330fb23aa",
-        "x-ms-date": "Thu, 05 Mar 2020 21:13:41 GMT",
-        "x-ms-return-client-request-id": "true",
-        "x-ms-version": "2019-10-10"
-=======
       "RequestUri": "https://seanmcccanary.blob.core.windows.net/test-container-2899f973-9b21-dbc7-5da8-b336ee22e4bc?restype=container",
       "RequestMethod": "PUT",
       "RequestHeaders": {
@@ -31,67 +15,31 @@
         "x-ms-date": "Fri, 03 Apr 2020 00:00:39 GMT",
         "x-ms-return-client-request-id": "true",
         "x-ms-version": "2019-12-12"
->>>>>>> 32e373e2
       },
       "RequestBody": null,
       "StatusCode": 201,
       "ResponseHeaders": {
         "Content-Length": "0",
-<<<<<<< HEAD
-        "Date": "Thu, 05 Mar 2020 21:13:41 GMT",
-        "ETag": "\u00220x8D7C14A1514712E\u0022",
-        "Last-Modified": "Thu, 05 Mar 2020 21:13:42 GMT",
-=======
         "Date": "Fri, 03 Apr 2020 00:00:38 GMT",
         "ETag": "\u00220x8D7D7620AF0F758\u0022",
         "Last-Modified": "Fri, 03 Apr 2020 00:00:38 GMT",
->>>>>>> 32e373e2
         "Server": [
           "Windows-Azure-Blob/1.0",
           "Microsoft-HTTPAPI/2.0"
         ],
         "x-ms-client-request-id": "1287298e-2c2e-dfad-8b79-0d5330fb23aa",
-<<<<<<< HEAD
-        "x-ms-request-id": "9d516be4-c01e-0044-6432-f31804000000",
-        "x-ms-version": "2019-10-10"
-=======
         "x-ms-request-id": "ab767c8a-b01e-0013-394a-0969ac000000",
         "x-ms-version": "2019-12-12"
->>>>>>> 32e373e2
       },
       "ResponseBody": []
     },
     {
-<<<<<<< HEAD
-      "RequestUri": "https://seanstagetest.blob.core.windows.net/test-container-2899f973-9b21-dbc7-5da8-b336ee22e4bc?restype=container\u0026comp=acl",
-=======
       "RequestUri": "https://seanmcccanary.blob.core.windows.net/test-container-2899f973-9b21-dbc7-5da8-b336ee22e4bc?restype=container\u0026comp=acl",
->>>>>>> 32e373e2
       "RequestMethod": "PUT",
       "RequestHeaders": {
         "Authorization": "Sanitized",
         "Content-Length": "249",
         "Content-Type": "application/xml",
-<<<<<<< HEAD
-        "traceparent": "00-6a5ade447afced4fafd7523519d96478-1aca18f6dd333543-00",
-        "User-Agent": [
-          "azsdk-net-Storage.Blobs/12.4.0-dev.20200305.1",
-          "(.NET Core 4.6.28325.01; Microsoft Windows 10.0.18363 )"
-        ],
-        "x-ms-blob-public-access": "container",
-        "x-ms-client-request-id": "98e38814-6d79-2f33-6aa7-f55292241132",
-        "x-ms-date": "Thu, 05 Mar 2020 21:13:42 GMT",
-        "x-ms-return-client-request-id": "true",
-        "x-ms-version": "2019-10-10"
-      },
-      "RequestBody": "\u003CSignedIdentifiers\u003E\u003CSignedIdentifier\u003E\u003CId\u003Ebgrkouwmbwjmfniyiklc\u003C/Id\u003E\u003CAccessPolicy\u003E\u003CStart\u003E2020-03-05T20:13:42.3056348Z\u003C/Start\u003E\u003CExpiry\u003E2020-03-05T22:13:42.3056348Z\u003C/Expiry\u003E\u003CPermission\u003Erw\u003C/Permission\u003E\u003C/AccessPolicy\u003E\u003C/SignedIdentifier\u003E\u003C/SignedIdentifiers\u003E",
-      "StatusCode": 200,
-      "ResponseHeaders": {
-        "Content-Length": "0",
-        "Date": "Thu, 05 Mar 2020 21:13:41 GMT",
-        "ETag": "\u00220x8D7C14A15222506\u0022",
-        "Last-Modified": "Thu, 05 Mar 2020 21:13:42 GMT",
-=======
         "traceparent": "00-96edb2a037c6074698108da20d14410e-d64ef263807a2c41-00",
         "User-Agent": [
           "azsdk-net-Storage.Blobs/12.5.0-dev.20200402.1",
@@ -110,38 +58,17 @@
         "Date": "Fri, 03 Apr 2020 00:00:38 GMT",
         "ETag": "\u00220x8D7D7620AFE13F8\u0022",
         "Last-Modified": "Fri, 03 Apr 2020 00:00:38 GMT",
->>>>>>> 32e373e2
         "Server": [
           "Windows-Azure-Blob/1.0",
           "Microsoft-HTTPAPI/2.0"
         ],
         "x-ms-client-request-id": "98e38814-6d79-2f33-6aa7-f55292241132",
-<<<<<<< HEAD
-        "x-ms-request-id": "9d516be7-c01e-0044-6532-f31804000000",
-        "x-ms-version": "2019-10-10"
-=======
         "x-ms-request-id": "ab767c96-b01e-0013-424a-0969ac000000",
         "x-ms-version": "2019-12-12"
->>>>>>> 32e373e2
       },
       "ResponseBody": []
     },
     {
-<<<<<<< HEAD
-      "RequestUri": "https://seanstagetest.blob.core.windows.net/test-container-2899f973-9b21-dbc7-5da8-b336ee22e4bc?restype=container",
-      "RequestMethod": "GET",
-      "RequestHeaders": {
-        "Authorization": "Sanitized",
-        "traceparent": "00-ae7ce019f5cfc24aa775535282784b40-acde14ac336e5c4e-00",
-        "User-Agent": [
-          "azsdk-net-Storage.Blobs/12.4.0-dev.20200305.1",
-          "(.NET Core 4.6.28325.01; Microsoft Windows 10.0.18363 )"
-        ],
-        "x-ms-client-request-id": "b9d4d0a4-0f19-2c4b-9e5e-43bae9d22a27",
-        "x-ms-date": "Thu, 05 Mar 2020 21:13:42 GMT",
-        "x-ms-return-client-request-id": "true",
-        "x-ms-version": "2019-10-10"
-=======
       "RequestUri": "https://seanmcccanary.blob.core.windows.net/test-container-2899f973-9b21-dbc7-5da8-b336ee22e4bc?restype=container",
       "RequestMethod": "GET",
       "RequestHeaders": {
@@ -155,21 +82,14 @@
         "x-ms-date": "Fri, 03 Apr 2020 00:00:39 GMT",
         "x-ms-return-client-request-id": "true",
         "x-ms-version": "2019-12-12"
->>>>>>> 32e373e2
       },
       "RequestBody": null,
       "StatusCode": 200,
       "ResponseHeaders": {
         "Content-Length": "0",
-<<<<<<< HEAD
-        "Date": "Thu, 05 Mar 2020 21:13:41 GMT",
-        "ETag": "\u00220x8D7C14A15222506\u0022",
-        "Last-Modified": "Thu, 05 Mar 2020 21:13:42 GMT",
-=======
         "Date": "Fri, 03 Apr 2020 00:00:38 GMT",
         "ETag": "\u00220x8D7D7620AFE13F8\u0022",
         "Last-Modified": "Fri, 03 Apr 2020 00:00:38 GMT",
->>>>>>> 32e373e2
         "Server": [
           "Windows-Azure-Blob/1.0",
           "Microsoft-HTTPAPI/2.0"
@@ -182,32 +102,12 @@
         "x-ms-has-legal-hold": "false",
         "x-ms-lease-state": "available",
         "x-ms-lease-status": "unlocked",
-<<<<<<< HEAD
-        "x-ms-request-id": "9d516bec-c01e-0044-6832-f31804000000",
-        "x-ms-version": "2019-10-10"
-=======
         "x-ms-request-id": "ab767ca1-b01e-0013-4b4a-0969ac000000",
         "x-ms-version": "2019-12-12"
->>>>>>> 32e373e2
       },
       "ResponseBody": []
     },
     {
-<<<<<<< HEAD
-      "RequestUri": "https://seanstagetest.blob.core.windows.net/test-container-2899f973-9b21-dbc7-5da8-b336ee22e4bc?restype=container\u0026comp=acl",
-      "RequestMethod": "GET",
-      "RequestHeaders": {
-        "Authorization": "Sanitized",
-        "traceparent": "00-4bb1c0b4fcbfca47b9fd1b994cf5ed08-06070acabff31a4d-00",
-        "User-Agent": [
-          "azsdk-net-Storage.Blobs/12.4.0-dev.20200305.1",
-          "(.NET Core 4.6.28325.01; Microsoft Windows 10.0.18363 )"
-        ],
-        "x-ms-client-request-id": "c2ad119b-5850-4219-12e3-88f26ec209ff",
-        "x-ms-date": "Thu, 05 Mar 2020 21:13:42 GMT",
-        "x-ms-return-client-request-id": "true",
-        "x-ms-version": "2019-10-10"
-=======
       "RequestUri": "https://seanmcccanary.blob.core.windows.net/test-container-2899f973-9b21-dbc7-5da8-b336ee22e4bc?restype=container\u0026comp=acl",
       "RequestMethod": "GET",
       "RequestHeaders": {
@@ -221,21 +121,14 @@
         "x-ms-date": "Fri, 03 Apr 2020 00:00:39 GMT",
         "x-ms-return-client-request-id": "true",
         "x-ms-version": "2019-12-12"
->>>>>>> 32e373e2
       },
       "RequestBody": null,
       "StatusCode": 200,
       "ResponseHeaders": {
         "Content-Type": "application/xml",
-<<<<<<< HEAD
-        "Date": "Thu, 05 Mar 2020 21:13:42 GMT",
-        "ETag": "\u00220x8D7C14A15222506\u0022",
-        "Last-Modified": "Thu, 05 Mar 2020 21:13:42 GMT",
-=======
         "Date": "Fri, 03 Apr 2020 00:00:38 GMT",
         "ETag": "\u00220x8D7D7620AFE13F8\u0022",
         "Last-Modified": "Fri, 03 Apr 2020 00:00:38 GMT",
->>>>>>> 32e373e2
         "Server": [
           "Windows-Azure-Blob/1.0",
           "Microsoft-HTTPAPI/2.0"
@@ -243,27 +136,6 @@
         "Transfer-Encoding": "chunked",
         "x-ms-blob-public-access": "container",
         "x-ms-client-request-id": "c2ad119b-5850-4219-12e3-88f26ec209ff",
-<<<<<<< HEAD
-        "x-ms-request-id": "9d516bed-c01e-0044-6932-f31804000000",
-        "x-ms-version": "2019-10-10"
-      },
-      "ResponseBody": "\uFEFF\u003C?xml version=\u00221.0\u0022 encoding=\u0022utf-8\u0022?\u003E\u003CSignedIdentifiers\u003E\u003CSignedIdentifier\u003E\u003CId\u003Ebgrkouwmbwjmfniyiklc\u003C/Id\u003E\u003CAccessPolicy\u003E\u003CStart\u003E2020-03-05T20:13:42.3056348Z\u003C/Start\u003E\u003CExpiry\u003E2020-03-05T22:13:42.3056348Z\u003C/Expiry\u003E\u003CPermission\u003Erw\u003C/Permission\u003E\u003C/AccessPolicy\u003E\u003C/SignedIdentifier\u003E\u003C/SignedIdentifiers\u003E"
-    },
-    {
-      "RequestUri": "https://seanstagetest.blob.core.windows.net/test-container-2899f973-9b21-dbc7-5da8-b336ee22e4bc?restype=container",
-      "RequestMethod": "DELETE",
-      "RequestHeaders": {
-        "Authorization": "Sanitized",
-        "traceparent": "00-0be9bdcd96ff3445a8f5cd5834d16a17-48939352faf96742-00",
-        "User-Agent": [
-          "azsdk-net-Storage.Blobs/12.4.0-dev.20200305.1",
-          "(.NET Core 4.6.28325.01; Microsoft Windows 10.0.18363 )"
-        ],
-        "x-ms-client-request-id": "d81f30c3-6724-5cd7-1ed5-8813e5d2f449",
-        "x-ms-date": "Thu, 05 Mar 2020 21:13:42 GMT",
-        "x-ms-return-client-request-id": "true",
-        "x-ms-version": "2019-10-10"
-=======
         "x-ms-request-id": "ab767cb5-b01e-0013-5e4a-0969ac000000",
         "x-ms-version": "2019-12-12"
       },
@@ -283,42 +155,26 @@
         "x-ms-date": "Fri, 03 Apr 2020 00:00:39 GMT",
         "x-ms-return-client-request-id": "true",
         "x-ms-version": "2019-12-12"
->>>>>>> 32e373e2
       },
       "RequestBody": null,
       "StatusCode": 202,
       "ResponseHeaders": {
         "Content-Length": "0",
-<<<<<<< HEAD
-        "Date": "Thu, 05 Mar 2020 21:13:42 GMT",
-=======
         "Date": "Fri, 03 Apr 2020 00:00:38 GMT",
->>>>>>> 32e373e2
         "Server": [
           "Windows-Azure-Blob/1.0",
           "Microsoft-HTTPAPI/2.0"
         ],
         "x-ms-client-request-id": "d81f30c3-6724-5cd7-1ed5-8813e5d2f449",
-<<<<<<< HEAD
-        "x-ms-request-id": "9d516bee-c01e-0044-6a32-f31804000000",
-        "x-ms-version": "2019-10-10"
-=======
         "x-ms-request-id": "ab767cd0-b01e-0013-784a-0969ac000000",
         "x-ms-version": "2019-12-12"
->>>>>>> 32e373e2
       },
       "ResponseBody": []
     }
   ],
   "Variables": {
-<<<<<<< HEAD
-    "DateTimeOffsetNow": "2020-03-05T13:13:42.3056348-08:00",
-    "RandomSeed": "1688071875",
-    "Storage_TestConfigDefault": "ProductionTenant\nseanstagetest\nU2FuaXRpemVk\nhttps://seanstagetest.blob.core.windows.net\nhttp://seanstagetest.file.core.windows.net\nhttp://seanstagetest.queue.core.windows.net\nhttp://seanstagetest.table.core.windows.net\n\n\n\n\nhttp://seanstagetest-secondary.blob.core.windows.net\nhttp://seanstagetest-secondary.file.core.windows.net\nhttp://seanstagetest-secondary.queue.core.windows.net\nhttp://seanstagetest-secondary.table.core.windows.net\n\nSanitized\n\n\nCloud\nBlobEndpoint=https://seanstagetest.blob.core.windows.net/;QueueEndpoint=http://seanstagetest.queue.core.windows.net/;FileEndpoint=http://seanstagetest.file.core.windows.net/;BlobSecondaryEndpoint=http://seanstagetest-secondary.blob.core.windows.net/;QueueSecondaryEndpoint=http://seanstagetest-secondary.queue.core.windows.net/;FileSecondaryEndpoint=http://seanstagetest-secondary.file.core.windows.net/;AccountName=seanstagetest;AccountKey=Sanitized\nseanscope1"
-=======
     "DateTimeOffsetNow": "2020-04-02T17:00:39.5949887-07:00",
     "RandomSeed": "1688071875",
     "Storage_TestConfigDefault": "ProductionTenant\nseanmcccanary\nU2FuaXRpemVk\nhttps://seanmcccanary.blob.core.windows.net\nhttps://seanmcccanary.file.core.windows.net\nhttps://seanmcccanary.queue.core.windows.net\nhttps://seanmcccanary.table.core.windows.net\n\n\n\n\nhttps://seanmcccanary-secondary.blob.core.windows.net\nhttps://seanmcccanary-secondary.file.core.windows.net\nhttps://seanmcccanary-secondary.queue.core.windows.net\nhttps://seanmcccanary-secondary.table.core.windows.net\n\nSanitized\n\n\nCloud\nBlobEndpoint=https://seanmcccanary.blob.core.windows.net/;QueueEndpoint=https://seanmcccanary.queue.core.windows.net/;FileEndpoint=https://seanmcccanary.file.core.windows.net/;BlobSecondaryEndpoint=https://seanmcccanary-secondary.blob.core.windows.net/;QueueSecondaryEndpoint=https://seanmcccanary-secondary.queue.core.windows.net/;FileSecondaryEndpoint=https://seanmcccanary-secondary.file.core.windows.net/;AccountName=seanmcccanary;AccountKey=Sanitized\nseanscope1"
->>>>>>> 32e373e2
   }
 }