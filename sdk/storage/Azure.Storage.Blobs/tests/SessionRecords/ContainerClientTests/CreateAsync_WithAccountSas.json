--- conflicted
+++ resolved
@@ -1,19 +1,6 @@
 {
   "Entries": [
     {
-<<<<<<< HEAD
-      "RequestUri": "https://seanstagetest.blob.core.windows.net/test-container-7f1b0137-ae79-0654-f60f-2b15108c7566?sv=2019-10-10\u0026ss=b\u0026srt=co\u0026st=2020-03-05T20%3A12%3A56Z\u0026se=2020-03-05T22%3A12%3A56Z\u0026sp=rwdlac\u0026sig=Sanitized\u0026restype=container",
-      "RequestMethod": "PUT",
-      "RequestHeaders": {
-        "traceparent": "00-5264ec90abffa34c968dac1c3484a36a-51a65371e7b5164e-00",
-        "User-Agent": [
-          "azsdk-net-Storage.Blobs/12.4.0-dev.20200305.1",
-          "(.NET Core 4.6.28325.01; Microsoft Windows 10.0.18363 )"
-        ],
-        "x-ms-client-request-id": "a19646fa-d454-c632-a7a1-a64bc45577df",
-        "x-ms-return-client-request-id": "true",
-        "x-ms-version": "2019-10-10"
-=======
       "RequestUri": "https://seanmcccanary.blob.core.windows.net/test-container-7f1b0137-ae79-0654-f60f-2b15108c7566?sv=2019-12-12\u0026ss=b\u0026srt=co\u0026st=2020-04-02T22%3A59%3A08Z\u0026se=2020-04-03T00%3A59%3A08Z\u0026sp=rwdlac\u0026sig=Sanitized\u0026restype=container",
       "RequestMethod": "PUT",
       "RequestHeaders": {
@@ -25,50 +12,25 @@
         "x-ms-client-request-id": "a19646fa-d454-c632-a7a1-a64bc45577df",
         "x-ms-return-client-request-id": "true",
         "x-ms-version": "2019-12-12"
->>>>>>> 32e373e2
       },
       "RequestBody": null,
       "StatusCode": 201,
       "ResponseHeaders": {
         "Content-Length": "0",
-<<<<<<< HEAD
-        "Date": "Thu, 05 Mar 2020 21:12:55 GMT",
-        "ETag": "\u00220x8D7C149F9B53B23\u0022",
-        "Last-Modified": "Thu, 05 Mar 2020 21:12:56 GMT",
-=======
         "Date": "Thu, 02 Apr 2020 23:59:07 GMT",
         "ETag": "\u00220x8D7D761D4FDE7DA\u0022",
         "Last-Modified": "Thu, 02 Apr 2020 23:59:08 GMT",
->>>>>>> 32e373e2
         "Server": [
           "Windows-Azure-Blob/1.0",
           "Microsoft-HTTPAPI/2.0"
         ],
         "x-ms-client-request-id": "a19646fa-d454-c632-a7a1-a64bc45577df",
-<<<<<<< HEAD
-        "x-ms-request-id": "815e13bd-d01e-002a-1832-f34d2b000000",
-        "x-ms-version": "2019-10-10"
-=======
         "x-ms-request-id": "a2df89a7-401e-0091-4f4a-092812000000",
         "x-ms-version": "2019-12-12"
->>>>>>> 32e373e2
       },
       "ResponseBody": []
     },
     {
-<<<<<<< HEAD
-      "RequestUri": "https://seanstagetest.blob.core.windows.net/test-container-7f1b0137-ae79-0654-f60f-2b15108c7566?sv=2019-10-10\u0026ss=b\u0026srt=co\u0026st=2020-03-05T20%3A12%3A56Z\u0026se=2020-03-05T22%3A12%3A56Z\u0026sp=rwdlac\u0026sig=Sanitized\u0026restype=container",
-      "RequestMethod": "DELETE",
-      "RequestHeaders": {
-        "traceparent": "00-ed7eecae959dfe4c9b3e5254bb5448b7-76e13902abee1749-00",
-        "User-Agent": [
-          "azsdk-net-Storage.Blobs/12.4.0-dev.20200305.1",
-          "(.NET Core 4.6.28325.01; Microsoft Windows 10.0.18363 )"
-        ],
-        "x-ms-client-request-id": "c91b410b-d4f6-5e12-5ed4-06bedcc34a4d",
-        "x-ms-return-client-request-id": "true",
-        "x-ms-version": "2019-10-10"
-=======
       "RequestUri": "https://seanmcccanary.blob.core.windows.net/test-container-7f1b0137-ae79-0654-f60f-2b15108c7566?sv=2019-12-12\u0026ss=b\u0026srt=co\u0026st=2020-04-02T22%3A59%3A08Z\u0026se=2020-04-03T00%3A59%3A08Z\u0026sp=rwdlac\u0026sig=Sanitized\u0026restype=container",
       "RequestMethod": "DELETE",
       "RequestHeaders": {
@@ -80,42 +42,26 @@
         "x-ms-client-request-id": "c91b410b-d4f6-5e12-5ed4-06bedcc34a4d",
         "x-ms-return-client-request-id": "true",
         "x-ms-version": "2019-12-12"
->>>>>>> 32e373e2
       },
       "RequestBody": null,
       "StatusCode": 202,
       "ResponseHeaders": {
         "Content-Length": "0",
-<<<<<<< HEAD
-        "Date": "Thu, 05 Mar 2020 21:12:55 GMT",
-=======
         "Date": "Thu, 02 Apr 2020 23:59:07 GMT",
->>>>>>> 32e373e2
         "Server": [
           "Windows-Azure-Blob/1.0",
           "Microsoft-HTTPAPI/2.0"
         ],
         "x-ms-client-request-id": "c91b410b-d4f6-5e12-5ed4-06bedcc34a4d",
-<<<<<<< HEAD
-        "x-ms-request-id": "815e13c3-d01e-002a-1c32-f34d2b000000",
-        "x-ms-version": "2019-10-10"
-=======
         "x-ms-request-id": "a2df89b0-401e-0091-544a-092812000000",
         "x-ms-version": "2019-12-12"
->>>>>>> 32e373e2
       },
       "ResponseBody": []
     }
   ],
   "Variables": {
-<<<<<<< HEAD
-    "DateTimeOffsetNow": "2020-03-05T13:12:56.0587937-08:00",
-    "RandomSeed": "1619436628",
-    "Storage_TestConfigDefault": "ProductionTenant\nseanstagetest\nU2FuaXRpemVk\nhttps://seanstagetest.blob.core.windows.net\nhttp://seanstagetest.file.core.windows.net\nhttp://seanstagetest.queue.core.windows.net\nhttp://seanstagetest.table.core.windows.net\n\n\n\n\nhttp://seanstagetest-secondary.blob.core.windows.net\nhttp://seanstagetest-secondary.file.core.windows.net\nhttp://seanstagetest-secondary.queue.core.windows.net\nhttp://seanstagetest-secondary.table.core.windows.net\n\nSanitized\n\n\nCloud\nBlobEndpoint=https://seanstagetest.blob.core.windows.net/;QueueEndpoint=http://seanstagetest.queue.core.windows.net/;FileEndpoint=http://seanstagetest.file.core.windows.net/;BlobSecondaryEndpoint=http://seanstagetest-secondary.blob.core.windows.net/;QueueSecondaryEndpoint=http://seanstagetest-secondary.queue.core.windows.net/;FileSecondaryEndpoint=http://seanstagetest-secondary.file.core.windows.net/;AccountName=seanstagetest;AccountKey=Sanitized\nseanscope1"
-=======
     "DateTimeOffsetNow": "2020-04-02T16:59:08.7414963-07:00",
     "RandomSeed": "1619436628",
     "Storage_TestConfigDefault": "ProductionTenant\nseanmcccanary\nU2FuaXRpemVk\nhttps://seanmcccanary.blob.core.windows.net\nhttps://seanmcccanary.file.core.windows.net\nhttps://seanmcccanary.queue.core.windows.net\nhttps://seanmcccanary.table.core.windows.net\n\n\n\n\nhttps://seanmcccanary-secondary.blob.core.windows.net\nhttps://seanmcccanary-secondary.file.core.windows.net\nhttps://seanmcccanary-secondary.queue.core.windows.net\nhttps://seanmcccanary-secondary.table.core.windows.net\n\nSanitized\n\n\nCloud\nBlobEndpoint=https://seanmcccanary.blob.core.windows.net/;QueueEndpoint=https://seanmcccanary.queue.core.windows.net/;FileEndpoint=https://seanmcccanary.file.core.windows.net/;BlobSecondaryEndpoint=https://seanmcccanary-secondary.blob.core.windows.net/;QueueSecondaryEndpoint=https://seanmcccanary-secondary.queue.core.windows.net/;FileSecondaryEndpoint=https://seanmcccanary-secondary.file.core.windows.net/;AccountName=seanmcccanary;AccountKey=Sanitized\nseanscope1"
->>>>>>> 32e373e2
   }
 }