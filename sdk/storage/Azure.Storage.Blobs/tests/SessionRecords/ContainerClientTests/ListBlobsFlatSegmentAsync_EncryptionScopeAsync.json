--- conflicted
+++ resolved
@@ -1,22 +1,6 @@
 {
   "Entries": [
     {
-<<<<<<< HEAD
-      "RequestUri": "https://seanstagetest.blob.core.windows.net/test-container-fc50ceec-a2b7-9066-168e-7d409c8e712d?restype=container",
-      "RequestMethod": "PUT",
-      "RequestHeaders": {
-        "Authorization": "Sanitized",
-        "traceparent": "00-ab4d73e61b1a92489505ecef7e260a1c-72449b6d47946f46-00",
-        "User-Agent": [
-          "azsdk-net-Storage.Blobs/12.4.0-dev.20200305.1",
-          "(.NET Core 4.6.28325.01; Microsoft Windows 10.0.18363 )"
-        ],
-        "x-ms-blob-public-access": "container",
-        "x-ms-client-request-id": "a050d99f-2991-b8e3-5bba-55f23c87e456",
-        "x-ms-date": "Thu, 05 Mar 2020 21:14:36 GMT",
-        "x-ms-return-client-request-id": "true",
-        "x-ms-version": "2019-10-10"
-=======
       "RequestUri": "https://seanmcccanary.blob.core.windows.net/test-container-fc50ceec-a2b7-9066-168e-7d409c8e712d?restype=container",
       "RequestMethod": "PUT",
       "RequestHeaders": {
@@ -31,33 +15,21 @@
         "x-ms-date": "Fri, 03 Apr 2020 00:01:42 GMT",
         "x-ms-return-client-request-id": "true",
         "x-ms-version": "2019-12-12"
->>>>>>> 32e373e2
       },
       "RequestBody": null,
       "StatusCode": 201,
       "ResponseHeaders": {
         "Content-Length": "0",
-<<<<<<< HEAD
-        "Date": "Thu, 05 Mar 2020 21:14:36 GMT",
-        "ETag": "\u00220x8D7C14A3586D0CD\u0022",
-        "Last-Modified": "Thu, 05 Mar 2020 21:14:36 GMT",
-=======
         "Date": "Fri, 03 Apr 2020 00:01:41 GMT",
         "ETag": "\u00220x8D7D762305898CE\u0022",
         "Last-Modified": "Fri, 03 Apr 2020 00:01:41 GMT",
->>>>>>> 32e373e2
         "Server": [
           "Windows-Azure-Blob/1.0",
           "Microsoft-HTTPAPI/2.0"
         ],
         "x-ms-client-request-id": "a050d99f-2991-b8e3-5bba-55f23c87e456",
-<<<<<<< HEAD
-        "x-ms-request-id": "b9ea22ef-001e-0016-0933-f364ec000000",
-        "x-ms-version": "2019-10-10"
-=======
         "x-ms-request-id": "4fe6bac4-a01e-0052-104b-093148000000",
         "x-ms-version": "2019-12-12"
->>>>>>> 32e373e2
       },
       "ResponseBody": []
     },
@@ -67,19 +39,6 @@
       "RequestHeaders": {
         "Authorization": "Sanitized",
         "Content-Length": "0",
-<<<<<<< HEAD
-        "traceparent": "00-9462688febf3e6418f51576890d63b49-2e5077446ef05549-00",
-        "User-Agent": [
-          "azsdk-net-Storage.Blobs/12.4.0-dev.20200305.1",
-          "(.NET Core 4.6.28325.01; Microsoft Windows 10.0.18363 )"
-        ],
-        "x-ms-blob-type": "AppendBlob",
-        "x-ms-client-request-id": "762ee82f-d621-6853-2eac-87a8913f552c",
-        "x-ms-date": "Thu, 05 Mar 2020 21:14:36 GMT",
-        "x-ms-encryption-scope": "seanscope1",
-        "x-ms-return-client-request-id": "true",
-        "x-ms-version": "2019-10-10"
-=======
         "traceparent": "00-5a5fba11ea1d95408976140d9edbe440-b971a8e26c28dd42-00",
         "User-Agent": [
           "azsdk-net-Storage.Blobs/12.5.0-dev.20200402.1",
@@ -91,58 +50,32 @@
         "x-ms-encryption-scope": "seanscope1",
         "x-ms-return-client-request-id": "true",
         "x-ms-version": "2019-12-12"
->>>>>>> 32e373e2
       },
       "RequestBody": null,
       "StatusCode": 201,
       "ResponseHeaders": {
         "Content-Length": "0",
-<<<<<<< HEAD
-        "Date": "Thu, 05 Mar 2020 21:14:36 GMT",
-        "ETag": "\u00220x8D7C14A359CCC10\u0022",
-        "Last-Modified": "Thu, 05 Mar 2020 21:14:36 GMT",
-=======
         "Date": "Fri, 03 Apr 2020 00:01:41 GMT",
         "ETag": "\u00220x8D7D76230734579\u0022",
         "Last-Modified": "Fri, 03 Apr 2020 00:01:41 GMT",
->>>>>>> 32e373e2
         "Server": [
           "Windows-Azure-Blob/1.0",
           "Microsoft-HTTPAPI/2.0"
         ],
         "x-ms-client-request-id": "762ee82f-d621-6853-2eac-87a8913f552c",
         "x-ms-encryption-scope": "seanscope1",
-<<<<<<< HEAD
-        "x-ms-request-id": "b9ea22f3-001e-0016-0c33-f364ec000000",
-        "x-ms-request-server-encrypted": "true",
-        "x-ms-version": "2019-10-10"
-=======
         "x-ms-request-id": "4fe6badb-a01e-0052-254b-093148000000",
         "x-ms-request-server-encrypted": "true",
         "x-ms-version": "2019-12-12"
->>>>>>> 32e373e2
       },
       "ResponseBody": []
     },
     {
-<<<<<<< HEAD
-      "RequestUri": "https://seanstagetest.blob.core.windows.net/test-container-fc50ceec-a2b7-9066-168e-7d409c8e712d?restype=container\u0026comp=list",
-=======
       "RequestUri": "https://seanmcccanary.blob.core.windows.net/test-container-fc50ceec-a2b7-9066-168e-7d409c8e712d?restype=container\u0026comp=list",
->>>>>>> 32e373e2
       "RequestMethod": "GET",
       "RequestHeaders": {
         "Authorization": "Sanitized",
         "User-Agent": [
-<<<<<<< HEAD
-          "azsdk-net-Storage.Blobs/12.4.0-dev.20200305.1",
-          "(.NET Core 4.6.28325.01; Microsoft Windows 10.0.18363 )"
-        ],
-        "x-ms-client-request-id": "7b74b8bd-7b00-1648-b138-949249f37e1d",
-        "x-ms-date": "Thu, 05 Mar 2020 21:14:36 GMT",
-        "x-ms-return-client-request-id": "true",
-        "x-ms-version": "2019-10-10"
-=======
           "azsdk-net-Storage.Blobs/12.5.0-dev.20200402.1",
           "(.NET Core 4.6.28325.01; Microsoft Windows 10.0.18362 )"
         ],
@@ -150,44 +83,18 @@
         "x-ms-date": "Fri, 03 Apr 2020 00:01:42 GMT",
         "x-ms-return-client-request-id": "true",
         "x-ms-version": "2019-12-12"
->>>>>>> 32e373e2
       },
       "RequestBody": null,
       "StatusCode": 200,
       "ResponseHeaders": {
         "Content-Type": "application/xml",
-<<<<<<< HEAD
-        "Date": "Thu, 05 Mar 2020 21:14:36 GMT",
-=======
         "Date": "Fri, 03 Apr 2020 00:01:41 GMT",
->>>>>>> 32e373e2
         "Server": [
           "Windows-Azure-Blob/1.0",
           "Microsoft-HTTPAPI/2.0"
         ],
         "Transfer-Encoding": "chunked",
         "x-ms-client-request-id": "7b74b8bd-7b00-1648-b138-949249f37e1d",
-<<<<<<< HEAD
-        "x-ms-request-id": "b9ea22f6-001e-0016-0e33-f364ec000000",
-        "x-ms-version": "2019-10-10"
-      },
-      "ResponseBody": "\uFEFF\u003C?xml version=\u00221.0\u0022 encoding=\u0022utf-8\u0022?\u003E\u003CEnumerationResults ServiceEndpoint=\u0022https://seanstagetest.blob.core.windows.net/\u0022 ContainerName=\u0022test-container-fc50ceec-a2b7-9066-168e-7d409c8e712d\u0022\u003E\u003CBlobs\u003E\u003CBlob\u003E\u003CName\u003Etest-blob-ca8b2707-3623-a3aa-18e8-97a4632ff269\u003C/Name\u003E\u003CProperties\u003E\u003CCreation-Time\u003EThu, 05 Mar 2020 21:14:36 GMT\u003C/Creation-Time\u003E\u003CLast-Modified\u003EThu, 05 Mar 2020 21:14:36 GMT\u003C/Last-Modified\u003E\u003CEtag\u003E0x8D7C14A359CCC10\u003C/Etag\u003E\u003CContent-Length\u003E0\u003C/Content-Length\u003E\u003CContent-Type\u003Eapplication/octet-stream\u003C/Content-Type\u003E\u003CContent-Encoding /\u003E\u003CContent-Language /\u003E\u003CContent-CRC64 /\u003E\u003CContent-MD5 /\u003E\u003CCache-Control /\u003E\u003CContent-Disposition /\u003E\u003CBlobType\u003EAppendBlob\u003C/BlobType\u003E\u003CLeaseStatus\u003Eunlocked\u003C/LeaseStatus\u003E\u003CLeaseState\u003Eavailable\u003C/LeaseState\u003E\u003CServerEncrypted\u003Etrue\u003C/ServerEncrypted\u003E\u003CEncryptionScope\u003Eseanscope1\u003C/EncryptionScope\u003E\u003C/Properties\u003E\u003C/Blob\u003E\u003C/Blobs\u003E\u003CNextMarker /\u003E\u003C/EnumerationResults\u003E"
-    },
-    {
-      "RequestUri": "https://seanstagetest.blob.core.windows.net/test-container-fc50ceec-a2b7-9066-168e-7d409c8e712d?restype=container",
-      "RequestMethod": "DELETE",
-      "RequestHeaders": {
-        "Authorization": "Sanitized",
-        "traceparent": "00-ac5dcc52d83a2e4a87ca83aea52a421d-37a023c6bc957147-00",
-        "User-Agent": [
-          "azsdk-net-Storage.Blobs/12.4.0-dev.20200305.1",
-          "(.NET Core 4.6.28325.01; Microsoft Windows 10.0.18363 )"
-        ],
-        "x-ms-client-request-id": "d9ea31fb-d9ca-4c2b-a3ef-85ad8d85ed97",
-        "x-ms-date": "Thu, 05 Mar 2020 21:14:36 GMT",
-        "x-ms-return-client-request-id": "true",
-        "x-ms-version": "2019-10-10"
-=======
         "x-ms-request-id": "4fe6baf4-a01e-0052-3c4b-093148000000",
         "x-ms-version": "2019-12-12"
       },
@@ -207,39 +114,25 @@
         "x-ms-date": "Fri, 03 Apr 2020 00:01:42 GMT",
         "x-ms-return-client-request-id": "true",
         "x-ms-version": "2019-12-12"
->>>>>>> 32e373e2
       },
       "RequestBody": null,
       "StatusCode": 202,
       "ResponseHeaders": {
         "Content-Length": "0",
-<<<<<<< HEAD
-        "Date": "Thu, 05 Mar 2020 21:14:36 GMT",
-=======
         "Date": "Fri, 03 Apr 2020 00:01:41 GMT",
->>>>>>> 32e373e2
         "Server": [
           "Windows-Azure-Blob/1.0",
           "Microsoft-HTTPAPI/2.0"
         ],
         "x-ms-client-request-id": "d9ea31fb-d9ca-4c2b-a3ef-85ad8d85ed97",
-<<<<<<< HEAD
-        "x-ms-request-id": "b9ea22f7-001e-0016-0f33-f364ec000000",
-        "x-ms-version": "2019-10-10"
-=======
         "x-ms-request-id": "4fe6baff-a01e-0052-474b-093148000000",
         "x-ms-version": "2019-12-12"
->>>>>>> 32e373e2
       },
       "ResponseBody": []
     }
   ],
   "Variables": {
     "RandomSeed": "1169312217",
-<<<<<<< HEAD
-    "Storage_TestConfigDefault": "ProductionTenant\nseanstagetest\nU2FuaXRpemVk\nhttps://seanstagetest.blob.core.windows.net\nhttp://seanstagetest.file.core.windows.net\nhttp://seanstagetest.queue.core.windows.net\nhttp://seanstagetest.table.core.windows.net\n\n\n\n\nhttp://seanstagetest-secondary.blob.core.windows.net\nhttp://seanstagetest-secondary.file.core.windows.net\nhttp://seanstagetest-secondary.queue.core.windows.net\nhttp://seanstagetest-secondary.table.core.windows.net\n\nSanitized\n\n\nCloud\nBlobEndpoint=https://seanstagetest.blob.core.windows.net/;QueueEndpoint=http://seanstagetest.queue.core.windows.net/;FileEndpoint=http://seanstagetest.file.core.windows.net/;BlobSecondaryEndpoint=http://seanstagetest-secondary.blob.core.windows.net/;QueueSecondaryEndpoint=http://seanstagetest-secondary.queue.core.windows.net/;FileSecondaryEndpoint=http://seanstagetest-secondary.file.core.windows.net/;AccountName=seanstagetest;AccountKey=Sanitized\nseanscope1"
-=======
     "Storage_TestConfigDefault": "ProductionTenant\nseanmcccanary\nU2FuaXRpemVk\nhttps://seanmcccanary.blob.core.windows.net\nhttps://seanmcccanary.file.core.windows.net\nhttps://seanmcccanary.queue.core.windows.net\nhttps://seanmcccanary.table.core.windows.net\n\n\n\n\nhttps://seanmcccanary-secondary.blob.core.windows.net\nhttps://seanmcccanary-secondary.file.core.windows.net\nhttps://seanmcccanary-secondary.queue.core.windows.net\nhttps://seanmcccanary-secondary.table.core.windows.net\n\nSanitized\n\n\nCloud\nBlobEndpoint=https://seanmcccanary.blob.core.windows.net/;QueueEndpoint=https://seanmcccanary.queue.core.windows.net/;FileEndpoint=https://seanmcccanary.file.core.windows.net/;BlobSecondaryEndpoint=https://seanmcccanary-secondary.blob.core.windows.net/;QueueSecondaryEndpoint=https://seanmcccanary-secondary.queue.core.windows.net/;FileSecondaryEndpoint=https://seanmcccanary-secondary.file.core.windows.net/;AccountName=seanmcccanary;AccountKey=Sanitized\nseanscope1"
->>>>>>> 32e373e2
   }
 }