--- conflicted
+++ resolved
@@ -1,22 +1,6 @@
 {
   "Entries": [
     {
-<<<<<<< HEAD
-      "RequestUri": "https://seanstagetest.blob.core.windows.net/test-container-dcc4f801-9df1-5bc8-2699-e4afa4520858?restype=container",
-      "RequestMethod": "PUT",
-      "RequestHeaders": {
-        "Authorization": "Sanitized",
-        "traceparent": "00-7993bb2dd9b9e64ba5485f49ae561019-60f34bfbe15ee547-00",
-        "User-Agent": [
-          "azsdk-net-Storage.Blobs/12.4.0-dev.20200305.1",
-          "(.NET Core 4.6.28325.01; Microsoft Windows 10.0.18363 )"
-        ],
-        "x-ms-blob-public-access": "container",
-        "x-ms-client-request-id": "bac1c8fa-4038-644d-da7a-5c718a27fe77",
-        "x-ms-date": "Thu, 05 Mar 2020 21:15:12 GMT",
-        "x-ms-return-client-request-id": "true",
-        "x-ms-version": "2019-10-10"
-=======
       "RequestUri": "https://seanmcccanary.blob.core.windows.net/test-container-dcc4f801-9df1-5bc8-2699-e4afa4520858?restype=container",
       "RequestMethod": "PUT",
       "RequestHeaders": {
@@ -31,52 +15,25 @@
         "x-ms-date": "Fri, 03 Apr 2020 00:02:18 GMT",
         "x-ms-return-client-request-id": "true",
         "x-ms-version": "2019-12-12"
->>>>>>> 32e373e2
       },
       "RequestBody": null,
       "StatusCode": 201,
       "ResponseHeaders": {
         "Content-Length": "0",
-<<<<<<< HEAD
-        "Date": "Thu, 05 Mar 2020 21:15:12 GMT",
-        "ETag": "\u00220x8D7C14A4B48D1FA\u0022",
-        "Last-Modified": "Thu, 05 Mar 2020 21:15:13 GMT",
-=======
         "Date": "Fri, 03 Apr 2020 00:02:17 GMT",
         "ETag": "\u00220x8D7D76245D72168\u0022",
         "Last-Modified": "Fri, 03 Apr 2020 00:02:17 GMT",
->>>>>>> 32e373e2
         "Server": [
           "Windows-Azure-Blob/1.0",
           "Microsoft-HTTPAPI/2.0"
         ],
         "x-ms-client-request-id": "bac1c8fa-4038-644d-da7a-5c718a27fe77",
-<<<<<<< HEAD
-        "x-ms-request-id": "c8d72596-701e-000c-2833-f30533000000",
-        "x-ms-version": "2019-10-10"
-=======
         "x-ms-request-id": "09506951-a01e-006d-5a4b-09f9eb000000",
         "x-ms-version": "2019-12-12"
->>>>>>> 32e373e2
-      },
-      "ResponseBody": []
-    },
-    {
-<<<<<<< HEAD
-      "RequestUri": "https://seanstagetest.blob.core.windows.net/?restype=service\u0026comp=properties",
-      "RequestMethod": "GET",
-      "RequestHeaders": {
-        "Authorization": "Sanitized",
-        "traceparent": "00-89a471cdc03c694883fe7578156b0080-07d2864616c9fb44-00",
-        "User-Agent": [
-          "azsdk-net-Storage.Blobs/12.4.0-dev.20200305.1",
-          "(.NET Core 4.6.28325.01; Microsoft Windows 10.0.18363 )"
-        ],
-        "x-ms-client-request-id": "dcb5ef20-4d91-c820-0e68-149acd1ca0b9",
-        "x-ms-date": "Thu, 05 Mar 2020 21:15:13 GMT",
-        "x-ms-return-client-request-id": "true",
-        "x-ms-version": "2019-10-10"
-=======
+      },
+      "ResponseBody": []
+    },
+    {
       "RequestUri": "https://seanmcccanary.blob.core.windows.net/?restype=service\u0026comp=properties",
       "RequestMethod": "GET",
       "RequestHeaders": {
@@ -90,55 +47,30 @@
         "x-ms-date": "Fri, 03 Apr 2020 00:02:18 GMT",
         "x-ms-return-client-request-id": "true",
         "x-ms-version": "2019-12-12"
->>>>>>> 32e373e2
-      },
-      "RequestBody": null,
-      "StatusCode": 200,
-      "ResponseHeaders": {
-        "Content-Type": "application/xml",
-<<<<<<< HEAD
-        "Date": "Thu, 05 Mar 2020 21:15:12 GMT",
-=======
-        "Date": "Fri, 03 Apr 2020 00:02:17 GMT",
->>>>>>> 32e373e2
+      },
+      "RequestBody": null,
+      "StatusCode": 200,
+      "ResponseHeaders": {
+        "Content-Type": "application/xml",
+        "Date": "Fri, 03 Apr 2020 00:02:17 GMT",
         "Server": [
           "Windows-Azure-Blob/1.0",
           "Microsoft-HTTPAPI/2.0"
         ],
         "Transfer-Encoding": "chunked",
         "x-ms-client-request-id": "dcb5ef20-4d91-c820-0e68-149acd1ca0b9",
-<<<<<<< HEAD
-        "x-ms-request-id": "fa02a76f-101e-001a-7533-f3f3e4000000",
-        "x-ms-version": "2019-10-10"
-=======
         "x-ms-request-id": "1c623534-601e-0096-6f4b-094471000000",
         "x-ms-version": "2019-12-12"
->>>>>>> 32e373e2
       },
       "ResponseBody": "\uFEFF\u003C?xml version=\u00221.0\u0022 encoding=\u0022utf-8\u0022?\u003E\u003CStorageServiceProperties\u003E\u003CLogging\u003E\u003CVersion\u003E1.0\u003C/Version\u003E\u003CRead\u003Efalse\u003C/Read\u003E\u003CWrite\u003Efalse\u003C/Write\u003E\u003CDelete\u003Efalse\u003C/Delete\u003E\u003CRetentionPolicy\u003E\u003CEnabled\u003Efalse\u003C/Enabled\u003E\u003C/RetentionPolicy\u003E\u003C/Logging\u003E\u003CHourMetrics\u003E\u003CVersion\u003E1.0\u003C/Version\u003E\u003CEnabled\u003Etrue\u003C/Enabled\u003E\u003CIncludeAPIs\u003Etrue\u003C/IncludeAPIs\u003E\u003CRetentionPolicy\u003E\u003CEnabled\u003Etrue\u003C/Enabled\u003E\u003CDays\u003E7\u003C/Days\u003E\u003C/RetentionPolicy\u003E\u003C/HourMetrics\u003E\u003CMinuteMetrics\u003E\u003CVersion\u003E1.0\u003C/Version\u003E\u003CEnabled\u003Efalse\u003C/Enabled\u003E\u003CRetentionPolicy\u003E\u003CEnabled\u003Efalse\u003C/Enabled\u003E\u003C/RetentionPolicy\u003E\u003C/MinuteMetrics\u003E\u003CCors /\u003E\u003CDeleteRetentionPolicy\u003E\u003CEnabled\u003Efalse\u003C/Enabled\u003E\u003C/DeleteRetentionPolicy\u003E\u003CStaticWebsite\u003E\u003CEnabled\u003Efalse\u003C/Enabled\u003E\u003C/StaticWebsite\u003E\u003C/StorageServiceProperties\u003E"
     },
     {
-<<<<<<< HEAD
-      "RequestUri": "https://seanstagetest.blob.core.windows.net/?restype=service\u0026comp=properties",
-=======
-      "RequestUri": "https://seanmcccanary.blob.core.windows.net/?restype=service\u0026comp=properties",
->>>>>>> 32e373e2
+      "RequestUri": "https://seanmcccanary.blob.core.windows.net/?restype=service\u0026comp=properties",
       "RequestMethod": "PUT",
       "RequestHeaders": {
         "Authorization": "Sanitized",
         "Content-Length": "671",
         "Content-Type": "application/xml",
-<<<<<<< HEAD
-        "traceparent": "00-a510074bc7f5dd4cb36f6a3691a5c7c7-584fc0f0e8a4814f-00",
-        "User-Agent": [
-          "azsdk-net-Storage.Blobs/12.4.0-dev.20200305.1",
-          "(.NET Core 4.6.28325.01; Microsoft Windows 10.0.18363 )"
-        ],
-        "x-ms-client-request-id": "9b50d483-2171-1fe6-cd00-7afc6a45094e",
-        "x-ms-date": "Thu, 05 Mar 2020 21:15:13 GMT",
-        "x-ms-return-client-request-id": "true",
-        "x-ms-version": "2019-10-10"
-=======
         "traceparent": "00-a8424ff1e381d94faf1ea929a5a1bb33-e9dd15f3e1df1740-00",
         "User-Agent": [
           "azsdk-net-Storage.Blobs/12.5.0-dev.20200402.1",
@@ -148,168 +80,89 @@
         "x-ms-date": "Fri, 03 Apr 2020 00:02:18 GMT",
         "x-ms-return-client-request-id": "true",
         "x-ms-version": "2019-12-12"
->>>>>>> 32e373e2
       },
       "RequestBody": "\u003CStorageServiceProperties\u003E\u003CLogging\u003E\u003CVersion\u003E1.0\u003C/Version\u003E\u003CDelete\u003Efalse\u003C/Delete\u003E\u003CRead\u003Efalse\u003C/Read\u003E\u003CWrite\u003Efalse\u003C/Write\u003E\u003CRetentionPolicy\u003E\u003CEnabled\u003Efalse\u003C/Enabled\u003E\u003C/RetentionPolicy\u003E\u003C/Logging\u003E\u003CHourMetrics\u003E\u003CVersion\u003E1.0\u003C/Version\u003E\u003CEnabled\u003Etrue\u003C/Enabled\u003E\u003CRetentionPolicy\u003E\u003CEnabled\u003Etrue\u003C/Enabled\u003E\u003CDays\u003E7\u003C/Days\u003E\u003C/RetentionPolicy\u003E\u003CIncludeAPIs\u003Etrue\u003C/IncludeAPIs\u003E\u003C/HourMetrics\u003E\u003CMinuteMetrics\u003E\u003CVersion\u003E1.0\u003C/Version\u003E\u003CEnabled\u003Efalse\u003C/Enabled\u003E\u003CRetentionPolicy\u003E\u003CEnabled\u003Efalse\u003C/Enabled\u003E\u003C/RetentionPolicy\u003E\u003C/MinuteMetrics\u003E\u003CCors /\u003E\u003CDeleteRetentionPolicy\u003E\u003CEnabled\u003Etrue\u003C/Enabled\u003E\u003CDays\u003E2\u003C/Days\u003E\u003C/DeleteRetentionPolicy\u003E\u003CStaticWebsite\u003E\u003CEnabled\u003Efalse\u003C/Enabled\u003E\u003C/StaticWebsite\u003E\u003C/StorageServiceProperties\u003E",
       "StatusCode": 202,
       "ResponseHeaders": {
         "Content-Length": "0",
-<<<<<<< HEAD
-        "Date": "Thu, 05 Mar 2020 21:15:13 GMT",
-=======
-        "Date": "Fri, 03 Apr 2020 00:02:17 GMT",
->>>>>>> 32e373e2
+        "Date": "Fri, 03 Apr 2020 00:02:17 GMT",
         "Server": [
           "Windows-Azure-Blob/1.0",
           "Microsoft-HTTPAPI/2.0"
         ],
         "x-ms-client-request-id": "9b50d483-2171-1fe6-cd00-7afc6a45094e",
-<<<<<<< HEAD
-        "x-ms-request-id": "fa02a770-101e-001a-7633-f3f3e4000000",
-        "x-ms-version": "2019-10-10"
-=======
         "x-ms-request-id": "1c623548-601e-0096-024b-094471000000",
         "x-ms-version": "2019-12-12"
->>>>>>> 32e373e2
-      },
-      "ResponseBody": []
-    },
-    {
-<<<<<<< HEAD
-      "RequestUri": "https://seanstagetest.blob.core.windows.net/?restype=service\u0026comp=properties",
-      "RequestMethod": "GET",
-      "RequestHeaders": {
-        "Authorization": "Sanitized",
-        "traceparent": "00-2eb8057add5ae2489d5785d2d796d310-c65a0dae10fa0f4d-00",
-        "User-Agent": [
-          "azsdk-net-Storage.Blobs/12.4.0-dev.20200305.1",
-          "(.NET Core 4.6.28325.01; Microsoft Windows 10.0.18363 )"
+      },
+      "ResponseBody": []
+    },
+    {
+      "RequestUri": "https://seanmcccanary.blob.core.windows.net/?restype=service\u0026comp=properties",
+      "RequestMethod": "GET",
+      "RequestHeaders": {
+        "Authorization": "Sanitized",
+        "traceparent": "00-cd28a4329801564fbbfc4a4e871bde90-463e3d34617dc843-00",
+        "User-Agent": [
+          "azsdk-net-Storage.Blobs/12.5.0-dev.20200402.1",
+          "(.NET Core 4.6.28325.01; Microsoft Windows 10.0.18362 )"
         ],
         "x-ms-client-request-id": "f9168d32-04cc-b747-12e7-a9d5749311a1",
-        "x-ms-date": "Thu, 05 Mar 2020 21:15:13 GMT",
-        "x-ms-return-client-request-id": "true",
-        "x-ms-version": "2019-10-10"
-=======
-      "RequestUri": "https://seanmcccanary.blob.core.windows.net/?restype=service\u0026comp=properties",
-      "RequestMethod": "GET",
-      "RequestHeaders": {
-        "Authorization": "Sanitized",
-        "traceparent": "00-cd28a4329801564fbbfc4a4e871bde90-463e3d34617dc843-00",
-        "User-Agent": [
-          "azsdk-net-Storage.Blobs/12.5.0-dev.20200402.1",
-          "(.NET Core 4.6.28325.01; Microsoft Windows 10.0.18362 )"
-        ],
+        "x-ms-date": "Fri, 03 Apr 2020 00:02:19 GMT",
+        "x-ms-return-client-request-id": "true",
+        "x-ms-version": "2019-12-12"
+      },
+      "RequestBody": null,
+      "StatusCode": 200,
+      "ResponseHeaders": {
+        "Content-Type": "application/xml",
+        "Date": "Fri, 03 Apr 2020 00:02:17 GMT",
+        "Server": [
+          "Windows-Azure-Blob/1.0",
+          "Microsoft-HTTPAPI/2.0"
+        ],
+        "Transfer-Encoding": "chunked",
         "x-ms-client-request-id": "f9168d32-04cc-b747-12e7-a9d5749311a1",
-        "x-ms-date": "Fri, 03 Apr 2020 00:02:19 GMT",
-        "x-ms-return-client-request-id": "true",
-        "x-ms-version": "2019-12-12"
->>>>>>> 32e373e2
-      },
-      "RequestBody": null,
-      "StatusCode": 200,
-      "ResponseHeaders": {
-        "Content-Type": "application/xml",
-<<<<<<< HEAD
-        "Date": "Thu, 05 Mar 2020 21:15:13 GMT",
-=======
-        "Date": "Fri, 03 Apr 2020 00:02:17 GMT",
->>>>>>> 32e373e2
-        "Server": [
-          "Windows-Azure-Blob/1.0",
-          "Microsoft-HTTPAPI/2.0"
-        ],
-        "Transfer-Encoding": "chunked",
-        "x-ms-client-request-id": "f9168d32-04cc-b747-12e7-a9d5749311a1",
-<<<<<<< HEAD
-        "x-ms-request-id": "fa02a781-101e-001a-7f33-f3f3e4000000",
-        "x-ms-version": "2019-10-10"
-=======
         "x-ms-request-id": "1c6235d6-601e-0096-074b-094471000000",
         "x-ms-version": "2019-12-12"
->>>>>>> 32e373e2
       },
       "ResponseBody": "\uFEFF\u003C?xml version=\u00221.0\u0022 encoding=\u0022utf-8\u0022?\u003E\u003CStorageServiceProperties\u003E\u003CLogging\u003E\u003CVersion\u003E1.0\u003C/Version\u003E\u003CRead\u003Efalse\u003C/Read\u003E\u003CWrite\u003Efalse\u003C/Write\u003E\u003CDelete\u003Efalse\u003C/Delete\u003E\u003CRetentionPolicy\u003E\u003CEnabled\u003Efalse\u003C/Enabled\u003E\u003C/RetentionPolicy\u003E\u003C/Logging\u003E\u003CHourMetrics\u003E\u003CVersion\u003E1.0\u003C/Version\u003E\u003CEnabled\u003Etrue\u003C/Enabled\u003E\u003CIncludeAPIs\u003Etrue\u003C/IncludeAPIs\u003E\u003CRetentionPolicy\u003E\u003CEnabled\u003Etrue\u003C/Enabled\u003E\u003CDays\u003E7\u003C/Days\u003E\u003C/RetentionPolicy\u003E\u003C/HourMetrics\u003E\u003CMinuteMetrics\u003E\u003CVersion\u003E1.0\u003C/Version\u003E\u003CEnabled\u003Efalse\u003C/Enabled\u003E\u003CRetentionPolicy\u003E\u003CEnabled\u003Efalse\u003C/Enabled\u003E\u003C/RetentionPolicy\u003E\u003C/MinuteMetrics\u003E\u003CCors /\u003E\u003CDeleteRetentionPolicy\u003E\u003CEnabled\u003Etrue\u003C/Enabled\u003E\u003CDays\u003E2\u003C/Days\u003E\u003C/DeleteRetentionPolicy\u003E\u003CStaticWebsite\u003E\u003CEnabled\u003Efalse\u003C/Enabled\u003E\u003C/StaticWebsite\u003E\u003C/StorageServiceProperties\u003E"
     },
     {
-<<<<<<< HEAD
-      "RequestUri": "https://seanstagetest.blob.core.windows.net/test-container-dcc4f801-9df1-5bc8-2699-e4afa4520858/test-blob-05a501df-00f0-0339-221f-3c372d3e214b",
-=======
       "RequestUri": "https://seanmcccanary.blob.core.windows.net/test-container-dcc4f801-9df1-5bc8-2699-e4afa4520858/test-blob-05a501df-00f0-0339-221f-3c372d3e214b",
->>>>>>> 32e373e2
       "RequestMethod": "PUT",
       "RequestHeaders": {
         "Authorization": "Sanitized",
         "Content-Length": "0",
-<<<<<<< HEAD
-        "traceparent": "00-0debfb461d243e41a888de960c8a16b2-ac382c1daeb3e542-00",
-        "User-Agent": [
-          "azsdk-net-Storage.Blobs/12.4.0-dev.20200305.1",
-          "(.NET Core 4.6.28325.01; Microsoft Windows 10.0.18363 )"
+        "traceparent": "00-9fe355040dc5d945baa53c0b4c68de3f-d9731ae09c4ba940-00",
+        "User-Agent": [
+          "azsdk-net-Storage.Blobs/12.5.0-dev.20200402.1",
+          "(.NET Core 4.6.28325.01; Microsoft Windows 10.0.18362 )"
         ],
         "x-ms-blob-type": "AppendBlob",
         "x-ms-client-request-id": "fcc85228-7ddb-31ea-5413-d7acc8108ad3",
-        "x-ms-date": "Thu, 05 Mar 2020 21:15:14 GMT",
-        "x-ms-return-client-request-id": "true",
-        "x-ms-version": "2019-10-10"
-=======
-        "traceparent": "00-9fe355040dc5d945baa53c0b4c68de3f-d9731ae09c4ba940-00",
-        "User-Agent": [
-          "azsdk-net-Storage.Blobs/12.5.0-dev.20200402.1",
-          "(.NET Core 4.6.28325.01; Microsoft Windows 10.0.18362 )"
-        ],
-        "x-ms-blob-type": "AppendBlob",
-        "x-ms-client-request-id": "fcc85228-7ddb-31ea-5413-d7acc8108ad3",
-        "x-ms-date": "Fri, 03 Apr 2020 00:02:19 GMT",
-        "x-ms-return-client-request-id": "true",
-        "x-ms-version": "2019-12-12"
->>>>>>> 32e373e2
+        "x-ms-date": "Fri, 03 Apr 2020 00:02:19 GMT",
+        "x-ms-return-client-request-id": "true",
+        "x-ms-version": "2019-12-12"
       },
       "RequestBody": null,
       "StatusCode": 201,
       "ResponseHeaders": {
         "Content-Length": "0",
-<<<<<<< HEAD
-        "Date": "Thu, 05 Mar 2020 21:15:13 GMT",
-        "ETag": "\u00220x8D7C14A4BC93117\u0022",
-        "Last-Modified": "Thu, 05 Mar 2020 21:15:13 GMT",
-=======
         "Date": "Fri, 03 Apr 2020 00:02:17 GMT",
         "ETag": "\u00220x8D7D762465BA2DF\u0022",
         "Last-Modified": "Fri, 03 Apr 2020 00:02:18 GMT",
->>>>>>> 32e373e2
         "Server": [
           "Windows-Azure-Blob/1.0",
           "Microsoft-HTTPAPI/2.0"
         ],
         "x-ms-client-request-id": "fcc85228-7ddb-31ea-5413-d7acc8108ad3",
-<<<<<<< HEAD
-        "x-ms-request-id": "fa02a787-101e-001a-0333-f3f3e4000000",
-        "x-ms-request-server-encrypted": "true",
-        "x-ms-version": "2019-10-10"
-=======
         "x-ms-request-id": "1c6235e0-601e-0096-104b-094471000000",
         "x-ms-request-server-encrypted": "true",
         "x-ms-version": "2019-12-12"
->>>>>>> 32e373e2
-      },
-      "ResponseBody": []
-    },
-    {
-<<<<<<< HEAD
-      "RequestUri": "https://seanstagetest.blob.core.windows.net/test-container-dcc4f801-9df1-5bc8-2699-e4afa4520858/test-blob-05a501df-00f0-0339-221f-3c372d3e214b",
-      "RequestMethod": "DELETE",
-      "RequestHeaders": {
-        "Authorization": "Sanitized",
-        "traceparent": "00-009cdb66ecdb794087fcd64853278b84-aec59e31ff36ef40-00",
-        "User-Agent": [
-          "azsdk-net-Storage.Blobs/12.4.0-dev.20200305.1",
-          "(.NET Core 4.6.28325.01; Microsoft Windows 10.0.18363 )"
-        ],
-        "x-ms-client-request-id": "da0e6f63-2575-0170-b598-871b38d52be9",
-        "x-ms-date": "Thu, 05 Mar 2020 21:15:14 GMT",
-        "x-ms-return-client-request-id": "true",
-        "x-ms-version": "2019-10-10"
-=======
+      },
+      "ResponseBody": []
+    },
+    {
       "RequestUri": "https://seanmcccanary.blob.core.windows.net/test-container-dcc4f801-9df1-5bc8-2699-e4afa4520858/test-blob-05a501df-00f0-0339-221f-3c372d3e214b",
       "RequestMethod": "DELETE",
       "RequestHeaders": {
@@ -323,216 +176,117 @@
         "x-ms-date": "Fri, 03 Apr 2020 00:02:19 GMT",
         "x-ms-return-client-request-id": "true",
         "x-ms-version": "2019-12-12"
->>>>>>> 32e373e2
       },
       "RequestBody": null,
       "StatusCode": 202,
       "ResponseHeaders": {
         "Content-Length": "0",
-<<<<<<< HEAD
-        "Date": "Thu, 05 Mar 2020 21:15:13 GMT",
-=======
-        "Date": "Fri, 03 Apr 2020 00:02:18 GMT",
->>>>>>> 32e373e2
+        "Date": "Fri, 03 Apr 2020 00:02:18 GMT",
         "Server": [
           "Windows-Azure-Blob/1.0",
           "Microsoft-HTTPAPI/2.0"
         ],
         "x-ms-client-request-id": "da0e6f63-2575-0170-b598-871b38d52be9",
         "x-ms-delete-type-permanent": "false",
-<<<<<<< HEAD
-        "x-ms-request-id": "fa02a78b-101e-001a-0733-f3f3e4000000",
-        "x-ms-version": "2019-10-10"
-=======
         "x-ms-request-id": "1c6235f1-601e-0096-1e4b-094471000000",
         "x-ms-version": "2019-12-12"
->>>>>>> 32e373e2
-      },
-      "ResponseBody": []
-    },
-    {
-<<<<<<< HEAD
-      "RequestUri": "https://seanstagetest.blob.core.windows.net/test-container-dcc4f801-9df1-5bc8-2699-e4afa4520858?restype=container\u0026comp=list\u0026include=deleted",
-=======
+      },
+      "ResponseBody": []
+    },
+    {
       "RequestUri": "https://seanmcccanary.blob.core.windows.net/test-container-dcc4f801-9df1-5bc8-2699-e4afa4520858?restype=container\u0026comp=list\u0026include=deleted",
->>>>>>> 32e373e2
-      "RequestMethod": "GET",
-      "RequestHeaders": {
-        "Authorization": "Sanitized",
-        "User-Agent": [
-<<<<<<< HEAD
-          "azsdk-net-Storage.Blobs/12.4.0-dev.20200305.1",
-          "(.NET Core 4.6.28325.01; Microsoft Windows 10.0.18363 )"
+      "RequestMethod": "GET",
+      "RequestHeaders": {
+        "Authorization": "Sanitized",
+        "User-Agent": [
+          "azsdk-net-Storage.Blobs/12.5.0-dev.20200402.1",
+          "(.NET Core 4.6.28325.01; Microsoft Windows 10.0.18362 )"
         ],
         "x-ms-client-request-id": "594991e7-af01-9f5e-ed56-2030ad5796aa",
-        "x-ms-date": "Thu, 05 Mar 2020 21:15:14 GMT",
-        "x-ms-return-client-request-id": "true",
-        "x-ms-version": "2019-10-10"
-=======
-          "azsdk-net-Storage.Blobs/12.5.0-dev.20200402.1",
-          "(.NET Core 4.6.28325.01; Microsoft Windows 10.0.18362 )"
-        ],
+        "x-ms-date": "Fri, 03 Apr 2020 00:02:19 GMT",
+        "x-ms-return-client-request-id": "true",
+        "x-ms-version": "2019-12-12"
+      },
+      "RequestBody": null,
+      "StatusCode": 200,
+      "ResponseHeaders": {
+        "Content-Type": "application/xml",
+        "Date": "Fri, 03 Apr 2020 00:02:18 GMT",
+        "Server": [
+          "Windows-Azure-Blob/1.0",
+          "Microsoft-HTTPAPI/2.0"
+        ],
+        "Transfer-Encoding": "chunked",
         "x-ms-client-request-id": "594991e7-af01-9f5e-ed56-2030ad5796aa",
-        "x-ms-date": "Fri, 03 Apr 2020 00:02:19 GMT",
-        "x-ms-return-client-request-id": "true",
-        "x-ms-version": "2019-12-12"
->>>>>>> 32e373e2
-      },
-      "RequestBody": null,
-      "StatusCode": 200,
-      "ResponseHeaders": {
-        "Content-Type": "application/xml",
-<<<<<<< HEAD
-        "Date": "Thu, 05 Mar 2020 21:15:13 GMT",
-=======
-        "Date": "Fri, 03 Apr 2020 00:02:18 GMT",
->>>>>>> 32e373e2
-        "Server": [
-          "Windows-Azure-Blob/1.0",
-          "Microsoft-HTTPAPI/2.0"
-        ],
-        "Transfer-Encoding": "chunked",
-        "x-ms-client-request-id": "594991e7-af01-9f5e-ed56-2030ad5796aa",
-<<<<<<< HEAD
-        "x-ms-request-id": "fa02a795-101e-001a-0f33-f3f3e4000000",
-        "x-ms-version": "2019-10-10"
-      },
-      "ResponseBody": "\uFEFF\u003C?xml version=\u00221.0\u0022 encoding=\u0022utf-8\u0022?\u003E\u003CEnumerationResults ServiceEndpoint=\u0022https://seanstagetest.blob.core.windows.net/\u0022 ContainerName=\u0022test-container-dcc4f801-9df1-5bc8-2699-e4afa4520858\u0022\u003E\u003CBlobs\u003E\u003CBlob\u003E\u003CName\u003Etest-blob-05a501df-00f0-0339-221f-3c372d3e214b\u003C/Name\u003E\u003CDeleted\u003Etrue\u003C/Deleted\u003E\u003CProperties\u003E\u003CCreation-Time\u003EThu, 05 Mar 2020 21:15:13 GMT\u003C/Creation-Time\u003E\u003CLast-Modified\u003EThu, 05 Mar 2020 21:15:13 GMT\u003C/Last-Modified\u003E\u003CEtag\u003E0x8D7C14A4BC93117\u003C/Etag\u003E\u003CContent-Length\u003E0\u003C/Content-Length\u003E\u003CContent-Type\u003Eapplication/octet-stream\u003C/Content-Type\u003E\u003CContent-Encoding /\u003E\u003CContent-Language /\u003E\u003CContent-CRC64 /\u003E\u003CContent-MD5 /\u003E\u003CCache-Control /\u003E\u003CContent-Disposition /\u003E\u003CBlobType\u003EAppendBlob\u003C/BlobType\u003E\u003CLeaseStatus /\u003E\u003CServerEncrypted\u003Etrue\u003C/ServerEncrypted\u003E\u003CDeletedTime\u003EThu, 05 Mar 2020 21:15:14 GMT\u003C/DeletedTime\u003E\u003CRemainingRetentionDays\u003E1\u003C/RemainingRetentionDays\u003E\u003C/Properties\u003E\u003C/Blob\u003E\u003C/Blobs\u003E\u003CNextMarker /\u003E\u003C/EnumerationResults\u003E"
-    },
-    {
-      "RequestUri": "https://seanstagetest.blob.core.windows.net/?restype=service\u0026comp=properties",
-      "RequestMethod": "GET",
-      "RequestHeaders": {
-        "Authorization": "Sanitized",
-        "traceparent": "00-68ab8e7aa2efc6428a883fc1b7fd6bfd-ed8f087cf0114740-00",
-        "User-Agent": [
-          "azsdk-net-Storage.Blobs/12.4.0-dev.20200305.1",
-          "(.NET Core 4.6.28325.01; Microsoft Windows 10.0.18363 )"
+        "x-ms-request-id": "1c6235fe-601e-0096-294b-094471000000",
+        "x-ms-version": "2019-12-12"
+      },
+      "ResponseBody": "\uFEFF\u003C?xml version=\u00221.0\u0022 encoding=\u0022utf-8\u0022?\u003E\u003CEnumerationResults ServiceEndpoint=\u0022https://seanmcccanary.blob.core.windows.net/\u0022 ContainerName=\u0022test-container-dcc4f801-9df1-5bc8-2699-e4afa4520858\u0022\u003E\u003CBlobs\u003E\u003CBlob\u003E\u003CName\u003Etest-blob-05a501df-00f0-0339-221f-3c372d3e214b\u003C/Name\u003E\u003CDeleted\u003Etrue\u003C/Deleted\u003E\u003CProperties\u003E\u003CCreation-Time\u003EFri, 03 Apr 2020 00:02:18 GMT\u003C/Creation-Time\u003E\u003CLast-Modified\u003EFri, 03 Apr 2020 00:02:18 GMT\u003C/Last-Modified\u003E\u003CEtag\u003E0x8D7D762465BA2DF\u003C/Etag\u003E\u003CContent-Length\u003E0\u003C/Content-Length\u003E\u003CContent-Type\u003Eapplication/octet-stream\u003C/Content-Type\u003E\u003CContent-Encoding /\u003E\u003CContent-Language /\u003E\u003CContent-CRC64 /\u003E\u003CContent-MD5 /\u003E\u003CCache-Control /\u003E\u003CContent-Disposition /\u003E\u003CBlobType\u003EAppendBlob\u003C/BlobType\u003E\u003CLeaseStatus /\u003E\u003CServerEncrypted\u003Etrue\u003C/ServerEncrypted\u003E\u003CDeletedTime\u003EFri, 03 Apr 2020 00:02:18 GMT\u003C/DeletedTime\u003E\u003CRemainingRetentionDays\u003E1\u003C/RemainingRetentionDays\u003E\u003C/Properties\u003E\u003C/Blob\u003E\u003C/Blobs\u003E\u003CNextMarker /\u003E\u003C/EnumerationResults\u003E"
+    },
+    {
+      "RequestUri": "https://seanmcccanary.blob.core.windows.net/?restype=service\u0026comp=properties",
+      "RequestMethod": "GET",
+      "RequestHeaders": {
+        "Authorization": "Sanitized",
+        "traceparent": "00-8b19fe4d3e6725478c7c3ad86d7fea1d-72e8f5e757a77646-00",
+        "User-Agent": [
+          "azsdk-net-Storage.Blobs/12.5.0-dev.20200402.1",
+          "(.NET Core 4.6.28325.01; Microsoft Windows 10.0.18362 )"
         ],
         "x-ms-client-request-id": "a7330644-d18b-50e7-f100-8c2ec6d34689",
-        "x-ms-date": "Thu, 05 Mar 2020 21:15:14 GMT",
-        "x-ms-return-client-request-id": "true",
-        "x-ms-version": "2019-10-10"
-=======
-        "x-ms-request-id": "1c6235fe-601e-0096-294b-094471000000",
-        "x-ms-version": "2019-12-12"
-      },
-      "ResponseBody": "\uFEFF\u003C?xml version=\u00221.0\u0022 encoding=\u0022utf-8\u0022?\u003E\u003CEnumerationResults ServiceEndpoint=\u0022https://seanmcccanary.blob.core.windows.net/\u0022 ContainerName=\u0022test-container-dcc4f801-9df1-5bc8-2699-e4afa4520858\u0022\u003E\u003CBlobs\u003E\u003CBlob\u003E\u003CName\u003Etest-blob-05a501df-00f0-0339-221f-3c372d3e214b\u003C/Name\u003E\u003CDeleted\u003Etrue\u003C/Deleted\u003E\u003CProperties\u003E\u003CCreation-Time\u003EFri, 03 Apr 2020 00:02:18 GMT\u003C/Creation-Time\u003E\u003CLast-Modified\u003EFri, 03 Apr 2020 00:02:18 GMT\u003C/Last-Modified\u003E\u003CEtag\u003E0x8D7D762465BA2DF\u003C/Etag\u003E\u003CContent-Length\u003E0\u003C/Content-Length\u003E\u003CContent-Type\u003Eapplication/octet-stream\u003C/Content-Type\u003E\u003CContent-Encoding /\u003E\u003CContent-Language /\u003E\u003CContent-CRC64 /\u003E\u003CContent-MD5 /\u003E\u003CCache-Control /\u003E\u003CContent-Disposition /\u003E\u003CBlobType\u003EAppendBlob\u003C/BlobType\u003E\u003CLeaseStatus /\u003E\u003CServerEncrypted\u003Etrue\u003C/ServerEncrypted\u003E\u003CDeletedTime\u003EFri, 03 Apr 2020 00:02:18 GMT\u003C/DeletedTime\u003E\u003CRemainingRetentionDays\u003E1\u003C/RemainingRetentionDays\u003E\u003C/Properties\u003E\u003C/Blob\u003E\u003C/Blobs\u003E\u003CNextMarker /\u003E\u003C/EnumerationResults\u003E"
-    },
-    {
-      "RequestUri": "https://seanmcccanary.blob.core.windows.net/?restype=service\u0026comp=properties",
-      "RequestMethod": "GET",
-      "RequestHeaders": {
-        "Authorization": "Sanitized",
-        "traceparent": "00-8b19fe4d3e6725478c7c3ad86d7fea1d-72e8f5e757a77646-00",
-        "User-Agent": [
-          "azsdk-net-Storage.Blobs/12.5.0-dev.20200402.1",
-          "(.NET Core 4.6.28325.01; Microsoft Windows 10.0.18362 )"
-        ],
+        "x-ms-date": "Fri, 03 Apr 2020 00:02:19 GMT",
+        "x-ms-return-client-request-id": "true",
+        "x-ms-version": "2019-12-12"
+      },
+      "RequestBody": null,
+      "StatusCode": 200,
+      "ResponseHeaders": {
+        "Content-Type": "application/xml",
+        "Date": "Fri, 03 Apr 2020 00:02:18 GMT",
+        "Server": [
+          "Windows-Azure-Blob/1.0",
+          "Microsoft-HTTPAPI/2.0"
+        ],
+        "Transfer-Encoding": "chunked",
         "x-ms-client-request-id": "a7330644-d18b-50e7-f100-8c2ec6d34689",
-        "x-ms-date": "Fri, 03 Apr 2020 00:02:19 GMT",
-        "x-ms-return-client-request-id": "true",
-        "x-ms-version": "2019-12-12"
->>>>>>> 32e373e2
-      },
-      "RequestBody": null,
-      "StatusCode": 200,
-      "ResponseHeaders": {
-        "Content-Type": "application/xml",
-<<<<<<< HEAD
-        "Date": "Thu, 05 Mar 2020 21:15:14 GMT",
-=======
-        "Date": "Fri, 03 Apr 2020 00:02:18 GMT",
->>>>>>> 32e373e2
-        "Server": [
-          "Windows-Azure-Blob/1.0",
-          "Microsoft-HTTPAPI/2.0"
-        ],
-        "Transfer-Encoding": "chunked",
-        "x-ms-client-request-id": "a7330644-d18b-50e7-f100-8c2ec6d34689",
-<<<<<<< HEAD
-        "x-ms-request-id": "d5218d96-301e-0022-3033-f35724000000",
-        "x-ms-version": "2019-10-10"
-=======
         "x-ms-request-id": "3ae0cc31-501e-0034-574b-097e68000000",
         "x-ms-version": "2019-12-12"
->>>>>>> 32e373e2
       },
       "ResponseBody": "\uFEFF\u003C?xml version=\u00221.0\u0022 encoding=\u0022utf-8\u0022?\u003E\u003CStorageServiceProperties\u003E\u003CLogging\u003E\u003CVersion\u003E1.0\u003C/Version\u003E\u003CRead\u003Efalse\u003C/Read\u003E\u003CWrite\u003Efalse\u003C/Write\u003E\u003CDelete\u003Efalse\u003C/Delete\u003E\u003CRetentionPolicy\u003E\u003CEnabled\u003Efalse\u003C/Enabled\u003E\u003C/RetentionPolicy\u003E\u003C/Logging\u003E\u003CHourMetrics\u003E\u003CVersion\u003E1.0\u003C/Version\u003E\u003CEnabled\u003Etrue\u003C/Enabled\u003E\u003CIncludeAPIs\u003Etrue\u003C/IncludeAPIs\u003E\u003CRetentionPolicy\u003E\u003CEnabled\u003Etrue\u003C/Enabled\u003E\u003CDays\u003E7\u003C/Days\u003E\u003C/RetentionPolicy\u003E\u003C/HourMetrics\u003E\u003CMinuteMetrics\u003E\u003CVersion\u003E1.0\u003C/Version\u003E\u003CEnabled\u003Efalse\u003C/Enabled\u003E\u003CRetentionPolicy\u003E\u003CEnabled\u003Efalse\u003C/Enabled\u003E\u003C/RetentionPolicy\u003E\u003C/MinuteMetrics\u003E\u003CCors /\u003E\u003CDeleteRetentionPolicy\u003E\u003CEnabled\u003Etrue\u003C/Enabled\u003E\u003CDays\u003E2\u003C/Days\u003E\u003C/DeleteRetentionPolicy\u003E\u003CStaticWebsite\u003E\u003CEnabled\u003Efalse\u003C/Enabled\u003E\u003C/StaticWebsite\u003E\u003C/StorageServiceProperties\u003E"
     },
     {
-<<<<<<< HEAD
-      "RequestUri": "https://seanstagetest.blob.core.windows.net/?restype=service\u0026comp=properties",
-=======
-      "RequestUri": "https://seanmcccanary.blob.core.windows.net/?restype=service\u0026comp=properties",
->>>>>>> 32e373e2
+      "RequestUri": "https://seanmcccanary.blob.core.windows.net/?restype=service\u0026comp=properties",
       "RequestMethod": "PUT",
       "RequestHeaders": {
         "Authorization": "Sanitized",
         "Content-Length": "658",
         "Content-Type": "application/xml",
-<<<<<<< HEAD
-        "traceparent": "00-b4ae9b46eee6624a87efe8fe5d74d649-cf7a7529fe95be46-00",
-        "User-Agent": [
-          "azsdk-net-Storage.Blobs/12.4.0-dev.20200305.1",
-          "(.NET Core 4.6.28325.01; Microsoft Windows 10.0.18363 )"
+        "traceparent": "00-9d642d5f7eed7d4188bc11e88046a1ef-f08c6965d4d7d447-00",
+        "User-Agent": [
+          "azsdk-net-Storage.Blobs/12.5.0-dev.20200402.1",
+          "(.NET Core 4.6.28325.01; Microsoft Windows 10.0.18362 )"
         ],
         "x-ms-client-request-id": "a7ebeec6-ef23-b41e-3b14-9c312591b698",
-        "x-ms-date": "Thu, 05 Mar 2020 21:15:14 GMT",
-        "x-ms-return-client-request-id": "true",
-        "x-ms-version": "2019-10-10"
-=======
-        "traceparent": "00-9d642d5f7eed7d4188bc11e88046a1ef-f08c6965d4d7d447-00",
-        "User-Agent": [
-          "azsdk-net-Storage.Blobs/12.5.0-dev.20200402.1",
-          "(.NET Core 4.6.28325.01; Microsoft Windows 10.0.18362 )"
-        ],
-        "x-ms-client-request-id": "a7ebeec6-ef23-b41e-3b14-9c312591b698",
-        "x-ms-date": "Fri, 03 Apr 2020 00:02:19 GMT",
-        "x-ms-return-client-request-id": "true",
-        "x-ms-version": "2019-12-12"
->>>>>>> 32e373e2
+        "x-ms-date": "Fri, 03 Apr 2020 00:02:19 GMT",
+        "x-ms-return-client-request-id": "true",
+        "x-ms-version": "2019-12-12"
       },
       "RequestBody": "\u003CStorageServiceProperties\u003E\u003CLogging\u003E\u003CVersion\u003E1.0\u003C/Version\u003E\u003CDelete\u003Efalse\u003C/Delete\u003E\u003CRead\u003Efalse\u003C/Read\u003E\u003CWrite\u003Efalse\u003C/Write\u003E\u003CRetentionPolicy\u003E\u003CEnabled\u003Efalse\u003C/Enabled\u003E\u003C/RetentionPolicy\u003E\u003C/Logging\u003E\u003CHourMetrics\u003E\u003CVersion\u003E1.0\u003C/Version\u003E\u003CEnabled\u003Etrue\u003C/Enabled\u003E\u003CRetentionPolicy\u003E\u003CEnabled\u003Etrue\u003C/Enabled\u003E\u003CDays\u003E7\u003C/Days\u003E\u003C/RetentionPolicy\u003E\u003CIncludeAPIs\u003Etrue\u003C/IncludeAPIs\u003E\u003C/HourMetrics\u003E\u003CMinuteMetrics\u003E\u003CVersion\u003E1.0\u003C/Version\u003E\u003CEnabled\u003Efalse\u003C/Enabled\u003E\u003CRetentionPolicy\u003E\u003CEnabled\u003Efalse\u003C/Enabled\u003E\u003C/RetentionPolicy\u003E\u003C/MinuteMetrics\u003E\u003CCors /\u003E\u003CDeleteRetentionPolicy\u003E\u003CEnabled\u003Efalse\u003C/Enabled\u003E\u003C/DeleteRetentionPolicy\u003E\u003CStaticWebsite\u003E\u003CEnabled\u003Efalse\u003C/Enabled\u003E\u003C/StaticWebsite\u003E\u003C/StorageServiceProperties\u003E",
       "StatusCode": 202,
       "ResponseHeaders": {
         "Content-Length": "0",
-<<<<<<< HEAD
-        "Date": "Thu, 05 Mar 2020 21:15:14 GMT",
-=======
-        "Date": "Fri, 03 Apr 2020 00:02:18 GMT",
->>>>>>> 32e373e2
+        "Date": "Fri, 03 Apr 2020 00:02:18 GMT",
         "Server": [
           "Windows-Azure-Blob/1.0",
           "Microsoft-HTTPAPI/2.0"
         ],
         "x-ms-client-request-id": "a7ebeec6-ef23-b41e-3b14-9c312591b698",
-<<<<<<< HEAD
-        "x-ms-request-id": "d5218d9b-301e-0022-3433-f35724000000",
-        "x-ms-version": "2019-10-10"
-=======
         "x-ms-request-id": "3ae0cc43-501e-0034-664b-097e68000000",
         "x-ms-version": "2019-12-12"
->>>>>>> 32e373e2
-      },
-      "ResponseBody": []
-    },
-    {
-<<<<<<< HEAD
-      "RequestUri": "https://seanstagetest.blob.core.windows.net/?restype=service\u0026comp=properties",
-      "RequestMethod": "GET",
-      "RequestHeaders": {
-        "Authorization": "Sanitized",
-        "traceparent": "00-91f74da052619f4892a3fe18977c5629-910abae47d02ab48-00",
-        "User-Agent": [
-          "azsdk-net-Storage.Blobs/12.4.0-dev.20200305.1",
-          "(.NET Core 4.6.28325.01; Microsoft Windows 10.0.18363 )"
-        ],
-        "x-ms-client-request-id": "d768e60a-9fe7-7265-b3ed-12092a1d0f3e",
-        "x-ms-date": "Thu, 05 Mar 2020 21:15:15 GMT",
-        "x-ms-return-client-request-id": "true",
-        "x-ms-version": "2019-10-10"
-=======
+      },
+      "ResponseBody": []
+    },
+    {
       "RequestUri": "https://seanmcccanary.blob.core.windows.net/?restype=service\u0026comp=properties",
       "RequestMethod": "GET",
       "RequestHeaders": {
@@ -546,49 +300,24 @@
         "x-ms-date": "Fri, 03 Apr 2020 00:02:20 GMT",
         "x-ms-return-client-request-id": "true",
         "x-ms-version": "2019-12-12"
->>>>>>> 32e373e2
-      },
-      "RequestBody": null,
-      "StatusCode": 200,
-      "ResponseHeaders": {
-        "Content-Type": "application/xml",
-<<<<<<< HEAD
-        "Date": "Thu, 05 Mar 2020 21:15:14 GMT",
-=======
-        "Date": "Fri, 03 Apr 2020 00:02:18 GMT",
->>>>>>> 32e373e2
+      },
+      "RequestBody": null,
+      "StatusCode": 200,
+      "ResponseHeaders": {
+        "Content-Type": "application/xml",
+        "Date": "Fri, 03 Apr 2020 00:02:18 GMT",
         "Server": [
           "Windows-Azure-Blob/1.0",
           "Microsoft-HTTPAPI/2.0"
         ],
         "Transfer-Encoding": "chunked",
         "x-ms-client-request-id": "d768e60a-9fe7-7265-b3ed-12092a1d0f3e",
-<<<<<<< HEAD
-        "x-ms-request-id": "d5218db6-301e-0022-4833-f35724000000",
-        "x-ms-version": "2019-10-10"
-=======
         "x-ms-request-id": "3ae0cc8e-501e-0034-254b-097e68000000",
         "x-ms-version": "2019-12-12"
->>>>>>> 32e373e2
       },
       "ResponseBody": "\uFEFF\u003C?xml version=\u00221.0\u0022 encoding=\u0022utf-8\u0022?\u003E\u003CStorageServiceProperties\u003E\u003CLogging\u003E\u003CVersion\u003E1.0\u003C/Version\u003E\u003CRead\u003Efalse\u003C/Read\u003E\u003CWrite\u003Efalse\u003C/Write\u003E\u003CDelete\u003Efalse\u003C/Delete\u003E\u003CRetentionPolicy\u003E\u003CEnabled\u003Efalse\u003C/Enabled\u003E\u003C/RetentionPolicy\u003E\u003C/Logging\u003E\u003CHourMetrics\u003E\u003CVersion\u003E1.0\u003C/Version\u003E\u003CEnabled\u003Etrue\u003C/Enabled\u003E\u003CIncludeAPIs\u003Etrue\u003C/IncludeAPIs\u003E\u003CRetentionPolicy\u003E\u003CEnabled\u003Etrue\u003C/Enabled\u003E\u003CDays\u003E7\u003C/Days\u003E\u003C/RetentionPolicy\u003E\u003C/HourMetrics\u003E\u003CMinuteMetrics\u003E\u003CVersion\u003E1.0\u003C/Version\u003E\u003CEnabled\u003Efalse\u003C/Enabled\u003E\u003CRetentionPolicy\u003E\u003CEnabled\u003Efalse\u003C/Enabled\u003E\u003C/RetentionPolicy\u003E\u003C/MinuteMetrics\u003E\u003CCors /\u003E\u003CDeleteRetentionPolicy\u003E\u003CEnabled\u003Efalse\u003C/Enabled\u003E\u003C/DeleteRetentionPolicy\u003E\u003CStaticWebsite\u003E\u003CEnabled\u003Efalse\u003C/Enabled\u003E\u003C/StaticWebsite\u003E\u003C/StorageServiceProperties\u003E"
     },
     {
-<<<<<<< HEAD
-      "RequestUri": "https://seanstagetest.blob.core.windows.net/test-container-dcc4f801-9df1-5bc8-2699-e4afa4520858?restype=container",
-      "RequestMethod": "DELETE",
-      "RequestHeaders": {
-        "Authorization": "Sanitized",
-        "traceparent": "00-a121773301bc374ebeef6937ce8d0c62-3b564b94f15b484f-00",
-        "User-Agent": [
-          "azsdk-net-Storage.Blobs/12.4.0-dev.20200305.1",
-          "(.NET Core 4.6.28325.01; Microsoft Windows 10.0.18363 )"
-        ],
-        "x-ms-client-request-id": "3f278b7a-de28-34b0-0ba8-22b62f095399",
-        "x-ms-date": "Thu, 05 Mar 2020 21:15:15 GMT",
-        "x-ms-return-client-request-id": "true",
-        "x-ms-version": "2019-10-10"
-=======
       "RequestUri": "https://seanmcccanary.blob.core.windows.net/test-container-dcc4f801-9df1-5bc8-2699-e4afa4520858?restype=container",
       "RequestMethod": "DELETE",
       "RequestHeaders": {
@@ -602,39 +331,25 @@
         "x-ms-date": "Fri, 03 Apr 2020 00:02:20 GMT",
         "x-ms-return-client-request-id": "true",
         "x-ms-version": "2019-12-12"
->>>>>>> 32e373e2
       },
       "RequestBody": null,
       "StatusCode": 202,
       "ResponseHeaders": {
         "Content-Length": "0",
-<<<<<<< HEAD
-        "Date": "Thu, 05 Mar 2020 21:15:14 GMT",
-=======
-        "Date": "Fri, 03 Apr 2020 00:02:18 GMT",
->>>>>>> 32e373e2
+        "Date": "Fri, 03 Apr 2020 00:02:18 GMT",
         "Server": [
           "Windows-Azure-Blob/1.0",
           "Microsoft-HTTPAPI/2.0"
         ],
         "x-ms-client-request-id": "3f278b7a-de28-34b0-0ba8-22b62f095399",
-<<<<<<< HEAD
-        "x-ms-request-id": "d5218dbc-301e-0022-4e33-f35724000000",
-        "x-ms-version": "2019-10-10"
-=======
         "x-ms-request-id": "3ae0cc9b-501e-0034-314b-097e68000000",
         "x-ms-version": "2019-12-12"
->>>>>>> 32e373e2
       },
       "ResponseBody": []
     }
   ],
   "Variables": {
     "RandomSeed": "114883503",
-<<<<<<< HEAD
-    "Storage_TestConfigDefault": "ProductionTenant\nseanstagetest\nU2FuaXRpemVk\nhttps://seanstagetest.blob.core.windows.net\nhttp://seanstagetest.file.core.windows.net\nhttp://seanstagetest.queue.core.windows.net\nhttp://seanstagetest.table.core.windows.net\n\n\n\n\nhttp://seanstagetest-secondary.blob.core.windows.net\nhttp://seanstagetest-secondary.file.core.windows.net\nhttp://seanstagetest-secondary.queue.core.windows.net\nhttp://seanstagetest-secondary.table.core.windows.net\n\nSanitized\n\n\nCloud\nBlobEndpoint=https://seanstagetest.blob.core.windows.net/;QueueEndpoint=http://seanstagetest.queue.core.windows.net/;FileEndpoint=http://seanstagetest.file.core.windows.net/;BlobSecondaryEndpoint=http://seanstagetest-secondary.blob.core.windows.net/;QueueSecondaryEndpoint=http://seanstagetest-secondary.queue.core.windows.net/;FileSecondaryEndpoint=http://seanstagetest-secondary.file.core.windows.net/;AccountName=seanstagetest;AccountKey=Sanitized\nseanscope1"
-=======
     "Storage_TestConfigDefault": "ProductionTenant\nseanmcccanary\nU2FuaXRpemVk\nhttps://seanmcccanary.blob.core.windows.net\nhttps://seanmcccanary.file.core.windows.net\nhttps://seanmcccanary.queue.core.windows.net\nhttps://seanmcccanary.table.core.windows.net\n\n\n\n\nhttps://seanmcccanary-secondary.blob.core.windows.net\nhttps://seanmcccanary-secondary.file.core.windows.net\nhttps://seanmcccanary-secondary.queue.core.windows.net\nhttps://seanmcccanary-secondary.table.core.windows.net\n\nSanitized\n\n\nCloud\nBlobEndpoint=https://seanmcccanary.blob.core.windows.net/;QueueEndpoint=https://seanmcccanary.queue.core.windows.net/;FileEndpoint=https://seanmcccanary.file.core.windows.net/;BlobSecondaryEndpoint=https://seanmcccanary-secondary.blob.core.windows.net/;QueueSecondaryEndpoint=https://seanmcccanary-secondary.queue.core.windows.net/;FileSecondaryEndpoint=https://seanmcccanary-secondary.file.core.windows.net/;AccountName=seanmcccanary;AccountKey=Sanitized\nseanscope1"
->>>>>>> 32e373e2
   }
 }