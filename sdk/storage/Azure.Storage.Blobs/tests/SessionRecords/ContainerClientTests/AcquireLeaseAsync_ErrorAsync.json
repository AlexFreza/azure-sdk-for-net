--- conflicted
+++ resolved
@@ -30,11 +30,7 @@
         ],
         "x-ms-client-request-id": "ea0927eb-96c2-14de-a9f3-4f9a450c1193",
         "x-ms-error-code": "ContainerNotFound",
-<<<<<<< HEAD
-        "x-ms-request-id": "417efc04-601e-002f-7132-f39ff0000000",
-=======
         "x-ms-request-id": "587d660b-401e-0081-1b4a-09ed7a000000",
->>>>>>> 8d420312
         "x-ms-version": "2019-12-12"
       },
       "ResponseBody": [
