--- conflicted
+++ resolved
@@ -1,24 +1,11 @@
 {
   "Entries": [
     {
-<<<<<<< HEAD
-      "RequestUri": "https://seanstagetest.blob.core.windows.net/test-container-58259cc4-983d-4c64-5739-2214f16d8971?restype=container\u0026comp=list",
-=======
       "RequestUri": "https://seanmcccanary.blob.core.windows.net/test-container-58259cc4-983d-4c64-5739-2214f16d8971?restype=container\u0026comp=list",
->>>>>>> 32e373e2
       "RequestMethod": "GET",
       "RequestHeaders": {
         "Authorization": "Sanitized",
         "User-Agent": [
-<<<<<<< HEAD
-          "azsdk-net-Storage.Blobs/12.4.0-dev.20200305.1",
-          "(.NET Core 4.6.28325.01; Microsoft Windows 10.0.18363 )"
-        ],
-        "x-ms-client-request-id": "3b47d66a-4101-3c1e-dd1f-641aedd4c3b6",
-        "x-ms-date": "Thu, 05 Mar 2020 21:13:28 GMT",
-        "x-ms-return-client-request-id": "true",
-        "x-ms-version": "2019-10-10"
-=======
           "azsdk-net-Storage.Blobs/12.5.0-dev.20200402.1",
           "(.NET Core 4.6.28325.01; Microsoft Windows 10.0.18362 )"
         ],
@@ -26,33 +13,19 @@
         "x-ms-date": "Fri, 03 Apr 2020 00:00:26 GMT",
         "x-ms-return-client-request-id": "true",
         "x-ms-version": "2019-12-12"
->>>>>>> 32e373e2
       },
       "RequestBody": null,
       "StatusCode": 404,
       "ResponseHeaders": {
         "Content-Length": "225",
         "Content-Type": "application/xml",
-<<<<<<< HEAD
-        "Date": "Thu, 05 Mar 2020 21:13:27 GMT",
-=======
         "Date": "Fri, 03 Apr 2020 00:00:25 GMT",
->>>>>>> 32e373e2
         "Server": [
           "Windows-Azure-Blob/1.0",
           "Microsoft-HTTPAPI/2.0"
         ],
         "x-ms-client-request-id": "3b47d66a-4101-3c1e-dd1f-641aedd4c3b6",
         "x-ms-error-code": "ContainerNotFound",
-<<<<<<< HEAD
-        "x-ms-request-id": "9d98a2ab-f01e-0002-3532-f32c83000000",
-        "x-ms-version": "2019-10-10"
-      },
-      "ResponseBody": [
-        "\uFEFF\u003C?xml version=\u00221.0\u0022 encoding=\u0022utf-8\u0022?\u003E\u003CError\u003E\u003CCode\u003EContainerNotFound\u003C/Code\u003E\u003CMessage\u003EThe specified container does not exist.\n",
-        "RequestId:9d98a2ab-f01e-0002-3532-f32c83000000\n",
-        "Time:2020-03-05T21:13:28.6117897Z\u003C/Message\u003E\u003C/Error\u003E"
-=======
         "x-ms-request-id": "217b65ff-601e-002f-154a-09406b000000",
         "x-ms-version": "2019-12-12"
       },
@@ -60,16 +33,11 @@
         "\uFEFF\u003C?xml version=\u00221.0\u0022 encoding=\u0022utf-8\u0022?\u003E\u003CError\u003E\u003CCode\u003EContainerNotFound\u003C/Code\u003E\u003CMessage\u003EThe specified container does not exist.\n",
         "RequestId:217b65ff-601e-002f-154a-09406b000000\n",
         "Time:2020-04-03T00:00:26.0791165Z\u003C/Message\u003E\u003C/Error\u003E"
->>>>>>> 32e373e2
       ]
     }
   ],
   "Variables": {
     "RandomSeed": "1213323234",
-<<<<<<< HEAD
-    "Storage_TestConfigDefault": "ProductionTenant\nseanstagetest\nU2FuaXRpemVk\nhttps://seanstagetest.blob.core.windows.net\nhttp://seanstagetest.file.core.windows.net\nhttp://seanstagetest.queue.core.windows.net\nhttp://seanstagetest.table.core.windows.net\n\n\n\n\nhttp://seanstagetest-secondary.blob.core.windows.net\nhttp://seanstagetest-secondary.file.core.windows.net\nhttp://seanstagetest-secondary.queue.core.windows.net\nhttp://seanstagetest-secondary.table.core.windows.net\n\nSanitized\n\n\nCloud\nBlobEndpoint=https://seanstagetest.blob.core.windows.net/;QueueEndpoint=http://seanstagetest.queue.core.windows.net/;FileEndpoint=http://seanstagetest.file.core.windows.net/;BlobSecondaryEndpoint=http://seanstagetest-secondary.blob.core.windows.net/;QueueSecondaryEndpoint=http://seanstagetest-secondary.queue.core.windows.net/;FileSecondaryEndpoint=http://seanstagetest-secondary.file.core.windows.net/;AccountName=seanstagetest;AccountKey=Sanitized\nseanscope1"
-=======
     "Storage_TestConfigDefault": "ProductionTenant\nseanmcccanary\nU2FuaXRpemVk\nhttps://seanmcccanary.blob.core.windows.net\nhttps://seanmcccanary.file.core.windows.net\nhttps://seanmcccanary.queue.core.windows.net\nhttps://seanmcccanary.table.core.windows.net\n\n\n\n\nhttps://seanmcccanary-secondary.blob.core.windows.net\nhttps://seanmcccanary-secondary.file.core.windows.net\nhttps://seanmcccanary-secondary.queue.core.windows.net\nhttps://seanmcccanary-secondary.table.core.windows.net\n\nSanitized\n\n\nCloud\nBlobEndpoint=https://seanmcccanary.blob.core.windows.net/;QueueEndpoint=https://seanmcccanary.queue.core.windows.net/;FileEndpoint=https://seanmcccanary.file.core.windows.net/;BlobSecondaryEndpoint=https://seanmcccanary-secondary.blob.core.windows.net/;QueueSecondaryEndpoint=https://seanmcccanary-secondary.queue.core.windows.net/;FileSecondaryEndpoint=https://seanmcccanary-secondary.file.core.windows.net/;AccountName=seanmcccanary;AccountKey=Sanitized\nseanscope1"
->>>>>>> 32e373e2
   }
 }