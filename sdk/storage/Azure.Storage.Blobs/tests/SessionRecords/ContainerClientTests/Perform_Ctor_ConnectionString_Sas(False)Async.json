{
  "Entries": [
    {
<<<<<<< HEAD
      "RequestUri": "https://seanstagetest.blob.core.windows.net/test-container-1145b819-1074-52ef-e0fb-ce80be127e19?sv=2019-10-10\u0026ss=bfqt\u0026srt=sco\u0026spr=https\u0026se=2020-03-06T00%3A13%3A30Z\u0026sp=rwdlacup\u0026sig=Sanitized\u0026restype=container",
      "RequestMethod": "PUT",
      "RequestHeaders": {
        "traceparent": "00-6af184c52608b44890e04d866ff1bf85-1e753ffc6e4b5c46-00",
        "User-Agent": [
          "azsdk-net-Storage.Blobs/12.4.0-dev.20200305.1",
          "(.NET Core 4.6.28325.01; Microsoft Windows 10.0.18363 )"
        ],
        "x-ms-client-request-id": "bbebad5f-65a7-147b-b57d-a230315b528f",
        "x-ms-return-client-request-id": "true",
        "x-ms-version": "2019-10-10"
=======
      "RequestUri": "https://seanmcccanary.blob.core.windows.net/test-container-1145b819-1074-52ef-e0fb-ce80be127e19?sv=2019-07-07\u0026ss=bfqt\u0026srt=sco\u0026spr=https\u0026se=2020-04-03T23%3A01%3A00Z\u0026sp=rwdlacup\u0026sig=Sanitized\u0026restype=container",
      "RequestMethod": "PUT",
      "RequestHeaders": {
        "traceparent": "00-24948cf1700e8248b1b189a7474da764-7fb6ff9da732e943-00",
        "User-Agent": [
          "azsdk-net-Storage.Blobs/12.5.0-dev.20200403.1",
          "(.NET Core 4.6.28325.01; Microsoft Windows 10.0.18362 )"
        ],
        "x-ms-client-request-id": "bbebad5f-65a7-147b-b57d-a230315b528f",
        "x-ms-return-client-request-id": "true",
        "x-ms-version": "2019-12-12"
>>>>>>> 32e373e2
      },
      "RequestBody": null,
      "StatusCode": 201,
      "ResponseHeaders": {
        "Content-Length": "0",
<<<<<<< HEAD
        "Date": "Thu, 05 Mar 2020 23:13:29 GMT",
        "ETag": "\u00220x8D7C15AD1C42BFB\u0022",
        "Last-Modified": "Thu, 05 Mar 2020 23:13:30 GMT",
=======
        "Date": "Fri, 03 Apr 2020 22:00:59 GMT",
        "ETag": "\u00220x8D7D81A7E4EFD54\u0022",
        "Last-Modified": "Fri, 03 Apr 2020 22:00:59 GMT",
>>>>>>> 32e373e2
        "Server": [
          "Windows-Azure-Blob/1.0",
          "Microsoft-HTTPAPI/2.0"
        ],
        "x-ms-client-request-id": "bbebad5f-65a7-147b-b57d-a230315b528f",
<<<<<<< HEAD
        "x-ms-request-id": "9583ee61-601e-0010-6d43-f35753000000",
        "x-ms-version": "2019-10-10"
=======
        "x-ms-request-id": "964d74ee-601e-0086-0f03-0a8119000000",
        "x-ms-version": "2019-12-12"
>>>>>>> 32e373e2
      },
      "ResponseBody": []
    },
    {
<<<<<<< HEAD
      "RequestUri": "https://seanstagetest.blob.core.windows.net/test-container-1ad76d32-04db-c702-6e43-de940050fbe0?sv=2019-10-10\u0026ss=bfqt\u0026srt=sco\u0026spr=https\u0026se=2020-03-06T00%3A13%3A30Z\u0026sp=rwdlacup\u0026sig=Sanitized\u0026restype=container",
      "RequestMethod": "PUT",
      "RequestHeaders": {
        "traceparent": "00-d3a4953823bb544ab4a4a1b210c82a70-d98b7921edf1c944-00",
        "User-Agent": [
          "azsdk-net-Storage.Blobs/12.4.0-dev.20200305.1",
          "(.NET Core 4.6.28325.01; Microsoft Windows 10.0.18363 )"
        ],
        "x-ms-client-request-id": "76247271-207d-6fc9-dd97-e3c5276412d7",
        "x-ms-return-client-request-id": "true",
        "x-ms-version": "2019-10-10"
=======
      "RequestUri": "https://seanmcccanary.blob.core.windows.net/test-container-1ad76d32-04db-c702-6e43-de940050fbe0?sv=2019-07-07\u0026ss=bfqt\u0026srt=sco\u0026spr=https\u0026se=2020-04-03T23%3A01%3A00Z\u0026sp=rwdlacup\u0026sig=Sanitized\u0026restype=container",
      "RequestMethod": "PUT",
      "RequestHeaders": {
        "traceparent": "00-9476cb4a8f470e458c8292e4cd8a9b4b-b71157ffe2604549-00",
        "User-Agent": [
          "azsdk-net-Storage.Blobs/12.5.0-dev.20200403.1",
          "(.NET Core 4.6.28325.01; Microsoft Windows 10.0.18362 )"
        ],
        "x-ms-client-request-id": "76247271-207d-6fc9-dd97-e3c5276412d7",
        "x-ms-return-client-request-id": "true",
        "x-ms-version": "2019-12-12"
>>>>>>> 32e373e2
      },
      "RequestBody": null,
      "StatusCode": 201,
      "ResponseHeaders": {
        "Content-Length": "0",
<<<<<<< HEAD
        "Date": "Thu, 05 Mar 2020 23:13:30 GMT",
        "ETag": "\u00220x8D7C15AD1F4C0BD\u0022",
        "Last-Modified": "Thu, 05 Mar 2020 23:13:30 GMT",
=======
        "Date": "Fri, 03 Apr 2020 22:00:58 GMT",
        "ETag": "\u00220x8D7D81A7E82AB61\u0022",
        "Last-Modified": "Fri, 03 Apr 2020 22:00:59 GMT",
>>>>>>> 32e373e2
        "Server": [
          "Windows-Azure-Blob/1.0",
          "Microsoft-HTTPAPI/2.0"
        ],
        "x-ms-client-request-id": "76247271-207d-6fc9-dd97-e3c5276412d7",
<<<<<<< HEAD
        "x-ms-request-id": "6afcbde6-f01e-0012-2d43-f3e9eb000000",
        "x-ms-version": "2019-10-10"
=======
        "x-ms-request-id": "80bb1015-a01e-001f-7e03-0afea4000000",
        "x-ms-version": "2019-12-12"
>>>>>>> 32e373e2
      },
      "ResponseBody": []
    },
    {
<<<<<<< HEAD
      "RequestUri": "https://seanstagetest.blob.core.windows.net/test-container-1145b819-1074-52ef-e0fb-ce80be127e19/test-blob-c171ed00-f064-54cf-d7e1-3e1702dd637f?sv=2019-10-10\u0026ss=bfqt\u0026srt=sco\u0026spr=https\u0026se=2020-03-06T00%3A13%3A30Z\u0026sp=rwdlacup\u0026sig=Sanitized",
      "RequestMethod": "PUT",
      "RequestHeaders": {
        "Content-Length": "1024",
        "traceparent": "00-e78ea19e1e203844b6149192fd48349a-eb55e074ab1ad84a-00",
        "User-Agent": [
          "azsdk-net-Storage.Blobs/12.4.0-dev.20200305.1",
          "(.NET Core 4.6.28325.01; Microsoft Windows 10.0.18363 )"
=======
      "RequestUri": "https://seanmcccanary.blob.core.windows.net/test-container-1145b819-1074-52ef-e0fb-ce80be127e19/test-blob-c171ed00-f064-54cf-d7e1-3e1702dd637f?sv=2019-07-07\u0026ss=bfqt\u0026srt=sco\u0026spr=https\u0026se=2020-04-03T23%3A01%3A00Z\u0026sp=rwdlacup\u0026sig=Sanitized",
      "RequestMethod": "PUT",
      "RequestHeaders": {
        "Content-Length": "1024",
        "traceparent": "00-72a788b84247374cb9be6718dca45b87-b5f729cde29ec147-00",
        "User-Agent": [
          "azsdk-net-Storage.Blobs/12.5.0-dev.20200403.1",
          "(.NET Core 4.6.28325.01; Microsoft Windows 10.0.18362 )"
>>>>>>> 32e373e2
        ],
        "x-ms-blob-type": "BlockBlob",
        "x-ms-client-request-id": "36e73d42-f51d-f58b-71e4-9fe7442cb556",
        "x-ms-return-client-request-id": "true",
<<<<<<< HEAD
        "x-ms-version": "2019-10-10"
=======
        "x-ms-version": "2019-12-12"
>>>>>>> 32e373e2
      },
      "RequestBody": "Hb2lkLntAULmxnXNXXSBHYcAsReWQlpyR2TCtN/\u002BV9p\u002BcKdpv4EeLSKMm1\u002BKXWI\u002BSCNDFlEB3NtiM0lVKkxi526aTuzNF10F4oT0Caf75\u002BkBg2y8u0GIfJTMBos4yAPWKrPw7w52cTDFPTPNDdI0Z0tfU6bgpSwsEtJXARDSzRmBHt/zCvjaixI7930Num/CmJ9A2HVc9YSGw9w8HnAg83AaTO/zQFxShMiUpa6vH1hjlWlxkfWkJChabUYbnmyiGgQN822AzldC7lOsx1DW16SE2YkGr2F6dSjGmNIWN\u002BZb8oqpoivr48YRLqOh\u002BF3Xg5Wil8Xjm2uikn5FuTWELLZtUNXGLDR5mfbC9YC\u002B2X3K7hU8dJ8heFceBxCtpSmQjAHsNKeIEVdhKP3PIabq47kBessgSLgXTNh9qCQkzPPMMWh/0qTVQt2920uhUVawMyRWqyteb0RJ1ejPCmgyPFwKAu89axEUKzfuYmxtdfqBzXQAziDHbsEjNv28Bjh0i5/ul09ncscSQoD0cA3Y21/tTTzzMW48QpQuGTUUVyT\u002BedfMft2rGlqt7Yuf0/20S1qdzrj7gFoxslS6OViR/upb9fY1C12BQjPiRkPinG6Wec7bdohrAvl8m8uJ8OEBG\u002B\u002BgRN4Hfj/9G4yFGTkWThbmI7\u002BKtodi7/P8uXCR\u002BFFS4CtUQleQj/qO3lv85ui/Zky1oswhd2VnPlTqCsXPayI6MjgOwgy\u002BVZTE/NgsZggKPVMj3FWEMWnG7QMCpYQ1vnI4wbOwsKNA9k03XHuMOthL4M1yrI/MtgHPSNUIvLAQjz1l86RVWoyv4uUITNTuObIrt8S3whLibAuy4WjONzqdJ809J0cz9oZAwsmqw2ks4A8j3QTrWcwqgoeZongk4aurayUHsBFq98A9dgBJOKiihQBYqlo1sc4AE6TAmVQNHOEe/lhDJS/9uOVEreLM4Ure9x14yzZQdbpXB51sql1sMFoeKzlQXmDRW/J18ATrMzJa4qI2lVGqzYid7B6SkA6H2H2IrbYQjZi9p3BE24W1a9NrEsi7NZoIdF2xsnJBPsrk7RiGY4Z7SlQJee7hZfID6IBLJn5FzKLjfzlYX9sme2ilYO1sLwhN78d0srurJw5qrcrx9hdLniF1o\u002BNMIut54v6GOwUEl7h4/je30RrmN1cr7bEQNYVQWsLM9oskAMzc\u002Bs\u002B9JewJZhYRePjglMwHjmyMITQ6aKx4NeFDOKAtU/1q29ZKKRFrIoeb/ryMcMX1xGcemN\u002BYoZEiRPAKxS515CX6drn1vWVbIP6tnmrw68UcTXM4Droe0jlFJ\u002BQgYFxZJRqXkvoL/wcCw3jg6gMnMlgr7ne6PdVq3KOAsA==",
      "StatusCode": 201,
      "ResponseHeaders": {
        "Content-Length": "0",
        "Content-MD5": "fgZZD5fQLxLWfjOFNoGH3Q==",
<<<<<<< HEAD
        "Date": "Thu, 05 Mar 2020 23:13:30 GMT",
        "ETag": "\u00220x8D7C15AD201DF4C\u0022",
        "Last-Modified": "Thu, 05 Mar 2020 23:13:31 GMT",
=======
        "Date": "Fri, 03 Apr 2020 22:00:59 GMT",
        "ETag": "\u00220x8D7D81A7E90D358\u0022",
        "Last-Modified": "Fri, 03 Apr 2020 22:01:00 GMT",
>>>>>>> 32e373e2
        "Server": [
          "Windows-Azure-Blob/1.0",
          "Microsoft-HTTPAPI/2.0"
        ],
        "x-ms-client-request-id": "36e73d42-f51d-f58b-71e4-9fe7442cb556",
        "x-ms-content-crc64": "Nr18mEm9VTU=",
<<<<<<< HEAD
        "x-ms-request-id": "9583ee68-601e-0010-7143-f35753000000",
        "x-ms-request-server-encrypted": "true",
        "x-ms-version": "2019-10-10"
=======
        "x-ms-request-id": "80bb1020-a01e-001f-0403-0afea4000000",
        "x-ms-request-server-encrypted": "true",
        "x-ms-version": "2019-12-12"
>>>>>>> 32e373e2
      },
      "ResponseBody": []
    },
    {
<<<<<<< HEAD
      "RequestUri": "https://seanstagetest.blob.core.windows.net/test-container-1ad76d32-04db-c702-6e43-de940050fbe0/test-blob-81ce231a-ff25-bf2a-b3c9-40cb17031972?sv=2019-10-10\u0026ss=bfqt\u0026srt=sco\u0026spr=https\u0026se=2020-03-06T00%3A13%3A30Z\u0026sp=rwdlacup\u0026sig=Sanitized",
      "RequestMethod": "PUT",
      "RequestHeaders": {
        "Content-Length": "1024",
        "traceparent": "00-77bf86415585444493f87b33ae302515-c9a3f4028165c349-00",
        "User-Agent": [
          "azsdk-net-Storage.Blobs/12.4.0-dev.20200305.1",
          "(.NET Core 4.6.28325.01; Microsoft Windows 10.0.18363 )"
=======
      "RequestUri": "https://seanmcccanary.blob.core.windows.net/test-container-1ad76d32-04db-c702-6e43-de940050fbe0/test-blob-81ce231a-ff25-bf2a-b3c9-40cb17031972?sv=2019-07-07\u0026ss=bfqt\u0026srt=sco\u0026spr=https\u0026se=2020-04-03T23%3A01%3A00Z\u0026sp=rwdlacup\u0026sig=Sanitized",
      "RequestMethod": "PUT",
      "RequestHeaders": {
        "Content-Length": "1024",
        "traceparent": "00-b278fac8a3a7214cacb6ad465e09fc17-7c6caa317c447547-00",
        "User-Agent": [
          "azsdk-net-Storage.Blobs/12.5.0-dev.20200403.1",
          "(.NET Core 4.6.28325.01; Microsoft Windows 10.0.18362 )"
>>>>>>> 32e373e2
        ],
        "x-ms-blob-type": "BlockBlob",
        "x-ms-client-request-id": "9f278b06-4abb-9f92-f544-4ebdb4920b2c",
        "x-ms-return-client-request-id": "true",
<<<<<<< HEAD
        "x-ms-version": "2019-10-10"
=======
        "x-ms-version": "2019-12-12"
>>>>>>> 32e373e2
      },
      "RequestBody": "Hb2lkLntAULmxnXNXXSBHYcAsReWQlpyR2TCtN/\u002BV9p\u002BcKdpv4EeLSKMm1\u002BKXWI\u002BSCNDFlEB3NtiM0lVKkxi526aTuzNF10F4oT0Caf75\u002BkBg2y8u0GIfJTMBos4yAPWKrPw7w52cTDFPTPNDdI0Z0tfU6bgpSwsEtJXARDSzRmBHt/zCvjaixI7930Num/CmJ9A2HVc9YSGw9w8HnAg83AaTO/zQFxShMiUpa6vH1hjlWlxkfWkJChabUYbnmyiGgQN822AzldC7lOsx1DW16SE2YkGr2F6dSjGmNIWN\u002BZb8oqpoivr48YRLqOh\u002BF3Xg5Wil8Xjm2uikn5FuTWELLZtUNXGLDR5mfbC9YC\u002B2X3K7hU8dJ8heFceBxCtpSmQjAHsNKeIEVdhKP3PIabq47kBessgSLgXTNh9qCQkzPPMMWh/0qTVQt2920uhUVawMyRWqyteb0RJ1ejPCmgyPFwKAu89axEUKzfuYmxtdfqBzXQAziDHbsEjNv28Bjh0i5/ul09ncscSQoD0cA3Y21/tTTzzMW48QpQuGTUUVyT\u002BedfMft2rGlqt7Yuf0/20S1qdzrj7gFoxslS6OViR/upb9fY1C12BQjPiRkPinG6Wec7bdohrAvl8m8uJ8OEBG\u002B\u002BgRN4Hfj/9G4yFGTkWThbmI7\u002BKtodi7/P8uXCR\u002BFFS4CtUQleQj/qO3lv85ui/Zky1oswhd2VnPlTqCsXPayI6MjgOwgy\u002BVZTE/NgsZggKPVMj3FWEMWnG7QMCpYQ1vnI4wbOwsKNA9k03XHuMOthL4M1yrI/MtgHPSNUIvLAQjz1l86RVWoyv4uUITNTuObIrt8S3whLibAuy4WjONzqdJ809J0cz9oZAwsmqw2ks4A8j3QTrWcwqgoeZongk4aurayUHsBFq98A9dgBJOKiihQBYqlo1sc4AE6TAmVQNHOEe/lhDJS/9uOVEreLM4Ure9x14yzZQdbpXB51sql1sMFoeKzlQXmDRW/J18ATrMzJa4qI2lVGqzYid7B6SkA6H2H2IrbYQjZi9p3BE24W1a9NrEsi7NZoIdF2xsnJBPsrk7RiGY4Z7SlQJee7hZfID6IBLJn5FzKLjfzlYX9sme2ilYO1sLwhN78d0srurJw5qrcrx9hdLniF1o\u002BNMIut54v6GOwUEl7h4/je30RrmN1cr7bEQNYVQWsLM9oskAMzc\u002Bs\u002B9JewJZhYRePjglMwHjmyMITQ6aKx4NeFDOKAtU/1q29ZKKRFrIoeb/ryMcMX1xGcemN\u002BYoZEiRPAKxS515CX6drn1vWVbIP6tnmrw68UcTXM4Droe0jlFJ\u002BQgYFxZJRqXkvoL/wcCw3jg6gMnMlgr7ne6PdVq3KOAsA==",
      "StatusCode": 201,
      "ResponseHeaders": {
        "Content-Length": "0",
        "Content-MD5": "fgZZD5fQLxLWfjOFNoGH3Q==",
<<<<<<< HEAD
        "Date": "Thu, 05 Mar 2020 23:13:30 GMT",
        "ETag": "\u00220x8D7C15AD20E3939\u0022",
        "Last-Modified": "Thu, 05 Mar 2020 23:13:31 GMT",
=======
        "Date": "Fri, 03 Apr 2020 22:00:59 GMT",
        "ETag": "\u00220x8D7D81A7E9DF513\u0022",
        "Last-Modified": "Fri, 03 Apr 2020 22:01:00 GMT",
>>>>>>> 32e373e2
        "Server": [
          "Windows-Azure-Blob/1.0",
          "Microsoft-HTTPAPI/2.0"
        ],
        "x-ms-client-request-id": "9f278b06-4abb-9f92-f544-4ebdb4920b2c",
        "x-ms-content-crc64": "Nr18mEm9VTU=",
<<<<<<< HEAD
        "x-ms-request-id": "6afcbdec-f01e-0012-2f43-f3e9eb000000",
        "x-ms-request-server-encrypted": "true",
        "x-ms-version": "2019-10-10"
=======
        "x-ms-request-id": "80bb102e-a01e-001f-1203-0afea4000000",
        "x-ms-request-server-encrypted": "true",
        "x-ms-version": "2019-12-12"
>>>>>>> 32e373e2
      },
      "ResponseBody": []
    },
    {
<<<<<<< HEAD
      "RequestUri": "https://seanstagetest.blob.core.windows.net/test-container-1145b819-1074-52ef-e0fb-ce80be127e19?sv=2019-10-10\u0026ss=bfqt\u0026srt=sco\u0026spr=https\u0026se=2020-03-06T00%3A13%3A30Z\u0026sp=rwdlacup\u0026sig=Sanitized\u0026restype=container",
      "RequestMethod": "DELETE",
      "RequestHeaders": {
        "traceparent": "00-250415b4ac1f6f45b9c23870d99233af-d5ad635ed792b841-00",
        "User-Agent": [
          "azsdk-net-Storage.Blobs/12.4.0-dev.20200305.1",
          "(.NET Core 4.6.28325.01; Microsoft Windows 10.0.18363 )"
        ],
        "x-ms-client-request-id": "b9e151bb-1604-419a-bcd3-8b456980e2f7",
        "x-ms-return-client-request-id": "true",
        "x-ms-version": "2019-10-10"
=======
      "RequestUri": "https://seanmcccanary.blob.core.windows.net/test-container-1145b819-1074-52ef-e0fb-ce80be127e19?sv=2019-07-07\u0026ss=bfqt\u0026srt=sco\u0026spr=https\u0026se=2020-04-03T23%3A01%3A00Z\u0026sp=rwdlacup\u0026sig=Sanitized\u0026restype=container",
      "RequestMethod": "DELETE",
      "RequestHeaders": {
        "traceparent": "00-a0868cd7acf9d44988f6d12e712340b7-139ca7a582538b40-00",
        "User-Agent": [
          "azsdk-net-Storage.Blobs/12.5.0-dev.20200403.1",
          "(.NET Core 4.6.28325.01; Microsoft Windows 10.0.18362 )"
        ],
        "x-ms-client-request-id": "b9e151bb-1604-419a-bcd3-8b456980e2f7",
        "x-ms-return-client-request-id": "true",
        "x-ms-version": "2019-12-12"
>>>>>>> 32e373e2
      },
      "RequestBody": null,
      "StatusCode": 202,
      "ResponseHeaders": {
        "Content-Length": "0",
<<<<<<< HEAD
        "Date": "Thu, 05 Mar 2020 23:13:30 GMT",
=======
        "Date": "Fri, 03 Apr 2020 22:00:59 GMT",
>>>>>>> 32e373e2
        "Server": [
          "Windows-Azure-Blob/1.0",
          "Microsoft-HTTPAPI/2.0"
        ],
        "x-ms-client-request-id": "b9e151bb-1604-419a-bcd3-8b456980e2f7",
<<<<<<< HEAD
        "x-ms-request-id": "9583ee6b-601e-0010-7443-f35753000000",
        "x-ms-version": "2019-10-10"
=======
        "x-ms-request-id": "80bb103b-a01e-001f-1d03-0afea4000000",
        "x-ms-version": "2019-12-12"
>>>>>>> 32e373e2
      },
      "ResponseBody": []
    },
    {
<<<<<<< HEAD
      "RequestUri": "https://seanstagetest.blob.core.windows.net/test-container-1ad76d32-04db-c702-6e43-de940050fbe0?sv=2019-10-10\u0026ss=bfqt\u0026srt=sco\u0026spr=https\u0026se=2020-03-06T00%3A13%3A30Z\u0026sp=rwdlacup\u0026sig=Sanitized\u0026restype=container",
      "RequestMethod": "DELETE",
      "RequestHeaders": {
        "traceparent": "00-1d89657d1076ab4ebd88a615fea21c5b-6a436a6241f1c144-00",
        "User-Agent": [
          "azsdk-net-Storage.Blobs/12.4.0-dev.20200305.1",
          "(.NET Core 4.6.28325.01; Microsoft Windows 10.0.18363 )"
        ],
        "x-ms-client-request-id": "6302bbaf-51b0-8c28-d943-43262a7b217e",
        "x-ms-return-client-request-id": "true",
        "x-ms-version": "2019-10-10"
=======
      "RequestUri": "https://seanmcccanary.blob.core.windows.net/test-container-1ad76d32-04db-c702-6e43-de940050fbe0?sv=2019-07-07\u0026ss=bfqt\u0026srt=sco\u0026spr=https\u0026se=2020-04-03T23%3A01%3A00Z\u0026sp=rwdlacup\u0026sig=Sanitized\u0026restype=container",
      "RequestMethod": "DELETE",
      "RequestHeaders": {
        "traceparent": "00-c91ecd561dc2a74b8e465e1619d93ad5-d907c6f15b397447-00",
        "User-Agent": [
          "azsdk-net-Storage.Blobs/12.5.0-dev.20200403.1",
          "(.NET Core 4.6.28325.01; Microsoft Windows 10.0.18362 )"
        ],
        "x-ms-client-request-id": "6302bbaf-51b0-8c28-d943-43262a7b217e",
        "x-ms-return-client-request-id": "true",
        "x-ms-version": "2019-12-12"
>>>>>>> 32e373e2
      },
      "RequestBody": null,
      "StatusCode": 202,
      "ResponseHeaders": {
        "Content-Length": "0",
<<<<<<< HEAD
        "Date": "Thu, 05 Mar 2020 23:13:30 GMT",
=======
        "Date": "Fri, 03 Apr 2020 22:00:59 GMT",
>>>>>>> 32e373e2
        "Server": [
          "Windows-Azure-Blob/1.0",
          "Microsoft-HTTPAPI/2.0"
        ],
        "x-ms-client-request-id": "6302bbaf-51b0-8c28-d943-43262a7b217e",
<<<<<<< HEAD
        "x-ms-request-id": "6afcbdf2-f01e-0012-3343-f3e9eb000000",
        "x-ms-version": "2019-10-10"
=======
        "x-ms-request-id": "80bb1042-a01e-001f-2403-0afea4000000",
        "x-ms-version": "2019-12-12"
>>>>>>> 32e373e2
      },
      "ResponseBody": []
    }
  ],
  "Variables": {
<<<<<<< HEAD
    "DateTimeOffsetNow": "2020-03-05T15:13:30.4497388-08:00",
    "RandomSeed": "1099728937",
    "Storage_TestConfigDefault": "ProductionTenant\nseanstagetest\nU2FuaXRpemVk\nhttps://seanstagetest.blob.core.windows.net\nhttp://seanstagetest.file.core.windows.net\nhttp://seanstagetest.queue.core.windows.net\nhttp://seanstagetest.table.core.windows.net\n\n\n\n\nhttp://seanstagetest-secondary.blob.core.windows.net\nhttp://seanstagetest-secondary.file.core.windows.net\nhttp://seanstagetest-secondary.queue.core.windows.net\nhttp://seanstagetest-secondary.table.core.windows.net\n\nSanitized\n\n\nCloud\nBlobEndpoint=https://seanstagetest.blob.core.windows.net/;QueueEndpoint=http://seanstagetest.queue.core.windows.net/;FileEndpoint=http://seanstagetest.file.core.windows.net/;BlobSecondaryEndpoint=http://seanstagetest-secondary.blob.core.windows.net/;QueueSecondaryEndpoint=http://seanstagetest-secondary.queue.core.windows.net/;FileSecondaryEndpoint=http://seanstagetest-secondary.file.core.windows.net/;AccountName=seanstagetest;AccountKey=Sanitized\nseanscope1"
=======
    "DateTimeOffsetNow": "2020-04-03T15:01:00.8220444-07:00",
    "RandomSeed": "1099728937",
    "Storage_TestConfigDefault": "ProductionTenant\nseanmcccanary\nU2FuaXRpemVk\nhttps://seanmcccanary.blob.core.windows.net\nhttps://seanmcccanary.file.core.windows.net\nhttps://seanmcccanary.queue.core.windows.net\nhttps://seanmcccanary.table.core.windows.net\n\n\n\n\nhttps://seanmcccanary-secondary.blob.core.windows.net\nhttps://seanmcccanary-secondary.file.core.windows.net\nhttps://seanmcccanary-secondary.queue.core.windows.net\nhttps://seanmcccanary-secondary.table.core.windows.net\n\nSanitized\n\n\nCloud\nBlobEndpoint=https://seanmcccanary.blob.core.windows.net/;QueueEndpoint=https://seanmcccanary.queue.core.windows.net/;FileEndpoint=https://seanmcccanary.file.core.windows.net/;BlobSecondaryEndpoint=https://seanmcccanary-secondary.blob.core.windows.net/;QueueSecondaryEndpoint=https://seanmcccanary-secondary.queue.core.windows.net/;FileSecondaryEndpoint=https://seanmcccanary-secondary.file.core.windows.net/;AccountName=seanmcccanary;AccountKey=Sanitized\nseanscope1"
>>>>>>> 32e373e2
  }
}<|MERGE_RESOLUTION|>--- conflicted
+++ resolved
@@ -1,19 +1,6 @@
 {
   "Entries": [
     {
-<<<<<<< HEAD
-      "RequestUri": "https://seanstagetest.blob.core.windows.net/test-container-1145b819-1074-52ef-e0fb-ce80be127e19?sv=2019-10-10\u0026ss=bfqt\u0026srt=sco\u0026spr=https\u0026se=2020-03-06T00%3A13%3A30Z\u0026sp=rwdlacup\u0026sig=Sanitized\u0026restype=container",
-      "RequestMethod": "PUT",
-      "RequestHeaders": {
-        "traceparent": "00-6af184c52608b44890e04d866ff1bf85-1e753ffc6e4b5c46-00",
-        "User-Agent": [
-          "azsdk-net-Storage.Blobs/12.4.0-dev.20200305.1",
-          "(.NET Core 4.6.28325.01; Microsoft Windows 10.0.18363 )"
-        ],
-        "x-ms-client-request-id": "bbebad5f-65a7-147b-b57d-a230315b528f",
-        "x-ms-return-client-request-id": "true",
-        "x-ms-version": "2019-10-10"
-=======
       "RequestUri": "https://seanmcccanary.blob.core.windows.net/test-container-1145b819-1074-52ef-e0fb-ce80be127e19?sv=2019-07-07\u0026ss=bfqt\u0026srt=sco\u0026spr=https\u0026se=2020-04-03T23%3A01%3A00Z\u0026sp=rwdlacup\u0026sig=Sanitized\u0026restype=container",
       "RequestMethod": "PUT",
       "RequestHeaders": {
@@ -25,50 +12,25 @@
         "x-ms-client-request-id": "bbebad5f-65a7-147b-b57d-a230315b528f",
         "x-ms-return-client-request-id": "true",
         "x-ms-version": "2019-12-12"
->>>>>>> 32e373e2
       },
       "RequestBody": null,
       "StatusCode": 201,
       "ResponseHeaders": {
         "Content-Length": "0",
-<<<<<<< HEAD
-        "Date": "Thu, 05 Mar 2020 23:13:29 GMT",
-        "ETag": "\u00220x8D7C15AD1C42BFB\u0022",
-        "Last-Modified": "Thu, 05 Mar 2020 23:13:30 GMT",
-=======
         "Date": "Fri, 03 Apr 2020 22:00:59 GMT",
         "ETag": "\u00220x8D7D81A7E4EFD54\u0022",
         "Last-Modified": "Fri, 03 Apr 2020 22:00:59 GMT",
->>>>>>> 32e373e2
         "Server": [
           "Windows-Azure-Blob/1.0",
           "Microsoft-HTTPAPI/2.0"
         ],
         "x-ms-client-request-id": "bbebad5f-65a7-147b-b57d-a230315b528f",
-<<<<<<< HEAD
-        "x-ms-request-id": "9583ee61-601e-0010-6d43-f35753000000",
-        "x-ms-version": "2019-10-10"
-=======
         "x-ms-request-id": "964d74ee-601e-0086-0f03-0a8119000000",
         "x-ms-version": "2019-12-12"
->>>>>>> 32e373e2
       },
       "ResponseBody": []
     },
     {
-<<<<<<< HEAD
-      "RequestUri": "https://seanstagetest.blob.core.windows.net/test-container-1ad76d32-04db-c702-6e43-de940050fbe0?sv=2019-10-10\u0026ss=bfqt\u0026srt=sco\u0026spr=https\u0026se=2020-03-06T00%3A13%3A30Z\u0026sp=rwdlacup\u0026sig=Sanitized\u0026restype=container",
-      "RequestMethod": "PUT",
-      "RequestHeaders": {
-        "traceparent": "00-d3a4953823bb544ab4a4a1b210c82a70-d98b7921edf1c944-00",
-        "User-Agent": [
-          "azsdk-net-Storage.Blobs/12.4.0-dev.20200305.1",
-          "(.NET Core 4.6.28325.01; Microsoft Windows 10.0.18363 )"
-        ],
-        "x-ms-client-request-id": "76247271-207d-6fc9-dd97-e3c5276412d7",
-        "x-ms-return-client-request-id": "true",
-        "x-ms-version": "2019-10-10"
-=======
       "RequestUri": "https://seanmcccanary.blob.core.windows.net/test-container-1ad76d32-04db-c702-6e43-de940050fbe0?sv=2019-07-07\u0026ss=bfqt\u0026srt=sco\u0026spr=https\u0026se=2020-04-03T23%3A01%3A00Z\u0026sp=rwdlacup\u0026sig=Sanitized\u0026restype=container",
       "RequestMethod": "PUT",
       "RequestHeaders": {
@@ -80,47 +42,25 @@
         "x-ms-client-request-id": "76247271-207d-6fc9-dd97-e3c5276412d7",
         "x-ms-return-client-request-id": "true",
         "x-ms-version": "2019-12-12"
->>>>>>> 32e373e2
       },
       "RequestBody": null,
       "StatusCode": 201,
       "ResponseHeaders": {
         "Content-Length": "0",
-<<<<<<< HEAD
-        "Date": "Thu, 05 Mar 2020 23:13:30 GMT",
-        "ETag": "\u00220x8D7C15AD1F4C0BD\u0022",
-        "Last-Modified": "Thu, 05 Mar 2020 23:13:30 GMT",
-=======
         "Date": "Fri, 03 Apr 2020 22:00:58 GMT",
         "ETag": "\u00220x8D7D81A7E82AB61\u0022",
         "Last-Modified": "Fri, 03 Apr 2020 22:00:59 GMT",
->>>>>>> 32e373e2
         "Server": [
           "Windows-Azure-Blob/1.0",
           "Microsoft-HTTPAPI/2.0"
         ],
         "x-ms-client-request-id": "76247271-207d-6fc9-dd97-e3c5276412d7",
-<<<<<<< HEAD
-        "x-ms-request-id": "6afcbde6-f01e-0012-2d43-f3e9eb000000",
-        "x-ms-version": "2019-10-10"
-=======
         "x-ms-request-id": "80bb1015-a01e-001f-7e03-0afea4000000",
         "x-ms-version": "2019-12-12"
->>>>>>> 32e373e2
       },
       "ResponseBody": []
     },
     {
-<<<<<<< HEAD
-      "RequestUri": "https://seanstagetest.blob.core.windows.net/test-container-1145b819-1074-52ef-e0fb-ce80be127e19/test-blob-c171ed00-f064-54cf-d7e1-3e1702dd637f?sv=2019-10-10\u0026ss=bfqt\u0026srt=sco\u0026spr=https\u0026se=2020-03-06T00%3A13%3A30Z\u0026sp=rwdlacup\u0026sig=Sanitized",
-      "RequestMethod": "PUT",
-      "RequestHeaders": {
-        "Content-Length": "1024",
-        "traceparent": "00-e78ea19e1e203844b6149192fd48349a-eb55e074ab1ad84a-00",
-        "User-Agent": [
-          "azsdk-net-Storage.Blobs/12.4.0-dev.20200305.1",
-          "(.NET Core 4.6.28325.01; Microsoft Windows 10.0.18363 )"
-=======
       "RequestUri": "https://seanmcccanary.blob.core.windows.net/test-container-1145b819-1074-52ef-e0fb-ce80be127e19/test-blob-c171ed00-f064-54cf-d7e1-3e1702dd637f?sv=2019-07-07\u0026ss=bfqt\u0026srt=sco\u0026spr=https\u0026se=2020-04-03T23%3A01%3A00Z\u0026sp=rwdlacup\u0026sig=Sanitized",
       "RequestMethod": "PUT",
       "RequestHeaders": {
@@ -129,60 +69,33 @@
         "User-Agent": [
           "azsdk-net-Storage.Blobs/12.5.0-dev.20200403.1",
           "(.NET Core 4.6.28325.01; Microsoft Windows 10.0.18362 )"
->>>>>>> 32e373e2
         ],
         "x-ms-blob-type": "BlockBlob",
         "x-ms-client-request-id": "36e73d42-f51d-f58b-71e4-9fe7442cb556",
         "x-ms-return-client-request-id": "true",
-<<<<<<< HEAD
-        "x-ms-version": "2019-10-10"
-=======
         "x-ms-version": "2019-12-12"
->>>>>>> 32e373e2
       },
       "RequestBody": "Hb2lkLntAULmxnXNXXSBHYcAsReWQlpyR2TCtN/\u002BV9p\u002BcKdpv4EeLSKMm1\u002BKXWI\u002BSCNDFlEB3NtiM0lVKkxi526aTuzNF10F4oT0Caf75\u002BkBg2y8u0GIfJTMBos4yAPWKrPw7w52cTDFPTPNDdI0Z0tfU6bgpSwsEtJXARDSzRmBHt/zCvjaixI7930Num/CmJ9A2HVc9YSGw9w8HnAg83AaTO/zQFxShMiUpa6vH1hjlWlxkfWkJChabUYbnmyiGgQN822AzldC7lOsx1DW16SE2YkGr2F6dSjGmNIWN\u002BZb8oqpoivr48YRLqOh\u002BF3Xg5Wil8Xjm2uikn5FuTWELLZtUNXGLDR5mfbC9YC\u002B2X3K7hU8dJ8heFceBxCtpSmQjAHsNKeIEVdhKP3PIabq47kBessgSLgXTNh9qCQkzPPMMWh/0qTVQt2920uhUVawMyRWqyteb0RJ1ejPCmgyPFwKAu89axEUKzfuYmxtdfqBzXQAziDHbsEjNv28Bjh0i5/ul09ncscSQoD0cA3Y21/tTTzzMW48QpQuGTUUVyT\u002BedfMft2rGlqt7Yuf0/20S1qdzrj7gFoxslS6OViR/upb9fY1C12BQjPiRkPinG6Wec7bdohrAvl8m8uJ8OEBG\u002B\u002BgRN4Hfj/9G4yFGTkWThbmI7\u002BKtodi7/P8uXCR\u002BFFS4CtUQleQj/qO3lv85ui/Zky1oswhd2VnPlTqCsXPayI6MjgOwgy\u002BVZTE/NgsZggKPVMj3FWEMWnG7QMCpYQ1vnI4wbOwsKNA9k03XHuMOthL4M1yrI/MtgHPSNUIvLAQjz1l86RVWoyv4uUITNTuObIrt8S3whLibAuy4WjONzqdJ809J0cz9oZAwsmqw2ks4A8j3QTrWcwqgoeZongk4aurayUHsBFq98A9dgBJOKiihQBYqlo1sc4AE6TAmVQNHOEe/lhDJS/9uOVEreLM4Ure9x14yzZQdbpXB51sql1sMFoeKzlQXmDRW/J18ATrMzJa4qI2lVGqzYid7B6SkA6H2H2IrbYQjZi9p3BE24W1a9NrEsi7NZoIdF2xsnJBPsrk7RiGY4Z7SlQJee7hZfID6IBLJn5FzKLjfzlYX9sme2ilYO1sLwhN78d0srurJw5qrcrx9hdLniF1o\u002BNMIut54v6GOwUEl7h4/je30RrmN1cr7bEQNYVQWsLM9oskAMzc\u002Bs\u002B9JewJZhYRePjglMwHjmyMITQ6aKx4NeFDOKAtU/1q29ZKKRFrIoeb/ryMcMX1xGcemN\u002BYoZEiRPAKxS515CX6drn1vWVbIP6tnmrw68UcTXM4Droe0jlFJ\u002BQgYFxZJRqXkvoL/wcCw3jg6gMnMlgr7ne6PdVq3KOAsA==",
       "StatusCode": 201,
       "ResponseHeaders": {
         "Content-Length": "0",
         "Content-MD5": "fgZZD5fQLxLWfjOFNoGH3Q==",
-<<<<<<< HEAD
-        "Date": "Thu, 05 Mar 2020 23:13:30 GMT",
-        "ETag": "\u00220x8D7C15AD201DF4C\u0022",
-        "Last-Modified": "Thu, 05 Mar 2020 23:13:31 GMT",
-=======
         "Date": "Fri, 03 Apr 2020 22:00:59 GMT",
         "ETag": "\u00220x8D7D81A7E90D358\u0022",
         "Last-Modified": "Fri, 03 Apr 2020 22:01:00 GMT",
->>>>>>> 32e373e2
         "Server": [
           "Windows-Azure-Blob/1.0",
           "Microsoft-HTTPAPI/2.0"
         ],
         "x-ms-client-request-id": "36e73d42-f51d-f58b-71e4-9fe7442cb556",
         "x-ms-content-crc64": "Nr18mEm9VTU=",
-<<<<<<< HEAD
-        "x-ms-request-id": "9583ee68-601e-0010-7143-f35753000000",
-        "x-ms-request-server-encrypted": "true",
-        "x-ms-version": "2019-10-10"
-=======
         "x-ms-request-id": "80bb1020-a01e-001f-0403-0afea4000000",
         "x-ms-request-server-encrypted": "true",
         "x-ms-version": "2019-12-12"
->>>>>>> 32e373e2
       },
       "ResponseBody": []
     },
     {
-<<<<<<< HEAD
-      "RequestUri": "https://seanstagetest.blob.core.windows.net/test-container-1ad76d32-04db-c702-6e43-de940050fbe0/test-blob-81ce231a-ff25-bf2a-b3c9-40cb17031972?sv=2019-10-10\u0026ss=bfqt\u0026srt=sco\u0026spr=https\u0026se=2020-03-06T00%3A13%3A30Z\u0026sp=rwdlacup\u0026sig=Sanitized",
-      "RequestMethod": "PUT",
-      "RequestHeaders": {
-        "Content-Length": "1024",
-        "traceparent": "00-77bf86415585444493f87b33ae302515-c9a3f4028165c349-00",
-        "User-Agent": [
-          "azsdk-net-Storage.Blobs/12.4.0-dev.20200305.1",
-          "(.NET Core 4.6.28325.01; Microsoft Windows 10.0.18363 )"
-=======
       "RequestUri": "https://seanmcccanary.blob.core.windows.net/test-container-1ad76d32-04db-c702-6e43-de940050fbe0/test-blob-81ce231a-ff25-bf2a-b3c9-40cb17031972?sv=2019-07-07\u0026ss=bfqt\u0026srt=sco\u0026spr=https\u0026se=2020-04-03T23%3A01%3A00Z\u0026sp=rwdlacup\u0026sig=Sanitized",
       "RequestMethod": "PUT",
       "RequestHeaders": {
@@ -191,63 +104,33 @@
         "User-Agent": [
           "azsdk-net-Storage.Blobs/12.5.0-dev.20200403.1",
           "(.NET Core 4.6.28325.01; Microsoft Windows 10.0.18362 )"
->>>>>>> 32e373e2
         ],
         "x-ms-blob-type": "BlockBlob",
         "x-ms-client-request-id": "9f278b06-4abb-9f92-f544-4ebdb4920b2c",
         "x-ms-return-client-request-id": "true",
-<<<<<<< HEAD
-        "x-ms-version": "2019-10-10"
-=======
         "x-ms-version": "2019-12-12"
->>>>>>> 32e373e2
       },
       "RequestBody": "Hb2lkLntAULmxnXNXXSBHYcAsReWQlpyR2TCtN/\u002BV9p\u002BcKdpv4EeLSKMm1\u002BKXWI\u002BSCNDFlEB3NtiM0lVKkxi526aTuzNF10F4oT0Caf75\u002BkBg2y8u0GIfJTMBos4yAPWKrPw7w52cTDFPTPNDdI0Z0tfU6bgpSwsEtJXARDSzRmBHt/zCvjaixI7930Num/CmJ9A2HVc9YSGw9w8HnAg83AaTO/zQFxShMiUpa6vH1hjlWlxkfWkJChabUYbnmyiGgQN822AzldC7lOsx1DW16SE2YkGr2F6dSjGmNIWN\u002BZb8oqpoivr48YRLqOh\u002BF3Xg5Wil8Xjm2uikn5FuTWELLZtUNXGLDR5mfbC9YC\u002B2X3K7hU8dJ8heFceBxCtpSmQjAHsNKeIEVdhKP3PIabq47kBessgSLgXTNh9qCQkzPPMMWh/0qTVQt2920uhUVawMyRWqyteb0RJ1ejPCmgyPFwKAu89axEUKzfuYmxtdfqBzXQAziDHbsEjNv28Bjh0i5/ul09ncscSQoD0cA3Y21/tTTzzMW48QpQuGTUUVyT\u002BedfMft2rGlqt7Yuf0/20S1qdzrj7gFoxslS6OViR/upb9fY1C12BQjPiRkPinG6Wec7bdohrAvl8m8uJ8OEBG\u002B\u002BgRN4Hfj/9G4yFGTkWThbmI7\u002BKtodi7/P8uXCR\u002BFFS4CtUQleQj/qO3lv85ui/Zky1oswhd2VnPlTqCsXPayI6MjgOwgy\u002BVZTE/NgsZggKPVMj3FWEMWnG7QMCpYQ1vnI4wbOwsKNA9k03XHuMOthL4M1yrI/MtgHPSNUIvLAQjz1l86RVWoyv4uUITNTuObIrt8S3whLibAuy4WjONzqdJ809J0cz9oZAwsmqw2ks4A8j3QTrWcwqgoeZongk4aurayUHsBFq98A9dgBJOKiihQBYqlo1sc4AE6TAmVQNHOEe/lhDJS/9uOVEreLM4Ure9x14yzZQdbpXB51sql1sMFoeKzlQXmDRW/J18ATrMzJa4qI2lVGqzYid7B6SkA6H2H2IrbYQjZi9p3BE24W1a9NrEsi7NZoIdF2xsnJBPsrk7RiGY4Z7SlQJee7hZfID6IBLJn5FzKLjfzlYX9sme2ilYO1sLwhN78d0srurJw5qrcrx9hdLniF1o\u002BNMIut54v6GOwUEl7h4/je30RrmN1cr7bEQNYVQWsLM9oskAMzc\u002Bs\u002B9JewJZhYRePjglMwHjmyMITQ6aKx4NeFDOKAtU/1q29ZKKRFrIoeb/ryMcMX1xGcemN\u002BYoZEiRPAKxS515CX6drn1vWVbIP6tnmrw68UcTXM4Droe0jlFJ\u002BQgYFxZJRqXkvoL/wcCw3jg6gMnMlgr7ne6PdVq3KOAsA==",
       "StatusCode": 201,
       "ResponseHeaders": {
         "Content-Length": "0",
         "Content-MD5": "fgZZD5fQLxLWfjOFNoGH3Q==",
-<<<<<<< HEAD
-        "Date": "Thu, 05 Mar 2020 23:13:30 GMT",
-        "ETag": "\u00220x8D7C15AD20E3939\u0022",
-        "Last-Modified": "Thu, 05 Mar 2020 23:13:31 GMT",
-=======
         "Date": "Fri, 03 Apr 2020 22:00:59 GMT",
         "ETag": "\u00220x8D7D81A7E9DF513\u0022",
         "Last-Modified": "Fri, 03 Apr 2020 22:01:00 GMT",
->>>>>>> 32e373e2
         "Server": [
           "Windows-Azure-Blob/1.0",
           "Microsoft-HTTPAPI/2.0"
         ],
         "x-ms-client-request-id": "9f278b06-4abb-9f92-f544-4ebdb4920b2c",
         "x-ms-content-crc64": "Nr18mEm9VTU=",
-<<<<<<< HEAD
-        "x-ms-request-id": "6afcbdec-f01e-0012-2f43-f3e9eb000000",
-        "x-ms-request-server-encrypted": "true",
-        "x-ms-version": "2019-10-10"
-=======
         "x-ms-request-id": "80bb102e-a01e-001f-1203-0afea4000000",
         "x-ms-request-server-encrypted": "true",
         "x-ms-version": "2019-12-12"
->>>>>>> 32e373e2
       },
       "ResponseBody": []
     },
     {
-<<<<<<< HEAD
-      "RequestUri": "https://seanstagetest.blob.core.windows.net/test-container-1145b819-1074-52ef-e0fb-ce80be127e19?sv=2019-10-10\u0026ss=bfqt\u0026srt=sco\u0026spr=https\u0026se=2020-03-06T00%3A13%3A30Z\u0026sp=rwdlacup\u0026sig=Sanitized\u0026restype=container",
-      "RequestMethod": "DELETE",
-      "RequestHeaders": {
-        "traceparent": "00-250415b4ac1f6f45b9c23870d99233af-d5ad635ed792b841-00",
-        "User-Agent": [
-          "azsdk-net-Storage.Blobs/12.4.0-dev.20200305.1",
-          "(.NET Core 4.6.28325.01; Microsoft Windows 10.0.18363 )"
-        ],
-        "x-ms-client-request-id": "b9e151bb-1604-419a-bcd3-8b456980e2f7",
-        "x-ms-return-client-request-id": "true",
-        "x-ms-version": "2019-10-10"
-=======
       "RequestUri": "https://seanmcccanary.blob.core.windows.net/test-container-1145b819-1074-52ef-e0fb-ce80be127e19?sv=2019-07-07\u0026ss=bfqt\u0026srt=sco\u0026spr=https\u0026se=2020-04-03T23%3A01%3A00Z\u0026sp=rwdlacup\u0026sig=Sanitized\u0026restype=container",
       "RequestMethod": "DELETE",
       "RequestHeaders": {
@@ -259,46 +142,23 @@
         "x-ms-client-request-id": "b9e151bb-1604-419a-bcd3-8b456980e2f7",
         "x-ms-return-client-request-id": "true",
         "x-ms-version": "2019-12-12"
->>>>>>> 32e373e2
       },
       "RequestBody": null,
       "StatusCode": 202,
       "ResponseHeaders": {
         "Content-Length": "0",
-<<<<<<< HEAD
-        "Date": "Thu, 05 Mar 2020 23:13:30 GMT",
-=======
         "Date": "Fri, 03 Apr 2020 22:00:59 GMT",
->>>>>>> 32e373e2
         "Server": [
           "Windows-Azure-Blob/1.0",
           "Microsoft-HTTPAPI/2.0"
         ],
         "x-ms-client-request-id": "b9e151bb-1604-419a-bcd3-8b456980e2f7",
-<<<<<<< HEAD
-        "x-ms-request-id": "9583ee6b-601e-0010-7443-f35753000000",
-        "x-ms-version": "2019-10-10"
-=======
         "x-ms-request-id": "80bb103b-a01e-001f-1d03-0afea4000000",
         "x-ms-version": "2019-12-12"
->>>>>>> 32e373e2
       },
       "ResponseBody": []
     },
     {
-<<<<<<< HEAD
-      "RequestUri": "https://seanstagetest.blob.core.windows.net/test-container-1ad76d32-04db-c702-6e43-de940050fbe0?sv=2019-10-10\u0026ss=bfqt\u0026srt=sco\u0026spr=https\u0026se=2020-03-06T00%3A13%3A30Z\u0026sp=rwdlacup\u0026sig=Sanitized\u0026restype=container",
-      "RequestMethod": "DELETE",
-      "RequestHeaders": {
-        "traceparent": "00-1d89657d1076ab4ebd88a615fea21c5b-6a436a6241f1c144-00",
-        "User-Agent": [
-          "azsdk-net-Storage.Blobs/12.4.0-dev.20200305.1",
-          "(.NET Core 4.6.28325.01; Microsoft Windows 10.0.18363 )"
-        ],
-        "x-ms-client-request-id": "6302bbaf-51b0-8c28-d943-43262a7b217e",
-        "x-ms-return-client-request-id": "true",
-        "x-ms-version": "2019-10-10"
-=======
       "RequestUri": "https://seanmcccanary.blob.core.windows.net/test-container-1ad76d32-04db-c702-6e43-de940050fbe0?sv=2019-07-07\u0026ss=bfqt\u0026srt=sco\u0026spr=https\u0026se=2020-04-03T23%3A01%3A00Z\u0026sp=rwdlacup\u0026sig=Sanitized\u0026restype=container",
       "RequestMethod": "DELETE",
       "RequestHeaders": {
@@ -310,42 +170,26 @@
         "x-ms-client-request-id": "6302bbaf-51b0-8c28-d943-43262a7b217e",
         "x-ms-return-client-request-id": "true",
         "x-ms-version": "2019-12-12"
->>>>>>> 32e373e2
       },
       "RequestBody": null,
       "StatusCode": 202,
       "ResponseHeaders": {
         "Content-Length": "0",
-<<<<<<< HEAD
-        "Date": "Thu, 05 Mar 2020 23:13:30 GMT",
-=======
         "Date": "Fri, 03 Apr 2020 22:00:59 GMT",
->>>>>>> 32e373e2
         "Server": [
           "Windows-Azure-Blob/1.0",
           "Microsoft-HTTPAPI/2.0"
         ],
         "x-ms-client-request-id": "6302bbaf-51b0-8c28-d943-43262a7b217e",
-<<<<<<< HEAD
-        "x-ms-request-id": "6afcbdf2-f01e-0012-3343-f3e9eb000000",
-        "x-ms-version": "2019-10-10"
-=======
         "x-ms-request-id": "80bb1042-a01e-001f-2403-0afea4000000",
         "x-ms-version": "2019-12-12"
->>>>>>> 32e373e2
       },
       "ResponseBody": []
     }
   ],
   "Variables": {
-<<<<<<< HEAD
-    "DateTimeOffsetNow": "2020-03-05T15:13:30.4497388-08:00",
-    "RandomSeed": "1099728937",
-    "Storage_TestConfigDefault": "ProductionTenant\nseanstagetest\nU2FuaXRpemVk\nhttps://seanstagetest.blob.core.windows.net\nhttp://seanstagetest.file.core.windows.net\nhttp://seanstagetest.queue.core.windows.net\nhttp://seanstagetest.table.core.windows.net\n\n\n\n\nhttp://seanstagetest-secondary.blob.core.windows.net\nhttp://seanstagetest-secondary.file.core.windows.net\nhttp://seanstagetest-secondary.queue.core.windows.net\nhttp://seanstagetest-secondary.table.core.windows.net\n\nSanitized\n\n\nCloud\nBlobEndpoint=https://seanstagetest.blob.core.windows.net/;QueueEndpoint=http://seanstagetest.queue.core.windows.net/;FileEndpoint=http://seanstagetest.file.core.windows.net/;BlobSecondaryEndpoint=http://seanstagetest-secondary.blob.core.windows.net/;QueueSecondaryEndpoint=http://seanstagetest-secondary.queue.core.windows.net/;FileSecondaryEndpoint=http://seanstagetest-secondary.file.core.windows.net/;AccountName=seanstagetest;AccountKey=Sanitized\nseanscope1"
-=======
     "DateTimeOffsetNow": "2020-04-03T15:01:00.8220444-07:00",
     "RandomSeed": "1099728937",
     "Storage_TestConfigDefault": "ProductionTenant\nseanmcccanary\nU2FuaXRpemVk\nhttps://seanmcccanary.blob.core.windows.net\nhttps://seanmcccanary.file.core.windows.net\nhttps://seanmcccanary.queue.core.windows.net\nhttps://seanmcccanary.table.core.windows.net\n\n\n\n\nhttps://seanmcccanary-secondary.blob.core.windows.net\nhttps://seanmcccanary-secondary.file.core.windows.net\nhttps://seanmcccanary-secondary.queue.core.windows.net\nhttps://seanmcccanary-secondary.table.core.windows.net\n\nSanitized\n\n\nCloud\nBlobEndpoint=https://seanmcccanary.blob.core.windows.net/;QueueEndpoint=https://seanmcccanary.queue.core.windows.net/;FileEndpoint=https://seanmcccanary.file.core.windows.net/;BlobSecondaryEndpoint=https://seanmcccanary-secondary.blob.core.windows.net/;QueueSecondaryEndpoint=https://seanmcccanary-secondary.queue.core.windows.net/;FileSecondaryEndpoint=https://seanmcccanary-secondary.file.core.windows.net/;AccountName=seanmcccanary;AccountKey=Sanitized\nseanscope1"
->>>>>>> 32e373e2
   }
 }