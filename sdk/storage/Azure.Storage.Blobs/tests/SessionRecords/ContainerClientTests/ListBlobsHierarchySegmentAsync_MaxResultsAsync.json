{
  "Entries": [
    {
<<<<<<< HEAD
      "RequestUri": "https://seanstagetest.blob.core.windows.net/test-container-a749997c-0d35-bec6-9802-2e4d7c6a36be?restype=container",
      "RequestMethod": "PUT",
      "RequestHeaders": {
        "Authorization": "Sanitized",
        "traceparent": "00-b3fa97d06c2beb4fa703e880c87a575e-2e7b6ac920898d4d-00",
        "User-Agent": [
          "azsdk-net-Storage.Blobs/12.4.0-dev.20200305.1",
          "(.NET Core 4.6.28325.01; Microsoft Windows 10.0.18363 )"
        ],
        "x-ms-blob-public-access": "container",
        "x-ms-client-request-id": "e4b53493-9e72-58d8-57af-5a441c2a703f",
        "x-ms-date": "Thu, 05 Mar 2020 21:14:46 GMT",
        "x-ms-return-client-request-id": "true",
        "x-ms-version": "2019-10-10"
=======
      "RequestUri": "https://seanmcccanary.blob.core.windows.net/test-container-a749997c-0d35-bec6-9802-2e4d7c6a36be?restype=container",
      "RequestMethod": "PUT",
      "RequestHeaders": {
        "Authorization": "Sanitized",
        "traceparent": "00-6353185728e5964e8e942f8c80b12a86-dd6ab3713a28bf46-00",
        "User-Agent": [
          "azsdk-net-Storage.Blobs/12.5.0-dev.20200402.1",
          "(.NET Core 4.6.28325.01; Microsoft Windows 10.0.18362 )"
        ],
        "x-ms-blob-public-access": "container",
        "x-ms-client-request-id": "e4b53493-9e72-58d8-57af-5a441c2a703f",
        "x-ms-date": "Fri, 03 Apr 2020 00:01:52 GMT",
        "x-ms-return-client-request-id": "true",
        "x-ms-version": "2019-12-12"
>>>>>>> 32e373e2
      },
      "RequestBody": null,
      "StatusCode": 201,
      "ResponseHeaders": {
        "Content-Length": "0",
<<<<<<< HEAD
        "Date": "Thu, 05 Mar 2020 21:14:45 GMT",
        "ETag": "\u00220x8D7C14A3B3C0576\u0022",
        "Last-Modified": "Thu, 05 Mar 2020 21:14:46 GMT",
=======
        "Date": "Fri, 03 Apr 2020 00:01:50 GMT",
        "ETag": "\u00220x8D7D762364DBE87\u0022",
        "Last-Modified": "Fri, 03 Apr 2020 00:01:51 GMT",
>>>>>>> 32e373e2
        "Server": [
          "Windows-Azure-Blob/1.0",
          "Microsoft-HTTPAPI/2.0"
        ],
        "x-ms-client-request-id": "e4b53493-9e72-58d8-57af-5a441c2a703f",
<<<<<<< HEAD
        "x-ms-request-id": "50f4dc7e-701e-0041-2933-f3cadf000000",
        "x-ms-version": "2019-10-10"
=======
        "x-ms-request-id": "8e92acd1-c01e-0044-1a4b-09c79f000000",
        "x-ms-version": "2019-12-12"
>>>>>>> 32e373e2
      },
      "ResponseBody": []
    },
    {
<<<<<<< HEAD
      "RequestUri": "https://seanstagetest.blob.core.windows.net/test-container-a749997c-0d35-bec6-9802-2e4d7c6a36be/foo",
=======
      "RequestUri": "https://seanmcccanary.blob.core.windows.net/test-container-a749997c-0d35-bec6-9802-2e4d7c6a36be/foo",
>>>>>>> 32e373e2
      "RequestMethod": "PUT",
      "RequestHeaders": {
        "Authorization": "Sanitized",
        "Content-Length": "1024",
<<<<<<< HEAD
        "traceparent": "00-2e4a72105e61124c829941c549e6d5a3-b586443f7290624f-00",
        "User-Agent": [
          "azsdk-net-Storage.Blobs/12.4.0-dev.20200305.1",
          "(.NET Core 4.6.28325.01; Microsoft Windows 10.0.18363 )"
        ],
        "x-ms-blob-type": "BlockBlob",
        "x-ms-client-request-id": "ccb2720d-d4c2-d275-fab3-280cd80202dd",
        "x-ms-date": "Thu, 05 Mar 2020 21:14:46 GMT",
        "x-ms-return-client-request-id": "true",
        "x-ms-version": "2019-10-10"
=======
        "traceparent": "00-5589f399b60d4748b4745e0710ad817b-526dab34eddf2f4a-00",
        "User-Agent": [
          "azsdk-net-Storage.Blobs/12.5.0-dev.20200402.1",
          "(.NET Core 4.6.28325.01; Microsoft Windows 10.0.18362 )"
        ],
        "x-ms-blob-type": "BlockBlob",
        "x-ms-client-request-id": "ccb2720d-d4c2-d275-fab3-280cd80202dd",
        "x-ms-date": "Fri, 03 Apr 2020 00:01:52 GMT",
        "x-ms-return-client-request-id": "true",
        "x-ms-version": "2019-12-12"
>>>>>>> 32e373e2
      },
      "RequestBody": "zjNifV45RWSQ0Lq4vXtQK6lmuUe0UUxO6xzfUb3EW8ELD3w6CdxpWe5RU6HjH5rbXy6btnEoinznFJJCWvOmzHT5rK7/FSLN/F9ZY/6qasuBA/KPKKVP44X/U/VKJ//7qoYt6nLs3EoLzroSzyZ\u002BPanGwVYBF6PPqcko/8ItgtRfXbl4fYBYlCeng1rqPBNfgRVLg2ap\u002BZPiXUGoxNyI3kvls3FsBcApbSwuWZNJ5Wy2yX6s4f9utWMmlh8\u002Br9BKH6UPBImh8ntUIhU5eqAAmXjV8vpe2/xLd/0ORm\u002Bg6r1c5DntOeDiFdcCV7/qNDvDJv2nab3V60SpxI2Mk6sMtDhX3ZZnEmCX8t0jXIM9YUPCSiBy\u002BIAAhvj0RHRTVoEr9qOGklakWxOdEHfgsY/Ba2NJyUiKmru3V1adcs7rRJtb\u002BGXfts7sHe4N1egJINVoM9gRCY05oVvozzsAB\u002BlEsczbhLkp4bWUXatZfcXSrTaBND722ToOIlYK9\u002BeT6xYFyCMcLpsbPlIjfavh3ySWFiEEftKrTteRzWFiH\u002BrNAHGVVLShtX\u002BaZfXr01yOLUMyc\u002BHFj2xDWnpLi2E6uB9oVX06S4tv9GCiaRncv3t7A58eL6wICHEEUvk5VSoeYKzWg33fVOG3w36AIyVTZ5r/0IjBG4lyX0wLNfmRNp82gwlsBTz9nK69ZmwtiOVMsepeOoWhXUUjYyMx0x/oJozfSZ8b52FeATTZA7QcRdZnv4MOMvsZlCbESKEYzMiP1UDfTT5FMMqJ/zhQyFmQBx5MyROb2vORxbV5V56/RjVrSi5zPPeYIo\u002B5hTLDyczMM0GDywK18/tMToiJy9grybkC5X4rHMomtKeE4VXBzfzprSRdPHoytlYzJ\u002B1vDla2jrt5wONNoRZ2XRdbMBKmi4GLoB60zo0\u002B0C8o\u002BPXctqVQzVOZSA0YmwwN5t5j14VDjZxs5G44AsAtOvC0JakhmaZxC2O/DEJ0cgQSpueu2vmq5GpZcNI3GMuTbA0dZHVi7Ew48sshhIFZ\u002BHFpJlvYfmD2CkE\u002BxynUOfKXLJ81Vg6Pr7qbductiF/p/3dhzfJwuu6tJlk0JCQjY7nZiljhJKFi2nagPQd4yYLiVMixc2sAJ3GxhzC0W4qVdxIuVP0GCNvW/vN7z33mNFzXUtBccfBN2GLnMJxxrX/sC8X0SXWE20vs23R4hVjzylPT3Qm6OQUi4XybH9g/ZVB0j8S48ernU3aEcJZ71VIK82VIndB1MtG/0mj56LtzrHYkA/aUO9lo7ImSNclvpgwpkCty9sd//lzy\u002BB\u002BC7mq6EcMgV9FcdriM4LFH4/wIUCxcz1iQALaupASZoUK55v0e1yQFTk86zQ==",
      "StatusCode": 201,
      "ResponseHeaders": {
        "Content-Length": "0",
        "Content-MD5": "KIIDEQcdpxTLiCPa1emZqw==",
<<<<<<< HEAD
        "Date": "Thu, 05 Mar 2020 21:14:45 GMT",
        "ETag": "\u00220x8D7C14A3B48F561\u0022",
        "Last-Modified": "Thu, 05 Mar 2020 21:14:46 GMT",
=======
        "Date": "Fri, 03 Apr 2020 00:01:50 GMT",
        "ETag": "\u00220x8D7D762365B6B09\u0022",
        "Last-Modified": "Fri, 03 Apr 2020 00:01:51 GMT",
>>>>>>> 32e373e2
        "Server": [
          "Windows-Azure-Blob/1.0",
          "Microsoft-HTTPAPI/2.0"
        ],
        "x-ms-client-request-id": "ccb2720d-d4c2-d275-fab3-280cd80202dd",
        "x-ms-content-crc64": "d9lCzVqMkRs=",
<<<<<<< HEAD
        "x-ms-request-id": "50f4dc81-701e-0041-2a33-f3cadf000000",
        "x-ms-request-server-encrypted": "true",
        "x-ms-version": "2019-10-10"
=======
        "x-ms-request-id": "8e92acdf-c01e-0044-244b-09c79f000000",
        "x-ms-request-server-encrypted": "true",
        "x-ms-version": "2019-12-12"
>>>>>>> 32e373e2
      },
      "ResponseBody": []
    },
    {
<<<<<<< HEAD
      "RequestUri": "https://seanstagetest.blob.core.windows.net/test-container-a749997c-0d35-bec6-9802-2e4d7c6a36be/bar",
=======
      "RequestUri": "https://seanmcccanary.blob.core.windows.net/test-container-a749997c-0d35-bec6-9802-2e4d7c6a36be/bar",
>>>>>>> 32e373e2
      "RequestMethod": "PUT",
      "RequestHeaders": {
        "Authorization": "Sanitized",
        "Content-Length": "1024",
<<<<<<< HEAD
        "traceparent": "00-94e3097e6b8d634798b4a7ed94e57339-3d2f6374ef99db4a-00",
        "User-Agent": [
          "azsdk-net-Storage.Blobs/12.4.0-dev.20200305.1",
          "(.NET Core 4.6.28325.01; Microsoft Windows 10.0.18363 )"
        ],
        "x-ms-blob-type": "BlockBlob",
        "x-ms-client-request-id": "dcf813ac-6d9c-450a-fd14-1c620f0e87e7",
        "x-ms-date": "Thu, 05 Mar 2020 21:14:46 GMT",
        "x-ms-return-client-request-id": "true",
        "x-ms-version": "2019-10-10"
=======
        "traceparent": "00-a5ba8a1bae91d24189632a8c523b394b-2bdea502a43ae448-00",
        "User-Agent": [
          "azsdk-net-Storage.Blobs/12.5.0-dev.20200402.1",
          "(.NET Core 4.6.28325.01; Microsoft Windows 10.0.18362 )"
        ],
        "x-ms-blob-type": "BlockBlob",
        "x-ms-client-request-id": "dcf813ac-6d9c-450a-fd14-1c620f0e87e7",
        "x-ms-date": "Fri, 03 Apr 2020 00:01:52 GMT",
        "x-ms-return-client-request-id": "true",
        "x-ms-version": "2019-12-12"
>>>>>>> 32e373e2
      },
      "RequestBody": "zjNifV45RWSQ0Lq4vXtQK6lmuUe0UUxO6xzfUb3EW8ELD3w6CdxpWe5RU6HjH5rbXy6btnEoinznFJJCWvOmzHT5rK7/FSLN/F9ZY/6qasuBA/KPKKVP44X/U/VKJ//7qoYt6nLs3EoLzroSzyZ\u002BPanGwVYBF6PPqcko/8ItgtRfXbl4fYBYlCeng1rqPBNfgRVLg2ap\u002BZPiXUGoxNyI3kvls3FsBcApbSwuWZNJ5Wy2yX6s4f9utWMmlh8\u002Br9BKH6UPBImh8ntUIhU5eqAAmXjV8vpe2/xLd/0ORm\u002Bg6r1c5DntOeDiFdcCV7/qNDvDJv2nab3V60SpxI2Mk6sMtDhX3ZZnEmCX8t0jXIM9YUPCSiBy\u002BIAAhvj0RHRTVoEr9qOGklakWxOdEHfgsY/Ba2NJyUiKmru3V1adcs7rRJtb\u002BGXfts7sHe4N1egJINVoM9gRCY05oVvozzsAB\u002BlEsczbhLkp4bWUXatZfcXSrTaBND722ToOIlYK9\u002BeT6xYFyCMcLpsbPlIjfavh3ySWFiEEftKrTteRzWFiH\u002BrNAHGVVLShtX\u002BaZfXr01yOLUMyc\u002BHFj2xDWnpLi2E6uB9oVX06S4tv9GCiaRncv3t7A58eL6wICHEEUvk5VSoeYKzWg33fVOG3w36AIyVTZ5r/0IjBG4lyX0wLNfmRNp82gwlsBTz9nK69ZmwtiOVMsepeOoWhXUUjYyMx0x/oJozfSZ8b52FeATTZA7QcRdZnv4MOMvsZlCbESKEYzMiP1UDfTT5FMMqJ/zhQyFmQBx5MyROb2vORxbV5V56/RjVrSi5zPPeYIo\u002B5hTLDyczMM0GDywK18/tMToiJy9grybkC5X4rHMomtKeE4VXBzfzprSRdPHoytlYzJ\u002B1vDla2jrt5wONNoRZ2XRdbMBKmi4GLoB60zo0\u002B0C8o\u002BPXctqVQzVOZSA0YmwwN5t5j14VDjZxs5G44AsAtOvC0JakhmaZxC2O/DEJ0cgQSpueu2vmq5GpZcNI3GMuTbA0dZHVi7Ew48sshhIFZ\u002BHFpJlvYfmD2CkE\u002BxynUOfKXLJ81Vg6Pr7qbductiF/p/3dhzfJwuu6tJlk0JCQjY7nZiljhJKFi2nagPQd4yYLiVMixc2sAJ3GxhzC0W4qVdxIuVP0GCNvW/vN7z33mNFzXUtBccfBN2GLnMJxxrX/sC8X0SXWE20vs23R4hVjzylPT3Qm6OQUi4XybH9g/ZVB0j8S48ernU3aEcJZ71VIK82VIndB1MtG/0mj56LtzrHYkA/aUO9lo7ImSNclvpgwpkCty9sd//lzy\u002BB\u002BC7mq6EcMgV9FcdriM4LFH4/wIUCxcz1iQALaupASZoUK55v0e1yQFTk86zQ==",
      "StatusCode": 201,
      "ResponseHeaders": {
        "Content-Length": "0",
        "Content-MD5": "KIIDEQcdpxTLiCPa1emZqw==",
<<<<<<< HEAD
        "Date": "Thu, 05 Mar 2020 21:14:45 GMT",
        "ETag": "\u00220x8D7C14A3B55A101\u0022",
        "Last-Modified": "Thu, 05 Mar 2020 21:14:46 GMT",
=======
        "Date": "Fri, 03 Apr 2020 00:01:50 GMT",
        "ETag": "\u00220x8D7D7623669020E\u0022",
        "Last-Modified": "Fri, 03 Apr 2020 00:01:51 GMT",
>>>>>>> 32e373e2
        "Server": [
          "Windows-Azure-Blob/1.0",
          "Microsoft-HTTPAPI/2.0"
        ],
        "x-ms-client-request-id": "dcf813ac-6d9c-450a-fd14-1c620f0e87e7",
        "x-ms-content-crc64": "d9lCzVqMkRs=",
<<<<<<< HEAD
        "x-ms-request-id": "50f4dc82-701e-0041-2b33-f3cadf000000",
        "x-ms-request-server-encrypted": "true",
        "x-ms-version": "2019-10-10"
=======
        "x-ms-request-id": "8e92acf4-c01e-0044-364b-09c79f000000",
        "x-ms-request-server-encrypted": "true",
        "x-ms-version": "2019-12-12"
>>>>>>> 32e373e2
      },
      "ResponseBody": []
    },
    {
<<<<<<< HEAD
      "RequestUri": "https://seanstagetest.blob.core.windows.net/test-container-a749997c-0d35-bec6-9802-2e4d7c6a36be/baz",
=======
      "RequestUri": "https://seanmcccanary.blob.core.windows.net/test-container-a749997c-0d35-bec6-9802-2e4d7c6a36be/baz",
>>>>>>> 32e373e2
      "RequestMethod": "PUT",
      "RequestHeaders": {
        "Authorization": "Sanitized",
        "Content-Length": "1024",
<<<<<<< HEAD
        "traceparent": "00-22db32306cb4ce41bd26a3d8df408721-4d26f72cbb67e44c-00",
        "User-Agent": [
          "azsdk-net-Storage.Blobs/12.4.0-dev.20200305.1",
          "(.NET Core 4.6.28325.01; Microsoft Windows 10.0.18363 )"
        ],
        "x-ms-blob-type": "BlockBlob",
        "x-ms-client-request-id": "c55f1cd4-2509-b440-f7f9-200583355cdb",
        "x-ms-date": "Thu, 05 Mar 2020 21:14:46 GMT",
        "x-ms-return-client-request-id": "true",
        "x-ms-version": "2019-10-10"
=======
        "traceparent": "00-61161bef8a7a304292c4807192404fc6-ff2b19b41453c349-00",
        "User-Agent": [
          "azsdk-net-Storage.Blobs/12.5.0-dev.20200402.1",
          "(.NET Core 4.6.28325.01; Microsoft Windows 10.0.18362 )"
        ],
        "x-ms-blob-type": "BlockBlob",
        "x-ms-client-request-id": "c55f1cd4-2509-b440-f7f9-200583355cdb",
        "x-ms-date": "Fri, 03 Apr 2020 00:01:52 GMT",
        "x-ms-return-client-request-id": "true",
        "x-ms-version": "2019-12-12"
>>>>>>> 32e373e2
      },
      "RequestBody": "zjNifV45RWSQ0Lq4vXtQK6lmuUe0UUxO6xzfUb3EW8ELD3w6CdxpWe5RU6HjH5rbXy6btnEoinznFJJCWvOmzHT5rK7/FSLN/F9ZY/6qasuBA/KPKKVP44X/U/VKJ//7qoYt6nLs3EoLzroSzyZ\u002BPanGwVYBF6PPqcko/8ItgtRfXbl4fYBYlCeng1rqPBNfgRVLg2ap\u002BZPiXUGoxNyI3kvls3FsBcApbSwuWZNJ5Wy2yX6s4f9utWMmlh8\u002Br9BKH6UPBImh8ntUIhU5eqAAmXjV8vpe2/xLd/0ORm\u002Bg6r1c5DntOeDiFdcCV7/qNDvDJv2nab3V60SpxI2Mk6sMtDhX3ZZnEmCX8t0jXIM9YUPCSiBy\u002BIAAhvj0RHRTVoEr9qOGklakWxOdEHfgsY/Ba2NJyUiKmru3V1adcs7rRJtb\u002BGXfts7sHe4N1egJINVoM9gRCY05oVvozzsAB\u002BlEsczbhLkp4bWUXatZfcXSrTaBND722ToOIlYK9\u002BeT6xYFyCMcLpsbPlIjfavh3ySWFiEEftKrTteRzWFiH\u002BrNAHGVVLShtX\u002BaZfXr01yOLUMyc\u002BHFj2xDWnpLi2E6uB9oVX06S4tv9GCiaRncv3t7A58eL6wICHEEUvk5VSoeYKzWg33fVOG3w36AIyVTZ5r/0IjBG4lyX0wLNfmRNp82gwlsBTz9nK69ZmwtiOVMsepeOoWhXUUjYyMx0x/oJozfSZ8b52FeATTZA7QcRdZnv4MOMvsZlCbESKEYzMiP1UDfTT5FMMqJ/zhQyFmQBx5MyROb2vORxbV5V56/RjVrSi5zPPeYIo\u002B5hTLDyczMM0GDywK18/tMToiJy9grybkC5X4rHMomtKeE4VXBzfzprSRdPHoytlYzJ\u002B1vDla2jrt5wONNoRZ2XRdbMBKmi4GLoB60zo0\u002B0C8o\u002BPXctqVQzVOZSA0YmwwN5t5j14VDjZxs5G44AsAtOvC0JakhmaZxC2O/DEJ0cgQSpueu2vmq5GpZcNI3GMuTbA0dZHVi7Ew48sshhIFZ\u002BHFpJlvYfmD2CkE\u002BxynUOfKXLJ81Vg6Pr7qbductiF/p/3dhzfJwuu6tJlk0JCQjY7nZiljhJKFi2nagPQd4yYLiVMixc2sAJ3GxhzC0W4qVdxIuVP0GCNvW/vN7z33mNFzXUtBccfBN2GLnMJxxrX/sC8X0SXWE20vs23R4hVjzylPT3Qm6OQUi4XybH9g/ZVB0j8S48ernU3aEcJZ71VIK82VIndB1MtG/0mj56LtzrHYkA/aUO9lo7ImSNclvpgwpkCty9sd//lzy\u002BB\u002BC7mq6EcMgV9FcdriM4LFH4/wIUCxcz1iQALaupASZoUK55v0e1yQFTk86zQ==",
      "StatusCode": 201,
      "ResponseHeaders": {
        "Content-Length": "0",
        "Content-MD5": "KIIDEQcdpxTLiCPa1emZqw==",
<<<<<<< HEAD
        "Date": "Thu, 05 Mar 2020 21:14:45 GMT",
        "ETag": "\u00220x8D7C14A3B624B02\u0022",
        "Last-Modified": "Thu, 05 Mar 2020 21:14:46 GMT",
=======
        "Date": "Fri, 03 Apr 2020 00:01:50 GMT",
        "ETag": "\u00220x8D7D76236769914\u0022",
        "Last-Modified": "Fri, 03 Apr 2020 00:01:51 GMT",
>>>>>>> 32e373e2
        "Server": [
          "Windows-Azure-Blob/1.0",
          "Microsoft-HTTPAPI/2.0"
        ],
        "x-ms-client-request-id": "c55f1cd4-2509-b440-f7f9-200583355cdb",
        "x-ms-content-crc64": "d9lCzVqMkRs=",
<<<<<<< HEAD
        "x-ms-request-id": "50f4dc84-701e-0041-2d33-f3cadf000000",
        "x-ms-request-server-encrypted": "true",
        "x-ms-version": "2019-10-10"
=======
        "x-ms-request-id": "8e92ad05-c01e-0044-434b-09c79f000000",
        "x-ms-request-server-encrypted": "true",
        "x-ms-version": "2019-12-12"
>>>>>>> 32e373e2
      },
      "ResponseBody": []
    },
    {
<<<<<<< HEAD
      "RequestUri": "https://seanstagetest.blob.core.windows.net/test-container-a749997c-0d35-bec6-9802-2e4d7c6a36be/foo/foo",
=======
      "RequestUri": "https://seanmcccanary.blob.core.windows.net/test-container-a749997c-0d35-bec6-9802-2e4d7c6a36be/foo/foo",
>>>>>>> 32e373e2
      "RequestMethod": "PUT",
      "RequestHeaders": {
        "Authorization": "Sanitized",
        "Content-Length": "1024",
<<<<<<< HEAD
        "traceparent": "00-b61ac0b9f415e9468be259484e976479-f875af3e5118ec42-00",
        "User-Agent": [
          "azsdk-net-Storage.Blobs/12.4.0-dev.20200305.1",
          "(.NET Core 4.6.28325.01; Microsoft Windows 10.0.18363 )"
        ],
        "x-ms-blob-type": "BlockBlob",
        "x-ms-client-request-id": "f38de208-c1af-80dd-d54f-24daecf0e9a4",
        "x-ms-date": "Thu, 05 Mar 2020 21:14:46 GMT",
        "x-ms-return-client-request-id": "true",
        "x-ms-version": "2019-10-10"
=======
        "traceparent": "00-989e345a0954bd45bdb79439d0108048-dd437202488cd546-00",
        "User-Agent": [
          "azsdk-net-Storage.Blobs/12.5.0-dev.20200402.1",
          "(.NET Core 4.6.28325.01; Microsoft Windows 10.0.18362 )"
        ],
        "x-ms-blob-type": "BlockBlob",
        "x-ms-client-request-id": "f38de208-c1af-80dd-d54f-24daecf0e9a4",
        "x-ms-date": "Fri, 03 Apr 2020 00:01:52 GMT",
        "x-ms-return-client-request-id": "true",
        "x-ms-version": "2019-12-12"
>>>>>>> 32e373e2
      },
      "RequestBody": "zjNifV45RWSQ0Lq4vXtQK6lmuUe0UUxO6xzfUb3EW8ELD3w6CdxpWe5RU6HjH5rbXy6btnEoinznFJJCWvOmzHT5rK7/FSLN/F9ZY/6qasuBA/KPKKVP44X/U/VKJ//7qoYt6nLs3EoLzroSzyZ\u002BPanGwVYBF6PPqcko/8ItgtRfXbl4fYBYlCeng1rqPBNfgRVLg2ap\u002BZPiXUGoxNyI3kvls3FsBcApbSwuWZNJ5Wy2yX6s4f9utWMmlh8\u002Br9BKH6UPBImh8ntUIhU5eqAAmXjV8vpe2/xLd/0ORm\u002Bg6r1c5DntOeDiFdcCV7/qNDvDJv2nab3V60SpxI2Mk6sMtDhX3ZZnEmCX8t0jXIM9YUPCSiBy\u002BIAAhvj0RHRTVoEr9qOGklakWxOdEHfgsY/Ba2NJyUiKmru3V1adcs7rRJtb\u002BGXfts7sHe4N1egJINVoM9gRCY05oVvozzsAB\u002BlEsczbhLkp4bWUXatZfcXSrTaBND722ToOIlYK9\u002BeT6xYFyCMcLpsbPlIjfavh3ySWFiEEftKrTteRzWFiH\u002BrNAHGVVLShtX\u002BaZfXr01yOLUMyc\u002BHFj2xDWnpLi2E6uB9oVX06S4tv9GCiaRncv3t7A58eL6wICHEEUvk5VSoeYKzWg33fVOG3w36AIyVTZ5r/0IjBG4lyX0wLNfmRNp82gwlsBTz9nK69ZmwtiOVMsepeOoWhXUUjYyMx0x/oJozfSZ8b52FeATTZA7QcRdZnv4MOMvsZlCbESKEYzMiP1UDfTT5FMMqJ/zhQyFmQBx5MyROb2vORxbV5V56/RjVrSi5zPPeYIo\u002B5hTLDyczMM0GDywK18/tMToiJy9grybkC5X4rHMomtKeE4VXBzfzprSRdPHoytlYzJ\u002B1vDla2jrt5wONNoRZ2XRdbMBKmi4GLoB60zo0\u002B0C8o\u002BPXctqVQzVOZSA0YmwwN5t5j14VDjZxs5G44AsAtOvC0JakhmaZxC2O/DEJ0cgQSpueu2vmq5GpZcNI3GMuTbA0dZHVi7Ew48sshhIFZ\u002BHFpJlvYfmD2CkE\u002BxynUOfKXLJ81Vg6Pr7qbductiF/p/3dhzfJwuu6tJlk0JCQjY7nZiljhJKFi2nagPQd4yYLiVMixc2sAJ3GxhzC0W4qVdxIuVP0GCNvW/vN7z33mNFzXUtBccfBN2GLnMJxxrX/sC8X0SXWE20vs23R4hVjzylPT3Qm6OQUi4XybH9g/ZVB0j8S48ernU3aEcJZ71VIK82VIndB1MtG/0mj56LtzrHYkA/aUO9lo7ImSNclvpgwpkCty9sd//lzy\u002BB\u002BC7mq6EcMgV9FcdriM4LFH4/wIUCxcz1iQALaupASZoUK55v0e1yQFTk86zQ==",
      "StatusCode": 201,
      "ResponseHeaders": {
        "Content-Length": "0",
        "Content-MD5": "KIIDEQcdpxTLiCPa1emZqw==",
<<<<<<< HEAD
        "Date": "Thu, 05 Mar 2020 21:14:45 GMT",
        "ETag": "\u00220x8D7C14A3B6EF745\u0022",
        "Last-Modified": "Thu, 05 Mar 2020 21:14:46 GMT",
=======
        "Date": "Fri, 03 Apr 2020 00:01:50 GMT",
        "ETag": "\u00220x8D7D7623683E1EB\u0022",
        "Last-Modified": "Fri, 03 Apr 2020 00:01:51 GMT",
>>>>>>> 32e373e2
        "Server": [
          "Windows-Azure-Blob/1.0",
          "Microsoft-HTTPAPI/2.0"
        ],
        "x-ms-client-request-id": "f38de208-c1af-80dd-d54f-24daecf0e9a4",
        "x-ms-content-crc64": "d9lCzVqMkRs=",
<<<<<<< HEAD
        "x-ms-request-id": "50f4dc87-701e-0041-3033-f3cadf000000",
        "x-ms-request-server-encrypted": "true",
        "x-ms-version": "2019-10-10"
=======
        "x-ms-request-id": "8e92ad12-c01e-0044-4f4b-09c79f000000",
        "x-ms-request-server-encrypted": "true",
        "x-ms-version": "2019-12-12"
>>>>>>> 32e373e2
      },
      "ResponseBody": []
    },
    {
<<<<<<< HEAD
      "RequestUri": "https://seanstagetest.blob.core.windows.net/test-container-a749997c-0d35-bec6-9802-2e4d7c6a36be/foo/bar",
=======
      "RequestUri": "https://seanmcccanary.blob.core.windows.net/test-container-a749997c-0d35-bec6-9802-2e4d7c6a36be/foo/bar",
>>>>>>> 32e373e2
      "RequestMethod": "PUT",
      "RequestHeaders": {
        "Authorization": "Sanitized",
        "Content-Length": "1024",
<<<<<<< HEAD
        "traceparent": "00-5a51f5a8c8dd744a8a6ae48c825bcabd-581bfe89da64604e-00",
        "User-Agent": [
          "azsdk-net-Storage.Blobs/12.4.0-dev.20200305.1",
          "(.NET Core 4.6.28325.01; Microsoft Windows 10.0.18363 )"
        ],
        "x-ms-blob-type": "BlockBlob",
        "x-ms-client-request-id": "a0fdfed1-69a7-f02c-f274-db6c9e5eb22b",
        "x-ms-date": "Thu, 05 Mar 2020 21:14:46 GMT",
        "x-ms-return-client-request-id": "true",
        "x-ms-version": "2019-10-10"
=======
        "traceparent": "00-759a891ccc0cd9448fb56cd70d6e2173-982f9fa71c28e943-00",
        "User-Agent": [
          "azsdk-net-Storage.Blobs/12.5.0-dev.20200402.1",
          "(.NET Core 4.6.28325.01; Microsoft Windows 10.0.18362 )"
        ],
        "x-ms-blob-type": "BlockBlob",
        "x-ms-client-request-id": "a0fdfed1-69a7-f02c-f274-db6c9e5eb22b",
        "x-ms-date": "Fri, 03 Apr 2020 00:01:52 GMT",
        "x-ms-return-client-request-id": "true",
        "x-ms-version": "2019-12-12"
>>>>>>> 32e373e2
      },
      "RequestBody": "zjNifV45RWSQ0Lq4vXtQK6lmuUe0UUxO6xzfUb3EW8ELD3w6CdxpWe5RU6HjH5rbXy6btnEoinznFJJCWvOmzHT5rK7/FSLN/F9ZY/6qasuBA/KPKKVP44X/U/VKJ//7qoYt6nLs3EoLzroSzyZ\u002BPanGwVYBF6PPqcko/8ItgtRfXbl4fYBYlCeng1rqPBNfgRVLg2ap\u002BZPiXUGoxNyI3kvls3FsBcApbSwuWZNJ5Wy2yX6s4f9utWMmlh8\u002Br9BKH6UPBImh8ntUIhU5eqAAmXjV8vpe2/xLd/0ORm\u002Bg6r1c5DntOeDiFdcCV7/qNDvDJv2nab3V60SpxI2Mk6sMtDhX3ZZnEmCX8t0jXIM9YUPCSiBy\u002BIAAhvj0RHRTVoEr9qOGklakWxOdEHfgsY/Ba2NJyUiKmru3V1adcs7rRJtb\u002BGXfts7sHe4N1egJINVoM9gRCY05oVvozzsAB\u002BlEsczbhLkp4bWUXatZfcXSrTaBND722ToOIlYK9\u002BeT6xYFyCMcLpsbPlIjfavh3ySWFiEEftKrTteRzWFiH\u002BrNAHGVVLShtX\u002BaZfXr01yOLUMyc\u002BHFj2xDWnpLi2E6uB9oVX06S4tv9GCiaRncv3t7A58eL6wICHEEUvk5VSoeYKzWg33fVOG3w36AIyVTZ5r/0IjBG4lyX0wLNfmRNp82gwlsBTz9nK69ZmwtiOVMsepeOoWhXUUjYyMx0x/oJozfSZ8b52FeATTZA7QcRdZnv4MOMvsZlCbESKEYzMiP1UDfTT5FMMqJ/zhQyFmQBx5MyROb2vORxbV5V56/RjVrSi5zPPeYIo\u002B5hTLDyczMM0GDywK18/tMToiJy9grybkC5X4rHMomtKeE4VXBzfzprSRdPHoytlYzJ\u002B1vDla2jrt5wONNoRZ2XRdbMBKmi4GLoB60zo0\u002B0C8o\u002BPXctqVQzVOZSA0YmwwN5t5j14VDjZxs5G44AsAtOvC0JakhmaZxC2O/DEJ0cgQSpueu2vmq5GpZcNI3GMuTbA0dZHVi7Ew48sshhIFZ\u002BHFpJlvYfmD2CkE\u002BxynUOfKXLJ81Vg6Pr7qbductiF/p/3dhzfJwuu6tJlk0JCQjY7nZiljhJKFi2nagPQd4yYLiVMixc2sAJ3GxhzC0W4qVdxIuVP0GCNvW/vN7z33mNFzXUtBccfBN2GLnMJxxrX/sC8X0SXWE20vs23R4hVjzylPT3Qm6OQUi4XybH9g/ZVB0j8S48ernU3aEcJZ71VIK82VIndB1MtG/0mj56LtzrHYkA/aUO9lo7ImSNclvpgwpkCty9sd//lzy\u002BB\u002BC7mq6EcMgV9FcdriM4LFH4/wIUCxcz1iQALaupASZoUK55v0e1yQFTk86zQ==",
      "StatusCode": 201,
      "ResponseHeaders": {
        "Content-Length": "0",
        "Content-MD5": "KIIDEQcdpxTLiCPa1emZqw==",
<<<<<<< HEAD
        "Date": "Thu, 05 Mar 2020 21:14:45 GMT",
        "ETag": "\u00220x8D7C14A3B7BED2C\u0022",
        "Last-Modified": "Thu, 05 Mar 2020 21:14:46 GMT",
=======
        "Date": "Fri, 03 Apr 2020 00:01:50 GMT",
        "ETag": "\u00220x8D7D762369151DE\u0022",
        "Last-Modified": "Fri, 03 Apr 2020 00:01:51 GMT",
>>>>>>> 32e373e2
        "Server": [
          "Windows-Azure-Blob/1.0",
          "Microsoft-HTTPAPI/2.0"
        ],
        "x-ms-client-request-id": "a0fdfed1-69a7-f02c-f274-db6c9e5eb22b",
        "x-ms-content-crc64": "d9lCzVqMkRs=",
<<<<<<< HEAD
        "x-ms-request-id": "50f4dc8b-701e-0041-3333-f3cadf000000",
        "x-ms-request-server-encrypted": "true",
        "x-ms-version": "2019-10-10"
=======
        "x-ms-request-id": "8e92ad1f-c01e-0044-5c4b-09c79f000000",
        "x-ms-request-server-encrypted": "true",
        "x-ms-version": "2019-12-12"
>>>>>>> 32e373e2
      },
      "ResponseBody": []
    },
    {
<<<<<<< HEAD
      "RequestUri": "https://seanstagetest.blob.core.windows.net/test-container-a749997c-0d35-bec6-9802-2e4d7c6a36be/baz/foo",
=======
      "RequestUri": "https://seanmcccanary.blob.core.windows.net/test-container-a749997c-0d35-bec6-9802-2e4d7c6a36be/baz/foo",
>>>>>>> 32e373e2
      "RequestMethod": "PUT",
      "RequestHeaders": {
        "Authorization": "Sanitized",
        "Content-Length": "1024",
<<<<<<< HEAD
        "traceparent": "00-c925b5478c22d8468301eca26fd382ea-d80a72f9f466bd46-00",
        "User-Agent": [
          "azsdk-net-Storage.Blobs/12.4.0-dev.20200305.1",
          "(.NET Core 4.6.28325.01; Microsoft Windows 10.0.18363 )"
        ],
        "x-ms-blob-type": "BlockBlob",
        "x-ms-client-request-id": "ee09ae26-48f3-81fd-dbe5-59717e107285",
        "x-ms-date": "Thu, 05 Mar 2020 21:14:46 GMT",
        "x-ms-return-client-request-id": "true",
        "x-ms-version": "2019-10-10"
=======
        "traceparent": "00-3aef7397a190ee4b874a45963636dc46-3ce8e5196bb9f74a-00",
        "User-Agent": [
          "azsdk-net-Storage.Blobs/12.5.0-dev.20200402.1",
          "(.NET Core 4.6.28325.01; Microsoft Windows 10.0.18362 )"
        ],
        "x-ms-blob-type": "BlockBlob",
        "x-ms-client-request-id": "ee09ae26-48f3-81fd-dbe5-59717e107285",
        "x-ms-date": "Fri, 03 Apr 2020 00:01:52 GMT",
        "x-ms-return-client-request-id": "true",
        "x-ms-version": "2019-12-12"
>>>>>>> 32e373e2
      },
      "RequestBody": "zjNifV45RWSQ0Lq4vXtQK6lmuUe0UUxO6xzfUb3EW8ELD3w6CdxpWe5RU6HjH5rbXy6btnEoinznFJJCWvOmzHT5rK7/FSLN/F9ZY/6qasuBA/KPKKVP44X/U/VKJ//7qoYt6nLs3EoLzroSzyZ\u002BPanGwVYBF6PPqcko/8ItgtRfXbl4fYBYlCeng1rqPBNfgRVLg2ap\u002BZPiXUGoxNyI3kvls3FsBcApbSwuWZNJ5Wy2yX6s4f9utWMmlh8\u002Br9BKH6UPBImh8ntUIhU5eqAAmXjV8vpe2/xLd/0ORm\u002Bg6r1c5DntOeDiFdcCV7/qNDvDJv2nab3V60SpxI2Mk6sMtDhX3ZZnEmCX8t0jXIM9YUPCSiBy\u002BIAAhvj0RHRTVoEr9qOGklakWxOdEHfgsY/Ba2NJyUiKmru3V1adcs7rRJtb\u002BGXfts7sHe4N1egJINVoM9gRCY05oVvozzsAB\u002BlEsczbhLkp4bWUXatZfcXSrTaBND722ToOIlYK9\u002BeT6xYFyCMcLpsbPlIjfavh3ySWFiEEftKrTteRzWFiH\u002BrNAHGVVLShtX\u002BaZfXr01yOLUMyc\u002BHFj2xDWnpLi2E6uB9oVX06S4tv9GCiaRncv3t7A58eL6wICHEEUvk5VSoeYKzWg33fVOG3w36AIyVTZ5r/0IjBG4lyX0wLNfmRNp82gwlsBTz9nK69ZmwtiOVMsepeOoWhXUUjYyMx0x/oJozfSZ8b52FeATTZA7QcRdZnv4MOMvsZlCbESKEYzMiP1UDfTT5FMMqJ/zhQyFmQBx5MyROb2vORxbV5V56/RjVrSi5zPPeYIo\u002B5hTLDyczMM0GDywK18/tMToiJy9grybkC5X4rHMomtKeE4VXBzfzprSRdPHoytlYzJ\u002B1vDla2jrt5wONNoRZ2XRdbMBKmi4GLoB60zo0\u002B0C8o\u002BPXctqVQzVOZSA0YmwwN5t5j14VDjZxs5G44AsAtOvC0JakhmaZxC2O/DEJ0cgQSpueu2vmq5GpZcNI3GMuTbA0dZHVi7Ew48sshhIFZ\u002BHFpJlvYfmD2CkE\u002BxynUOfKXLJ81Vg6Pr7qbductiF/p/3dhzfJwuu6tJlk0JCQjY7nZiljhJKFi2nagPQd4yYLiVMixc2sAJ3GxhzC0W4qVdxIuVP0GCNvW/vN7z33mNFzXUtBccfBN2GLnMJxxrX/sC8X0SXWE20vs23R4hVjzylPT3Qm6OQUi4XybH9g/ZVB0j8S48ernU3aEcJZ71VIK82VIndB1MtG/0mj56LtzrHYkA/aUO9lo7ImSNclvpgwpkCty9sd//lzy\u002BB\u002BC7mq6EcMgV9FcdriM4LFH4/wIUCxcz1iQALaupASZoUK55v0e1yQFTk86zQ==",
      "StatusCode": 201,
      "ResponseHeaders": {
        "Content-Length": "0",
        "Content-MD5": "KIIDEQcdpxTLiCPa1emZqw==",
<<<<<<< HEAD
        "Date": "Thu, 05 Mar 2020 21:14:45 GMT",
        "ETag": "\u00220x8D7C14A3B889673\u0022",
        "Last-Modified": "Thu, 05 Mar 2020 21:14:46 GMT",
=======
        "Date": "Fri, 03 Apr 2020 00:01:51 GMT",
        "ETag": "\u00220x8D7D762369F0FFB\u0022",
        "Last-Modified": "Fri, 03 Apr 2020 00:01:51 GMT",
>>>>>>> 32e373e2
        "Server": [
          "Windows-Azure-Blob/1.0",
          "Microsoft-HTTPAPI/2.0"
        ],
        "x-ms-client-request-id": "ee09ae26-48f3-81fd-dbe5-59717e107285",
        "x-ms-content-crc64": "d9lCzVqMkRs=",
<<<<<<< HEAD
        "x-ms-request-id": "50f4dc8c-701e-0041-3433-f3cadf000000",
        "x-ms-request-server-encrypted": "true",
        "x-ms-version": "2019-10-10"
=======
        "x-ms-request-id": "8e92ad2d-c01e-0044-684b-09c79f000000",
        "x-ms-request-server-encrypted": "true",
        "x-ms-version": "2019-12-12"
>>>>>>> 32e373e2
      },
      "ResponseBody": []
    },
    {
<<<<<<< HEAD
      "RequestUri": "https://seanstagetest.blob.core.windows.net/test-container-a749997c-0d35-bec6-9802-2e4d7c6a36be/baz/foo/bar",
=======
      "RequestUri": "https://seanmcccanary.blob.core.windows.net/test-container-a749997c-0d35-bec6-9802-2e4d7c6a36be/baz/foo/bar",
>>>>>>> 32e373e2
      "RequestMethod": "PUT",
      "RequestHeaders": {
        "Authorization": "Sanitized",
        "Content-Length": "1024",
<<<<<<< HEAD
        "traceparent": "00-d0d130c1661ce44ba57bc01a5bc79b71-8427607911464a42-00",
        "User-Agent": [
          "azsdk-net-Storage.Blobs/12.4.0-dev.20200305.1",
          "(.NET Core 4.6.28325.01; Microsoft Windows 10.0.18363 )"
        ],
        "x-ms-blob-type": "BlockBlob",
        "x-ms-client-request-id": "f046f217-c354-5938-5fe9-a7c681ca2f55",
        "x-ms-date": "Thu, 05 Mar 2020 21:14:46 GMT",
        "x-ms-return-client-request-id": "true",
        "x-ms-version": "2019-10-10"
=======
        "traceparent": "00-d992799c4151a247be05c1f453041a65-7d75b3a14ff2b14f-00",
        "User-Agent": [
          "azsdk-net-Storage.Blobs/12.5.0-dev.20200402.1",
          "(.NET Core 4.6.28325.01; Microsoft Windows 10.0.18362 )"
        ],
        "x-ms-blob-type": "BlockBlob",
        "x-ms-client-request-id": "f046f217-c354-5938-5fe9-a7c681ca2f55",
        "x-ms-date": "Fri, 03 Apr 2020 00:01:52 GMT",
        "x-ms-return-client-request-id": "true",
        "x-ms-version": "2019-12-12"
>>>>>>> 32e373e2
      },
      "RequestBody": "zjNifV45RWSQ0Lq4vXtQK6lmuUe0UUxO6xzfUb3EW8ELD3w6CdxpWe5RU6HjH5rbXy6btnEoinznFJJCWvOmzHT5rK7/FSLN/F9ZY/6qasuBA/KPKKVP44X/U/VKJ//7qoYt6nLs3EoLzroSzyZ\u002BPanGwVYBF6PPqcko/8ItgtRfXbl4fYBYlCeng1rqPBNfgRVLg2ap\u002BZPiXUGoxNyI3kvls3FsBcApbSwuWZNJ5Wy2yX6s4f9utWMmlh8\u002Br9BKH6UPBImh8ntUIhU5eqAAmXjV8vpe2/xLd/0ORm\u002Bg6r1c5DntOeDiFdcCV7/qNDvDJv2nab3V60SpxI2Mk6sMtDhX3ZZnEmCX8t0jXIM9YUPCSiBy\u002BIAAhvj0RHRTVoEr9qOGklakWxOdEHfgsY/Ba2NJyUiKmru3V1adcs7rRJtb\u002BGXfts7sHe4N1egJINVoM9gRCY05oVvozzsAB\u002BlEsczbhLkp4bWUXatZfcXSrTaBND722ToOIlYK9\u002BeT6xYFyCMcLpsbPlIjfavh3ySWFiEEftKrTteRzWFiH\u002BrNAHGVVLShtX\u002BaZfXr01yOLUMyc\u002BHFj2xDWnpLi2E6uB9oVX06S4tv9GCiaRncv3t7A58eL6wICHEEUvk5VSoeYKzWg33fVOG3w36AIyVTZ5r/0IjBG4lyX0wLNfmRNp82gwlsBTz9nK69ZmwtiOVMsepeOoWhXUUjYyMx0x/oJozfSZ8b52FeATTZA7QcRdZnv4MOMvsZlCbESKEYzMiP1UDfTT5FMMqJ/zhQyFmQBx5MyROb2vORxbV5V56/RjVrSi5zPPeYIo\u002B5hTLDyczMM0GDywK18/tMToiJy9grybkC5X4rHMomtKeE4VXBzfzprSRdPHoytlYzJ\u002B1vDla2jrt5wONNoRZ2XRdbMBKmi4GLoB60zo0\u002B0C8o\u002BPXctqVQzVOZSA0YmwwN5t5j14VDjZxs5G44AsAtOvC0JakhmaZxC2O/DEJ0cgQSpueu2vmq5GpZcNI3GMuTbA0dZHVi7Ew48sshhIFZ\u002BHFpJlvYfmD2CkE\u002BxynUOfKXLJ81Vg6Pr7qbductiF/p/3dhzfJwuu6tJlk0JCQjY7nZiljhJKFi2nagPQd4yYLiVMixc2sAJ3GxhzC0W4qVdxIuVP0GCNvW/vN7z33mNFzXUtBccfBN2GLnMJxxrX/sC8X0SXWE20vs23R4hVjzylPT3Qm6OQUi4XybH9g/ZVB0j8S48ernU3aEcJZ71VIK82VIndB1MtG/0mj56LtzrHYkA/aUO9lo7ImSNclvpgwpkCty9sd//lzy\u002BB\u002BC7mq6EcMgV9FcdriM4LFH4/wIUCxcz1iQALaupASZoUK55v0e1yQFTk86zQ==",
      "StatusCode": 201,
      "ResponseHeaders": {
        "Content-Length": "0",
        "Content-MD5": "KIIDEQcdpxTLiCPa1emZqw==",
<<<<<<< HEAD
        "Date": "Thu, 05 Mar 2020 21:14:45 GMT",
        "ETag": "\u00220x8D7C14A3B95436B\u0022",
        "Last-Modified": "Thu, 05 Mar 2020 21:14:46 GMT",
=======
        "Date": "Fri, 03 Apr 2020 00:01:51 GMT",
        "ETag": "\u00220x8D7D76236AECA3F\u0022",
        "Last-Modified": "Fri, 03 Apr 2020 00:01:52 GMT",
>>>>>>> 32e373e2
        "Server": [
          "Windows-Azure-Blob/1.0",
          "Microsoft-HTTPAPI/2.0"
        ],
        "x-ms-client-request-id": "f046f217-c354-5938-5fe9-a7c681ca2f55",
        "x-ms-content-crc64": "d9lCzVqMkRs=",
<<<<<<< HEAD
        "x-ms-request-id": "50f4dc8d-701e-0041-3533-f3cadf000000",
        "x-ms-request-server-encrypted": "true",
        "x-ms-version": "2019-10-10"
=======
        "x-ms-request-id": "8e92ad37-c01e-0044-714b-09c79f000000",
        "x-ms-request-server-encrypted": "true",
        "x-ms-version": "2019-12-12"
>>>>>>> 32e373e2
      },
      "ResponseBody": []
    },
    {
<<<<<<< HEAD
      "RequestUri": "https://seanstagetest.blob.core.windows.net/test-container-a749997c-0d35-bec6-9802-2e4d7c6a36be/baz/bar/foo",
=======
      "RequestUri": "https://seanmcccanary.blob.core.windows.net/test-container-a749997c-0d35-bec6-9802-2e4d7c6a36be/baz/bar/foo",
>>>>>>> 32e373e2
      "RequestMethod": "PUT",
      "RequestHeaders": {
        "Authorization": "Sanitized",
        "Content-Length": "1024",
<<<<<<< HEAD
        "traceparent": "00-2d67e8b6f9b82c418c0a511f10185f99-0e8b443aabd97a44-00",
        "User-Agent": [
          "azsdk-net-Storage.Blobs/12.4.0-dev.20200305.1",
          "(.NET Core 4.6.28325.01; Microsoft Windows 10.0.18363 )"
        ],
        "x-ms-blob-type": "BlockBlob",
        "x-ms-client-request-id": "8c59c60e-82ca-4a30-4482-6697ff0374f7",
        "x-ms-date": "Thu, 05 Mar 2020 21:14:46 GMT",
        "x-ms-return-client-request-id": "true",
        "x-ms-version": "2019-10-10"
=======
        "traceparent": "00-afaf5fe6a344e3458ea8c5b2f0ee4062-7fa005c1fd7a3046-00",
        "User-Agent": [
          "azsdk-net-Storage.Blobs/12.5.0-dev.20200402.1",
          "(.NET Core 4.6.28325.01; Microsoft Windows 10.0.18362 )"
        ],
        "x-ms-blob-type": "BlockBlob",
        "x-ms-client-request-id": "8c59c60e-82ca-4a30-4482-6697ff0374f7",
        "x-ms-date": "Fri, 03 Apr 2020 00:01:52 GMT",
        "x-ms-return-client-request-id": "true",
        "x-ms-version": "2019-12-12"
>>>>>>> 32e373e2
      },
      "RequestBody": "zjNifV45RWSQ0Lq4vXtQK6lmuUe0UUxO6xzfUb3EW8ELD3w6CdxpWe5RU6HjH5rbXy6btnEoinznFJJCWvOmzHT5rK7/FSLN/F9ZY/6qasuBA/KPKKVP44X/U/VKJ//7qoYt6nLs3EoLzroSzyZ\u002BPanGwVYBF6PPqcko/8ItgtRfXbl4fYBYlCeng1rqPBNfgRVLg2ap\u002BZPiXUGoxNyI3kvls3FsBcApbSwuWZNJ5Wy2yX6s4f9utWMmlh8\u002Br9BKH6UPBImh8ntUIhU5eqAAmXjV8vpe2/xLd/0ORm\u002Bg6r1c5DntOeDiFdcCV7/qNDvDJv2nab3V60SpxI2Mk6sMtDhX3ZZnEmCX8t0jXIM9YUPCSiBy\u002BIAAhvj0RHRTVoEr9qOGklakWxOdEHfgsY/Ba2NJyUiKmru3V1adcs7rRJtb\u002BGXfts7sHe4N1egJINVoM9gRCY05oVvozzsAB\u002BlEsczbhLkp4bWUXatZfcXSrTaBND722ToOIlYK9\u002BeT6xYFyCMcLpsbPlIjfavh3ySWFiEEftKrTteRzWFiH\u002BrNAHGVVLShtX\u002BaZfXr01yOLUMyc\u002BHFj2xDWnpLi2E6uB9oVX06S4tv9GCiaRncv3t7A58eL6wICHEEUvk5VSoeYKzWg33fVOG3w36AIyVTZ5r/0IjBG4lyX0wLNfmRNp82gwlsBTz9nK69ZmwtiOVMsepeOoWhXUUjYyMx0x/oJozfSZ8b52FeATTZA7QcRdZnv4MOMvsZlCbESKEYzMiP1UDfTT5FMMqJ/zhQyFmQBx5MyROb2vORxbV5V56/RjVrSi5zPPeYIo\u002B5hTLDyczMM0GDywK18/tMToiJy9grybkC5X4rHMomtKeE4VXBzfzprSRdPHoytlYzJ\u002B1vDla2jrt5wONNoRZ2XRdbMBKmi4GLoB60zo0\u002B0C8o\u002BPXctqVQzVOZSA0YmwwN5t5j14VDjZxs5G44AsAtOvC0JakhmaZxC2O/DEJ0cgQSpueu2vmq5GpZcNI3GMuTbA0dZHVi7Ew48sshhIFZ\u002BHFpJlvYfmD2CkE\u002BxynUOfKXLJ81Vg6Pr7qbductiF/p/3dhzfJwuu6tJlk0JCQjY7nZiljhJKFi2nagPQd4yYLiVMixc2sAJ3GxhzC0W4qVdxIuVP0GCNvW/vN7z33mNFzXUtBccfBN2GLnMJxxrX/sC8X0SXWE20vs23R4hVjzylPT3Qm6OQUi4XybH9g/ZVB0j8S48ernU3aEcJZ71VIK82VIndB1MtG/0mj56LtzrHYkA/aUO9lo7ImSNclvpgwpkCty9sd//lzy\u002BB\u002BC7mq6EcMgV9FcdriM4LFH4/wIUCxcz1iQALaupASZoUK55v0e1yQFTk86zQ==",
      "StatusCode": 201,
      "ResponseHeaders": {
        "Content-Length": "0",
        "Content-MD5": "KIIDEQcdpxTLiCPa1emZqw==",
<<<<<<< HEAD
        "Date": "Thu, 05 Mar 2020 21:14:45 GMT",
        "ETag": "\u00220x8D7C14A3BA1EB17\u0022",
        "Last-Modified": "Thu, 05 Mar 2020 21:14:46 GMT",
=======
        "Date": "Fri, 03 Apr 2020 00:01:51 GMT",
        "ETag": "\u00220x8D7D76236BCD68A\u0022",
        "Last-Modified": "Fri, 03 Apr 2020 00:01:52 GMT",
>>>>>>> 32e373e2
        "Server": [
          "Windows-Azure-Blob/1.0",
          "Microsoft-HTTPAPI/2.0"
        ],
        "x-ms-client-request-id": "8c59c60e-82ca-4a30-4482-6697ff0374f7",
        "x-ms-content-crc64": "d9lCzVqMkRs=",
<<<<<<< HEAD
        "x-ms-request-id": "50f4dc8e-701e-0041-3633-f3cadf000000",
        "x-ms-request-server-encrypted": "true",
        "x-ms-version": "2019-10-10"
=======
        "x-ms-request-id": "8e92ad43-c01e-0044-7c4b-09c79f000000",
        "x-ms-request-server-encrypted": "true",
        "x-ms-version": "2019-12-12"
>>>>>>> 32e373e2
      },
      "ResponseBody": []
    },
    {
<<<<<<< HEAD
      "RequestUri": "https://seanstagetest.blob.core.windows.net/test-container-a749997c-0d35-bec6-9802-2e4d7c6a36be/foo/foo?comp=metadata",
      "RequestMethod": "PUT",
      "RequestHeaders": {
        "Authorization": "Sanitized",
        "traceparent": "00-eb2cf8658d958f418a033612c1dbea74-024eaea5e0aad040-00",
        "User-Agent": [
          "azsdk-net-Storage.Blobs/12.4.0-dev.20200305.1",
          "(.NET Core 4.6.28325.01; Microsoft Windows 10.0.18363 )"
        ],
        "x-ms-client-request-id": "bbb808c1-a371-878a-5996-580030d180e0",
        "x-ms-date": "Thu, 05 Mar 2020 21:14:46 GMT",
=======
      "RequestUri": "https://seanmcccanary.blob.core.windows.net/test-container-a749997c-0d35-bec6-9802-2e4d7c6a36be/foo/foo?comp=metadata",
      "RequestMethod": "PUT",
      "RequestHeaders": {
        "Authorization": "Sanitized",
        "traceparent": "00-e80079be97a1f54d99aa4621bd7c295c-d6a80144fe98b64a-00",
        "User-Agent": [
          "azsdk-net-Storage.Blobs/12.5.0-dev.20200402.1",
          "(.NET Core 4.6.28325.01; Microsoft Windows 10.0.18362 )"
        ],
        "x-ms-client-request-id": "bbb808c1-a371-878a-5996-580030d180e0",
        "x-ms-date": "Fri, 03 Apr 2020 00:01:53 GMT",
>>>>>>> 32e373e2
        "x-ms-meta-Capital": "letter",
        "x-ms-meta-foo": "bar",
        "x-ms-meta-meta": "data",
        "x-ms-meta-UPPER": "case",
        "x-ms-return-client-request-id": "true",
<<<<<<< HEAD
        "x-ms-version": "2019-10-10"
=======
        "x-ms-version": "2019-12-12"
>>>>>>> 32e373e2
      },
      "RequestBody": null,
      "StatusCode": 200,
      "ResponseHeaders": {
        "Content-Length": "0",
<<<<<<< HEAD
        "Date": "Thu, 05 Mar 2020 21:14:45 GMT",
        "ETag": "\u00220x8D7C14A3BAE47F6\u0022",
        "Last-Modified": "Thu, 05 Mar 2020 21:14:46 GMT",
=======
        "Date": "Fri, 03 Apr 2020 00:01:51 GMT",
        "ETag": "\u00220x8D7D76236CB3107\u0022",
        "Last-Modified": "Fri, 03 Apr 2020 00:01:52 GMT",
>>>>>>> 32e373e2
        "Server": [
          "Windows-Azure-Blob/1.0",
          "Microsoft-HTTPAPI/2.0"
        ],
        "x-ms-client-request-id": "bbb808c1-a371-878a-5996-580030d180e0",
<<<<<<< HEAD
        "x-ms-request-id": "50f4dc8f-701e-0041-3733-f3cadf000000",
        "x-ms-request-server-encrypted": "true",
        "x-ms-version": "2019-10-10"
=======
        "x-ms-request-id": "8e92ad54-c01e-0044-0c4b-09c79f000000",
        "x-ms-request-server-encrypted": "true",
        "x-ms-version": "2019-12-12"
>>>>>>> 32e373e2
      },
      "ResponseBody": []
    },
    {
<<<<<<< HEAD
      "RequestUri": "https://seanstagetest.blob.core.windows.net/test-container-a749997c-0d35-bec6-9802-2e4d7c6a36be?restype=container\u0026comp=list\u0026delimiter=%2F\u0026maxresults=2",
=======
      "RequestUri": "https://seanmcccanary.blob.core.windows.net/test-container-a749997c-0d35-bec6-9802-2e4d7c6a36be?restype=container\u0026comp=list\u0026delimiter=%2F\u0026maxresults=2",
>>>>>>> 32e373e2
      "RequestMethod": "GET",
      "RequestHeaders": {
        "Authorization": "Sanitized",
        "User-Agent": [
<<<<<<< HEAD
          "azsdk-net-Storage.Blobs/12.4.0-dev.20200305.1",
          "(.NET Core 4.6.28325.01; Microsoft Windows 10.0.18363 )"
        ],
        "x-ms-client-request-id": "f6d6d836-b94b-7b86-5b9a-76c5e00f4fb8",
        "x-ms-date": "Thu, 05 Mar 2020 21:14:47 GMT",
        "x-ms-return-client-request-id": "true",
        "x-ms-version": "2019-10-10"
=======
          "azsdk-net-Storage.Blobs/12.5.0-dev.20200402.1",
          "(.NET Core 4.6.28325.01; Microsoft Windows 10.0.18362 )"
        ],
        "x-ms-client-request-id": "f6d6d836-b94b-7b86-5b9a-76c5e00f4fb8",
        "x-ms-date": "Fri, 03 Apr 2020 00:01:53 GMT",
        "x-ms-return-client-request-id": "true",
        "x-ms-version": "2019-12-12"
>>>>>>> 32e373e2
      },
      "RequestBody": null,
      "StatusCode": 200,
      "ResponseHeaders": {
        "Content-Type": "application/xml",
<<<<<<< HEAD
        "Date": "Thu, 05 Mar 2020 21:14:46 GMT",
=======
        "Date": "Fri, 03 Apr 2020 00:01:51 GMT",
>>>>>>> 32e373e2
        "Server": [
          "Windows-Azure-Blob/1.0",
          "Microsoft-HTTPAPI/2.0"
        ],
        "Transfer-Encoding": "chunked",
        "x-ms-client-request-id": "f6d6d836-b94b-7b86-5b9a-76c5e00f4fb8",
<<<<<<< HEAD
        "x-ms-request-id": "50f4dc90-701e-0041-3833-f3cadf000000",
        "x-ms-version": "2019-10-10"
      },
      "ResponseBody": "\uFEFF\u003C?xml version=\u00221.0\u0022 encoding=\u0022utf-8\u0022?\u003E\u003CEnumerationResults ServiceEndpoint=\u0022https://seanstagetest.blob.core.windows.net/\u0022 ContainerName=\u0022test-container-a749997c-0d35-bec6-9802-2e4d7c6a36be\u0022\u003E\u003CMaxResults\u003E2\u003C/MaxResults\u003E\u003CDelimiter\u003E/\u003C/Delimiter\u003E\u003CBlobs\u003E\u003CBlob\u003E\u003CName\u003Ebar\u003C/Name\u003E\u003CProperties\u003E\u003CCreation-Time\u003EThu, 05 Mar 2020 21:14:46 GMT\u003C/Creation-Time\u003E\u003CLast-Modified\u003EThu, 05 Mar 2020 21:14:46 GMT\u003C/Last-Modified\u003E\u003CEtag\u003E0x8D7C14A3B55A101\u003C/Etag\u003E\u003CContent-Length\u003E1024\u003C/Content-Length\u003E\u003CContent-Type\u003Eapplication/octet-stream\u003C/Content-Type\u003E\u003CContent-Encoding /\u003E\u003CContent-Language /\u003E\u003CContent-CRC64 /\u003E\u003CContent-MD5\u003EKIIDEQcdpxTLiCPa1emZqw==\u003C/Content-MD5\u003E\u003CCache-Control /\u003E\u003CContent-Disposition /\u003E\u003CBlobType\u003EBlockBlob\u003C/BlobType\u003E\u003CAccessTier\u003EHot\u003C/AccessTier\u003E\u003CAccessTierInferred\u003Etrue\u003C/AccessTierInferred\u003E\u003CLeaseStatus\u003Eunlocked\u003C/LeaseStatus\u003E\u003CLeaseState\u003Eavailable\u003C/LeaseState\u003E\u003CServerEncrypted\u003Etrue\u003C/ServerEncrypted\u003E\u003C/Properties\u003E\u003C/Blob\u003E\u003CBlob\u003E\u003CName\u003Ebaz\u003C/Name\u003E\u003CProperties\u003E\u003CCreation-Time\u003EThu, 05 Mar 2020 21:14:46 GMT\u003C/Creation-Time\u003E\u003CLast-Modified\u003EThu, 05 Mar 2020 21:14:46 GMT\u003C/Last-Modified\u003E\u003CEtag\u003E0x8D7C14A3B624B02\u003C/Etag\u003E\u003CContent-Length\u003E1024\u003C/Content-Length\u003E\u003CContent-Type\u003Eapplication/octet-stream\u003C/Content-Type\u003E\u003CContent-Encoding /\u003E\u003CContent-Language /\u003E\u003CContent-CRC64 /\u003E\u003CContent-MD5\u003EKIIDEQcdpxTLiCPa1emZqw==\u003C/Content-MD5\u003E\u003CCache-Control /\u003E\u003CContent-Disposition /\u003E\u003CBlobType\u003EBlockBlob\u003C/BlobType\u003E\u003CAccessTier\u003EHot\u003C/AccessTier\u003E\u003CAccessTierInferred\u003Etrue\u003C/AccessTierInferred\u003E\u003CLeaseStatus\u003Eunlocked\u003C/LeaseStatus\u003E\u003CLeaseState\u003Eavailable\u003C/LeaseState\u003E\u003CServerEncrypted\u003Etrue\u003C/ServerEncrypted\u003E\u003C/Properties\u003E\u003C/Blob\u003E\u003C/Blobs\u003E\u003CNextMarker\u003E2!76!MDAwMDExIWJhei9iYXIvZm9vITAwMDAyOCE5OTk5LTEyLTMxVDIzOjU5OjU5Ljk5OTk5OTlaIQ--\u003C/NextMarker\u003E\u003C/EnumerationResults\u003E"
    },
    {
      "RequestUri": "https://seanstagetest.blob.core.windows.net/test-container-a749997c-0d35-bec6-9802-2e4d7c6a36be?restype=container",
      "RequestMethod": "DELETE",
      "RequestHeaders": {
        "Authorization": "Sanitized",
        "traceparent": "00-3baf604c7ffa124692ee583d683a493c-a9721a81c5f6bc4e-00",
        "User-Agent": [
          "azsdk-net-Storage.Blobs/12.4.0-dev.20200305.1",
          "(.NET Core 4.6.28325.01; Microsoft Windows 10.0.18363 )"
        ],
        "x-ms-client-request-id": "58c9a7e4-89fb-e695-ae0a-cb15e17cf3a6",
        "x-ms-date": "Thu, 05 Mar 2020 21:14:47 GMT",
        "x-ms-return-client-request-id": "true",
        "x-ms-version": "2019-10-10"
=======
        "x-ms-request-id": "8e92ad60-c01e-0044-184b-09c79f000000",
        "x-ms-version": "2019-12-12"
      },
      "ResponseBody": "\uFEFF\u003C?xml version=\u00221.0\u0022 encoding=\u0022utf-8\u0022?\u003E\u003CEnumerationResults ServiceEndpoint=\u0022https://seanmcccanary.blob.core.windows.net/\u0022 ContainerName=\u0022test-container-a749997c-0d35-bec6-9802-2e4d7c6a36be\u0022\u003E\u003CMaxResults\u003E2\u003C/MaxResults\u003E\u003CDelimiter\u003E/\u003C/Delimiter\u003E\u003CBlobs\u003E\u003CBlob\u003E\u003CName\u003Ebar\u003C/Name\u003E\u003CProperties\u003E\u003CCreation-Time\u003EFri, 03 Apr 2020 00:01:51 GMT\u003C/Creation-Time\u003E\u003CLast-Modified\u003EFri, 03 Apr 2020 00:01:51 GMT\u003C/Last-Modified\u003E\u003CEtag\u003E0x8D7D7623669020E\u003C/Etag\u003E\u003CContent-Length\u003E1024\u003C/Content-Length\u003E\u003CContent-Type\u003Eapplication/octet-stream\u003C/Content-Type\u003E\u003CContent-Encoding /\u003E\u003CContent-Language /\u003E\u003CContent-CRC64 /\u003E\u003CContent-MD5\u003EKIIDEQcdpxTLiCPa1emZqw==\u003C/Content-MD5\u003E\u003CCache-Control /\u003E\u003CContent-Disposition /\u003E\u003CBlobType\u003EBlockBlob\u003C/BlobType\u003E\u003CAccessTier\u003EHot\u003C/AccessTier\u003E\u003CAccessTierInferred\u003Etrue\u003C/AccessTierInferred\u003E\u003CLeaseStatus\u003Eunlocked\u003C/LeaseStatus\u003E\u003CLeaseState\u003Eavailable\u003C/LeaseState\u003E\u003CServerEncrypted\u003Etrue\u003C/ServerEncrypted\u003E\u003C/Properties\u003E\u003C/Blob\u003E\u003CBlob\u003E\u003CName\u003Ebaz\u003C/Name\u003E\u003CProperties\u003E\u003CCreation-Time\u003EFri, 03 Apr 2020 00:01:51 GMT\u003C/Creation-Time\u003E\u003CLast-Modified\u003EFri, 03 Apr 2020 00:01:51 GMT\u003C/Last-Modified\u003E\u003CEtag\u003E0x8D7D76236769914\u003C/Etag\u003E\u003CContent-Length\u003E1024\u003C/Content-Length\u003E\u003CContent-Type\u003Eapplication/octet-stream\u003C/Content-Type\u003E\u003CContent-Encoding /\u003E\u003CContent-Language /\u003E\u003CContent-CRC64 /\u003E\u003CContent-MD5\u003EKIIDEQcdpxTLiCPa1emZqw==\u003C/Content-MD5\u003E\u003CCache-Control /\u003E\u003CContent-Disposition /\u003E\u003CBlobType\u003EBlockBlob\u003C/BlobType\u003E\u003CAccessTier\u003EHot\u003C/AccessTier\u003E\u003CAccessTierInferred\u003Etrue\u003C/AccessTierInferred\u003E\u003CLeaseStatus\u003Eunlocked\u003C/LeaseStatus\u003E\u003CLeaseState\u003Eavailable\u003C/LeaseState\u003E\u003CServerEncrypted\u003Etrue\u003C/ServerEncrypted\u003E\u003C/Properties\u003E\u003C/Blob\u003E\u003C/Blobs\u003E\u003CNextMarker\u003E2!76!MDAwMDExIWJhei9iYXIvZm9vITAwMDAyOCE5OTk5LTEyLTMxVDIzOjU5OjU5Ljk5OTk5OTlaIQ--\u003C/NextMarker\u003E\u003C/EnumerationResults\u003E"
    },
    {
      "RequestUri": "https://seanmcccanary.blob.core.windows.net/test-container-a749997c-0d35-bec6-9802-2e4d7c6a36be?restype=container",
      "RequestMethod": "DELETE",
      "RequestHeaders": {
        "Authorization": "Sanitized",
        "traceparent": "00-6c768eba0ac8594983d9667bdc0ebb80-a09c66ea38ffb243-00",
        "User-Agent": [
          "azsdk-net-Storage.Blobs/12.5.0-dev.20200402.1",
          "(.NET Core 4.6.28325.01; Microsoft Windows 10.0.18362 )"
        ],
        "x-ms-client-request-id": "58c9a7e4-89fb-e695-ae0a-cb15e17cf3a6",
        "x-ms-date": "Fri, 03 Apr 2020 00:01:53 GMT",
        "x-ms-return-client-request-id": "true",
        "x-ms-version": "2019-12-12"
>>>>>>> 32e373e2
      },
      "RequestBody": null,
      "StatusCode": 202,
      "ResponseHeaders": {
        "Content-Length": "0",
<<<<<<< HEAD
        "Date": "Thu, 05 Mar 2020 21:14:46 GMT",
=======
        "Date": "Fri, 03 Apr 2020 00:01:51 GMT",
>>>>>>> 32e373e2
        "Server": [
          "Windows-Azure-Blob/1.0",
          "Microsoft-HTTPAPI/2.0"
        ],
        "x-ms-client-request-id": "58c9a7e4-89fb-e695-ae0a-cb15e17cf3a6",
<<<<<<< HEAD
        "x-ms-request-id": "50f4dc91-701e-0041-3933-f3cadf000000",
        "x-ms-version": "2019-10-10"
=======
        "x-ms-request-id": "8e92ad7d-c01e-0044-344b-09c79f000000",
        "x-ms-version": "2019-12-12"
>>>>>>> 32e373e2
      },
      "ResponseBody": []
    }
  ],
  "Variables": {
    "RandomSeed": "763495",
<<<<<<< HEAD
    "Storage_TestConfigDefault": "ProductionTenant\nseanstagetest\nU2FuaXRpemVk\nhttps://seanstagetest.blob.core.windows.net\nhttp://seanstagetest.file.core.windows.net\nhttp://seanstagetest.queue.core.windows.net\nhttp://seanstagetest.table.core.windows.net\n\n\n\n\nhttp://seanstagetest-secondary.blob.core.windows.net\nhttp://seanstagetest-secondary.file.core.windows.net\nhttp://seanstagetest-secondary.queue.core.windows.net\nhttp://seanstagetest-secondary.table.core.windows.net\n\nSanitized\n\n\nCloud\nBlobEndpoint=https://seanstagetest.blob.core.windows.net/;QueueEndpoint=http://seanstagetest.queue.core.windows.net/;FileEndpoint=http://seanstagetest.file.core.windows.net/;BlobSecondaryEndpoint=http://seanstagetest-secondary.blob.core.windows.net/;QueueSecondaryEndpoint=http://seanstagetest-secondary.queue.core.windows.net/;FileSecondaryEndpoint=http://seanstagetest-secondary.file.core.windows.net/;AccountName=seanstagetest;AccountKey=Sanitized\nseanscope1"
=======
    "Storage_TestConfigDefault": "ProductionTenant\nseanmcccanary\nU2FuaXRpemVk\nhttps://seanmcccanary.blob.core.windows.net\nhttps://seanmcccanary.file.core.windows.net\nhttps://seanmcccanary.queue.core.windows.net\nhttps://seanmcccanary.table.core.windows.net\n\n\n\n\nhttps://seanmcccanary-secondary.blob.core.windows.net\nhttps://seanmcccanary-secondary.file.core.windows.net\nhttps://seanmcccanary-secondary.queue.core.windows.net\nhttps://seanmcccanary-secondary.table.core.windows.net\n\nSanitized\n\n\nCloud\nBlobEndpoint=https://seanmcccanary.blob.core.windows.net/;QueueEndpoint=https://seanmcccanary.queue.core.windows.net/;FileEndpoint=https://seanmcccanary.file.core.windows.net/;BlobSecondaryEndpoint=https://seanmcccanary-secondary.blob.core.windows.net/;QueueSecondaryEndpoint=https://seanmcccanary-secondary.queue.core.windows.net/;FileSecondaryEndpoint=https://seanmcccanary-secondary.file.core.windows.net/;AccountName=seanmcccanary;AccountKey=Sanitized\nseanscope1"
>>>>>>> 32e373e2
  }
}<|MERGE_RESOLUTION|>--- conflicted
+++ resolved
@@ -1,608 +1,335 @@
 {
   "Entries": [
     {
-<<<<<<< HEAD
-      "RequestUri": "https://seanstagetest.blob.core.windows.net/test-container-a749997c-0d35-bec6-9802-2e4d7c6a36be?restype=container",
-      "RequestMethod": "PUT",
-      "RequestHeaders": {
-        "Authorization": "Sanitized",
-        "traceparent": "00-b3fa97d06c2beb4fa703e880c87a575e-2e7b6ac920898d4d-00",
-        "User-Agent": [
-          "azsdk-net-Storage.Blobs/12.4.0-dev.20200305.1",
-          "(.NET Core 4.6.28325.01; Microsoft Windows 10.0.18363 )"
+      "RequestUri": "https://seanmcccanary.blob.core.windows.net/test-container-a749997c-0d35-bec6-9802-2e4d7c6a36be?restype=container",
+      "RequestMethod": "PUT",
+      "RequestHeaders": {
+        "Authorization": "Sanitized",
+        "traceparent": "00-6353185728e5964e8e942f8c80b12a86-dd6ab3713a28bf46-00",
+        "User-Agent": [
+          "azsdk-net-Storage.Blobs/12.5.0-dev.20200402.1",
+          "(.NET Core 4.6.28325.01; Microsoft Windows 10.0.18362 )"
         ],
         "x-ms-blob-public-access": "container",
         "x-ms-client-request-id": "e4b53493-9e72-58d8-57af-5a441c2a703f",
-        "x-ms-date": "Thu, 05 Mar 2020 21:14:46 GMT",
-        "x-ms-return-client-request-id": "true",
-        "x-ms-version": "2019-10-10"
-=======
-      "RequestUri": "https://seanmcccanary.blob.core.windows.net/test-container-a749997c-0d35-bec6-9802-2e4d7c6a36be?restype=container",
-      "RequestMethod": "PUT",
-      "RequestHeaders": {
-        "Authorization": "Sanitized",
-        "traceparent": "00-6353185728e5964e8e942f8c80b12a86-dd6ab3713a28bf46-00",
-        "User-Agent": [
-          "azsdk-net-Storage.Blobs/12.5.0-dev.20200402.1",
-          "(.NET Core 4.6.28325.01; Microsoft Windows 10.0.18362 )"
-        ],
-        "x-ms-blob-public-access": "container",
+        "x-ms-date": "Fri, 03 Apr 2020 00:01:52 GMT",
+        "x-ms-return-client-request-id": "true",
+        "x-ms-version": "2019-12-12"
+      },
+      "RequestBody": null,
+      "StatusCode": 201,
+      "ResponseHeaders": {
+        "Content-Length": "0",
+        "Date": "Fri, 03 Apr 2020 00:01:50 GMT",
+        "ETag": "\u00220x8D7D762364DBE87\u0022",
+        "Last-Modified": "Fri, 03 Apr 2020 00:01:51 GMT",
+        "Server": [
+          "Windows-Azure-Blob/1.0",
+          "Microsoft-HTTPAPI/2.0"
+        ],
         "x-ms-client-request-id": "e4b53493-9e72-58d8-57af-5a441c2a703f",
-        "x-ms-date": "Fri, 03 Apr 2020 00:01:52 GMT",
-        "x-ms-return-client-request-id": "true",
-        "x-ms-version": "2019-12-12"
->>>>>>> 32e373e2
-      },
-      "RequestBody": null,
-      "StatusCode": 201,
-      "ResponseHeaders": {
-        "Content-Length": "0",
-<<<<<<< HEAD
-        "Date": "Thu, 05 Mar 2020 21:14:45 GMT",
-        "ETag": "\u00220x8D7C14A3B3C0576\u0022",
-        "Last-Modified": "Thu, 05 Mar 2020 21:14:46 GMT",
-=======
-        "Date": "Fri, 03 Apr 2020 00:01:50 GMT",
-        "ETag": "\u00220x8D7D762364DBE87\u0022",
-        "Last-Modified": "Fri, 03 Apr 2020 00:01:51 GMT",
->>>>>>> 32e373e2
-        "Server": [
-          "Windows-Azure-Blob/1.0",
-          "Microsoft-HTTPAPI/2.0"
-        ],
-        "x-ms-client-request-id": "e4b53493-9e72-58d8-57af-5a441c2a703f",
-<<<<<<< HEAD
-        "x-ms-request-id": "50f4dc7e-701e-0041-2933-f3cadf000000",
-        "x-ms-version": "2019-10-10"
-=======
         "x-ms-request-id": "8e92acd1-c01e-0044-1a4b-09c79f000000",
         "x-ms-version": "2019-12-12"
->>>>>>> 32e373e2
-      },
-      "ResponseBody": []
-    },
-    {
-<<<<<<< HEAD
-      "RequestUri": "https://seanstagetest.blob.core.windows.net/test-container-a749997c-0d35-bec6-9802-2e4d7c6a36be/foo",
-=======
+      },
+      "ResponseBody": []
+    },
+    {
       "RequestUri": "https://seanmcccanary.blob.core.windows.net/test-container-a749997c-0d35-bec6-9802-2e4d7c6a36be/foo",
->>>>>>> 32e373e2
-      "RequestMethod": "PUT",
-      "RequestHeaders": {
-        "Authorization": "Sanitized",
-        "Content-Length": "1024",
-<<<<<<< HEAD
-        "traceparent": "00-2e4a72105e61124c829941c549e6d5a3-b586443f7290624f-00",
-        "User-Agent": [
-          "azsdk-net-Storage.Blobs/12.4.0-dev.20200305.1",
-          "(.NET Core 4.6.28325.01; Microsoft Windows 10.0.18363 )"
+      "RequestMethod": "PUT",
+      "RequestHeaders": {
+        "Authorization": "Sanitized",
+        "Content-Length": "1024",
+        "traceparent": "00-5589f399b60d4748b4745e0710ad817b-526dab34eddf2f4a-00",
+        "User-Agent": [
+          "azsdk-net-Storage.Blobs/12.5.0-dev.20200402.1",
+          "(.NET Core 4.6.28325.01; Microsoft Windows 10.0.18362 )"
         ],
         "x-ms-blob-type": "BlockBlob",
         "x-ms-client-request-id": "ccb2720d-d4c2-d275-fab3-280cd80202dd",
-        "x-ms-date": "Thu, 05 Mar 2020 21:14:46 GMT",
-        "x-ms-return-client-request-id": "true",
-        "x-ms-version": "2019-10-10"
-=======
-        "traceparent": "00-5589f399b60d4748b4745e0710ad817b-526dab34eddf2f4a-00",
-        "User-Agent": [
-          "azsdk-net-Storage.Blobs/12.5.0-dev.20200402.1",
-          "(.NET Core 4.6.28325.01; Microsoft Windows 10.0.18362 )"
-        ],
-        "x-ms-blob-type": "BlockBlob",
+        "x-ms-date": "Fri, 03 Apr 2020 00:01:52 GMT",
+        "x-ms-return-client-request-id": "true",
+        "x-ms-version": "2019-12-12"
+      },
+      "RequestBody": "zjNifV45RWSQ0Lq4vXtQK6lmuUe0UUxO6xzfUb3EW8ELD3w6CdxpWe5RU6HjH5rbXy6btnEoinznFJJCWvOmzHT5rK7/FSLN/F9ZY/6qasuBA/KPKKVP44X/U/VKJ//7qoYt6nLs3EoLzroSzyZ\u002BPanGwVYBF6PPqcko/8ItgtRfXbl4fYBYlCeng1rqPBNfgRVLg2ap\u002BZPiXUGoxNyI3kvls3FsBcApbSwuWZNJ5Wy2yX6s4f9utWMmlh8\u002Br9BKH6UPBImh8ntUIhU5eqAAmXjV8vpe2/xLd/0ORm\u002Bg6r1c5DntOeDiFdcCV7/qNDvDJv2nab3V60SpxI2Mk6sMtDhX3ZZnEmCX8t0jXIM9YUPCSiBy\u002BIAAhvj0RHRTVoEr9qOGklakWxOdEHfgsY/Ba2NJyUiKmru3V1adcs7rRJtb\u002BGXfts7sHe4N1egJINVoM9gRCY05oVvozzsAB\u002BlEsczbhLkp4bWUXatZfcXSrTaBND722ToOIlYK9\u002BeT6xYFyCMcLpsbPlIjfavh3ySWFiEEftKrTteRzWFiH\u002BrNAHGVVLShtX\u002BaZfXr01yOLUMyc\u002BHFj2xDWnpLi2E6uB9oVX06S4tv9GCiaRncv3t7A58eL6wICHEEUvk5VSoeYKzWg33fVOG3w36AIyVTZ5r/0IjBG4lyX0wLNfmRNp82gwlsBTz9nK69ZmwtiOVMsepeOoWhXUUjYyMx0x/oJozfSZ8b52FeATTZA7QcRdZnv4MOMvsZlCbESKEYzMiP1UDfTT5FMMqJ/zhQyFmQBx5MyROb2vORxbV5V56/RjVrSi5zPPeYIo\u002B5hTLDyczMM0GDywK18/tMToiJy9grybkC5X4rHMomtKeE4VXBzfzprSRdPHoytlYzJ\u002B1vDla2jrt5wONNoRZ2XRdbMBKmi4GLoB60zo0\u002B0C8o\u002BPXctqVQzVOZSA0YmwwN5t5j14VDjZxs5G44AsAtOvC0JakhmaZxC2O/DEJ0cgQSpueu2vmq5GpZcNI3GMuTbA0dZHVi7Ew48sshhIFZ\u002BHFpJlvYfmD2CkE\u002BxynUOfKXLJ81Vg6Pr7qbductiF/p/3dhzfJwuu6tJlk0JCQjY7nZiljhJKFi2nagPQd4yYLiVMixc2sAJ3GxhzC0W4qVdxIuVP0GCNvW/vN7z33mNFzXUtBccfBN2GLnMJxxrX/sC8X0SXWE20vs23R4hVjzylPT3Qm6OQUi4XybH9g/ZVB0j8S48ernU3aEcJZ71VIK82VIndB1MtG/0mj56LtzrHYkA/aUO9lo7ImSNclvpgwpkCty9sd//lzy\u002BB\u002BC7mq6EcMgV9FcdriM4LFH4/wIUCxcz1iQALaupASZoUK55v0e1yQFTk86zQ==",
+      "StatusCode": 201,
+      "ResponseHeaders": {
+        "Content-Length": "0",
+        "Content-MD5": "KIIDEQcdpxTLiCPa1emZqw==",
+        "Date": "Fri, 03 Apr 2020 00:01:50 GMT",
+        "ETag": "\u00220x8D7D762365B6B09\u0022",
+        "Last-Modified": "Fri, 03 Apr 2020 00:01:51 GMT",
+        "Server": [
+          "Windows-Azure-Blob/1.0",
+          "Microsoft-HTTPAPI/2.0"
+        ],
         "x-ms-client-request-id": "ccb2720d-d4c2-d275-fab3-280cd80202dd",
-        "x-ms-date": "Fri, 03 Apr 2020 00:01:52 GMT",
-        "x-ms-return-client-request-id": "true",
-        "x-ms-version": "2019-12-12"
->>>>>>> 32e373e2
-      },
-      "RequestBody": "zjNifV45RWSQ0Lq4vXtQK6lmuUe0UUxO6xzfUb3EW8ELD3w6CdxpWe5RU6HjH5rbXy6btnEoinznFJJCWvOmzHT5rK7/FSLN/F9ZY/6qasuBA/KPKKVP44X/U/VKJ//7qoYt6nLs3EoLzroSzyZ\u002BPanGwVYBF6PPqcko/8ItgtRfXbl4fYBYlCeng1rqPBNfgRVLg2ap\u002BZPiXUGoxNyI3kvls3FsBcApbSwuWZNJ5Wy2yX6s4f9utWMmlh8\u002Br9BKH6UPBImh8ntUIhU5eqAAmXjV8vpe2/xLd/0ORm\u002Bg6r1c5DntOeDiFdcCV7/qNDvDJv2nab3V60SpxI2Mk6sMtDhX3ZZnEmCX8t0jXIM9YUPCSiBy\u002BIAAhvj0RHRTVoEr9qOGklakWxOdEHfgsY/Ba2NJyUiKmru3V1adcs7rRJtb\u002BGXfts7sHe4N1egJINVoM9gRCY05oVvozzsAB\u002BlEsczbhLkp4bWUXatZfcXSrTaBND722ToOIlYK9\u002BeT6xYFyCMcLpsbPlIjfavh3ySWFiEEftKrTteRzWFiH\u002BrNAHGVVLShtX\u002BaZfXr01yOLUMyc\u002BHFj2xDWnpLi2E6uB9oVX06S4tv9GCiaRncv3t7A58eL6wICHEEUvk5VSoeYKzWg33fVOG3w36AIyVTZ5r/0IjBG4lyX0wLNfmRNp82gwlsBTz9nK69ZmwtiOVMsepeOoWhXUUjYyMx0x/oJozfSZ8b52FeATTZA7QcRdZnv4MOMvsZlCbESKEYzMiP1UDfTT5FMMqJ/zhQyFmQBx5MyROb2vORxbV5V56/RjVrSi5zPPeYIo\u002B5hTLDyczMM0GDywK18/tMToiJy9grybkC5X4rHMomtKeE4VXBzfzprSRdPHoytlYzJ\u002B1vDla2jrt5wONNoRZ2XRdbMBKmi4GLoB60zo0\u002B0C8o\u002BPXctqVQzVOZSA0YmwwN5t5j14VDjZxs5G44AsAtOvC0JakhmaZxC2O/DEJ0cgQSpueu2vmq5GpZcNI3GMuTbA0dZHVi7Ew48sshhIFZ\u002BHFpJlvYfmD2CkE\u002BxynUOfKXLJ81Vg6Pr7qbductiF/p/3dhzfJwuu6tJlk0JCQjY7nZiljhJKFi2nagPQd4yYLiVMixc2sAJ3GxhzC0W4qVdxIuVP0GCNvW/vN7z33mNFzXUtBccfBN2GLnMJxxrX/sC8X0SXWE20vs23R4hVjzylPT3Qm6OQUi4XybH9g/ZVB0j8S48ernU3aEcJZ71VIK82VIndB1MtG/0mj56LtzrHYkA/aUO9lo7ImSNclvpgwpkCty9sd//lzy\u002BB\u002BC7mq6EcMgV9FcdriM4LFH4/wIUCxcz1iQALaupASZoUK55v0e1yQFTk86zQ==",
-      "StatusCode": 201,
-      "ResponseHeaders": {
-        "Content-Length": "0",
-        "Content-MD5": "KIIDEQcdpxTLiCPa1emZqw==",
-<<<<<<< HEAD
-        "Date": "Thu, 05 Mar 2020 21:14:45 GMT",
-        "ETag": "\u00220x8D7C14A3B48F561\u0022",
-        "Last-Modified": "Thu, 05 Mar 2020 21:14:46 GMT",
-=======
-        "Date": "Fri, 03 Apr 2020 00:01:50 GMT",
-        "ETag": "\u00220x8D7D762365B6B09\u0022",
-        "Last-Modified": "Fri, 03 Apr 2020 00:01:51 GMT",
->>>>>>> 32e373e2
-        "Server": [
-          "Windows-Azure-Blob/1.0",
-          "Microsoft-HTTPAPI/2.0"
-        ],
-        "x-ms-client-request-id": "ccb2720d-d4c2-d275-fab3-280cd80202dd",
-        "x-ms-content-crc64": "d9lCzVqMkRs=",
-<<<<<<< HEAD
-        "x-ms-request-id": "50f4dc81-701e-0041-2a33-f3cadf000000",
-        "x-ms-request-server-encrypted": "true",
-        "x-ms-version": "2019-10-10"
-=======
+        "x-ms-content-crc64": "d9lCzVqMkRs=",
         "x-ms-request-id": "8e92acdf-c01e-0044-244b-09c79f000000",
         "x-ms-request-server-encrypted": "true",
         "x-ms-version": "2019-12-12"
->>>>>>> 32e373e2
-      },
-      "ResponseBody": []
-    },
-    {
-<<<<<<< HEAD
-      "RequestUri": "https://seanstagetest.blob.core.windows.net/test-container-a749997c-0d35-bec6-9802-2e4d7c6a36be/bar",
-=======
+      },
+      "ResponseBody": []
+    },
+    {
       "RequestUri": "https://seanmcccanary.blob.core.windows.net/test-container-a749997c-0d35-bec6-9802-2e4d7c6a36be/bar",
->>>>>>> 32e373e2
-      "RequestMethod": "PUT",
-      "RequestHeaders": {
-        "Authorization": "Sanitized",
-        "Content-Length": "1024",
-<<<<<<< HEAD
-        "traceparent": "00-94e3097e6b8d634798b4a7ed94e57339-3d2f6374ef99db4a-00",
-        "User-Agent": [
-          "azsdk-net-Storage.Blobs/12.4.0-dev.20200305.1",
-          "(.NET Core 4.6.28325.01; Microsoft Windows 10.0.18363 )"
+      "RequestMethod": "PUT",
+      "RequestHeaders": {
+        "Authorization": "Sanitized",
+        "Content-Length": "1024",
+        "traceparent": "00-a5ba8a1bae91d24189632a8c523b394b-2bdea502a43ae448-00",
+        "User-Agent": [
+          "azsdk-net-Storage.Blobs/12.5.0-dev.20200402.1",
+          "(.NET Core 4.6.28325.01; Microsoft Windows 10.0.18362 )"
         ],
         "x-ms-blob-type": "BlockBlob",
         "x-ms-client-request-id": "dcf813ac-6d9c-450a-fd14-1c620f0e87e7",
-        "x-ms-date": "Thu, 05 Mar 2020 21:14:46 GMT",
-        "x-ms-return-client-request-id": "true",
-        "x-ms-version": "2019-10-10"
-=======
-        "traceparent": "00-a5ba8a1bae91d24189632a8c523b394b-2bdea502a43ae448-00",
-        "User-Agent": [
-          "azsdk-net-Storage.Blobs/12.5.0-dev.20200402.1",
-          "(.NET Core 4.6.28325.01; Microsoft Windows 10.0.18362 )"
-        ],
-        "x-ms-blob-type": "BlockBlob",
+        "x-ms-date": "Fri, 03 Apr 2020 00:01:52 GMT",
+        "x-ms-return-client-request-id": "true",
+        "x-ms-version": "2019-12-12"
+      },
+      "RequestBody": "zjNifV45RWSQ0Lq4vXtQK6lmuUe0UUxO6xzfUb3EW8ELD3w6CdxpWe5RU6HjH5rbXy6btnEoinznFJJCWvOmzHT5rK7/FSLN/F9ZY/6qasuBA/KPKKVP44X/U/VKJ//7qoYt6nLs3EoLzroSzyZ\u002BPanGwVYBF6PPqcko/8ItgtRfXbl4fYBYlCeng1rqPBNfgRVLg2ap\u002BZPiXUGoxNyI3kvls3FsBcApbSwuWZNJ5Wy2yX6s4f9utWMmlh8\u002Br9BKH6UPBImh8ntUIhU5eqAAmXjV8vpe2/xLd/0ORm\u002Bg6r1c5DntOeDiFdcCV7/qNDvDJv2nab3V60SpxI2Mk6sMtDhX3ZZnEmCX8t0jXIM9YUPCSiBy\u002BIAAhvj0RHRTVoEr9qOGklakWxOdEHfgsY/Ba2NJyUiKmru3V1adcs7rRJtb\u002BGXfts7sHe4N1egJINVoM9gRCY05oVvozzsAB\u002BlEsczbhLkp4bWUXatZfcXSrTaBND722ToOIlYK9\u002BeT6xYFyCMcLpsbPlIjfavh3ySWFiEEftKrTteRzWFiH\u002BrNAHGVVLShtX\u002BaZfXr01yOLUMyc\u002BHFj2xDWnpLi2E6uB9oVX06S4tv9GCiaRncv3t7A58eL6wICHEEUvk5VSoeYKzWg33fVOG3w36AIyVTZ5r/0IjBG4lyX0wLNfmRNp82gwlsBTz9nK69ZmwtiOVMsepeOoWhXUUjYyMx0x/oJozfSZ8b52FeATTZA7QcRdZnv4MOMvsZlCbESKEYzMiP1UDfTT5FMMqJ/zhQyFmQBx5MyROb2vORxbV5V56/RjVrSi5zPPeYIo\u002B5hTLDyczMM0GDywK18/tMToiJy9grybkC5X4rHMomtKeE4VXBzfzprSRdPHoytlYzJ\u002B1vDla2jrt5wONNoRZ2XRdbMBKmi4GLoB60zo0\u002B0C8o\u002BPXctqVQzVOZSA0YmwwN5t5j14VDjZxs5G44AsAtOvC0JakhmaZxC2O/DEJ0cgQSpueu2vmq5GpZcNI3GMuTbA0dZHVi7Ew48sshhIFZ\u002BHFpJlvYfmD2CkE\u002BxynUOfKXLJ81Vg6Pr7qbductiF/p/3dhzfJwuu6tJlk0JCQjY7nZiljhJKFi2nagPQd4yYLiVMixc2sAJ3GxhzC0W4qVdxIuVP0GCNvW/vN7z33mNFzXUtBccfBN2GLnMJxxrX/sC8X0SXWE20vs23R4hVjzylPT3Qm6OQUi4XybH9g/ZVB0j8S48ernU3aEcJZ71VIK82VIndB1MtG/0mj56LtzrHYkA/aUO9lo7ImSNclvpgwpkCty9sd//lzy\u002BB\u002BC7mq6EcMgV9FcdriM4LFH4/wIUCxcz1iQALaupASZoUK55v0e1yQFTk86zQ==",
+      "StatusCode": 201,
+      "ResponseHeaders": {
+        "Content-Length": "0",
+        "Content-MD5": "KIIDEQcdpxTLiCPa1emZqw==",
+        "Date": "Fri, 03 Apr 2020 00:01:50 GMT",
+        "ETag": "\u00220x8D7D7623669020E\u0022",
+        "Last-Modified": "Fri, 03 Apr 2020 00:01:51 GMT",
+        "Server": [
+          "Windows-Azure-Blob/1.0",
+          "Microsoft-HTTPAPI/2.0"
+        ],
         "x-ms-client-request-id": "dcf813ac-6d9c-450a-fd14-1c620f0e87e7",
-        "x-ms-date": "Fri, 03 Apr 2020 00:01:52 GMT",
-        "x-ms-return-client-request-id": "true",
-        "x-ms-version": "2019-12-12"
->>>>>>> 32e373e2
-      },
-      "RequestBody": "zjNifV45RWSQ0Lq4vXtQK6lmuUe0UUxO6xzfUb3EW8ELD3w6CdxpWe5RU6HjH5rbXy6btnEoinznFJJCWvOmzHT5rK7/FSLN/F9ZY/6qasuBA/KPKKVP44X/U/VKJ//7qoYt6nLs3EoLzroSzyZ\u002BPanGwVYBF6PPqcko/8ItgtRfXbl4fYBYlCeng1rqPBNfgRVLg2ap\u002BZPiXUGoxNyI3kvls3FsBcApbSwuWZNJ5Wy2yX6s4f9utWMmlh8\u002Br9BKH6UPBImh8ntUIhU5eqAAmXjV8vpe2/xLd/0ORm\u002Bg6r1c5DntOeDiFdcCV7/qNDvDJv2nab3V60SpxI2Mk6sMtDhX3ZZnEmCX8t0jXIM9YUPCSiBy\u002BIAAhvj0RHRTVoEr9qOGklakWxOdEHfgsY/Ba2NJyUiKmru3V1adcs7rRJtb\u002BGXfts7sHe4N1egJINVoM9gRCY05oVvozzsAB\u002BlEsczbhLkp4bWUXatZfcXSrTaBND722ToOIlYK9\u002BeT6xYFyCMcLpsbPlIjfavh3ySWFiEEftKrTteRzWFiH\u002BrNAHGVVLShtX\u002BaZfXr01yOLUMyc\u002BHFj2xDWnpLi2E6uB9oVX06S4tv9GCiaRncv3t7A58eL6wICHEEUvk5VSoeYKzWg33fVOG3w36AIyVTZ5r/0IjBG4lyX0wLNfmRNp82gwlsBTz9nK69ZmwtiOVMsepeOoWhXUUjYyMx0x/oJozfSZ8b52FeATTZA7QcRdZnv4MOMvsZlCbESKEYzMiP1UDfTT5FMMqJ/zhQyFmQBx5MyROb2vORxbV5V56/RjVrSi5zPPeYIo\u002B5hTLDyczMM0GDywK18/tMToiJy9grybkC5X4rHMomtKeE4VXBzfzprSRdPHoytlYzJ\u002B1vDla2jrt5wONNoRZ2XRdbMBKmi4GLoB60zo0\u002B0C8o\u002BPXctqVQzVOZSA0YmwwN5t5j14VDjZxs5G44AsAtOvC0JakhmaZxC2O/DEJ0cgQSpueu2vmq5GpZcNI3GMuTbA0dZHVi7Ew48sshhIFZ\u002BHFpJlvYfmD2CkE\u002BxynUOfKXLJ81Vg6Pr7qbductiF/p/3dhzfJwuu6tJlk0JCQjY7nZiljhJKFi2nagPQd4yYLiVMixc2sAJ3GxhzC0W4qVdxIuVP0GCNvW/vN7z33mNFzXUtBccfBN2GLnMJxxrX/sC8X0SXWE20vs23R4hVjzylPT3Qm6OQUi4XybH9g/ZVB0j8S48ernU3aEcJZ71VIK82VIndB1MtG/0mj56LtzrHYkA/aUO9lo7ImSNclvpgwpkCty9sd//lzy\u002BB\u002BC7mq6EcMgV9FcdriM4LFH4/wIUCxcz1iQALaupASZoUK55v0e1yQFTk86zQ==",
-      "StatusCode": 201,
-      "ResponseHeaders": {
-        "Content-Length": "0",
-        "Content-MD5": "KIIDEQcdpxTLiCPa1emZqw==",
-<<<<<<< HEAD
-        "Date": "Thu, 05 Mar 2020 21:14:45 GMT",
-        "ETag": "\u00220x8D7C14A3B55A101\u0022",
-        "Last-Modified": "Thu, 05 Mar 2020 21:14:46 GMT",
-=======
-        "Date": "Fri, 03 Apr 2020 00:01:50 GMT",
-        "ETag": "\u00220x8D7D7623669020E\u0022",
-        "Last-Modified": "Fri, 03 Apr 2020 00:01:51 GMT",
->>>>>>> 32e373e2
-        "Server": [
-          "Windows-Azure-Blob/1.0",
-          "Microsoft-HTTPAPI/2.0"
-        ],
-        "x-ms-client-request-id": "dcf813ac-6d9c-450a-fd14-1c620f0e87e7",
-        "x-ms-content-crc64": "d9lCzVqMkRs=",
-<<<<<<< HEAD
-        "x-ms-request-id": "50f4dc82-701e-0041-2b33-f3cadf000000",
-        "x-ms-request-server-encrypted": "true",
-        "x-ms-version": "2019-10-10"
-=======
+        "x-ms-content-crc64": "d9lCzVqMkRs=",
         "x-ms-request-id": "8e92acf4-c01e-0044-364b-09c79f000000",
         "x-ms-request-server-encrypted": "true",
         "x-ms-version": "2019-12-12"
->>>>>>> 32e373e2
-      },
-      "ResponseBody": []
-    },
-    {
-<<<<<<< HEAD
-      "RequestUri": "https://seanstagetest.blob.core.windows.net/test-container-a749997c-0d35-bec6-9802-2e4d7c6a36be/baz",
-=======
+      },
+      "ResponseBody": []
+    },
+    {
       "RequestUri": "https://seanmcccanary.blob.core.windows.net/test-container-a749997c-0d35-bec6-9802-2e4d7c6a36be/baz",
->>>>>>> 32e373e2
-      "RequestMethod": "PUT",
-      "RequestHeaders": {
-        "Authorization": "Sanitized",
-        "Content-Length": "1024",
-<<<<<<< HEAD
-        "traceparent": "00-22db32306cb4ce41bd26a3d8df408721-4d26f72cbb67e44c-00",
-        "User-Agent": [
-          "azsdk-net-Storage.Blobs/12.4.0-dev.20200305.1",
-          "(.NET Core 4.6.28325.01; Microsoft Windows 10.0.18363 )"
+      "RequestMethod": "PUT",
+      "RequestHeaders": {
+        "Authorization": "Sanitized",
+        "Content-Length": "1024",
+        "traceparent": "00-61161bef8a7a304292c4807192404fc6-ff2b19b41453c349-00",
+        "User-Agent": [
+          "azsdk-net-Storage.Blobs/12.5.0-dev.20200402.1",
+          "(.NET Core 4.6.28325.01; Microsoft Windows 10.0.18362 )"
         ],
         "x-ms-blob-type": "BlockBlob",
         "x-ms-client-request-id": "c55f1cd4-2509-b440-f7f9-200583355cdb",
-        "x-ms-date": "Thu, 05 Mar 2020 21:14:46 GMT",
-        "x-ms-return-client-request-id": "true",
-        "x-ms-version": "2019-10-10"
-=======
-        "traceparent": "00-61161bef8a7a304292c4807192404fc6-ff2b19b41453c349-00",
-        "User-Agent": [
-          "azsdk-net-Storage.Blobs/12.5.0-dev.20200402.1",
-          "(.NET Core 4.6.28325.01; Microsoft Windows 10.0.18362 )"
-        ],
-        "x-ms-blob-type": "BlockBlob",
+        "x-ms-date": "Fri, 03 Apr 2020 00:01:52 GMT",
+        "x-ms-return-client-request-id": "true",
+        "x-ms-version": "2019-12-12"
+      },
+      "RequestBody": "zjNifV45RWSQ0Lq4vXtQK6lmuUe0UUxO6xzfUb3EW8ELD3w6CdxpWe5RU6HjH5rbXy6btnEoinznFJJCWvOmzHT5rK7/FSLN/F9ZY/6qasuBA/KPKKVP44X/U/VKJ//7qoYt6nLs3EoLzroSzyZ\u002BPanGwVYBF6PPqcko/8ItgtRfXbl4fYBYlCeng1rqPBNfgRVLg2ap\u002BZPiXUGoxNyI3kvls3FsBcApbSwuWZNJ5Wy2yX6s4f9utWMmlh8\u002Br9BKH6UPBImh8ntUIhU5eqAAmXjV8vpe2/xLd/0ORm\u002Bg6r1c5DntOeDiFdcCV7/qNDvDJv2nab3V60SpxI2Mk6sMtDhX3ZZnEmCX8t0jXIM9YUPCSiBy\u002BIAAhvj0RHRTVoEr9qOGklakWxOdEHfgsY/Ba2NJyUiKmru3V1adcs7rRJtb\u002BGXfts7sHe4N1egJINVoM9gRCY05oVvozzsAB\u002BlEsczbhLkp4bWUXatZfcXSrTaBND722ToOIlYK9\u002BeT6xYFyCMcLpsbPlIjfavh3ySWFiEEftKrTteRzWFiH\u002BrNAHGVVLShtX\u002BaZfXr01yOLUMyc\u002BHFj2xDWnpLi2E6uB9oVX06S4tv9GCiaRncv3t7A58eL6wICHEEUvk5VSoeYKzWg33fVOG3w36AIyVTZ5r/0IjBG4lyX0wLNfmRNp82gwlsBTz9nK69ZmwtiOVMsepeOoWhXUUjYyMx0x/oJozfSZ8b52FeATTZA7QcRdZnv4MOMvsZlCbESKEYzMiP1UDfTT5FMMqJ/zhQyFmQBx5MyROb2vORxbV5V56/RjVrSi5zPPeYIo\u002B5hTLDyczMM0GDywK18/tMToiJy9grybkC5X4rHMomtKeE4VXBzfzprSRdPHoytlYzJ\u002B1vDla2jrt5wONNoRZ2XRdbMBKmi4GLoB60zo0\u002B0C8o\u002BPXctqVQzVOZSA0YmwwN5t5j14VDjZxs5G44AsAtOvC0JakhmaZxC2O/DEJ0cgQSpueu2vmq5GpZcNI3GMuTbA0dZHVi7Ew48sshhIFZ\u002BHFpJlvYfmD2CkE\u002BxynUOfKXLJ81Vg6Pr7qbductiF/p/3dhzfJwuu6tJlk0JCQjY7nZiljhJKFi2nagPQd4yYLiVMixc2sAJ3GxhzC0W4qVdxIuVP0GCNvW/vN7z33mNFzXUtBccfBN2GLnMJxxrX/sC8X0SXWE20vs23R4hVjzylPT3Qm6OQUi4XybH9g/ZVB0j8S48ernU3aEcJZ71VIK82VIndB1MtG/0mj56LtzrHYkA/aUO9lo7ImSNclvpgwpkCty9sd//lzy\u002BB\u002BC7mq6EcMgV9FcdriM4LFH4/wIUCxcz1iQALaupASZoUK55v0e1yQFTk86zQ==",
+      "StatusCode": 201,
+      "ResponseHeaders": {
+        "Content-Length": "0",
+        "Content-MD5": "KIIDEQcdpxTLiCPa1emZqw==",
+        "Date": "Fri, 03 Apr 2020 00:01:50 GMT",
+        "ETag": "\u00220x8D7D76236769914\u0022",
+        "Last-Modified": "Fri, 03 Apr 2020 00:01:51 GMT",
+        "Server": [
+          "Windows-Azure-Blob/1.0",
+          "Microsoft-HTTPAPI/2.0"
+        ],
         "x-ms-client-request-id": "c55f1cd4-2509-b440-f7f9-200583355cdb",
-        "x-ms-date": "Fri, 03 Apr 2020 00:01:52 GMT",
-        "x-ms-return-client-request-id": "true",
-        "x-ms-version": "2019-12-12"
->>>>>>> 32e373e2
-      },
-      "RequestBody": "zjNifV45RWSQ0Lq4vXtQK6lmuUe0UUxO6xzfUb3EW8ELD3w6CdxpWe5RU6HjH5rbXy6btnEoinznFJJCWvOmzHT5rK7/FSLN/F9ZY/6qasuBA/KPKKVP44X/U/VKJ//7qoYt6nLs3EoLzroSzyZ\u002BPanGwVYBF6PPqcko/8ItgtRfXbl4fYBYlCeng1rqPBNfgRVLg2ap\u002BZPiXUGoxNyI3kvls3FsBcApbSwuWZNJ5Wy2yX6s4f9utWMmlh8\u002Br9BKH6UPBImh8ntUIhU5eqAAmXjV8vpe2/xLd/0ORm\u002Bg6r1c5DntOeDiFdcCV7/qNDvDJv2nab3V60SpxI2Mk6sMtDhX3ZZnEmCX8t0jXIM9YUPCSiBy\u002BIAAhvj0RHRTVoEr9qOGklakWxOdEHfgsY/Ba2NJyUiKmru3V1adcs7rRJtb\u002BGXfts7sHe4N1egJINVoM9gRCY05oVvozzsAB\u002BlEsczbhLkp4bWUXatZfcXSrTaBND722ToOIlYK9\u002BeT6xYFyCMcLpsbPlIjfavh3ySWFiEEftKrTteRzWFiH\u002BrNAHGVVLShtX\u002BaZfXr01yOLUMyc\u002BHFj2xDWnpLi2E6uB9oVX06S4tv9GCiaRncv3t7A58eL6wICHEEUvk5VSoeYKzWg33fVOG3w36AIyVTZ5r/0IjBG4lyX0wLNfmRNp82gwlsBTz9nK69ZmwtiOVMsepeOoWhXUUjYyMx0x/oJozfSZ8b52FeATTZA7QcRdZnv4MOMvsZlCbESKEYzMiP1UDfTT5FMMqJ/zhQyFmQBx5MyROb2vORxbV5V56/RjVrSi5zPPeYIo\u002B5hTLDyczMM0GDywK18/tMToiJy9grybkC5X4rHMomtKeE4VXBzfzprSRdPHoytlYzJ\u002B1vDla2jrt5wONNoRZ2XRdbMBKmi4GLoB60zo0\u002B0C8o\u002BPXctqVQzVOZSA0YmwwN5t5j14VDjZxs5G44AsAtOvC0JakhmaZxC2O/DEJ0cgQSpueu2vmq5GpZcNI3GMuTbA0dZHVi7Ew48sshhIFZ\u002BHFpJlvYfmD2CkE\u002BxynUOfKXLJ81Vg6Pr7qbductiF/p/3dhzfJwuu6tJlk0JCQjY7nZiljhJKFi2nagPQd4yYLiVMixc2sAJ3GxhzC0W4qVdxIuVP0GCNvW/vN7z33mNFzXUtBccfBN2GLnMJxxrX/sC8X0SXWE20vs23R4hVjzylPT3Qm6OQUi4XybH9g/ZVB0j8S48ernU3aEcJZ71VIK82VIndB1MtG/0mj56LtzrHYkA/aUO9lo7ImSNclvpgwpkCty9sd//lzy\u002BB\u002BC7mq6EcMgV9FcdriM4LFH4/wIUCxcz1iQALaupASZoUK55v0e1yQFTk86zQ==",
-      "StatusCode": 201,
-      "ResponseHeaders": {
-        "Content-Length": "0",
-        "Content-MD5": "KIIDEQcdpxTLiCPa1emZqw==",
-<<<<<<< HEAD
-        "Date": "Thu, 05 Mar 2020 21:14:45 GMT",
-        "ETag": "\u00220x8D7C14A3B624B02\u0022",
-        "Last-Modified": "Thu, 05 Mar 2020 21:14:46 GMT",
-=======
-        "Date": "Fri, 03 Apr 2020 00:01:50 GMT",
-        "ETag": "\u00220x8D7D76236769914\u0022",
-        "Last-Modified": "Fri, 03 Apr 2020 00:01:51 GMT",
->>>>>>> 32e373e2
-        "Server": [
-          "Windows-Azure-Blob/1.0",
-          "Microsoft-HTTPAPI/2.0"
-        ],
-        "x-ms-client-request-id": "c55f1cd4-2509-b440-f7f9-200583355cdb",
-        "x-ms-content-crc64": "d9lCzVqMkRs=",
-<<<<<<< HEAD
-        "x-ms-request-id": "50f4dc84-701e-0041-2d33-f3cadf000000",
-        "x-ms-request-server-encrypted": "true",
-        "x-ms-version": "2019-10-10"
-=======
+        "x-ms-content-crc64": "d9lCzVqMkRs=",
         "x-ms-request-id": "8e92ad05-c01e-0044-434b-09c79f000000",
         "x-ms-request-server-encrypted": "true",
         "x-ms-version": "2019-12-12"
->>>>>>> 32e373e2
-      },
-      "ResponseBody": []
-    },
-    {
-<<<<<<< HEAD
-      "RequestUri": "https://seanstagetest.blob.core.windows.net/test-container-a749997c-0d35-bec6-9802-2e4d7c6a36be/foo/foo",
-=======
+      },
+      "ResponseBody": []
+    },
+    {
       "RequestUri": "https://seanmcccanary.blob.core.windows.net/test-container-a749997c-0d35-bec6-9802-2e4d7c6a36be/foo/foo",
->>>>>>> 32e373e2
-      "RequestMethod": "PUT",
-      "RequestHeaders": {
-        "Authorization": "Sanitized",
-        "Content-Length": "1024",
-<<<<<<< HEAD
-        "traceparent": "00-b61ac0b9f415e9468be259484e976479-f875af3e5118ec42-00",
-        "User-Agent": [
-          "azsdk-net-Storage.Blobs/12.4.0-dev.20200305.1",
-          "(.NET Core 4.6.28325.01; Microsoft Windows 10.0.18363 )"
+      "RequestMethod": "PUT",
+      "RequestHeaders": {
+        "Authorization": "Sanitized",
+        "Content-Length": "1024",
+        "traceparent": "00-989e345a0954bd45bdb79439d0108048-dd437202488cd546-00",
+        "User-Agent": [
+          "azsdk-net-Storage.Blobs/12.5.0-dev.20200402.1",
+          "(.NET Core 4.6.28325.01; Microsoft Windows 10.0.18362 )"
         ],
         "x-ms-blob-type": "BlockBlob",
         "x-ms-client-request-id": "f38de208-c1af-80dd-d54f-24daecf0e9a4",
-        "x-ms-date": "Thu, 05 Mar 2020 21:14:46 GMT",
-        "x-ms-return-client-request-id": "true",
-        "x-ms-version": "2019-10-10"
-=======
-        "traceparent": "00-989e345a0954bd45bdb79439d0108048-dd437202488cd546-00",
-        "User-Agent": [
-          "azsdk-net-Storage.Blobs/12.5.0-dev.20200402.1",
-          "(.NET Core 4.6.28325.01; Microsoft Windows 10.0.18362 )"
-        ],
-        "x-ms-blob-type": "BlockBlob",
+        "x-ms-date": "Fri, 03 Apr 2020 00:01:52 GMT",
+        "x-ms-return-client-request-id": "true",
+        "x-ms-version": "2019-12-12"
+      },
+      "RequestBody": "zjNifV45RWSQ0Lq4vXtQK6lmuUe0UUxO6xzfUb3EW8ELD3w6CdxpWe5RU6HjH5rbXy6btnEoinznFJJCWvOmzHT5rK7/FSLN/F9ZY/6qasuBA/KPKKVP44X/U/VKJ//7qoYt6nLs3EoLzroSzyZ\u002BPanGwVYBF6PPqcko/8ItgtRfXbl4fYBYlCeng1rqPBNfgRVLg2ap\u002BZPiXUGoxNyI3kvls3FsBcApbSwuWZNJ5Wy2yX6s4f9utWMmlh8\u002Br9BKH6UPBImh8ntUIhU5eqAAmXjV8vpe2/xLd/0ORm\u002Bg6r1c5DntOeDiFdcCV7/qNDvDJv2nab3V60SpxI2Mk6sMtDhX3ZZnEmCX8t0jXIM9YUPCSiBy\u002BIAAhvj0RHRTVoEr9qOGklakWxOdEHfgsY/Ba2NJyUiKmru3V1adcs7rRJtb\u002BGXfts7sHe4N1egJINVoM9gRCY05oVvozzsAB\u002BlEsczbhLkp4bWUXatZfcXSrTaBND722ToOIlYK9\u002BeT6xYFyCMcLpsbPlIjfavh3ySWFiEEftKrTteRzWFiH\u002BrNAHGVVLShtX\u002BaZfXr01yOLUMyc\u002BHFj2xDWnpLi2E6uB9oVX06S4tv9GCiaRncv3t7A58eL6wICHEEUvk5VSoeYKzWg33fVOG3w36AIyVTZ5r/0IjBG4lyX0wLNfmRNp82gwlsBTz9nK69ZmwtiOVMsepeOoWhXUUjYyMx0x/oJozfSZ8b52FeATTZA7QcRdZnv4MOMvsZlCbESKEYzMiP1UDfTT5FMMqJ/zhQyFmQBx5MyROb2vORxbV5V56/RjVrSi5zPPeYIo\u002B5hTLDyczMM0GDywK18/tMToiJy9grybkC5X4rHMomtKeE4VXBzfzprSRdPHoytlYzJ\u002B1vDla2jrt5wONNoRZ2XRdbMBKmi4GLoB60zo0\u002B0C8o\u002BPXctqVQzVOZSA0YmwwN5t5j14VDjZxs5G44AsAtOvC0JakhmaZxC2O/DEJ0cgQSpueu2vmq5GpZcNI3GMuTbA0dZHVi7Ew48sshhIFZ\u002BHFpJlvYfmD2CkE\u002BxynUOfKXLJ81Vg6Pr7qbductiF/p/3dhzfJwuu6tJlk0JCQjY7nZiljhJKFi2nagPQd4yYLiVMixc2sAJ3GxhzC0W4qVdxIuVP0GCNvW/vN7z33mNFzXUtBccfBN2GLnMJxxrX/sC8X0SXWE20vs23R4hVjzylPT3Qm6OQUi4XybH9g/ZVB0j8S48ernU3aEcJZ71VIK82VIndB1MtG/0mj56LtzrHYkA/aUO9lo7ImSNclvpgwpkCty9sd//lzy\u002BB\u002BC7mq6EcMgV9FcdriM4LFH4/wIUCxcz1iQALaupASZoUK55v0e1yQFTk86zQ==",
+      "StatusCode": 201,
+      "ResponseHeaders": {
+        "Content-Length": "0",
+        "Content-MD5": "KIIDEQcdpxTLiCPa1emZqw==",
+        "Date": "Fri, 03 Apr 2020 00:01:50 GMT",
+        "ETag": "\u00220x8D7D7623683E1EB\u0022",
+        "Last-Modified": "Fri, 03 Apr 2020 00:01:51 GMT",
+        "Server": [
+          "Windows-Azure-Blob/1.0",
+          "Microsoft-HTTPAPI/2.0"
+        ],
         "x-ms-client-request-id": "f38de208-c1af-80dd-d54f-24daecf0e9a4",
-        "x-ms-date": "Fri, 03 Apr 2020 00:01:52 GMT",
-        "x-ms-return-client-request-id": "true",
-        "x-ms-version": "2019-12-12"
->>>>>>> 32e373e2
-      },
-      "RequestBody": "zjNifV45RWSQ0Lq4vXtQK6lmuUe0UUxO6xzfUb3EW8ELD3w6CdxpWe5RU6HjH5rbXy6btnEoinznFJJCWvOmzHT5rK7/FSLN/F9ZY/6qasuBA/KPKKVP44X/U/VKJ//7qoYt6nLs3EoLzroSzyZ\u002BPanGwVYBF6PPqcko/8ItgtRfXbl4fYBYlCeng1rqPBNfgRVLg2ap\u002BZPiXUGoxNyI3kvls3FsBcApbSwuWZNJ5Wy2yX6s4f9utWMmlh8\u002Br9BKH6UPBImh8ntUIhU5eqAAmXjV8vpe2/xLd/0ORm\u002Bg6r1c5DntOeDiFdcCV7/qNDvDJv2nab3V60SpxI2Mk6sMtDhX3ZZnEmCX8t0jXIM9YUPCSiBy\u002BIAAhvj0RHRTVoEr9qOGklakWxOdEHfgsY/Ba2NJyUiKmru3V1adcs7rRJtb\u002BGXfts7sHe4N1egJINVoM9gRCY05oVvozzsAB\u002BlEsczbhLkp4bWUXatZfcXSrTaBND722ToOIlYK9\u002BeT6xYFyCMcLpsbPlIjfavh3ySWFiEEftKrTteRzWFiH\u002BrNAHGVVLShtX\u002BaZfXr01yOLUMyc\u002BHFj2xDWnpLi2E6uB9oVX06S4tv9GCiaRncv3t7A58eL6wICHEEUvk5VSoeYKzWg33fVOG3w36AIyVTZ5r/0IjBG4lyX0wLNfmRNp82gwlsBTz9nK69ZmwtiOVMsepeOoWhXUUjYyMx0x/oJozfSZ8b52FeATTZA7QcRdZnv4MOMvsZlCbESKEYzMiP1UDfTT5FMMqJ/zhQyFmQBx5MyROb2vORxbV5V56/RjVrSi5zPPeYIo\u002B5hTLDyczMM0GDywK18/tMToiJy9grybkC5X4rHMomtKeE4VXBzfzprSRdPHoytlYzJ\u002B1vDla2jrt5wONNoRZ2XRdbMBKmi4GLoB60zo0\u002B0C8o\u002BPXctqVQzVOZSA0YmwwN5t5j14VDjZxs5G44AsAtOvC0JakhmaZxC2O/DEJ0cgQSpueu2vmq5GpZcNI3GMuTbA0dZHVi7Ew48sshhIFZ\u002BHFpJlvYfmD2CkE\u002BxynUOfKXLJ81Vg6Pr7qbductiF/p/3dhzfJwuu6tJlk0JCQjY7nZiljhJKFi2nagPQd4yYLiVMixc2sAJ3GxhzC0W4qVdxIuVP0GCNvW/vN7z33mNFzXUtBccfBN2GLnMJxxrX/sC8X0SXWE20vs23R4hVjzylPT3Qm6OQUi4XybH9g/ZVB0j8S48ernU3aEcJZ71VIK82VIndB1MtG/0mj56LtzrHYkA/aUO9lo7ImSNclvpgwpkCty9sd//lzy\u002BB\u002BC7mq6EcMgV9FcdriM4LFH4/wIUCxcz1iQALaupASZoUK55v0e1yQFTk86zQ==",
-      "StatusCode": 201,
-      "ResponseHeaders": {
-        "Content-Length": "0",
-        "Content-MD5": "KIIDEQcdpxTLiCPa1emZqw==",
-<<<<<<< HEAD
-        "Date": "Thu, 05 Mar 2020 21:14:45 GMT",
-        "ETag": "\u00220x8D7C14A3B6EF745\u0022",
-        "Last-Modified": "Thu, 05 Mar 2020 21:14:46 GMT",
-=======
-        "Date": "Fri, 03 Apr 2020 00:01:50 GMT",
-        "ETag": "\u00220x8D7D7623683E1EB\u0022",
-        "Last-Modified": "Fri, 03 Apr 2020 00:01:51 GMT",
->>>>>>> 32e373e2
-        "Server": [
-          "Windows-Azure-Blob/1.0",
-          "Microsoft-HTTPAPI/2.0"
-        ],
-        "x-ms-client-request-id": "f38de208-c1af-80dd-d54f-24daecf0e9a4",
-        "x-ms-content-crc64": "d9lCzVqMkRs=",
-<<<<<<< HEAD
-        "x-ms-request-id": "50f4dc87-701e-0041-3033-f3cadf000000",
-        "x-ms-request-server-encrypted": "true",
-        "x-ms-version": "2019-10-10"
-=======
+        "x-ms-content-crc64": "d9lCzVqMkRs=",
         "x-ms-request-id": "8e92ad12-c01e-0044-4f4b-09c79f000000",
         "x-ms-request-server-encrypted": "true",
         "x-ms-version": "2019-12-12"
->>>>>>> 32e373e2
-      },
-      "ResponseBody": []
-    },
-    {
-<<<<<<< HEAD
-      "RequestUri": "https://seanstagetest.blob.core.windows.net/test-container-a749997c-0d35-bec6-9802-2e4d7c6a36be/foo/bar",
-=======
+      },
+      "ResponseBody": []
+    },
+    {
       "RequestUri": "https://seanmcccanary.blob.core.windows.net/test-container-a749997c-0d35-bec6-9802-2e4d7c6a36be/foo/bar",
->>>>>>> 32e373e2
-      "RequestMethod": "PUT",
-      "RequestHeaders": {
-        "Authorization": "Sanitized",
-        "Content-Length": "1024",
-<<<<<<< HEAD
-        "traceparent": "00-5a51f5a8c8dd744a8a6ae48c825bcabd-581bfe89da64604e-00",
-        "User-Agent": [
-          "azsdk-net-Storage.Blobs/12.4.0-dev.20200305.1",
-          "(.NET Core 4.6.28325.01; Microsoft Windows 10.0.18363 )"
+      "RequestMethod": "PUT",
+      "RequestHeaders": {
+        "Authorization": "Sanitized",
+        "Content-Length": "1024",
+        "traceparent": "00-759a891ccc0cd9448fb56cd70d6e2173-982f9fa71c28e943-00",
+        "User-Agent": [
+          "azsdk-net-Storage.Blobs/12.5.0-dev.20200402.1",
+          "(.NET Core 4.6.28325.01; Microsoft Windows 10.0.18362 )"
         ],
         "x-ms-blob-type": "BlockBlob",
         "x-ms-client-request-id": "a0fdfed1-69a7-f02c-f274-db6c9e5eb22b",
-        "x-ms-date": "Thu, 05 Mar 2020 21:14:46 GMT",
-        "x-ms-return-client-request-id": "true",
-        "x-ms-version": "2019-10-10"
-=======
-        "traceparent": "00-759a891ccc0cd9448fb56cd70d6e2173-982f9fa71c28e943-00",
-        "User-Agent": [
-          "azsdk-net-Storage.Blobs/12.5.0-dev.20200402.1",
-          "(.NET Core 4.6.28325.01; Microsoft Windows 10.0.18362 )"
-        ],
-        "x-ms-blob-type": "BlockBlob",
+        "x-ms-date": "Fri, 03 Apr 2020 00:01:52 GMT",
+        "x-ms-return-client-request-id": "true",
+        "x-ms-version": "2019-12-12"
+      },
+      "RequestBody": "zjNifV45RWSQ0Lq4vXtQK6lmuUe0UUxO6xzfUb3EW8ELD3w6CdxpWe5RU6HjH5rbXy6btnEoinznFJJCWvOmzHT5rK7/FSLN/F9ZY/6qasuBA/KPKKVP44X/U/VKJ//7qoYt6nLs3EoLzroSzyZ\u002BPanGwVYBF6PPqcko/8ItgtRfXbl4fYBYlCeng1rqPBNfgRVLg2ap\u002BZPiXUGoxNyI3kvls3FsBcApbSwuWZNJ5Wy2yX6s4f9utWMmlh8\u002Br9BKH6UPBImh8ntUIhU5eqAAmXjV8vpe2/xLd/0ORm\u002Bg6r1c5DntOeDiFdcCV7/qNDvDJv2nab3V60SpxI2Mk6sMtDhX3ZZnEmCX8t0jXIM9YUPCSiBy\u002BIAAhvj0RHRTVoEr9qOGklakWxOdEHfgsY/Ba2NJyUiKmru3V1adcs7rRJtb\u002BGXfts7sHe4N1egJINVoM9gRCY05oVvozzsAB\u002BlEsczbhLkp4bWUXatZfcXSrTaBND722ToOIlYK9\u002BeT6xYFyCMcLpsbPlIjfavh3ySWFiEEftKrTteRzWFiH\u002BrNAHGVVLShtX\u002BaZfXr01yOLUMyc\u002BHFj2xDWnpLi2E6uB9oVX06S4tv9GCiaRncv3t7A58eL6wICHEEUvk5VSoeYKzWg33fVOG3w36AIyVTZ5r/0IjBG4lyX0wLNfmRNp82gwlsBTz9nK69ZmwtiOVMsepeOoWhXUUjYyMx0x/oJozfSZ8b52FeATTZA7QcRdZnv4MOMvsZlCbESKEYzMiP1UDfTT5FMMqJ/zhQyFmQBx5MyROb2vORxbV5V56/RjVrSi5zPPeYIo\u002B5hTLDyczMM0GDywK18/tMToiJy9grybkC5X4rHMomtKeE4VXBzfzprSRdPHoytlYzJ\u002B1vDla2jrt5wONNoRZ2XRdbMBKmi4GLoB60zo0\u002B0C8o\u002BPXctqVQzVOZSA0YmwwN5t5j14VDjZxs5G44AsAtOvC0JakhmaZxC2O/DEJ0cgQSpueu2vmq5GpZcNI3GMuTbA0dZHVi7Ew48sshhIFZ\u002BHFpJlvYfmD2CkE\u002BxynUOfKXLJ81Vg6Pr7qbductiF/p/3dhzfJwuu6tJlk0JCQjY7nZiljhJKFi2nagPQd4yYLiVMixc2sAJ3GxhzC0W4qVdxIuVP0GCNvW/vN7z33mNFzXUtBccfBN2GLnMJxxrX/sC8X0SXWE20vs23R4hVjzylPT3Qm6OQUi4XybH9g/ZVB0j8S48ernU3aEcJZ71VIK82VIndB1MtG/0mj56LtzrHYkA/aUO9lo7ImSNclvpgwpkCty9sd//lzy\u002BB\u002BC7mq6EcMgV9FcdriM4LFH4/wIUCxcz1iQALaupASZoUK55v0e1yQFTk86zQ==",
+      "StatusCode": 201,
+      "ResponseHeaders": {
+        "Content-Length": "0",
+        "Content-MD5": "KIIDEQcdpxTLiCPa1emZqw==",
+        "Date": "Fri, 03 Apr 2020 00:01:50 GMT",
+        "ETag": "\u00220x8D7D762369151DE\u0022",
+        "Last-Modified": "Fri, 03 Apr 2020 00:01:51 GMT",
+        "Server": [
+          "Windows-Azure-Blob/1.0",
+          "Microsoft-HTTPAPI/2.0"
+        ],
         "x-ms-client-request-id": "a0fdfed1-69a7-f02c-f274-db6c9e5eb22b",
-        "x-ms-date": "Fri, 03 Apr 2020 00:01:52 GMT",
-        "x-ms-return-client-request-id": "true",
-        "x-ms-version": "2019-12-12"
->>>>>>> 32e373e2
-      },
-      "RequestBody": "zjNifV45RWSQ0Lq4vXtQK6lmuUe0UUxO6xzfUb3EW8ELD3w6CdxpWe5RU6HjH5rbXy6btnEoinznFJJCWvOmzHT5rK7/FSLN/F9ZY/6qasuBA/KPKKVP44X/U/VKJ//7qoYt6nLs3EoLzroSzyZ\u002BPanGwVYBF6PPqcko/8ItgtRfXbl4fYBYlCeng1rqPBNfgRVLg2ap\u002BZPiXUGoxNyI3kvls3FsBcApbSwuWZNJ5Wy2yX6s4f9utWMmlh8\u002Br9BKH6UPBImh8ntUIhU5eqAAmXjV8vpe2/xLd/0ORm\u002Bg6r1c5DntOeDiFdcCV7/qNDvDJv2nab3V60SpxI2Mk6sMtDhX3ZZnEmCX8t0jXIM9YUPCSiBy\u002BIAAhvj0RHRTVoEr9qOGklakWxOdEHfgsY/Ba2NJyUiKmru3V1adcs7rRJtb\u002BGXfts7sHe4N1egJINVoM9gRCY05oVvozzsAB\u002BlEsczbhLkp4bWUXatZfcXSrTaBND722ToOIlYK9\u002BeT6xYFyCMcLpsbPlIjfavh3ySWFiEEftKrTteRzWFiH\u002BrNAHGVVLShtX\u002BaZfXr01yOLUMyc\u002BHFj2xDWnpLi2E6uB9oVX06S4tv9GCiaRncv3t7A58eL6wICHEEUvk5VSoeYKzWg33fVOG3w36AIyVTZ5r/0IjBG4lyX0wLNfmRNp82gwlsBTz9nK69ZmwtiOVMsepeOoWhXUUjYyMx0x/oJozfSZ8b52FeATTZA7QcRdZnv4MOMvsZlCbESKEYzMiP1UDfTT5FMMqJ/zhQyFmQBx5MyROb2vORxbV5V56/RjVrSi5zPPeYIo\u002B5hTLDyczMM0GDywK18/tMToiJy9grybkC5X4rHMomtKeE4VXBzfzprSRdPHoytlYzJ\u002B1vDla2jrt5wONNoRZ2XRdbMBKmi4GLoB60zo0\u002B0C8o\u002BPXctqVQzVOZSA0YmwwN5t5j14VDjZxs5G44AsAtOvC0JakhmaZxC2O/DEJ0cgQSpueu2vmq5GpZcNI3GMuTbA0dZHVi7Ew48sshhIFZ\u002BHFpJlvYfmD2CkE\u002BxynUOfKXLJ81Vg6Pr7qbductiF/p/3dhzfJwuu6tJlk0JCQjY7nZiljhJKFi2nagPQd4yYLiVMixc2sAJ3GxhzC0W4qVdxIuVP0GCNvW/vN7z33mNFzXUtBccfBN2GLnMJxxrX/sC8X0SXWE20vs23R4hVjzylPT3Qm6OQUi4XybH9g/ZVB0j8S48ernU3aEcJZ71VIK82VIndB1MtG/0mj56LtzrHYkA/aUO9lo7ImSNclvpgwpkCty9sd//lzy\u002BB\u002BC7mq6EcMgV9FcdriM4LFH4/wIUCxcz1iQALaupASZoUK55v0e1yQFTk86zQ==",
-      "StatusCode": 201,
-      "ResponseHeaders": {
-        "Content-Length": "0",
-        "Content-MD5": "KIIDEQcdpxTLiCPa1emZqw==",
-<<<<<<< HEAD
-        "Date": "Thu, 05 Mar 2020 21:14:45 GMT",
-        "ETag": "\u00220x8D7C14A3B7BED2C\u0022",
-        "Last-Modified": "Thu, 05 Mar 2020 21:14:46 GMT",
-=======
-        "Date": "Fri, 03 Apr 2020 00:01:50 GMT",
-        "ETag": "\u00220x8D7D762369151DE\u0022",
-        "Last-Modified": "Fri, 03 Apr 2020 00:01:51 GMT",
->>>>>>> 32e373e2
-        "Server": [
-          "Windows-Azure-Blob/1.0",
-          "Microsoft-HTTPAPI/2.0"
-        ],
-        "x-ms-client-request-id": "a0fdfed1-69a7-f02c-f274-db6c9e5eb22b",
-        "x-ms-content-crc64": "d9lCzVqMkRs=",
-<<<<<<< HEAD
-        "x-ms-request-id": "50f4dc8b-701e-0041-3333-f3cadf000000",
-        "x-ms-request-server-encrypted": "true",
-        "x-ms-version": "2019-10-10"
-=======
+        "x-ms-content-crc64": "d9lCzVqMkRs=",
         "x-ms-request-id": "8e92ad1f-c01e-0044-5c4b-09c79f000000",
         "x-ms-request-server-encrypted": "true",
         "x-ms-version": "2019-12-12"
->>>>>>> 32e373e2
-      },
-      "ResponseBody": []
-    },
-    {
-<<<<<<< HEAD
-      "RequestUri": "https://seanstagetest.blob.core.windows.net/test-container-a749997c-0d35-bec6-9802-2e4d7c6a36be/baz/foo",
-=======
+      },
+      "ResponseBody": []
+    },
+    {
       "RequestUri": "https://seanmcccanary.blob.core.windows.net/test-container-a749997c-0d35-bec6-9802-2e4d7c6a36be/baz/foo",
->>>>>>> 32e373e2
-      "RequestMethod": "PUT",
-      "RequestHeaders": {
-        "Authorization": "Sanitized",
-        "Content-Length": "1024",
-<<<<<<< HEAD
-        "traceparent": "00-c925b5478c22d8468301eca26fd382ea-d80a72f9f466bd46-00",
-        "User-Agent": [
-          "azsdk-net-Storage.Blobs/12.4.0-dev.20200305.1",
-          "(.NET Core 4.6.28325.01; Microsoft Windows 10.0.18363 )"
+      "RequestMethod": "PUT",
+      "RequestHeaders": {
+        "Authorization": "Sanitized",
+        "Content-Length": "1024",
+        "traceparent": "00-3aef7397a190ee4b874a45963636dc46-3ce8e5196bb9f74a-00",
+        "User-Agent": [
+          "azsdk-net-Storage.Blobs/12.5.0-dev.20200402.1",
+          "(.NET Core 4.6.28325.01; Microsoft Windows 10.0.18362 )"
         ],
         "x-ms-blob-type": "BlockBlob",
         "x-ms-client-request-id": "ee09ae26-48f3-81fd-dbe5-59717e107285",
-        "x-ms-date": "Thu, 05 Mar 2020 21:14:46 GMT",
-        "x-ms-return-client-request-id": "true",
-        "x-ms-version": "2019-10-10"
-=======
-        "traceparent": "00-3aef7397a190ee4b874a45963636dc46-3ce8e5196bb9f74a-00",
-        "User-Agent": [
-          "azsdk-net-Storage.Blobs/12.5.0-dev.20200402.1",
-          "(.NET Core 4.6.28325.01; Microsoft Windows 10.0.18362 )"
-        ],
-        "x-ms-blob-type": "BlockBlob",
+        "x-ms-date": "Fri, 03 Apr 2020 00:01:52 GMT",
+        "x-ms-return-client-request-id": "true",
+        "x-ms-version": "2019-12-12"
+      },
+      "RequestBody": "zjNifV45RWSQ0Lq4vXtQK6lmuUe0UUxO6xzfUb3EW8ELD3w6CdxpWe5RU6HjH5rbXy6btnEoinznFJJCWvOmzHT5rK7/FSLN/F9ZY/6qasuBA/KPKKVP44X/U/VKJ//7qoYt6nLs3EoLzroSzyZ\u002BPanGwVYBF6PPqcko/8ItgtRfXbl4fYBYlCeng1rqPBNfgRVLg2ap\u002BZPiXUGoxNyI3kvls3FsBcApbSwuWZNJ5Wy2yX6s4f9utWMmlh8\u002Br9BKH6UPBImh8ntUIhU5eqAAmXjV8vpe2/xLd/0ORm\u002Bg6r1c5DntOeDiFdcCV7/qNDvDJv2nab3V60SpxI2Mk6sMtDhX3ZZnEmCX8t0jXIM9YUPCSiBy\u002BIAAhvj0RHRTVoEr9qOGklakWxOdEHfgsY/Ba2NJyUiKmru3V1adcs7rRJtb\u002BGXfts7sHe4N1egJINVoM9gRCY05oVvozzsAB\u002BlEsczbhLkp4bWUXatZfcXSrTaBND722ToOIlYK9\u002BeT6xYFyCMcLpsbPlIjfavh3ySWFiEEftKrTteRzWFiH\u002BrNAHGVVLShtX\u002BaZfXr01yOLUMyc\u002BHFj2xDWnpLi2E6uB9oVX06S4tv9GCiaRncv3t7A58eL6wICHEEUvk5VSoeYKzWg33fVOG3w36AIyVTZ5r/0IjBG4lyX0wLNfmRNp82gwlsBTz9nK69ZmwtiOVMsepeOoWhXUUjYyMx0x/oJozfSZ8b52FeATTZA7QcRdZnv4MOMvsZlCbESKEYzMiP1UDfTT5FMMqJ/zhQyFmQBx5MyROb2vORxbV5V56/RjVrSi5zPPeYIo\u002B5hTLDyczMM0GDywK18/tMToiJy9grybkC5X4rHMomtKeE4VXBzfzprSRdPHoytlYzJ\u002B1vDla2jrt5wONNoRZ2XRdbMBKmi4GLoB60zo0\u002B0C8o\u002BPXctqVQzVOZSA0YmwwN5t5j14VDjZxs5G44AsAtOvC0JakhmaZxC2O/DEJ0cgQSpueu2vmq5GpZcNI3GMuTbA0dZHVi7Ew48sshhIFZ\u002BHFpJlvYfmD2CkE\u002BxynUOfKXLJ81Vg6Pr7qbductiF/p/3dhzfJwuu6tJlk0JCQjY7nZiljhJKFi2nagPQd4yYLiVMixc2sAJ3GxhzC0W4qVdxIuVP0GCNvW/vN7z33mNFzXUtBccfBN2GLnMJxxrX/sC8X0SXWE20vs23R4hVjzylPT3Qm6OQUi4XybH9g/ZVB0j8S48ernU3aEcJZ71VIK82VIndB1MtG/0mj56LtzrHYkA/aUO9lo7ImSNclvpgwpkCty9sd//lzy\u002BB\u002BC7mq6EcMgV9FcdriM4LFH4/wIUCxcz1iQALaupASZoUK55v0e1yQFTk86zQ==",
+      "StatusCode": 201,
+      "ResponseHeaders": {
+        "Content-Length": "0",
+        "Content-MD5": "KIIDEQcdpxTLiCPa1emZqw==",
+        "Date": "Fri, 03 Apr 2020 00:01:51 GMT",
+        "ETag": "\u00220x8D7D762369F0FFB\u0022",
+        "Last-Modified": "Fri, 03 Apr 2020 00:01:51 GMT",
+        "Server": [
+          "Windows-Azure-Blob/1.0",
+          "Microsoft-HTTPAPI/2.0"
+        ],
         "x-ms-client-request-id": "ee09ae26-48f3-81fd-dbe5-59717e107285",
-        "x-ms-date": "Fri, 03 Apr 2020 00:01:52 GMT",
-        "x-ms-return-client-request-id": "true",
-        "x-ms-version": "2019-12-12"
->>>>>>> 32e373e2
-      },
-      "RequestBody": "zjNifV45RWSQ0Lq4vXtQK6lmuUe0UUxO6xzfUb3EW8ELD3w6CdxpWe5RU6HjH5rbXy6btnEoinznFJJCWvOmzHT5rK7/FSLN/F9ZY/6qasuBA/KPKKVP44X/U/VKJ//7qoYt6nLs3EoLzroSzyZ\u002BPanGwVYBF6PPqcko/8ItgtRfXbl4fYBYlCeng1rqPBNfgRVLg2ap\u002BZPiXUGoxNyI3kvls3FsBcApbSwuWZNJ5Wy2yX6s4f9utWMmlh8\u002Br9BKH6UPBImh8ntUIhU5eqAAmXjV8vpe2/xLd/0ORm\u002Bg6r1c5DntOeDiFdcCV7/qNDvDJv2nab3V60SpxI2Mk6sMtDhX3ZZnEmCX8t0jXIM9YUPCSiBy\u002BIAAhvj0RHRTVoEr9qOGklakWxOdEHfgsY/Ba2NJyUiKmru3V1adcs7rRJtb\u002BGXfts7sHe4N1egJINVoM9gRCY05oVvozzsAB\u002BlEsczbhLkp4bWUXatZfcXSrTaBND722ToOIlYK9\u002BeT6xYFyCMcLpsbPlIjfavh3ySWFiEEftKrTteRzWFiH\u002BrNAHGVVLShtX\u002BaZfXr01yOLUMyc\u002BHFj2xDWnpLi2E6uB9oVX06S4tv9GCiaRncv3t7A58eL6wICHEEUvk5VSoeYKzWg33fVOG3w36AIyVTZ5r/0IjBG4lyX0wLNfmRNp82gwlsBTz9nK69ZmwtiOVMsepeOoWhXUUjYyMx0x/oJozfSZ8b52FeATTZA7QcRdZnv4MOMvsZlCbESKEYzMiP1UDfTT5FMMqJ/zhQyFmQBx5MyROb2vORxbV5V56/RjVrSi5zPPeYIo\u002B5hTLDyczMM0GDywK18/tMToiJy9grybkC5X4rHMomtKeE4VXBzfzprSRdPHoytlYzJ\u002B1vDla2jrt5wONNoRZ2XRdbMBKmi4GLoB60zo0\u002B0C8o\u002BPXctqVQzVOZSA0YmwwN5t5j14VDjZxs5G44AsAtOvC0JakhmaZxC2O/DEJ0cgQSpueu2vmq5GpZcNI3GMuTbA0dZHVi7Ew48sshhIFZ\u002BHFpJlvYfmD2CkE\u002BxynUOfKXLJ81Vg6Pr7qbductiF/p/3dhzfJwuu6tJlk0JCQjY7nZiljhJKFi2nagPQd4yYLiVMixc2sAJ3GxhzC0W4qVdxIuVP0GCNvW/vN7z33mNFzXUtBccfBN2GLnMJxxrX/sC8X0SXWE20vs23R4hVjzylPT3Qm6OQUi4XybH9g/ZVB0j8S48ernU3aEcJZ71VIK82VIndB1MtG/0mj56LtzrHYkA/aUO9lo7ImSNclvpgwpkCty9sd//lzy\u002BB\u002BC7mq6EcMgV9FcdriM4LFH4/wIUCxcz1iQALaupASZoUK55v0e1yQFTk86zQ==",
-      "StatusCode": 201,
-      "ResponseHeaders": {
-        "Content-Length": "0",
-        "Content-MD5": "KIIDEQcdpxTLiCPa1emZqw==",
-<<<<<<< HEAD
-        "Date": "Thu, 05 Mar 2020 21:14:45 GMT",
-        "ETag": "\u00220x8D7C14A3B889673\u0022",
-        "Last-Modified": "Thu, 05 Mar 2020 21:14:46 GMT",
-=======
-        "Date": "Fri, 03 Apr 2020 00:01:51 GMT",
-        "ETag": "\u00220x8D7D762369F0FFB\u0022",
-        "Last-Modified": "Fri, 03 Apr 2020 00:01:51 GMT",
->>>>>>> 32e373e2
-        "Server": [
-          "Windows-Azure-Blob/1.0",
-          "Microsoft-HTTPAPI/2.0"
-        ],
-        "x-ms-client-request-id": "ee09ae26-48f3-81fd-dbe5-59717e107285",
-        "x-ms-content-crc64": "d9lCzVqMkRs=",
-<<<<<<< HEAD
-        "x-ms-request-id": "50f4dc8c-701e-0041-3433-f3cadf000000",
-        "x-ms-request-server-encrypted": "true",
-        "x-ms-version": "2019-10-10"
-=======
+        "x-ms-content-crc64": "d9lCzVqMkRs=",
         "x-ms-request-id": "8e92ad2d-c01e-0044-684b-09c79f000000",
         "x-ms-request-server-encrypted": "true",
         "x-ms-version": "2019-12-12"
->>>>>>> 32e373e2
-      },
-      "ResponseBody": []
-    },
-    {
-<<<<<<< HEAD
-      "RequestUri": "https://seanstagetest.blob.core.windows.net/test-container-a749997c-0d35-bec6-9802-2e4d7c6a36be/baz/foo/bar",
-=======
+      },
+      "ResponseBody": []
+    },
+    {
       "RequestUri": "https://seanmcccanary.blob.core.windows.net/test-container-a749997c-0d35-bec6-9802-2e4d7c6a36be/baz/foo/bar",
->>>>>>> 32e373e2
-      "RequestMethod": "PUT",
-      "RequestHeaders": {
-        "Authorization": "Sanitized",
-        "Content-Length": "1024",
-<<<<<<< HEAD
-        "traceparent": "00-d0d130c1661ce44ba57bc01a5bc79b71-8427607911464a42-00",
-        "User-Agent": [
-          "azsdk-net-Storage.Blobs/12.4.0-dev.20200305.1",
-          "(.NET Core 4.6.28325.01; Microsoft Windows 10.0.18363 )"
+      "RequestMethod": "PUT",
+      "RequestHeaders": {
+        "Authorization": "Sanitized",
+        "Content-Length": "1024",
+        "traceparent": "00-d992799c4151a247be05c1f453041a65-7d75b3a14ff2b14f-00",
+        "User-Agent": [
+          "azsdk-net-Storage.Blobs/12.5.0-dev.20200402.1",
+          "(.NET Core 4.6.28325.01; Microsoft Windows 10.0.18362 )"
         ],
         "x-ms-blob-type": "BlockBlob",
         "x-ms-client-request-id": "f046f217-c354-5938-5fe9-a7c681ca2f55",
-        "x-ms-date": "Thu, 05 Mar 2020 21:14:46 GMT",
-        "x-ms-return-client-request-id": "true",
-        "x-ms-version": "2019-10-10"
-=======
-        "traceparent": "00-d992799c4151a247be05c1f453041a65-7d75b3a14ff2b14f-00",
-        "User-Agent": [
-          "azsdk-net-Storage.Blobs/12.5.0-dev.20200402.1",
-          "(.NET Core 4.6.28325.01; Microsoft Windows 10.0.18362 )"
-        ],
-        "x-ms-blob-type": "BlockBlob",
-        "x-ms-client-request-id": "f046f217-c354-5938-5fe9-a7c681ca2f55",
-        "x-ms-date": "Fri, 03 Apr 2020 00:01:52 GMT",
-        "x-ms-return-client-request-id": "true",
-        "x-ms-version": "2019-12-12"
->>>>>>> 32e373e2
-      },
-      "RequestBody": "zjNifV45RWSQ0Lq4vXtQK6lmuUe0UUxO6xzfUb3EW8ELD3w6CdxpWe5RU6HjH5rbXy6btnEoinznFJJCWvOmzHT5rK7/FSLN/F9ZY/6qasuBA/KPKKVP44X/U/VKJ//7qoYt6nLs3EoLzroSzyZ\u002BPanGwVYBF6PPqcko/8ItgtRfXbl4fYBYlCeng1rqPBNfgRVLg2ap\u002BZPiXUGoxNyI3kvls3FsBcApbSwuWZNJ5Wy2yX6s4f9utWMmlh8\u002Br9BKH6UPBImh8ntUIhU5eqAAmXjV8vpe2/xLd/0ORm\u002Bg6r1c5DntOeDiFdcCV7/qNDvDJv2nab3V60SpxI2Mk6sMtDhX3ZZnEmCX8t0jXIM9YUPCSiBy\u002BIAAhvj0RHRTVoEr9qOGklakWxOdEHfgsY/Ba2NJyUiKmru3V1adcs7rRJtb\u002BGXfts7sHe4N1egJINVoM9gRCY05oVvozzsAB\u002BlEsczbhLkp4bWUXatZfcXSrTaBND722ToOIlYK9\u002BeT6xYFyCMcLpsbPlIjfavh3ySWFiEEftKrTteRzWFiH\u002BrNAHGVVLShtX\u002BaZfXr01yOLUMyc\u002BHFj2xDWnpLi2E6uB9oVX06S4tv9GCiaRncv3t7A58eL6wICHEEUvk5VSoeYKzWg33fVOG3w36AIyVTZ5r/0IjBG4lyX0wLNfmRNp82gwlsBTz9nK69ZmwtiOVMsepeOoWhXUUjYyMx0x/oJozfSZ8b52FeATTZA7QcRdZnv4MOMvsZlCbESKEYzMiP1UDfTT5FMMqJ/zhQyFmQBx5MyROb2vORxbV5V56/RjVrSi5zPPeYIo\u002B5hTLDyczMM0GDywK18/tMToiJy9grybkC5X4rHMomtKeE4VXBzfzprSRdPHoytlYzJ\u002B1vDla2jrt5wONNoRZ2XRdbMBKmi4GLoB60zo0\u002B0C8o\u002BPXctqVQzVOZSA0YmwwN5t5j14VDjZxs5G44AsAtOvC0JakhmaZxC2O/DEJ0cgQSpueu2vmq5GpZcNI3GMuTbA0dZHVi7Ew48sshhIFZ\u002BHFpJlvYfmD2CkE\u002BxynUOfKXLJ81Vg6Pr7qbductiF/p/3dhzfJwuu6tJlk0JCQjY7nZiljhJKFi2nagPQd4yYLiVMixc2sAJ3GxhzC0W4qVdxIuVP0GCNvW/vN7z33mNFzXUtBccfBN2GLnMJxxrX/sC8X0SXWE20vs23R4hVjzylPT3Qm6OQUi4XybH9g/ZVB0j8S48ernU3aEcJZ71VIK82VIndB1MtG/0mj56LtzrHYkA/aUO9lo7ImSNclvpgwpkCty9sd//lzy\u002BB\u002BC7mq6EcMgV9FcdriM4LFH4/wIUCxcz1iQALaupASZoUK55v0e1yQFTk86zQ==",
-      "StatusCode": 201,
-      "ResponseHeaders": {
-        "Content-Length": "0",
-        "Content-MD5": "KIIDEQcdpxTLiCPa1emZqw==",
-<<<<<<< HEAD
-        "Date": "Thu, 05 Mar 2020 21:14:45 GMT",
-        "ETag": "\u00220x8D7C14A3B95436B\u0022",
-        "Last-Modified": "Thu, 05 Mar 2020 21:14:46 GMT",
-=======
+        "x-ms-date": "Fri, 03 Apr 2020 00:01:52 GMT",
+        "x-ms-return-client-request-id": "true",
+        "x-ms-version": "2019-12-12"
+      },
+      "RequestBody": "zjNifV45RWSQ0Lq4vXtQK6lmuUe0UUxO6xzfUb3EW8ELD3w6CdxpWe5RU6HjH5rbXy6btnEoinznFJJCWvOmzHT5rK7/FSLN/F9ZY/6qasuBA/KPKKVP44X/U/VKJ//7qoYt6nLs3EoLzroSzyZ\u002BPanGwVYBF6PPqcko/8ItgtRfXbl4fYBYlCeng1rqPBNfgRVLg2ap\u002BZPiXUGoxNyI3kvls3FsBcApbSwuWZNJ5Wy2yX6s4f9utWMmlh8\u002Br9BKH6UPBImh8ntUIhU5eqAAmXjV8vpe2/xLd/0ORm\u002Bg6r1c5DntOeDiFdcCV7/qNDvDJv2nab3V60SpxI2Mk6sMtDhX3ZZnEmCX8t0jXIM9YUPCSiBy\u002BIAAhvj0RHRTVoEr9qOGklakWxOdEHfgsY/Ba2NJyUiKmru3V1adcs7rRJtb\u002BGXfts7sHe4N1egJINVoM9gRCY05oVvozzsAB\u002BlEsczbhLkp4bWUXatZfcXSrTaBND722ToOIlYK9\u002BeT6xYFyCMcLpsbPlIjfavh3ySWFiEEftKrTteRzWFiH\u002BrNAHGVVLShtX\u002BaZfXr01yOLUMyc\u002BHFj2xDWnpLi2E6uB9oVX06S4tv9GCiaRncv3t7A58eL6wICHEEUvk5VSoeYKzWg33fVOG3w36AIyVTZ5r/0IjBG4lyX0wLNfmRNp82gwlsBTz9nK69ZmwtiOVMsepeOoWhXUUjYyMx0x/oJozfSZ8b52FeATTZA7QcRdZnv4MOMvsZlCbESKEYzMiP1UDfTT5FMMqJ/zhQyFmQBx5MyROb2vORxbV5V56/RjVrSi5zPPeYIo\u002B5hTLDyczMM0GDywK18/tMToiJy9grybkC5X4rHMomtKeE4VXBzfzprSRdPHoytlYzJ\u002B1vDla2jrt5wONNoRZ2XRdbMBKmi4GLoB60zo0\u002B0C8o\u002BPXctqVQzVOZSA0YmwwN5t5j14VDjZxs5G44AsAtOvC0JakhmaZxC2O/DEJ0cgQSpueu2vmq5GpZcNI3GMuTbA0dZHVi7Ew48sshhIFZ\u002BHFpJlvYfmD2CkE\u002BxynUOfKXLJ81Vg6Pr7qbductiF/p/3dhzfJwuu6tJlk0JCQjY7nZiljhJKFi2nagPQd4yYLiVMixc2sAJ3GxhzC0W4qVdxIuVP0GCNvW/vN7z33mNFzXUtBccfBN2GLnMJxxrX/sC8X0SXWE20vs23R4hVjzylPT3Qm6OQUi4XybH9g/ZVB0j8S48ernU3aEcJZ71VIK82VIndB1MtG/0mj56LtzrHYkA/aUO9lo7ImSNclvpgwpkCty9sd//lzy\u002BB\u002BC7mq6EcMgV9FcdriM4LFH4/wIUCxcz1iQALaupASZoUK55v0e1yQFTk86zQ==",
+      "StatusCode": 201,
+      "ResponseHeaders": {
+        "Content-Length": "0",
+        "Content-MD5": "KIIDEQcdpxTLiCPa1emZqw==",
         "Date": "Fri, 03 Apr 2020 00:01:51 GMT",
         "ETag": "\u00220x8D7D76236AECA3F\u0022",
         "Last-Modified": "Fri, 03 Apr 2020 00:01:52 GMT",
->>>>>>> 32e373e2
         "Server": [
           "Windows-Azure-Blob/1.0",
           "Microsoft-HTTPAPI/2.0"
         ],
         "x-ms-client-request-id": "f046f217-c354-5938-5fe9-a7c681ca2f55",
         "x-ms-content-crc64": "d9lCzVqMkRs=",
-<<<<<<< HEAD
-        "x-ms-request-id": "50f4dc8d-701e-0041-3533-f3cadf000000",
-        "x-ms-request-server-encrypted": "true",
-        "x-ms-version": "2019-10-10"
-=======
         "x-ms-request-id": "8e92ad37-c01e-0044-714b-09c79f000000",
         "x-ms-request-server-encrypted": "true",
         "x-ms-version": "2019-12-12"
->>>>>>> 32e373e2
-      },
-      "ResponseBody": []
-    },
-    {
-<<<<<<< HEAD
-      "RequestUri": "https://seanstagetest.blob.core.windows.net/test-container-a749997c-0d35-bec6-9802-2e4d7c6a36be/baz/bar/foo",
-=======
+      },
+      "ResponseBody": []
+    },
+    {
       "RequestUri": "https://seanmcccanary.blob.core.windows.net/test-container-a749997c-0d35-bec6-9802-2e4d7c6a36be/baz/bar/foo",
->>>>>>> 32e373e2
-      "RequestMethod": "PUT",
-      "RequestHeaders": {
-        "Authorization": "Sanitized",
-        "Content-Length": "1024",
-<<<<<<< HEAD
-        "traceparent": "00-2d67e8b6f9b82c418c0a511f10185f99-0e8b443aabd97a44-00",
-        "User-Agent": [
-          "azsdk-net-Storage.Blobs/12.4.0-dev.20200305.1",
-          "(.NET Core 4.6.28325.01; Microsoft Windows 10.0.18363 )"
+      "RequestMethod": "PUT",
+      "RequestHeaders": {
+        "Authorization": "Sanitized",
+        "Content-Length": "1024",
+        "traceparent": "00-afaf5fe6a344e3458ea8c5b2f0ee4062-7fa005c1fd7a3046-00",
+        "User-Agent": [
+          "azsdk-net-Storage.Blobs/12.5.0-dev.20200402.1",
+          "(.NET Core 4.6.28325.01; Microsoft Windows 10.0.18362 )"
         ],
         "x-ms-blob-type": "BlockBlob",
         "x-ms-client-request-id": "8c59c60e-82ca-4a30-4482-6697ff0374f7",
-        "x-ms-date": "Thu, 05 Mar 2020 21:14:46 GMT",
-        "x-ms-return-client-request-id": "true",
-        "x-ms-version": "2019-10-10"
-=======
-        "traceparent": "00-afaf5fe6a344e3458ea8c5b2f0ee4062-7fa005c1fd7a3046-00",
-        "User-Agent": [
-          "azsdk-net-Storage.Blobs/12.5.0-dev.20200402.1",
-          "(.NET Core 4.6.28325.01; Microsoft Windows 10.0.18362 )"
-        ],
-        "x-ms-blob-type": "BlockBlob",
-        "x-ms-client-request-id": "8c59c60e-82ca-4a30-4482-6697ff0374f7",
-        "x-ms-date": "Fri, 03 Apr 2020 00:01:52 GMT",
-        "x-ms-return-client-request-id": "true",
-        "x-ms-version": "2019-12-12"
->>>>>>> 32e373e2
-      },
-      "RequestBody": "zjNifV45RWSQ0Lq4vXtQK6lmuUe0UUxO6xzfUb3EW8ELD3w6CdxpWe5RU6HjH5rbXy6btnEoinznFJJCWvOmzHT5rK7/FSLN/F9ZY/6qasuBA/KPKKVP44X/U/VKJ//7qoYt6nLs3EoLzroSzyZ\u002BPanGwVYBF6PPqcko/8ItgtRfXbl4fYBYlCeng1rqPBNfgRVLg2ap\u002BZPiXUGoxNyI3kvls3FsBcApbSwuWZNJ5Wy2yX6s4f9utWMmlh8\u002Br9BKH6UPBImh8ntUIhU5eqAAmXjV8vpe2/xLd/0ORm\u002Bg6r1c5DntOeDiFdcCV7/qNDvDJv2nab3V60SpxI2Mk6sMtDhX3ZZnEmCX8t0jXIM9YUPCSiBy\u002BIAAhvj0RHRTVoEr9qOGklakWxOdEHfgsY/Ba2NJyUiKmru3V1adcs7rRJtb\u002BGXfts7sHe4N1egJINVoM9gRCY05oVvozzsAB\u002BlEsczbhLkp4bWUXatZfcXSrTaBND722ToOIlYK9\u002BeT6xYFyCMcLpsbPlIjfavh3ySWFiEEftKrTteRzWFiH\u002BrNAHGVVLShtX\u002BaZfXr01yOLUMyc\u002BHFj2xDWnpLi2E6uB9oVX06S4tv9GCiaRncv3t7A58eL6wICHEEUvk5VSoeYKzWg33fVOG3w36AIyVTZ5r/0IjBG4lyX0wLNfmRNp82gwlsBTz9nK69ZmwtiOVMsepeOoWhXUUjYyMx0x/oJozfSZ8b52FeATTZA7QcRdZnv4MOMvsZlCbESKEYzMiP1UDfTT5FMMqJ/zhQyFmQBx5MyROb2vORxbV5V56/RjVrSi5zPPeYIo\u002B5hTLDyczMM0GDywK18/tMToiJy9grybkC5X4rHMomtKeE4VXBzfzprSRdPHoytlYzJ\u002B1vDla2jrt5wONNoRZ2XRdbMBKmi4GLoB60zo0\u002B0C8o\u002BPXctqVQzVOZSA0YmwwN5t5j14VDjZxs5G44AsAtOvC0JakhmaZxC2O/DEJ0cgQSpueu2vmq5GpZcNI3GMuTbA0dZHVi7Ew48sshhIFZ\u002BHFpJlvYfmD2CkE\u002BxynUOfKXLJ81Vg6Pr7qbductiF/p/3dhzfJwuu6tJlk0JCQjY7nZiljhJKFi2nagPQd4yYLiVMixc2sAJ3GxhzC0W4qVdxIuVP0GCNvW/vN7z33mNFzXUtBccfBN2GLnMJxxrX/sC8X0SXWE20vs23R4hVjzylPT3Qm6OQUi4XybH9g/ZVB0j8S48ernU3aEcJZ71VIK82VIndB1MtG/0mj56LtzrHYkA/aUO9lo7ImSNclvpgwpkCty9sd//lzy\u002BB\u002BC7mq6EcMgV9FcdriM4LFH4/wIUCxcz1iQALaupASZoUK55v0e1yQFTk86zQ==",
-      "StatusCode": 201,
-      "ResponseHeaders": {
-        "Content-Length": "0",
-        "Content-MD5": "KIIDEQcdpxTLiCPa1emZqw==",
-<<<<<<< HEAD
-        "Date": "Thu, 05 Mar 2020 21:14:45 GMT",
-        "ETag": "\u00220x8D7C14A3BA1EB17\u0022",
-        "Last-Modified": "Thu, 05 Mar 2020 21:14:46 GMT",
-=======
+        "x-ms-date": "Fri, 03 Apr 2020 00:01:52 GMT",
+        "x-ms-return-client-request-id": "true",
+        "x-ms-version": "2019-12-12"
+      },
+      "RequestBody": "zjNifV45RWSQ0Lq4vXtQK6lmuUe0UUxO6xzfUb3EW8ELD3w6CdxpWe5RU6HjH5rbXy6btnEoinznFJJCWvOmzHT5rK7/FSLN/F9ZY/6qasuBA/KPKKVP44X/U/VKJ//7qoYt6nLs3EoLzroSzyZ\u002BPanGwVYBF6PPqcko/8ItgtRfXbl4fYBYlCeng1rqPBNfgRVLg2ap\u002BZPiXUGoxNyI3kvls3FsBcApbSwuWZNJ5Wy2yX6s4f9utWMmlh8\u002Br9BKH6UPBImh8ntUIhU5eqAAmXjV8vpe2/xLd/0ORm\u002Bg6r1c5DntOeDiFdcCV7/qNDvDJv2nab3V60SpxI2Mk6sMtDhX3ZZnEmCX8t0jXIM9YUPCSiBy\u002BIAAhvj0RHRTVoEr9qOGklakWxOdEHfgsY/Ba2NJyUiKmru3V1adcs7rRJtb\u002BGXfts7sHe4N1egJINVoM9gRCY05oVvozzsAB\u002BlEsczbhLkp4bWUXatZfcXSrTaBND722ToOIlYK9\u002BeT6xYFyCMcLpsbPlIjfavh3ySWFiEEftKrTteRzWFiH\u002BrNAHGVVLShtX\u002BaZfXr01yOLUMyc\u002BHFj2xDWnpLi2E6uB9oVX06S4tv9GCiaRncv3t7A58eL6wICHEEUvk5VSoeYKzWg33fVOG3w36AIyVTZ5r/0IjBG4lyX0wLNfmRNp82gwlsBTz9nK69ZmwtiOVMsepeOoWhXUUjYyMx0x/oJozfSZ8b52FeATTZA7QcRdZnv4MOMvsZlCbESKEYzMiP1UDfTT5FMMqJ/zhQyFmQBx5MyROb2vORxbV5V56/RjVrSi5zPPeYIo\u002B5hTLDyczMM0GDywK18/tMToiJy9grybkC5X4rHMomtKeE4VXBzfzprSRdPHoytlYzJ\u002B1vDla2jrt5wONNoRZ2XRdbMBKmi4GLoB60zo0\u002B0C8o\u002BPXctqVQzVOZSA0YmwwN5t5j14VDjZxs5G44AsAtOvC0JakhmaZxC2O/DEJ0cgQSpueu2vmq5GpZcNI3GMuTbA0dZHVi7Ew48sshhIFZ\u002BHFpJlvYfmD2CkE\u002BxynUOfKXLJ81Vg6Pr7qbductiF/p/3dhzfJwuu6tJlk0JCQjY7nZiljhJKFi2nagPQd4yYLiVMixc2sAJ3GxhzC0W4qVdxIuVP0GCNvW/vN7z33mNFzXUtBccfBN2GLnMJxxrX/sC8X0SXWE20vs23R4hVjzylPT3Qm6OQUi4XybH9g/ZVB0j8S48ernU3aEcJZ71VIK82VIndB1MtG/0mj56LtzrHYkA/aUO9lo7ImSNclvpgwpkCty9sd//lzy\u002BB\u002BC7mq6EcMgV9FcdriM4LFH4/wIUCxcz1iQALaupASZoUK55v0e1yQFTk86zQ==",
+      "StatusCode": 201,
+      "ResponseHeaders": {
+        "Content-Length": "0",
+        "Content-MD5": "KIIDEQcdpxTLiCPa1emZqw==",
         "Date": "Fri, 03 Apr 2020 00:01:51 GMT",
         "ETag": "\u00220x8D7D76236BCD68A\u0022",
         "Last-Modified": "Fri, 03 Apr 2020 00:01:52 GMT",
->>>>>>> 32e373e2
         "Server": [
           "Windows-Azure-Blob/1.0",
           "Microsoft-HTTPAPI/2.0"
         ],
         "x-ms-client-request-id": "8c59c60e-82ca-4a30-4482-6697ff0374f7",
         "x-ms-content-crc64": "d9lCzVqMkRs=",
-<<<<<<< HEAD
-        "x-ms-request-id": "50f4dc8e-701e-0041-3633-f3cadf000000",
-        "x-ms-request-server-encrypted": "true",
-        "x-ms-version": "2019-10-10"
-=======
         "x-ms-request-id": "8e92ad43-c01e-0044-7c4b-09c79f000000",
         "x-ms-request-server-encrypted": "true",
         "x-ms-version": "2019-12-12"
->>>>>>> 32e373e2
-      },
-      "ResponseBody": []
-    },
-    {
-<<<<<<< HEAD
-      "RequestUri": "https://seanstagetest.blob.core.windows.net/test-container-a749997c-0d35-bec6-9802-2e4d7c6a36be/foo/foo?comp=metadata",
-      "RequestMethod": "PUT",
-      "RequestHeaders": {
-        "Authorization": "Sanitized",
-        "traceparent": "00-eb2cf8658d958f418a033612c1dbea74-024eaea5e0aad040-00",
-        "User-Agent": [
-          "azsdk-net-Storage.Blobs/12.4.0-dev.20200305.1",
-          "(.NET Core 4.6.28325.01; Microsoft Windows 10.0.18363 )"
-        ],
-        "x-ms-client-request-id": "bbb808c1-a371-878a-5996-580030d180e0",
-        "x-ms-date": "Thu, 05 Mar 2020 21:14:46 GMT",
-=======
+      },
+      "ResponseBody": []
+    },
+    {
       "RequestUri": "https://seanmcccanary.blob.core.windows.net/test-container-a749997c-0d35-bec6-9802-2e4d7c6a36be/foo/foo?comp=metadata",
       "RequestMethod": "PUT",
       "RequestHeaders": {
@@ -614,67 +341,37 @@
         ],
         "x-ms-client-request-id": "bbb808c1-a371-878a-5996-580030d180e0",
         "x-ms-date": "Fri, 03 Apr 2020 00:01:53 GMT",
->>>>>>> 32e373e2
         "x-ms-meta-Capital": "letter",
         "x-ms-meta-foo": "bar",
         "x-ms-meta-meta": "data",
         "x-ms-meta-UPPER": "case",
         "x-ms-return-client-request-id": "true",
-<<<<<<< HEAD
-        "x-ms-version": "2019-10-10"
-=======
-        "x-ms-version": "2019-12-12"
->>>>>>> 32e373e2
+        "x-ms-version": "2019-12-12"
       },
       "RequestBody": null,
       "StatusCode": 200,
       "ResponseHeaders": {
         "Content-Length": "0",
-<<<<<<< HEAD
-        "Date": "Thu, 05 Mar 2020 21:14:45 GMT",
-        "ETag": "\u00220x8D7C14A3BAE47F6\u0022",
-        "Last-Modified": "Thu, 05 Mar 2020 21:14:46 GMT",
-=======
         "Date": "Fri, 03 Apr 2020 00:01:51 GMT",
         "ETag": "\u00220x8D7D76236CB3107\u0022",
         "Last-Modified": "Fri, 03 Apr 2020 00:01:52 GMT",
->>>>>>> 32e373e2
         "Server": [
           "Windows-Azure-Blob/1.0",
           "Microsoft-HTTPAPI/2.0"
         ],
         "x-ms-client-request-id": "bbb808c1-a371-878a-5996-580030d180e0",
-<<<<<<< HEAD
-        "x-ms-request-id": "50f4dc8f-701e-0041-3733-f3cadf000000",
-        "x-ms-request-server-encrypted": "true",
-        "x-ms-version": "2019-10-10"
-=======
         "x-ms-request-id": "8e92ad54-c01e-0044-0c4b-09c79f000000",
         "x-ms-request-server-encrypted": "true",
         "x-ms-version": "2019-12-12"
->>>>>>> 32e373e2
-      },
-      "ResponseBody": []
-    },
-    {
-<<<<<<< HEAD
-      "RequestUri": "https://seanstagetest.blob.core.windows.net/test-container-a749997c-0d35-bec6-9802-2e4d7c6a36be?restype=container\u0026comp=list\u0026delimiter=%2F\u0026maxresults=2",
-=======
+      },
+      "ResponseBody": []
+    },
+    {
       "RequestUri": "https://seanmcccanary.blob.core.windows.net/test-container-a749997c-0d35-bec6-9802-2e4d7c6a36be?restype=container\u0026comp=list\u0026delimiter=%2F\u0026maxresults=2",
->>>>>>> 32e373e2
       "RequestMethod": "GET",
       "RequestHeaders": {
         "Authorization": "Sanitized",
         "User-Agent": [
-<<<<<<< HEAD
-          "azsdk-net-Storage.Blobs/12.4.0-dev.20200305.1",
-          "(.NET Core 4.6.28325.01; Microsoft Windows 10.0.18363 )"
-        ],
-        "x-ms-client-request-id": "f6d6d836-b94b-7b86-5b9a-76c5e00f4fb8",
-        "x-ms-date": "Thu, 05 Mar 2020 21:14:47 GMT",
-        "x-ms-return-client-request-id": "true",
-        "x-ms-version": "2019-10-10"
-=======
           "azsdk-net-Storage.Blobs/12.5.0-dev.20200402.1",
           "(.NET Core 4.6.28325.01; Microsoft Windows 10.0.18362 )"
         ],
@@ -682,44 +379,18 @@
         "x-ms-date": "Fri, 03 Apr 2020 00:01:53 GMT",
         "x-ms-return-client-request-id": "true",
         "x-ms-version": "2019-12-12"
->>>>>>> 32e373e2
       },
       "RequestBody": null,
       "StatusCode": 200,
       "ResponseHeaders": {
         "Content-Type": "application/xml",
-<<<<<<< HEAD
-        "Date": "Thu, 05 Mar 2020 21:14:46 GMT",
-=======
-        "Date": "Fri, 03 Apr 2020 00:01:51 GMT",
->>>>>>> 32e373e2
+        "Date": "Fri, 03 Apr 2020 00:01:51 GMT",
         "Server": [
           "Windows-Azure-Blob/1.0",
           "Microsoft-HTTPAPI/2.0"
         ],
         "Transfer-Encoding": "chunked",
         "x-ms-client-request-id": "f6d6d836-b94b-7b86-5b9a-76c5e00f4fb8",
-<<<<<<< HEAD
-        "x-ms-request-id": "50f4dc90-701e-0041-3833-f3cadf000000",
-        "x-ms-version": "2019-10-10"
-      },
-      "ResponseBody": "\uFEFF\u003C?xml version=\u00221.0\u0022 encoding=\u0022utf-8\u0022?\u003E\u003CEnumerationResults ServiceEndpoint=\u0022https://seanstagetest.blob.core.windows.net/\u0022 ContainerName=\u0022test-container-a749997c-0d35-bec6-9802-2e4d7c6a36be\u0022\u003E\u003CMaxResults\u003E2\u003C/MaxResults\u003E\u003CDelimiter\u003E/\u003C/Delimiter\u003E\u003CBlobs\u003E\u003CBlob\u003E\u003CName\u003Ebar\u003C/Name\u003E\u003CProperties\u003E\u003CCreation-Time\u003EThu, 05 Mar 2020 21:14:46 GMT\u003C/Creation-Time\u003E\u003CLast-Modified\u003EThu, 05 Mar 2020 21:14:46 GMT\u003C/Last-Modified\u003E\u003CEtag\u003E0x8D7C14A3B55A101\u003C/Etag\u003E\u003CContent-Length\u003E1024\u003C/Content-Length\u003E\u003CContent-Type\u003Eapplication/octet-stream\u003C/Content-Type\u003E\u003CContent-Encoding /\u003E\u003CContent-Language /\u003E\u003CContent-CRC64 /\u003E\u003CContent-MD5\u003EKIIDEQcdpxTLiCPa1emZqw==\u003C/Content-MD5\u003E\u003CCache-Control /\u003E\u003CContent-Disposition /\u003E\u003CBlobType\u003EBlockBlob\u003C/BlobType\u003E\u003CAccessTier\u003EHot\u003C/AccessTier\u003E\u003CAccessTierInferred\u003Etrue\u003C/AccessTierInferred\u003E\u003CLeaseStatus\u003Eunlocked\u003C/LeaseStatus\u003E\u003CLeaseState\u003Eavailable\u003C/LeaseState\u003E\u003CServerEncrypted\u003Etrue\u003C/ServerEncrypted\u003E\u003C/Properties\u003E\u003C/Blob\u003E\u003CBlob\u003E\u003CName\u003Ebaz\u003C/Name\u003E\u003CProperties\u003E\u003CCreation-Time\u003EThu, 05 Mar 2020 21:14:46 GMT\u003C/Creation-Time\u003E\u003CLast-Modified\u003EThu, 05 Mar 2020 21:14:46 GMT\u003C/Last-Modified\u003E\u003CEtag\u003E0x8D7C14A3B624B02\u003C/Etag\u003E\u003CContent-Length\u003E1024\u003C/Content-Length\u003E\u003CContent-Type\u003Eapplication/octet-stream\u003C/Content-Type\u003E\u003CContent-Encoding /\u003E\u003CContent-Language /\u003E\u003CContent-CRC64 /\u003E\u003CContent-MD5\u003EKIIDEQcdpxTLiCPa1emZqw==\u003C/Content-MD5\u003E\u003CCache-Control /\u003E\u003CContent-Disposition /\u003E\u003CBlobType\u003EBlockBlob\u003C/BlobType\u003E\u003CAccessTier\u003EHot\u003C/AccessTier\u003E\u003CAccessTierInferred\u003Etrue\u003C/AccessTierInferred\u003E\u003CLeaseStatus\u003Eunlocked\u003C/LeaseStatus\u003E\u003CLeaseState\u003Eavailable\u003C/LeaseState\u003E\u003CServerEncrypted\u003Etrue\u003C/ServerEncrypted\u003E\u003C/Properties\u003E\u003C/Blob\u003E\u003C/Blobs\u003E\u003CNextMarker\u003E2!76!MDAwMDExIWJhei9iYXIvZm9vITAwMDAyOCE5OTk5LTEyLTMxVDIzOjU5OjU5Ljk5OTk5OTlaIQ--\u003C/NextMarker\u003E\u003C/EnumerationResults\u003E"
-    },
-    {
-      "RequestUri": "https://seanstagetest.blob.core.windows.net/test-container-a749997c-0d35-bec6-9802-2e4d7c6a36be?restype=container",
-      "RequestMethod": "DELETE",
-      "RequestHeaders": {
-        "Authorization": "Sanitized",
-        "traceparent": "00-3baf604c7ffa124692ee583d683a493c-a9721a81c5f6bc4e-00",
-        "User-Agent": [
-          "azsdk-net-Storage.Blobs/12.4.0-dev.20200305.1",
-          "(.NET Core 4.6.28325.01; Microsoft Windows 10.0.18363 )"
-        ],
-        "x-ms-client-request-id": "58c9a7e4-89fb-e695-ae0a-cb15e17cf3a6",
-        "x-ms-date": "Thu, 05 Mar 2020 21:14:47 GMT",
-        "x-ms-return-client-request-id": "true",
-        "x-ms-version": "2019-10-10"
-=======
         "x-ms-request-id": "8e92ad60-c01e-0044-184b-09c79f000000",
         "x-ms-version": "2019-12-12"
       },
@@ -739,39 +410,25 @@
         "x-ms-date": "Fri, 03 Apr 2020 00:01:53 GMT",
         "x-ms-return-client-request-id": "true",
         "x-ms-version": "2019-12-12"
->>>>>>> 32e373e2
       },
       "RequestBody": null,
       "StatusCode": 202,
       "ResponseHeaders": {
         "Content-Length": "0",
-<<<<<<< HEAD
-        "Date": "Thu, 05 Mar 2020 21:14:46 GMT",
-=======
-        "Date": "Fri, 03 Apr 2020 00:01:51 GMT",
->>>>>>> 32e373e2
+        "Date": "Fri, 03 Apr 2020 00:01:51 GMT",
         "Server": [
           "Windows-Azure-Blob/1.0",
           "Microsoft-HTTPAPI/2.0"
         ],
         "x-ms-client-request-id": "58c9a7e4-89fb-e695-ae0a-cb15e17cf3a6",
-<<<<<<< HEAD
-        "x-ms-request-id": "50f4dc91-701e-0041-3933-f3cadf000000",
-        "x-ms-version": "2019-10-10"
-=======
         "x-ms-request-id": "8e92ad7d-c01e-0044-344b-09c79f000000",
         "x-ms-version": "2019-12-12"
->>>>>>> 32e373e2
       },
       "ResponseBody": []
     }
   ],
   "Variables": {
     "RandomSeed": "763495",
-<<<<<<< HEAD
-    "Storage_TestConfigDefault": "ProductionTenant\nseanstagetest\nU2FuaXRpemVk\nhttps://seanstagetest.blob.core.windows.net\nhttp://seanstagetest.file.core.windows.net\nhttp://seanstagetest.queue.core.windows.net\nhttp://seanstagetest.table.core.windows.net\n\n\n\n\nhttp://seanstagetest-secondary.blob.core.windows.net\nhttp://seanstagetest-secondary.file.core.windows.net\nhttp://seanstagetest-secondary.queue.core.windows.net\nhttp://seanstagetest-secondary.table.core.windows.net\n\nSanitized\n\n\nCloud\nBlobEndpoint=https://seanstagetest.blob.core.windows.net/;QueueEndpoint=http://seanstagetest.queue.core.windows.net/;FileEndpoint=http://seanstagetest.file.core.windows.net/;BlobSecondaryEndpoint=http://seanstagetest-secondary.blob.core.windows.net/;QueueSecondaryEndpoint=http://seanstagetest-secondary.queue.core.windows.net/;FileSecondaryEndpoint=http://seanstagetest-secondary.file.core.windows.net/;AccountName=seanstagetest;AccountKey=Sanitized\nseanscope1"
-=======
     "Storage_TestConfigDefault": "ProductionTenant\nseanmcccanary\nU2FuaXRpemVk\nhttps://seanmcccanary.blob.core.windows.net\nhttps://seanmcccanary.file.core.windows.net\nhttps://seanmcccanary.queue.core.windows.net\nhttps://seanmcccanary.table.core.windows.net\n\n\n\n\nhttps://seanmcccanary-secondary.blob.core.windows.net\nhttps://seanmcccanary-secondary.file.core.windows.net\nhttps://seanmcccanary-secondary.queue.core.windows.net\nhttps://seanmcccanary-secondary.table.core.windows.net\n\nSanitized\n\n\nCloud\nBlobEndpoint=https://seanmcccanary.blob.core.windows.net/;QueueEndpoint=https://seanmcccanary.queue.core.windows.net/;FileEndpoint=https://seanmcccanary.file.core.windows.net/;BlobSecondaryEndpoint=https://seanmcccanary-secondary.blob.core.windows.net/;QueueSecondaryEndpoint=https://seanmcccanary-secondary.queue.core.windows.net/;FileSecondaryEndpoint=https://seanmcccanary-secondary.file.core.windows.net/;AccountName=seanmcccanary;AccountKey=Sanitized\nseanscope1"
->>>>>>> 32e373e2
   }
 }