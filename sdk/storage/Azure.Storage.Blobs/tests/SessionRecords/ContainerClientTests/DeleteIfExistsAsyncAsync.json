--- conflicted
+++ resolved
@@ -1,31 +1,17 @@
 {
   "Entries": [
     {
-<<<<<<< HEAD
-      "RequestUri": "https://seanmcccanary.blob.core.windows.net/test-container-f31dab3b-c673-4271-eff6-66ea07c8f2af?restype=container",
+      "RequestUri": "https://seanmcccanary.blob.core.windows.net/test-container-bff898aa-af4a-f256-122f-4be3226faacb?restype=container",
       "RequestMethod": "PUT",
       "RequestHeaders": {
         "Authorization": "Sanitized",
-        "traceparent": "00-9a27366e22258d4cb7410e20592befa1-d9a47098fc940842-00",
+        "traceparent": "00-a1cb306e577d0541aadebd8f0da29c0e-f11df78d0170ae4a-00",
         "User-Agent": [
-          "azsdk-net-Storage.Blobs/12.5.0-dev.20200402.1",
+          "azsdk-net-Storage.Blobs/12.5.0-dev.20200403.1",
           "(.NET Core 4.6.28325.01; Microsoft Windows 10.0.18362 )"
         ],
-        "x-ms-client-request-id": "ed4fe2aa-d751-9cd1-42f9-6cfb0b82fb86",
-        "x-ms-date": "Fri, 03 Apr 2020 00:01:35 GMT",
-=======
-      "RequestUri": "http://seannse.blob.core.windows.net/test-container-f31dab3b-c673-4271-eff6-66ea07c8f2af?restype=container",
-      "RequestMethod": "PUT",
-      "RequestHeaders": {
-        "Authorization": "Sanitized",
-        "traceparent": "00-17d7683d23d7f54f8d4552f6ceea5261-2ade91ae258cbb4b-00",
-        "User-Agent": [
-          "azsdk-net-Storage.Blobs/12.5.0-dev.20200321.1",
-          "(.NET Core 4.6.28325.01; Microsoft Windows 10.0.18362 )"
-        ],
-        "x-ms-client-request-id": "ed4fe2aa-d751-9cd1-42f9-6cfb0b82fb86",
-        "x-ms-date": "Sat, 21 Mar 2020 16:46:55 GMT",
->>>>>>> bb257be6
+        "x-ms-client-request-id": "6686e8de-c2b5-ce6e-09de-c1eb2e165b57",
+        "x-ms-date": "Sat, 04 Apr 2020 01:44:58 GMT",
         "x-ms-return-client-request-id": "true",
         "x-ms-version": "2019-12-12"
       },
@@ -33,56 +19,31 @@
       "StatusCode": 201,
       "ResponseHeaders": {
         "Content-Length": "0",
-<<<<<<< HEAD
-        "Date": "Fri, 03 Apr 2020 00:01:34 GMT",
-        "ETag": "\u00220x8D7D7622C6C3EC5\u0022",
-        "Last-Modified": "Fri, 03 Apr 2020 00:01:34 GMT",
-=======
-        "Date": "Sat, 21 Mar 2020 16:46:54 GMT",
-        "ETag": "\u00220x8D7CDB776B0A6F6\u0022",
-        "Last-Modified": "Sat, 21 Mar 2020 16:46:55 GMT",
->>>>>>> bb257be6
+        "Date": "Sat, 04 Apr 2020 01:44:58 GMT",
+        "ETag": "\u00220x8D7D839C8C4ABDB\u0022",
+        "Last-Modified": "Sat, 04 Apr 2020 01:44:58 GMT",
         "Server": [
           "Windows-Azure-Blob/1.0",
           "Microsoft-HTTPAPI/2.0"
         ],
-        "x-ms-client-request-id": "ed4fe2aa-d751-9cd1-42f9-6cfb0b82fb86",
-<<<<<<< HEAD
-        "x-ms-request-id": "e6499168-401e-0075-5e4b-09268c000000",
+        "x-ms-client-request-id": "6686e8de-c2b5-ce6e-09de-c1eb2e165b57",
+        "x-ms-request-id": "7a978c9b-001e-004b-2d22-0ab1f3000000",
         "x-ms-version": "2019-12-12"
-=======
-        "x-ms-request-id": "8b0c0b74-401e-0024-56a0-ff89ff000000",
-        "x-ms-version": "2019-07-07"
->>>>>>> bb257be6
       },
       "ResponseBody": []
     },
     {
-<<<<<<< HEAD
-      "RequestUri": "https://seanmcccanary.blob.core.windows.net/test-container-f31dab3b-c673-4271-eff6-66ea07c8f2af?restype=container",
+      "RequestUri": "https://seanmcccanary.blob.core.windows.net/test-container-bff898aa-af4a-f256-122f-4be3226faacb?restype=container",
       "RequestMethod": "DELETE",
       "RequestHeaders": {
         "Authorization": "Sanitized",
-        "traceparent": "00-d0662fc122dd5f4db6124c224fc07508-ab014be5af2c8f41-00",
+        "traceparent": "00-7965f698c3e98b4fbef269b2b47a6c9e-eb6b66192b4bf747-00",
         "User-Agent": [
-          "azsdk-net-Storage.Blobs/12.5.0-dev.20200402.1",
+          "azsdk-net-Storage.Blobs/12.5.0-dev.20200403.1",
           "(.NET Core 4.6.28325.01; Microsoft Windows 10.0.18362 )"
         ],
-        "x-ms-client-request-id": "253f0003-0579-325e-6fbb-0c2082127b2f",
-        "x-ms-date": "Fri, 03 Apr 2020 00:01:35 GMT",
-=======
-      "RequestUri": "http://seannse.blob.core.windows.net/test-container-f31dab3b-c673-4271-eff6-66ea07c8f2af?restype=container",
-      "RequestMethod": "DELETE",
-      "RequestHeaders": {
-        "Authorization": "Sanitized",
-        "traceparent": "00-e066962dc2a6d846b7aa652e9a0ec672-04e579453e30b649-00",
-        "User-Agent": [
-          "azsdk-net-Storage.Blobs/12.5.0-dev.20200321.1",
-          "(.NET Core 4.6.28325.01; Microsoft Windows 10.0.18362 )"
-        ],
-        "x-ms-client-request-id": "253f0003-0579-325e-6fbb-0c2082127b2f",
-        "x-ms-date": "Sat, 21 Mar 2020 16:46:55 GMT",
->>>>>>> bb257be6
+        "x-ms-client-request-id": "39054cb0-43e9-3d16-23c7-9311d3ae9ce6",
+        "x-ms-date": "Sat, 04 Apr 2020 01:44:59 GMT",
         "x-ms-return-client-request-id": "true",
         "x-ms-version": "2019-12-12"
       },
@@ -90,69 +51,50 @@
       "StatusCode": 202,
       "ResponseHeaders": {
         "Content-Length": "0",
-<<<<<<< HEAD
-        "Date": "Fri, 03 Apr 2020 00:01:34 GMT",
-=======
-        "Date": "Sat, 21 Mar 2020 16:46:54 GMT",
->>>>>>> bb257be6
+        "Date": "Sat, 04 Apr 2020 01:44:58 GMT",
         "Server": [
           "Windows-Azure-Blob/1.0",
           "Microsoft-HTTPAPI/2.0"
         ],
-        "x-ms-client-request-id": "253f0003-0579-325e-6fbb-0c2082127b2f",
-<<<<<<< HEAD
-        "x-ms-request-id": "e6499174-401e-0075-684b-09268c000000",
+        "x-ms-client-request-id": "39054cb0-43e9-3d16-23c7-9311d3ae9ce6",
+        "x-ms-request-id": "7a978ca5-001e-004b-3522-0ab1f3000000",
         "x-ms-version": "2019-12-12"
-=======
-        "x-ms-request-id": "8b0c0b96-401e-0024-75a0-ff89ff000000",
-        "x-ms-version": "2019-07-07"
->>>>>>> bb257be6
       },
       "ResponseBody": []
     },
     {
-      "RequestUri": "http://seannse.blob.core.windows.net/test-container-f31dab3b-c673-4271-eff6-66ea07c8f2af?restype=container",
+      "RequestUri": "https://seanmcccanary.blob.core.windows.net/test-container-bff898aa-af4a-f256-122f-4be3226faacb?restype=container",
       "RequestMethod": "DELETE",
       "RequestHeaders": {
         "Authorization": "Sanitized",
-        "traceparent": "00-e2354a6ca3d79d4189c2035a60bf68f9-55c4280566a4b345-00",
+        "traceparent": "00-746e1506359ad346958c65c32d0b90fd-950c54f54b4aca41-00",
         "User-Agent": [
-          "azsdk-net-Storage.Blobs/12.5.0-dev.20200321.1",
+          "azsdk-net-Storage.Blobs/12.5.0-dev.20200403.1",
           "(.NET Core 4.6.28325.01; Microsoft Windows 10.0.18362 )"
         ],
-        "x-ms-client-request-id": "0bf80ee2-d642-d00c-d34d-971b9575ca8c",
-        "x-ms-date": "Sat, 21 Mar 2020 16:46:55 GMT",
+        "x-ms-client-request-id": "e13b2963-2110-5e6e-a46c-97356f09414f",
+        "x-ms-date": "Sat, 04 Apr 2020 01:44:59 GMT",
         "x-ms-return-client-request-id": "true",
-        "x-ms-version": "2019-07-07"
+        "x-ms-version": "2019-12-12"
       },
       "RequestBody": null,
-      "StatusCode": 404,
+      "StatusCode": 202,
       "ResponseHeaders": {
-        "Content-Length": "215",
-        "Content-Type": "application/xml",
-        "Date": "Sat, 21 Mar 2020 16:46:54 GMT",
+        "Content-Length": "0",
+        "Date": "Sat, 04 Apr 2020 01:44:59 GMT",
         "Server": [
           "Windows-Azure-Blob/1.0",
           "Microsoft-HTTPAPI/2.0"
         ],
-        "x-ms-client-request-id": "0bf80ee2-d642-d00c-d34d-971b9575ca8c",
-        "x-ms-error-code": "BlobNotFound",
-        "x-ms-request-id": "8b0c0ba8-401e-0024-06a0-ff89ff000000",
-        "x-ms-version": "2019-07-07"
+        "x-ms-client-request-id": "e13b2963-2110-5e6e-a46c-97356f09414f",
+        "x-ms-request-id": "7a978cad-001e-004b-3d22-0ab1f3000000",
+        "x-ms-version": "2019-12-12"
       },
-      "ResponseBody": [
-        "\uFEFF\u003C?xml version=\u00221.0\u0022 encoding=\u0022utf-8\u0022?\u003E\u003CError\u003E\u003CCode\u003EBlobNotFound\u003C/Code\u003E\u003CMessage\u003EThe specified blob does not exist.\n",
-        "RequestId:8b0c0ba8-401e-0024-06a0-ff89ff000000\n",
-        "Time:2020-03-21T16:46:55.1143003Z\u003C/Message\u003E\u003C/Error\u003E"
-      ]
+      "ResponseBody": []
     }
   ],
   "Variables": {
-    "RandomSeed": "1084796617",
-<<<<<<< HEAD
+    "RandomSeed": "73241404",
     "Storage_TestConfigDefault": "ProductionTenant\nseanmcccanary\nU2FuaXRpemVk\nhttps://seanmcccanary.blob.core.windows.net\nhttps://seanmcccanary.file.core.windows.net\nhttps://seanmcccanary.queue.core.windows.net\nhttps://seanmcccanary.table.core.windows.net\n\n\n\n\nhttps://seanmcccanary-secondary.blob.core.windows.net\nhttps://seanmcccanary-secondary.file.core.windows.net\nhttps://seanmcccanary-secondary.queue.core.windows.net\nhttps://seanmcccanary-secondary.table.core.windows.net\n\nSanitized\n\n\nCloud\nBlobEndpoint=https://seanmcccanary.blob.core.windows.net/;QueueEndpoint=https://seanmcccanary.queue.core.windows.net/;FileEndpoint=https://seanmcccanary.file.core.windows.net/;BlobSecondaryEndpoint=https://seanmcccanary-secondary.blob.core.windows.net/;QueueSecondaryEndpoint=https://seanmcccanary-secondary.queue.core.windows.net/;FileSecondaryEndpoint=https://seanmcccanary-secondary.file.core.windows.net/;AccountName=seanmcccanary;AccountKey=Sanitized\nseanscope1"
-=======
-    "Storage_TestConfigDefault": "ProductionTenant\nseannse\nU2FuaXRpemVk\nhttp://seannse.blob.core.windows.net\nhttp://seannse.file.core.windows.net\nhttp://seannse.queue.core.windows.net\nhttp://seannse.table.core.windows.net\n\n\n\n\nhttp://seannse-secondary.blob.core.windows.net\nhttp://seannse-secondary.file.core.windows.net\nhttp://seannse-secondary.queue.core.windows.net\nhttp://seannse-secondary.table.core.windows.net\n\nSanitized\n\n\nCloud\nBlobEndpoint=http://seannse.blob.core.windows.net/;QueueEndpoint=http://seannse.queue.core.windows.net/;FileEndpoint=http://seannse.file.core.windows.net/;BlobSecondaryEndpoint=http://seannse-secondary.blob.core.windows.net/;QueueSecondaryEndpoint=http://seannse-secondary.queue.core.windows.net/;FileSecondaryEndpoint=http://seannse-secondary.file.core.windows.net/;AccountName=seannse;AccountKey=Sanitized\nseanscope1"
->>>>>>> bb257be6
   }
 }