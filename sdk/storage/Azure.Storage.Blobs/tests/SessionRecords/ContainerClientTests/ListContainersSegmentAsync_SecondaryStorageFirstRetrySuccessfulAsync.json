--- conflicted
+++ resolved
@@ -13,11 +13,7 @@
         "x-ms-client-request-id": "02638f1e-d9a8-7962-18ee-35b74273dd0f",
         "x-ms-date": "Thu, 05 Mar 2020 21:14:50 GMT",
         "x-ms-return-client-request-id": "true",
-<<<<<<< HEAD
-        "x-ms-version": "2019-10-10"
-=======
         "x-ms-version": "2019-12-12"
->>>>>>> 32e373e2
       },
       "RequestBody": null,
       "StatusCode": 201,
@@ -32,11 +28,7 @@
         ],
         "x-ms-client-request-id": "02638f1e-d9a8-7962-18ee-35b74273dd0f",
         "x-ms-request-id": "6afa040e-f01e-0012-0633-f3e9eb000000",
-<<<<<<< HEAD
-        "x-ms-version": "2019-10-10"
-=======
         "x-ms-version": "2019-12-12"
->>>>>>> 32e373e2
       },
       "ResponseBody": []
     },
@@ -53,11 +45,7 @@
         "x-ms-client-request-id": "1c516e24-88d3-25ad-a6f7-ac20682137f5",
         "x-ms-date": "Thu, 05 Mar 2020 21:14:50 GMT",
         "x-ms-return-client-request-id": "true",
-<<<<<<< HEAD
-        "x-ms-version": "2019-10-10"
-=======
         "x-ms-version": "2019-12-12"
->>>>>>> 32e373e2
       },
       "RequestBody": null,
       "StatusCode": 502,
@@ -83,11 +71,7 @@
         "x-ms-client-request-id": "1c516e24-88d3-25ad-a6f7-ac20682137f5",
         "x-ms-date": "Thu, 05 Mar 2020 21:14:51 GMT",
         "x-ms-return-client-request-id": "true",
-<<<<<<< HEAD
-        "x-ms-version": "2019-10-10"
-=======
         "x-ms-version": "2019-12-12"
->>>>>>> 32e373e2
       },
       "RequestBody": null,
       "StatusCode": 200,
@@ -108,11 +92,7 @@
         "x-ms-lease-state": "available",
         "x-ms-lease-status": "unlocked",
         "x-ms-request-id": "6afa042b-f01e-0012-1333-f3e9eb000000",
-<<<<<<< HEAD
-        "x-ms-version": "2019-10-10"
-=======
         "x-ms-version": "2019-12-12"
->>>>>>> 32e373e2
       },
       "ResponseBody": []
     },
@@ -129,11 +109,7 @@
         "x-ms-client-request-id": "d393c2bd-c122-223c-99c9-c1124b531a8b",
         "x-ms-date": "Thu, 05 Mar 2020 21:14:52 GMT",
         "x-ms-return-client-request-id": "true",
-<<<<<<< HEAD
-        "x-ms-version": "2019-10-10"
-=======
         "x-ms-version": "2019-12-12"
->>>>>>> 32e373e2
       },
       "RequestBody": null,
       "StatusCode": 202,
@@ -146,11 +122,7 @@
         ],
         "x-ms-client-request-id": "d393c2bd-c122-223c-99c9-c1124b531a8b",
         "x-ms-request-id": "6afa042e-f01e-0012-1433-f3e9eb000000",
-<<<<<<< HEAD
-        "x-ms-version": "2019-10-10"
-=======
         "x-ms-version": "2019-12-12"
->>>>>>> 32e373e2
       },
       "ResponseBody": []
     }
