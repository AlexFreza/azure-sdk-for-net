﻿// Copyright (c) Microsoft Corporation. All rights reserved.
// Licensed under the MIT License.

using System;
using System.Collections.Generic;
using System.IO;
using System.Security.Cryptography;
using Azure.Core;
using Azure.Core.Cryptography;
using Azure.Core.Pipeline;
using Azure.Storage.Blobs.Specialized.Cryptography.Models;
using Metadata = System.Collections.Generic.IDictionary<string, string>;

<<<<<<< HEAD
namespace Azure.Storage.Blobs.Specialized.Cryptography
=======
#pragma warning disable SA1402  // File may only contain a single type

namespace Azure.Storage.Blobs.Specialized
>>>>>>> 21c49a7d
{
    /// <summary>
    /// The <see cref="EncryptedBlockBlobClient"/> allows you to manipulate
    /// Azure Storage block blobs with client-side encryption. See
    /// <see cref="BlockBlobClient"/> for more details.
    /// 
    /// This class does support partial writes as a normal block blob client
    /// would. Due to the nature of this encryption algorithm, the entire blob
    /// must be reuploaded. Partial reads are still supported.
    /// </summary>
    public class EncryptedBlockBlobClient : BlobClient
    {
        private IKeyEncryptionKeyResolver KeyResolver { get; }

        /// <summary>
        /// The wrapper is used to wrap/unwrap the content key during encryption.
        /// </summary>
        private IKeyEncryptionKey KeyWrapper { get; }

        #region ctors
        /// <summary>
        /// Initializes a new instance of the <see cref="EncryptedBlockBlobClient"/>
        /// class for mocking.
        /// </summary>
        protected EncryptedBlockBlobClient()
        {
        }

        /// <summary>
        /// Initializes a new instance of the <see cref="EncryptedBlockBlobClient"/>
        /// class.
        /// </summary>
        /// <param name="connectionString">
        /// A connection string includes the authentication information
        /// required for your application to access data in an Azure Storage
        /// account at runtime.
        ///
        /// For more information, <see href="https://docs.microsoft.com/en-us/azure/storage/common/storage-configure-connection-string"/>.
        /// </param>
        /// <param name="containerName">
        /// The name of the container containing this encrypted block blob.
        /// </param>
        /// <param name="blobName">
        /// The name of this encrypted block blob.
        /// </param>
        /// <param name="key"></param>
        /// <param name="options">
        /// Optional client options that define the transport pipeline
        /// policies for authentication, retries, etc., that are applied to
        /// every request.
        /// </param>
        public EncryptedBlockBlobClient(
            string connectionString,
            string containerName,
            string blobName,
            ClientSideEncryptionKey key,
            BlobClientOptions options = default)
            : base(connectionString, containerName, blobName, FluentAddPolicy(options, new ClientSideBlobDecryptionPolicy(key)))
        { }

        ///// <summary>
        ///// Initializes a new instance of the <see cref="BlockBlobClient"/>
        ///// class.
        ///// </summary>
        ///// <param name="blobUri">
        ///// A <see cref="Uri"/> referencing the encrypted block blob that includes the
        ///// name of the account, the name of the container, and the name of
        ///// the blob.
        ///// </param>
        ///// <param name="key"></param>
        ///// <param name="options">
        ///// Optional client options that define the transport pipeline
        ///// policies for authentication, retries, etc., that are applied to
        ///// every request.
        ///// </param>
        //public EncryptedBlockBlobClient(
        //    Uri blobUri,
        //    ClientSideEncryptionKey key,
        //    BlobClientOptions options = default)
        //    : base(blobUri, FluentAddPolicy(options, new ClientSideBlobDecryptionPolicy(key)))
        //{
        //    _blockBlobClient = new BlobClient(blobUri, options);
        //}

        /// <summary>
        /// Initializes a new instance of the <see cref="BlockBlobClient"/>
        /// class.
        /// </summary>
        /// <param name="blobUri">
        /// A <see cref="Uri"/> referencing the blob that includes the
        /// name of the account, the name of the container, and the name of
        /// the blob.
        /// </param>
        /// <param name="credential">
        /// The shared key credential used to sign requests.
        /// </param>
        /// <param name="key"></param>
        /// <param name="options">
        /// Optional client options that define the transport pipeline
        /// policies for authentication, retries, etc., that are applied to
        /// every request.
        /// </param>
        public EncryptedBlockBlobClient(
            Uri blobUri,
            StorageSharedKeyCredential credential,
            ClientSideEncryptionKey key,
            BlobClientOptions options = default)
            : base(blobUri, credential, FluentAddPolicy(options, new ClientSideBlobDecryptionPolicy(key)))
        { }

        /// <summary>
        /// Initializes a new instance of the <see cref="BlockBlobClient"/>
        /// class.
        /// </summary>
        /// <param name="blobUri">
        /// A <see cref="Uri"/> referencing the blob that includes the
        /// name of the account, the name of the container, and the name of
        /// the blob.
        /// </param>
        /// <param name="credential">
        /// The token credential used to sign requests.
        /// </param>
        /// <param name="key"></param>
        /// <param name="options">
        /// Optional client options that define the transport pipeline
        /// policies for authentication, retries, etc., that are applied to
        /// every request.
        /// </param>
        public EncryptedBlockBlobClient(
            Uri blobUri,
            TokenCredential credential,
            ClientSideEncryptionKey key,
            BlobClientOptions options = default)
            : base(blobUri, credential, FluentAddPolicy(options, new ClientSideBlobDecryptionPolicy(key)))
        { }

        /// <summary>
        /// Initializes a new instance of the <see cref="BlockBlobClient"/>
        /// class.
        /// </summary>
        /// <param name="blobUri">
        /// A <see cref="Uri"/> referencing the encrypted block blob that includes the
        /// name of the account, the name of the container, and the name of
        /// the blob.
        /// </param>
        /// <param name="pipeline">
        /// The transport pipeline used to send every request.
        /// </param>
        internal EncryptedBlockBlobClient(Uri blobUri, HttpPipeline pipeline)
            : base(blobUri, pipeline)
        {
            //TODO make new pipeline form this one
        }

        private static BlobClientOptions FluentAddPolicy(
           BlobClientOptions options,
           HttpPipelinePolicy policy,
           HttpPipelinePosition position = HttpPipelinePosition.PerCall)
        {
            if (options == default)
            {
                options = new BlobClientOptions();
            }
            options.AddPolicy(policy, position);
            return options;
        }
        #endregion ctors

        /// <summary>
        /// This method performs a transform on the content stream for uploads. It is a no-op by default.
        /// </summary>
        /// <param name="content">Content to transform.</param>
        /// <param name="metadata">Content metadata to transform.</param>
        /// <returns>Transformed content stream.</returns>
        internal protected override (Stream, Metadata) TransformContent(Stream content, Metadata metadata)
        {
            var (encryptionStream, encryptionData) = EncryptStream(content, null); // TODO add key
            //TODO add encryption data to metadata
            return (encryptionStream, metadata);
        }

        private (Stream, EncryptionData) EncryptStream(Stream plaintext, byte[] keyEncryptionKey)
        {
            var generatedKey = CreateKey(EncryptionConstants.ENCRYPTION_KEY_SIZE);

            using (AesCryptoServiceProvider aesProvider = new AesCryptoServiceProvider() { Key = generatedKey })
            {

                var encryptionData = new EncryptionData()
                {
                    EncryptionMode = "FullBlob",
                    ContentEncryptionIV = aesProvider.IV,
                    EncryptionAgent = new EncryptionAgent()
                    {
                        Algorithm = ClientsideEncryptionAlgorithm.AES_CBC_256,
                        Protocol = EncryptionConstants.ENCRYPTION_PROTOCOL_V1
                    },
                    KeyWrappingMetadata = new Dictionary<string, string>()
                    {
                        { EncryptionConstants.AGENT_METADATA_KEY, EncryptionConstants.AGENT_METADATA_VALUE }
                    },
                    WrappedContentKey = new WrappedKey()
                    {
                        Algorithm = null, // TODO
                        EncryptedKey = this.KeyWrapper.WrapKey(null /*algorithm*/, keyEncryptionKey).ToArray(), // TODO what algorithm?
                        KeyId = null // TODO need interface update from identity
                    }
                };

                return (new CryptoStream(plaintext, aesProvider.CreateEncryptor(), CryptoStreamMode.Write), encryptionData);
            }
        }

        /// <summary>
        /// Securely generate a key.
        /// </summary>
        /// <param name="numBytes">Key size.</param>
        /// <returns>The generated key bytes.</returns>
        private static byte[] CreateKey(int numBytes)
        {
            using (var rng = new RNGCryptoServiceProvider())
            {
                var buff = new byte[numBytes];
                rng.GetBytes(buff);
                return buff;
            }
        }
    }

    // TODO to be re-added upon resolution of https://github.com/Azure/azure-sdk-for-net/issues/7713
    ///// <summary>
    ///// Add easy to discover methods to <see cref="BlobContainerClient"/> for
    ///// creating <see cref="EncryptedBlockBlobClient"/> instances.
    ///// </summary>
    //public static partial class SpecializedBlobExtensions
    //{
    //    /// <summary>
    //    /// Create a new <see cref="EncryptedBlockBlobClient"/> object by
    //    /// concatenating <paramref name="blobName"/> to
    //    /// the end of the <paramref name="client"/>'s
    //    /// <see cref="BlobContainerClient.Uri"/>. The new
    //    /// <see cref="EncryptedBlockBlobClient"/>
    //    /// uses the same request policy pipeline as the
    //    /// <see cref="BlobContainerClient"/>.
    //    /// </summary>
    //    /// <param name="client">The <see cref="BlobContainerClient"/>.</param>
    //    /// <param name="blobName">The name of the encrypted block blob.</param>
    //    /// <returns>A new <see cref="EncryptedBlockBlobClient"/> instance.</returns>
    //    public static EncryptedBlockBlobClient GetEncryptedBlockBlobClient(
    //        this BlobContainerClient client,
    //        string blobName)
    //        => new EncryptedBlockBlobClient(client.Uri.AppendToPath(blobName), client.Pipeline);
    //}
}<|MERGE_RESOLUTION|>--- conflicted
+++ resolved
@@ -8,22 +8,15 @@
 using Azure.Core;
 using Azure.Core.Cryptography;
 using Azure.Core.Pipeline;
-using Azure.Storage.Blobs.Specialized.Cryptography.Models;
 using Metadata = System.Collections.Generic.IDictionary<string, string>;
 
-<<<<<<< HEAD
 namespace Azure.Storage.Blobs.Specialized.Cryptography
-=======
-#pragma warning disable SA1402  // File may only contain a single type
-
-namespace Azure.Storage.Blobs.Specialized
->>>>>>> 21c49a7d
 {
     /// <summary>
     /// The <see cref="EncryptedBlockBlobClient"/> allows you to manipulate
     /// Azure Storage block blobs with client-side encryption. See
     /// <see cref="BlockBlobClient"/> for more details.
-    /// 
+    ///
     /// This class does support partial writes as a normal block blob client
     /// would. Due to the nature of this encryption algorithm, the entire blob
     /// must be reuploaded. Partial reads are still supported.
@@ -75,7 +68,7 @@
             string blobName,
             ClientSideEncryptionKey key,
             BlobClientOptions options = default)
-            : base(connectionString, containerName, blobName, FluentAddPolicy(options, new ClientSideBlobDecryptionPolicy(key)))
+            : base(connectionString, containerName, blobName, FluentAddPolicy(options, new ClientSideDecryptionPolicy(key)))
         { }
 
         ///// <summary>
@@ -125,7 +118,7 @@
             StorageSharedKeyCredential credential,
             ClientSideEncryptionKey key,
             BlobClientOptions options = default)
-            : base(blobUri, credential, FluentAddPolicy(options, new ClientSideBlobDecryptionPolicy(key)))
+            : base(blobUri, credential, FluentAddPolicy(options, new ClientSideDecryptionPolicy(key)))
         { }
 
         /// <summary>
@@ -151,7 +144,7 @@
             TokenCredential credential,
             ClientSideEncryptionKey key,
             BlobClientOptions options = default)
-            : base(blobUri, credential, FluentAddPolicy(options, new ClientSideBlobDecryptionPolicy(key)))
+            : base(blobUri, credential, FluentAddPolicy(options, new ClientSideDecryptionPolicy(key)))
         { }
 
         /// <summary>
