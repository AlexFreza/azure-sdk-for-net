{
  "Entries": [
    {
<<<<<<< HEAD
      "RequestUri": "https://seanstagetest.blob.core.windows.net/test-container-77fd5ec3-d4c5-cd3d-85ed-2789bdfe183c?restype=container",
      "RequestMethod": "PUT",
      "RequestHeaders": {
        "Authorization": "Sanitized",
        "traceparent": "00-8db6834392c9254881f0e196a140ee4e-d0f97deba2e7f44f-00",
        "User-Agent": [
          "azsdk-net-Storage.Blobs/12.4.0-dev.20200305.1",
          "(.NET Core 4.6.28325.01; Microsoft Windows 10.0.18363 )"
        ],
        "x-ms-blob-public-access": "container",
        "x-ms-client-request-id": "dfe77c1f-8955-739c-7da1-3ed57c94944e",
        "x-ms-date": "Thu, 05 Mar 2020 22:53:04 GMT",
        "x-ms-return-client-request-id": "true",
        "x-ms-version": "2019-10-10"
=======
      "RequestUri": "https://seanmcccanary.blob.core.windows.net/test-container-77fd5ec3-d4c5-cd3d-85ed-2789bdfe183c?restype=container",
      "RequestMethod": "PUT",
      "RequestHeaders": {
        "Authorization": "Sanitized",
        "traceparent": "00-c2066463ac38514aab3311d2e0f1c9c6-f78bc85585c0dd4e-00",
        "User-Agent": [
          "azsdk-net-Storage.Blobs/12.5.0-dev.20200403.1",
          "(.NET Core 4.6.28325.01; Microsoft Windows 10.0.18362 )"
        ],
        "x-ms-blob-public-access": "container",
        "x-ms-client-request-id": "dfe77c1f-8955-739c-7da1-3ed57c94944e",
        "x-ms-date": "Fri, 03 Apr 2020 20:33:05 GMT",
        "x-ms-return-client-request-id": "true",
        "x-ms-version": "2019-12-12"
>>>>>>> 32e373e2
      },
      "RequestBody": null,
      "StatusCode": 201,
      "ResponseHeaders": {
        "Content-Length": "0",
<<<<<<< HEAD
        "Date": "Thu, 05 Mar 2020 22:53:03 GMT",
        "ETag": "\u00220x8D7C157F6E3388E\u0022",
        "Last-Modified": "Thu, 05 Mar 2020 22:53:04 GMT",
=======
        "Date": "Fri, 03 Apr 2020 20:33:04 GMT",
        "ETag": "\u00220x8D7D80E360C0BEB\u0022",
        "Last-Modified": "Fri, 03 Apr 2020 20:33:04 GMT",
>>>>>>> 32e373e2
        "Server": [
          "Windows-Azure-Blob/1.0",
          "Microsoft-HTTPAPI/2.0"
        ],
        "x-ms-client-request-id": "dfe77c1f-8955-739c-7da1-3ed57c94944e",
<<<<<<< HEAD
        "x-ms-request-id": "6ca60037-901e-0014-7540-f3da54000000",
        "x-ms-version": "2019-10-10"
=======
        "x-ms-request-id": "aae5c108-501e-0024-52f7-09bb00000000",
        "x-ms-version": "2019-12-12"
>>>>>>> 32e373e2
      },
      "ResponseBody": []
    },
    {
<<<<<<< HEAD
      "RequestUri": "https://seanstagetest.blob.core.windows.net/test-container-77fd5ec3-d4c5-cd3d-85ed-2789bdfe183c/blob1",
=======
      "RequestUri": "https://seanmcccanary.blob.core.windows.net/test-container-77fd5ec3-d4c5-cd3d-85ed-2789bdfe183c/blob1",
>>>>>>> 32e373e2
      "RequestMethod": "PUT",
      "RequestHeaders": {
        "Authorization": "Sanitized",
        "Content-Length": "1024",
        "If-None-Match": "*",
<<<<<<< HEAD
        "traceparent": "00-9ee3d785e3d528498f8b6e591b0d97a3-ca09173a19895045-00",
        "User-Agent": [
          "azsdk-net-Storage.Blobs/12.4.0-dev.20200305.1",
          "(.NET Core 4.6.28325.01; Microsoft Windows 10.0.18363 )"
        ],
        "x-ms-blob-type": "BlockBlob",
        "x-ms-client-request-id": "2131875d-71c5-015f-803f-1dab343ae705",
        "x-ms-date": "Thu, 05 Mar 2020 22:53:04 GMT",
        "x-ms-return-client-request-id": "true",
        "x-ms-version": "2019-10-10"
=======
        "traceparent": "00-dff3b293676afa4d9e82121a5dd170de-68044628e09ca446-00",
        "User-Agent": [
          "azsdk-net-Storage.Blobs/12.5.0-dev.20200403.1",
          "(.NET Core 4.6.28325.01; Microsoft Windows 10.0.18362 )"
        ],
        "x-ms-blob-type": "BlockBlob",
        "x-ms-client-request-id": "2131875d-71c5-015f-803f-1dab343ae705",
        "x-ms-date": "Fri, 03 Apr 2020 20:33:05 GMT",
        "x-ms-return-client-request-id": "true",
        "x-ms-version": "2019-12-12"
>>>>>>> 32e373e2
      },
      "RequestBody": "\u002BZUsKc8iaaQ\u002BAy\u002BoOE89qgpmaUEWOebSFQwemuBKfbOITPT6rrny/RJCoFJZ9DouY5PKFSpSOMCuWhPCBM/E84V8IOtaQ/xRdGsu05mUeCHS8DZNf2iINRQ0S1OlL/lDfqzM3dRO0x\u002BWeaG\u002BJGQnGeLy8BSYd3Qd9OrXJviorERy61XsyJpNhBwXtgbGyRGwDTFxsj/lqgc4r\u002Bnpd6wm7cxcTDgPOlFHpWv3gcBtVirZJxnHN/kEjEFOsxmxYwxw8Mg5aXzZodLfKg3T7ihGy1i\u002BEFCTX7bTWMD2wIc4lUFfhpH4M\u002B2uAIVH5wzrMZ0YCOfA8lO83ZASZhG74uBKppTMdGeXTZdqEBDKS3ip6CYj3rifd6PtoqkA5c3c8h2l/EB3Hrw1gLpQVeJD8pEYaH3qmAQnqi7x39K\u002Bl2jKjh7yJU43Mslq7V3\u002BTyHAqq8Y531P8VkZfVIRhj/qd\u002BlShcfDUM1C4TW0gKumKVoMMDUipq/qep3E2af8JayKf3Z0rMla/Vni1QZHm3GuclT3BVUKx9E5Zwsp/nclRryJKQA0MnyRsjPcQNCpot4sFmZTBSBWgLekOkS\u002BMP7hvI5KvXJweUDXZVIiLocAkMUs/egQ0UGbM6lIkPc404E1\u002BoNBXuRsu5wmfJ/NNFIwpKp/kTMV0etNrorJJ\u002BlJnpLR7DMEvjHhwEFL6lWizv5WGOxMuUFOHymY9K9Zo5Sz3d0M\u002B0ceK\u002BV4ntDxyeaVq\u002BCMcg/9/OVRg80KbMqChx2tmA13ldK2OOwG1BtwXFVCAknPzTCEteD3u3h5FL8a9hazQzHZHhUN1Toi9ijK4CZ4x2qBsrnsKeIsf9pZPCMt690EvBkjaOMzwvj2Yb\u002B4LdtSAUxUmURcxxpOrZ46s5gW9ApKxiMMVF6GTfDB9ccjc1L/BzvX2VKZp/X/1btE\u002BA5f4Gy0bme3Ra3tzUtUmtJSKzpMO6xdPhu4sB4uDX\u002BjQlThYhVabgXqR8GO6gsGRQwirKmB971iAqFR/L1JiTgtSYv2cji9\u002BL01YvPqzlQQsWsRC2DVIkqXf190CXFHob2JYKCAD9LUZbTsS5XJeDNMQUtSN37YWCdBX/PYSO9M7cA1YW60kKKYPaWr6da0zQYsJ8gm9Wo/sAh4PrDf\u002BxzFn17VlBbEl7CpufrYLG5QjZHsrCEnJvhW9bBmO1HyuEGJ5kl43jnwZ48XfDtvZ4SaKLEe80/7nnlmf55mXlxftwC4TkUk2K5Y/ESRD6m85o4szBOf08XxjUjQEl\u002BbiggzuMU7thg\u002BdU8DxfYLao7QqZgQOZJIv\u002BM6xsH8VMZOvXI7XVfjgS917VbDnA7P5iK6/2jHi1B26/jiAO9XQiGJtQiEzw==",
      "StatusCode": 201,
      "ResponseHeaders": {
        "Content-Length": "0",
        "Content-MD5": "lomtHmOJMv6kDbKN\u002BJ//Pg==",
<<<<<<< HEAD
        "Date": "Thu, 05 Mar 2020 22:53:03 GMT",
        "ETag": "\u00220x8D7C157F6EFC9C3\u0022",
        "Last-Modified": "Thu, 05 Mar 2020 22:53:04 GMT",
=======
        "Date": "Fri, 03 Apr 2020 20:33:04 GMT",
        "ETag": "\u00220x8D7D80E3619D946\u0022",
        "Last-Modified": "Fri, 03 Apr 2020 20:33:04 GMT",
>>>>>>> 32e373e2
        "Server": [
          "Windows-Azure-Blob/1.0",
          "Microsoft-HTTPAPI/2.0"
        ],
        "x-ms-client-request-id": "2131875d-71c5-015f-803f-1dab343ae705",
        "x-ms-content-crc64": "nHDmCiRj95c=",
<<<<<<< HEAD
        "x-ms-request-id": "6ca6003c-901e-0014-7940-f3da54000000",
        "x-ms-request-server-encrypted": "true",
        "x-ms-version": "2019-10-10"
=======
        "x-ms-request-id": "aae5c117-501e-0024-5ef7-09bb00000000",
        "x-ms-request-server-encrypted": "true",
        "x-ms-version": "2019-12-12"
>>>>>>> 32e373e2
      },
      "ResponseBody": []
    },
    {
<<<<<<< HEAD
      "RequestUri": "https://seanstagetest.blob.core.windows.net/test-container-77fd5ec3-d4c5-cd3d-85ed-2789bdfe183c/blob2",
=======
      "RequestUri": "https://seanmcccanary.blob.core.windows.net/test-container-77fd5ec3-d4c5-cd3d-85ed-2789bdfe183c/blob2",
>>>>>>> 32e373e2
      "RequestMethod": "PUT",
      "RequestHeaders": {
        "Authorization": "Sanitized",
        "Content-Length": "1024",
        "If-None-Match": "*",
<<<<<<< HEAD
        "traceparent": "00-61fb6817eafed2419d20c1d631e1794a-1b50323436439f43-00",
        "User-Agent": [
          "azsdk-net-Storage.Blobs/12.4.0-dev.20200305.1",
          "(.NET Core 4.6.28325.01; Microsoft Windows 10.0.18363 )"
        ],
        "x-ms-blob-type": "BlockBlob",
        "x-ms-client-request-id": "c6937f6c-66f7-4747-1efc-ba95e39aec14",
        "x-ms-date": "Thu, 05 Mar 2020 22:53:04 GMT",
        "x-ms-return-client-request-id": "true",
        "x-ms-version": "2019-10-10"
=======
        "traceparent": "00-01631beb5627aa41a14a4f7c68f3e2fa-1de609156ff53148-00",
        "User-Agent": [
          "azsdk-net-Storage.Blobs/12.5.0-dev.20200403.1",
          "(.NET Core 4.6.28325.01; Microsoft Windows 10.0.18362 )"
        ],
        "x-ms-blob-type": "BlockBlob",
        "x-ms-client-request-id": "c6937f6c-66f7-4747-1efc-ba95e39aec14",
        "x-ms-date": "Fri, 03 Apr 2020 20:33:06 GMT",
        "x-ms-return-client-request-id": "true",
        "x-ms-version": "2019-12-12"
>>>>>>> 32e373e2
      },
      "RequestBody": "ShcVgxNAXfAEOWbVDZQPuP/NLC3WYwqb1\u002BunKXyhB0o7zyHIiL9AHSlAHYsLifPsL2SrZw25LuYMeqsnmDRzYjIcmT5yRjBAjA4ElkV/kE74uvkX9aA8gqA6vA4TGYT0zLpY7u\u002B0eeg0a9r\u002BtJihjeldL906XG2R3xeeN4ohLXOKD8mLJqFeQ0AQ44nFPc0HmS4kteqnuXBMxg/YFkFdEz1ndKXPFmdI/\u002BucKnnjzKFJlp5c/HiI41VYPl\u002BRhS3\u002Bss9MXckoN4PH3LX\u002BCo/3afpujn\u002BjARbF3pFPd9cHtnq\u002BnXepl27XIV4blR/CitjFYNVkI/atW7G4hn832MCrvyY7P2wYTtGMlm0giGz2A1S4iRYCopODEELG8BHvoEieb9X5h0psrRID2I2JjNNEwYIqfk\u002BpqBySuC8qUl3AnfYlghiX/XwJTNsE/8oF\u002BYNvgS6OxCH49Me4Zs4bQlu0QzuXZAq6rcQGIDJzpKlSjb6rutAvMdjVLI5R3pat7gqAULyPbpV5tNNph6PuhU8dZtkQcIeKhBFiwjh8ac8uWTIn81Tswh4oMQb9xak05qY\u002BM3i8nX6D9cyqLKxd/UsEOy5xx5H7MaO75z6Ajb9nLduRPTVWcbuzpP6IQpVxyzO6\u002BIp7wx4VQwLUAbU/AmcMQ/7QzMAVrclyvSOTcu4NSRwKxZQ07Gq8fPkzgnAGdKGWe/6WoP9zpUvACAX7gdATx7eZNDzT2FeUE0/G4itYbEmB/ffwdqgclyBIdONlwfooH7q5bD9kwqOnAoyvrMIgaJu7eoTZI1AOfJ0bimRzLlJVnsNwnwAKHDpUSHQbbepeKAtHqUZ2T/tqqu\u002BhSDg/NNQ5Wg7\u002Br8ibsV1Jhdvb8g\u002ByvGFYK4QM3k7HBfURaNMCFROf4RPcYHhDrPjpLcogj7ff7ovW5wlPLXu/NqrTikiJR3DHOxD81lzoFH6LIrGEp3Y9MXlHKy0KULSXHCnOcCKvX\u002BVaWFOm4xgv7dKKxAvKO48zlVjPQRtCvetcZbkzGqRc28LLKk8jlk5hGD1bf4upzOGamtrJ4B7JF5tnSn5e\u002B9MuLuhI/hBAEP4KbSje5j1gs5jYmX/JkvqkARKzvEzQAh1pLVGjYM3QWYrbv3L16zFdB5blhmFUZJvto/3\u002BjFSyOmsLdLnsvFLKBz/07dOHrhbhVrW16nu7FMi1trzQ0c02KYQH6nZ3cUpDG34iX3bIZfXmHTWf/E/wUGDxNgWV\u002BTVyvsROgMSgaeVqcc78mbVR7VHH6bSXliw0FpkWhjpEriFIr6CyeeQwRrNQNIuB87arn0m0zg\u002BB2iiYGmoqieOrJcOstOkUn3Nsl6MBR2GhsyPja\u002BbwkOASx9V4GQ==",
      "StatusCode": 201,
      "ResponseHeaders": {
        "Content-Length": "0",
        "Content-MD5": "z3N\u002BDKaawD1ZpYubZsDDnw==",
<<<<<<< HEAD
        "Date": "Thu, 05 Mar 2020 22:53:03 GMT",
        "ETag": "\u00220x8D7C157F6FC4A2C\u0022",
        "Last-Modified": "Thu, 05 Mar 2020 22:53:04 GMT",
=======
        "Date": "Fri, 03 Apr 2020 20:33:04 GMT",
        "ETag": "\u00220x8D7D80E3626FB01\u0022",
        "Last-Modified": "Fri, 03 Apr 2020 20:33:04 GMT",
>>>>>>> 32e373e2
        "Server": [
          "Windows-Azure-Blob/1.0",
          "Microsoft-HTTPAPI/2.0"
        ],
        "x-ms-client-request-id": "c6937f6c-66f7-4747-1efc-ba95e39aec14",
        "x-ms-content-crc64": "UqyOE28ynr4=",
<<<<<<< HEAD
        "x-ms-request-id": "6ca60044-901e-0014-0140-f3da54000000",
        "x-ms-request-server-encrypted": "true",
        "x-ms-version": "2019-10-10"
=======
        "x-ms-request-id": "aae5c122-501e-0024-68f7-09bb00000000",
        "x-ms-request-server-encrypted": "true",
        "x-ms-version": "2019-12-12"
>>>>>>> 32e373e2
      },
      "ResponseBody": []
    },
    {
<<<<<<< HEAD
      "RequestUri": "https://seanstagetest.blob.core.windows.net/test-container-77fd5ec3-d4c5-cd3d-85ed-2789bdfe183c/blob3",
=======
      "RequestUri": "https://seanmcccanary.blob.core.windows.net/test-container-77fd5ec3-d4c5-cd3d-85ed-2789bdfe183c/blob3",
>>>>>>> 32e373e2
      "RequestMethod": "PUT",
      "RequestHeaders": {
        "Authorization": "Sanitized",
        "Content-Length": "1024",
        "If-None-Match": "*",
<<<<<<< HEAD
        "traceparent": "00-b4b0eae521717546a259f57e95fb664e-0ffb41f5bd4ba049-00",
        "User-Agent": [
          "azsdk-net-Storage.Blobs/12.4.0-dev.20200305.1",
          "(.NET Core 4.6.28325.01; Microsoft Windows 10.0.18363 )"
        ],
        "x-ms-blob-type": "BlockBlob",
        "x-ms-client-request-id": "4ab7a1a0-d203-f08c-cd7e-18ad9f95a274",
        "x-ms-date": "Thu, 05 Mar 2020 22:53:04 GMT",
        "x-ms-return-client-request-id": "true",
        "x-ms-version": "2019-10-10"
=======
        "traceparent": "00-f6b8a2783d493a48ba82858939527b65-21c34a473ec97d4e-00",
        "User-Agent": [
          "azsdk-net-Storage.Blobs/12.5.0-dev.20200403.1",
          "(.NET Core 4.6.28325.01; Microsoft Windows 10.0.18362 )"
        ],
        "x-ms-blob-type": "BlockBlob",
        "x-ms-client-request-id": "4ab7a1a0-d203-f08c-cd7e-18ad9f95a274",
        "x-ms-date": "Fri, 03 Apr 2020 20:33:06 GMT",
        "x-ms-return-client-request-id": "true",
        "x-ms-version": "2019-12-12"
>>>>>>> 32e373e2
      },
      "RequestBody": "m4UU8pHmMKJS2d/jFdTmGUippUdCsiL4Mr2e1Op64zlSuft7wlWkhk/wdB2HYzFKFqFNOvWl0ehiG8DUR1y31/WmkVzYalfyBB74UT4Fcc\u002BMU75JLalDrecSGKeV0D7yOJwn4NHVcatJWjXWrICqXanwR/SebqpLYuR1xVKwXTTfBRii3ZH9tuES/9N0bQBmaLv\u002BpIhKVMrx237tX6xZmfwB9qdoB4AY85ESi2/W1/XkDlyWsbmrlbFOsAESEFc1uWbXc3ZZ/mE65rH3OMhaGwSJCVBPwudCVWH1GVd/BeI53NIJ/2N\u002BixD7XMsHtFzp85X8iQcG5vd\u002BlB4VY\u002BQJu\u002BDOvVv1URugCn5AU2UbO6EEDCbCgnvbMvbbimtFaScr8qHrOfYA86F6W36JxpORYlh8EFe\u002BRzhl8otlGsavWqFWFGDEMAGrAxmERyf9UmxjSicSyVnQbapphkZrm9jbywDdMrIyzDJX0Qw9Ov8RaKAeAtCenJFHhaa2W6q7QGhAqXwmHx\u002B5MH31u/dNkjOqVx2mTJkIPC5vlawLe3CHm5Gj/ZCD60iAZdFSqeCa\u002BvNzCwOMFfTPN21NtolzrbQMbR9mqZSiJ2zVJubHtZJO1Zq5mHBt\u002B4ad1MUjNTS\u002BDLccRjvAM1Fe0OOXt\u002B4NCILa/\u002BHvuRREn3KZyNTPf/I4Fhkuqm9XjqFIWsiM1kSXj8xDSTVSz1Oi2KbIJ2p9j1HxXqDV3l0SgnFApl5Mt8kuATgIizW85UfFi9LIj2Y2y8t2m3ejwbFvMMbEEin0ViDdmSUydQMbNHhYD1KKSvMKCtqT1htRiz\u002BHmFtv99Me0TWx6/VABFbIWmf\u002BS7Je5ObTugdOYYAFiw7mqtynrDykOj4d2V/9yQWDynu0Uz\u002BNKbR1nD3Lz3C1rF/nWll6IK4qWRBzQQqH1fACy5YEUDjOWYEnMRD/2GvOZy3/Fm\u002BrCanMivkvGeep7sZNyQTZsFsnGAHYUu6eK4Clpdndh7\u002BBVsHtOMY\u002Bnj\u002BZfUNJsQ9n9bbR2P1t07a6Ll54inQNzGYHy3NC63iU6HnBPtSrVHlxPq8jC6/BE4IKMgloxhTKi7HcQuabJAk\u002BPe\u002BDrJTiD9nlB0zE6sC3RbjwN7luLCJl97IjzhKT1hmm5M7APmftKCMwgr/IBqDwJfwtquxPzxDNHrThvkDGUjAyHQXy9gZRAw\u002BVPqlinPESMqgWZSssVhW98iCyDGnjaTCOleib/i713KfdupBmaoHDz4yXsOwFBsfwNATmnvalstR51AYJdzN6IIiET5yEVoif7jzcS7lDiY8gqsoqDz2wNwe87ZV6ulhZHY9jgbcqa917RrC6yGcaNUt36MxoTxBL0xeVyGnyJA==",
      "StatusCode": 201,
      "ResponseHeaders": {
        "Content-Length": "0",
        "Content-MD5": "91eB4o0clpGTSZShrZEXoQ==",
<<<<<<< HEAD
        "Date": "Thu, 05 Mar 2020 22:53:03 GMT",
        "ETag": "\u00220x8D7C157F708CFFC\u0022",
        "Last-Modified": "Thu, 05 Mar 2020 22:53:04 GMT",
=======
        "Date": "Fri, 03 Apr 2020 20:33:04 GMT",
        "ETag": "\u00220x8D7D80E36346AFF\u0022",
        "Last-Modified": "Fri, 03 Apr 2020 20:33:04 GMT",
>>>>>>> 32e373e2
        "Server": [
          "Windows-Azure-Blob/1.0",
          "Microsoft-HTTPAPI/2.0"
        ],
        "x-ms-client-request-id": "4ab7a1a0-d203-f08c-cd7e-18ad9f95a274",
        "x-ms-content-crc64": "n4H1L/eQIXc=",
<<<<<<< HEAD
        "x-ms-request-id": "6ca60048-901e-0014-0540-f3da54000000",
        "x-ms-request-server-encrypted": "true",
        "x-ms-version": "2019-10-10"
=======
        "x-ms-request-id": "aae5c12e-501e-0024-74f7-09bb00000000",
        "x-ms-request-server-encrypted": "true",
        "x-ms-version": "2019-12-12"
>>>>>>> 32e373e2
      },
      "ResponseBody": []
    },
    {
<<<<<<< HEAD
      "RequestUri": "https://seanstagetest.blob.core.windows.net/?comp=batch",
=======
      "RequestUri": "https://seanmcccanary.blob.core.windows.net/?comp=batch",
>>>>>>> 32e373e2
      "RequestMethod": "POST",
      "RequestHeaders": {
        "Authorization": "Sanitized",
        "Content-Length": "1110",
        "Content-Type": "multipart/mixed; boundary=batch_f6d05b37-7b9f-e0c2-001a-7fb1d9458fe9",
<<<<<<< HEAD
        "traceparent": "00-0b9006c84d300647ae1f05c9ab3a16d1-f4a8ae1d74c7ee46-00",
        "User-Agent": [
          "azsdk-net-Storage.Blobs/12.4.0-dev.20200305.1",
          "(.NET Core 4.6.28325.01; Microsoft Windows 10.0.18363 )"
        ],
        "x-ms-client-request-id": "6b74321e-4389-21c1-b644-a6f6a1778d6a",
        "x-ms-date": "Thu, 05 Mar 2020 22:53:04 GMT",
        "x-ms-return-client-request-id": "true",
        "x-ms-version": "2019-10-10"
      },
      "RequestBody": "LS1iYXRjaF9mNmQwNWIzNy03YjlmLWUwYzItMDAxYS03ZmIxZDk0NThmZTkNCkNvbnRlbnQtVHlwZTogYXBwbGljYXRpb24vaHR0cA0KQ29udGVudC1UcmFuc2Zlci1FbmNvZGluZzogYmluYXJ5DQpDb250ZW50LUlEOiAwDQoNCkRFTEVURSAvdGVzdC1jb250YWluZXItNzdmZDVlYzMtZDRjNS1jZDNkLTg1ZWQtMjc4OWJkZmUxODNjL2Jsb2IxIEhUVFAvMS4xDQpBdXRob3JpemF0aW9uOiBTaGFyZWRLZXkgc2VhbnN0YWdldGVzdDpMREl0bG81aDVPa1NiYWRybHZYaEdBWHEyZjdob0M3bmFGL2g2RDdpWGc0PQ0KeC1tcy1kYXRlOiBUaHUsIDA1IE1hciAyMDIwIDIyOjUzOjA0IEdNVA0KQ29udGVudC1MZW5ndGg6IDANCg0KLS1iYXRjaF9mNmQwNWIzNy03YjlmLWUwYzItMDAxYS03ZmIxZDk0NThmZTkNCkNvbnRlbnQtVHlwZTogYXBwbGljYXRpb24vaHR0cA0KQ29udGVudC1UcmFuc2Zlci1FbmNvZGluZzogYmluYXJ5DQpDb250ZW50LUlEOiAxDQoNCkRFTEVURSAvdGVzdC1jb250YWluZXItNzdmZDVlYzMtZDRjNS1jZDNkLTg1ZWQtMjc4OWJkZmUxODNjL2Jsb2IyIEhUVFAvMS4xDQpBdXRob3JpemF0aW9uOiBTaGFyZWRLZXkgc2VhbnN0YWdldGVzdDpseDFYMkE5SDhXQTBVYUFNWm5iNjRmVE9oelJ5U0NsQlBVL2lVdGVxYk8wPQ0KeC1tcy1kYXRlOiBUaHUsIDA1IE1hciAyMDIwIDIyOjUzOjA0IEdNVA0KQ29udGVudC1MZW5ndGg6IDANCg0KLS1iYXRjaF9mNmQwNWIzNy03YjlmLWUwYzItMDAxYS03ZmIxZDk0NThmZTkNCkNvbnRlbnQtVHlwZTogYXBwbGljYXRpb24vaHR0cA0KQ29udGVudC1UcmFuc2Zlci1FbmNvZGluZzogYmluYXJ5DQpDb250ZW50LUlEOiAyDQoNCkRFTEVURSAvdGVzdC1jb250YWluZXItNzdmZDVlYzMtZDRjNS1jZDNkLTg1ZWQtMjc4OWJkZmUxODNjL2Jsb2IzIEhUVFAvMS4xDQpBdXRob3JpemF0aW9uOiBTaGFyZWRLZXkgc2VhbnN0YWdldGVzdDplWFJ1N2lHRW5jSnBUVC9UNkJGczVmN1h1MjFiM2lYcy9DRVVxVSsvbklVPQ0KeC1tcy1kYXRlOiBUaHUsIDA1IE1hciAyMDIwIDIyOjUzOjA0IEdNVA0KQ29udGVudC1MZW5ndGg6IDANCg0KLS1iYXRjaF9mNmQwNWIzNy03YjlmLWUwYzItMDAxYS03ZmIxZDk0NThmZTktLQ0K",
      "StatusCode": 202,
      "ResponseHeaders": {
        "Content-Type": "multipart/mixed; boundary=batchresponse_7107e2dd-92d8-4986-9e19-c4a7e0073350",
        "Date": "Thu, 05 Mar 2020 22:53:04 GMT",
=======
        "traceparent": "00-48987846e70d7545ab024006529da4b2-0988e9e965ab1944-00",
        "User-Agent": [
          "azsdk-net-Storage.Blobs/12.5.0-dev.20200403.1",
          "(.NET Core 4.6.28325.01; Microsoft Windows 10.0.18362 )"
        ],
        "x-ms-client-request-id": "6b74321e-4389-21c1-b644-a6f6a1778d6a",
        "x-ms-date": "Fri, 03 Apr 2020 20:33:06 GMT",
        "x-ms-return-client-request-id": "true",
        "x-ms-version": "2019-12-12"
      },
      "RequestBody": "LS1iYXRjaF9mNmQwNWIzNy03YjlmLWUwYzItMDAxYS03ZmIxZDk0NThmZTkNCkNvbnRlbnQtVHlwZTogYXBwbGljYXRpb24vaHR0cA0KQ29udGVudC1UcmFuc2Zlci1FbmNvZGluZzogYmluYXJ5DQpDb250ZW50LUlEOiAwDQoNCkRFTEVURSAvdGVzdC1jb250YWluZXItNzdmZDVlYzMtZDRjNS1jZDNkLTg1ZWQtMjc4OWJkZmUxODNjL2Jsb2IxIEhUVFAvMS4xDQpBdXRob3JpemF0aW9uOiBTaGFyZWRLZXkgc2Vhbm1jY2NhbmFyeTpIbUpXZWl5dXNMUiswRTgxZmFIeGVpRm1VV2JBMnpPVEhrWlQxRFZaT1VJPQ0KeC1tcy1kYXRlOiBGcmksIDAzIEFwciAyMDIwIDIwOjMzOjA2IEdNVA0KQ29udGVudC1MZW5ndGg6IDANCg0KLS1iYXRjaF9mNmQwNWIzNy03YjlmLWUwYzItMDAxYS03ZmIxZDk0NThmZTkNCkNvbnRlbnQtVHlwZTogYXBwbGljYXRpb24vaHR0cA0KQ29udGVudC1UcmFuc2Zlci1FbmNvZGluZzogYmluYXJ5DQpDb250ZW50LUlEOiAxDQoNCkRFTEVURSAvdGVzdC1jb250YWluZXItNzdmZDVlYzMtZDRjNS1jZDNkLTg1ZWQtMjc4OWJkZmUxODNjL2Jsb2IyIEhUVFAvMS4xDQpBdXRob3JpemF0aW9uOiBTaGFyZWRLZXkgc2Vhbm1jY2NhbmFyeTpYdHltbkViejNEUUl3QVZDbWJCMzB4Y0xvNEo4eExvdkZ1cEVxSGdoVllnPQ0KeC1tcy1kYXRlOiBGcmksIDAzIEFwciAyMDIwIDIwOjMzOjA2IEdNVA0KQ29udGVudC1MZW5ndGg6IDANCg0KLS1iYXRjaF9mNmQwNWIzNy03YjlmLWUwYzItMDAxYS03ZmIxZDk0NThmZTkNCkNvbnRlbnQtVHlwZTogYXBwbGljYXRpb24vaHR0cA0KQ29udGVudC1UcmFuc2Zlci1FbmNvZGluZzogYmluYXJ5DQpDb250ZW50LUlEOiAyDQoNCkRFTEVURSAvdGVzdC1jb250YWluZXItNzdmZDVlYzMtZDRjNS1jZDNkLTg1ZWQtMjc4OWJkZmUxODNjL2Jsb2IzIEhUVFAvMS4xDQpBdXRob3JpemF0aW9uOiBTaGFyZWRLZXkgc2Vhbm1jY2NhbmFyeTpPYy9udFIyM0p2UXAxUnpTNU9vWTJxMjVJT3BnVGtybFgwNURFN1JNOHZzPQ0KeC1tcy1kYXRlOiBGcmksIDAzIEFwciAyMDIwIDIwOjMzOjA2IEdNVA0KQ29udGVudC1MZW5ndGg6IDANCg0KLS1iYXRjaF9mNmQwNWIzNy03YjlmLWUwYzItMDAxYS03ZmIxZDk0NThmZTktLQ0K",
      "StatusCode": 202,
      "ResponseHeaders": {
        "Content-Type": "multipart/mixed; boundary=batchresponse_198fe84e-d206-4e8d-9375-8db757c01b2f",
        "Date": "Fri, 03 Apr 2020 20:33:04 GMT",
>>>>>>> 32e373e2
        "Server": [
          "Windows-Azure-Blob/1.0",
          "Microsoft-HTTPAPI/2.0"
        ],
        "Transfer-Encoding": "chunked",
        "x-ms-client-request-id": "6b74321e-4389-21c1-b644-a6f6a1778d6a",
<<<<<<< HEAD
        "x-ms-request-id": "6ca6004b-901e-0014-0840-f3da54000000",
        "x-ms-version": "2019-10-10"
      },
      "ResponseBody": "LS1iYXRjaHJlc3BvbnNlXzcxMDdlMmRkLTkyZDgtNDk4Ni05ZTE5LWM0YTdlMDA3MzM1MA0KQ29udGVudC1UeXBlOiBhcHBsaWNhdGlvbi9odHRwDQpDb250ZW50LUlEOiAwDQoNCkhUVFAvMS4xIDIwMiBBY2NlcHRlZA0KeC1tcy1kZWxldGUtdHlwZS1wZXJtYW5lbnQ6IHRydWUNCngtbXMtcmVxdWVzdC1pZDogNmNhNjAwNGItOTAxZS0wMDE0LTA4NDAtZjNkYTU0MWU1OTZmDQp4LW1zLXZlcnNpb246IDIwMTktMTAtMTANClNlcnZlcjogV2luZG93cy1BenVyZS1CbG9iLzEuMA0KDQotLWJhdGNocmVzcG9uc2VfNzEwN2UyZGQtOTJkOC00OTg2LTllMTktYzRhN2UwMDczMzUwDQpDb250ZW50LVR5cGU6IGFwcGxpY2F0aW9uL2h0dHANCkNvbnRlbnQtSUQ6IDENCg0KSFRUUC8xLjEgMjAyIEFjY2VwdGVkDQp4LW1zLWRlbGV0ZS10eXBlLXBlcm1hbmVudDogdHJ1ZQ0KeC1tcy1yZXF1ZXN0LWlkOiA2Y2E2MDA0Yi05MDFlLTAwMTQtMDg0MC1mM2RhNTQxZTU5NzENCngtbXMtdmVyc2lvbjogMjAxOS0xMC0xMA0KU2VydmVyOiBXaW5kb3dzLUF6dXJlLUJsb2IvMS4wDQoNCi0tYmF0Y2hyZXNwb25zZV83MTA3ZTJkZC05MmQ4LTQ5ODYtOWUxOS1jNGE3ZTAwNzMzNTANCkNvbnRlbnQtVHlwZTogYXBwbGljYXRpb24vaHR0cA0KQ29udGVudC1JRDogMg0KDQpIVFRQLzEuMSAyMDIgQWNjZXB0ZWQNCngtbXMtZGVsZXRlLXR5cGUtcGVybWFuZW50OiB0cnVlDQp4LW1zLXJlcXVlc3QtaWQ6IDZjYTYwMDRiLTkwMWUtMDAxNC0wODQwLWYzZGE1NDFlNTk3Mg0KeC1tcy12ZXJzaW9uOiAyMDE5LTEwLTEwDQpTZXJ2ZXI6IFdpbmRvd3MtQXp1cmUtQmxvYi8xLjANCg0KLS1iYXRjaHJlc3BvbnNlXzcxMDdlMmRkLTkyZDgtNDk4Ni05ZTE5LWM0YTdlMDA3MzM1MC0t"
    },
    {
      "RequestUri": "https://seanstagetest.blob.core.windows.net/test-container-77fd5ec3-d4c5-cd3d-85ed-2789bdfe183c/blob1",
      "RequestMethod": "HEAD",
      "RequestHeaders": {
        "Authorization": "Sanitized",
        "traceparent": "00-65469c69b5b46c4db5fc30b604aa9447-f6ffdf1f9c5bfa42-00",
        "User-Agent": [
          "azsdk-net-Storage.Blobs/12.4.0-dev.20200305.1",
          "(.NET Core 4.6.28325.01; Microsoft Windows 10.0.18363 )"
        ],
        "x-ms-client-request-id": "a693279a-23d1-2260-cecd-4c36fab51b07",
        "x-ms-date": "Thu, 05 Mar 2020 22:53:04 GMT",
        "x-ms-return-client-request-id": "true",
        "x-ms-version": "2019-10-10"
=======
        "x-ms-request-id": "aae5c139-501e-0024-7ff7-09bb00000000",
        "x-ms-version": "2019-12-12"
      },
      "ResponseBody": "LS1iYXRjaHJlc3BvbnNlXzE5OGZlODRlLWQyMDYtNGU4ZC05Mzc1LThkYjc1N2MwMWIyZg0KQ29udGVudC1UeXBlOiBhcHBsaWNhdGlvbi9odHRwDQpDb250ZW50LUlEOiAwDQoNCkhUVFAvMS4xIDIwMiBBY2NlcHRlZA0KeC1tcy1kZWxldGUtdHlwZS1wZXJtYW5lbnQ6IHRydWUNCngtbXMtcmVxdWVzdC1pZDogYWFlNWMxMzktNTAxZS0wMDI0LTdmZjctMDliYjAwMWVjN2E4DQp4LW1zLXZlcnNpb246IDIwMTktMTItMTINClNlcnZlcjogV2luZG93cy1BenVyZS1CbG9iLzEuMA0KDQotLWJhdGNocmVzcG9uc2VfMTk4ZmU4NGUtZDIwNi00ZThkLTkzNzUtOGRiNzU3YzAxYjJmDQpDb250ZW50LVR5cGU6IGFwcGxpY2F0aW9uL2h0dHANCkNvbnRlbnQtSUQ6IDENCg0KSFRUUC8xLjEgMjAyIEFjY2VwdGVkDQp4LW1zLWRlbGV0ZS10eXBlLXBlcm1hbmVudDogdHJ1ZQ0KeC1tcy1yZXF1ZXN0LWlkOiBhYWU1YzEzOS01MDFlLTAwMjQtN2ZmNy0wOWJiMDAxZWM3YWENCngtbXMtdmVyc2lvbjogMjAxOS0xMi0xMg0KU2VydmVyOiBXaW5kb3dzLUF6dXJlLUJsb2IvMS4wDQoNCi0tYmF0Y2hyZXNwb25zZV8xOThmZTg0ZS1kMjA2LTRlOGQtOTM3NS04ZGI3NTdjMDFiMmYNCkNvbnRlbnQtVHlwZTogYXBwbGljYXRpb24vaHR0cA0KQ29udGVudC1JRDogMg0KDQpIVFRQLzEuMSAyMDIgQWNjZXB0ZWQNCngtbXMtZGVsZXRlLXR5cGUtcGVybWFuZW50OiB0cnVlDQp4LW1zLXJlcXVlc3QtaWQ6IGFhZTVjMTM5LTUwMWUtMDAyNC03ZmY3LTA5YmIwMDFlYzdhYg0KeC1tcy12ZXJzaW9uOiAyMDE5LTEyLTEyDQpTZXJ2ZXI6IFdpbmRvd3MtQXp1cmUtQmxvYi8xLjANCg0KLS1iYXRjaHJlc3BvbnNlXzE5OGZlODRlLWQyMDYtNGU4ZC05Mzc1LThkYjc1N2MwMWIyZi0t"
    },
    {
      "RequestUri": "https://seanmcccanary.blob.core.windows.net/test-container-77fd5ec3-d4c5-cd3d-85ed-2789bdfe183c/blob1",
      "RequestMethod": "HEAD",
      "RequestHeaders": {
        "Authorization": "Sanitized",
        "traceparent": "00-dc4a4a19152c7c43be718a63aaf9d09e-b543d18fee753f4f-00",
        "User-Agent": [
          "azsdk-net-Storage.Blobs/12.5.0-dev.20200403.1",
          "(.NET Core 4.6.28325.01; Microsoft Windows 10.0.18362 )"
        ],
        "x-ms-client-request-id": "a693279a-23d1-2260-cecd-4c36fab51b07",
        "x-ms-date": "Fri, 03 Apr 2020 20:33:06 GMT",
        "x-ms-return-client-request-id": "true",
        "x-ms-version": "2019-12-12"
>>>>>>> 32e373e2
      },
      "RequestBody": null,
      "StatusCode": 404,
      "ResponseHeaders": {
<<<<<<< HEAD
        "Date": "Thu, 05 Mar 2020 22:53:04 GMT",
=======
        "Date": "Fri, 03 Apr 2020 20:33:04 GMT",
>>>>>>> 32e373e2
        "Server": [
          "Windows-Azure-Blob/1.0",
          "Microsoft-HTTPAPI/2.0"
        ],
        "Transfer-Encoding": "chunked",
        "x-ms-client-request-id": "a693279a-23d1-2260-cecd-4c36fab51b07",
        "x-ms-error-code": "BlobNotFound",
<<<<<<< HEAD
        "x-ms-request-id": "6ca60050-901e-0014-0d40-f3da54000000",
        "x-ms-version": "2019-10-10"
=======
        "x-ms-request-id": "aae5c163-501e-0024-26f7-09bb00000000",
        "x-ms-version": "2019-12-12"
>>>>>>> 32e373e2
      },
      "ResponseBody": []
    },
    {
<<<<<<< HEAD
      "RequestUri": "https://seanstagetest.blob.core.windows.net/test-container-77fd5ec3-d4c5-cd3d-85ed-2789bdfe183c/blob2",
      "RequestMethod": "HEAD",
      "RequestHeaders": {
        "Authorization": "Sanitized",
        "traceparent": "00-13bc0304c948c549850b30e6324b30d8-cf8c996c9665674a-00",
        "User-Agent": [
          "azsdk-net-Storage.Blobs/12.4.0-dev.20200305.1",
          "(.NET Core 4.6.28325.01; Microsoft Windows 10.0.18363 )"
        ],
        "x-ms-client-request-id": "795c6205-e7e4-af99-bcdc-8242267b9bfa",
        "x-ms-date": "Thu, 05 Mar 2020 22:53:05 GMT",
        "x-ms-return-client-request-id": "true",
        "x-ms-version": "2019-10-10"
=======
      "RequestUri": "https://seanmcccanary.blob.core.windows.net/test-container-77fd5ec3-d4c5-cd3d-85ed-2789bdfe183c/blob2",
      "RequestMethod": "HEAD",
      "RequestHeaders": {
        "Authorization": "Sanitized",
        "traceparent": "00-12598869c2d28f4081b4cb8fa5512a76-05029f8491e8c642-00",
        "User-Agent": [
          "azsdk-net-Storage.Blobs/12.5.0-dev.20200403.1",
          "(.NET Core 4.6.28325.01; Microsoft Windows 10.0.18362 )"
        ],
        "x-ms-client-request-id": "795c6205-e7e4-af99-bcdc-8242267b9bfa",
        "x-ms-date": "Fri, 03 Apr 2020 20:33:06 GMT",
        "x-ms-return-client-request-id": "true",
        "x-ms-version": "2019-12-12"
>>>>>>> 32e373e2
      },
      "RequestBody": null,
      "StatusCode": 404,
      "ResponseHeaders": {
<<<<<<< HEAD
        "Date": "Thu, 05 Mar 2020 22:53:04 GMT",
=======
        "Date": "Fri, 03 Apr 2020 20:33:04 GMT",
>>>>>>> 32e373e2
        "Server": [
          "Windows-Azure-Blob/1.0",
          "Microsoft-HTTPAPI/2.0"
        ],
        "Transfer-Encoding": "chunked",
        "x-ms-client-request-id": "795c6205-e7e4-af99-bcdc-8242267b9bfa",
        "x-ms-error-code": "BlobNotFound",
<<<<<<< HEAD
        "x-ms-request-id": "6ca60052-901e-0014-0f40-f3da54000000",
        "x-ms-version": "2019-10-10"
=======
        "x-ms-request-id": "aae5c16f-501e-0024-31f7-09bb00000000",
        "x-ms-version": "2019-12-12"
>>>>>>> 32e373e2
      },
      "ResponseBody": []
    },
    {
<<<<<<< HEAD
      "RequestUri": "https://seanstagetest.blob.core.windows.net/test-container-77fd5ec3-d4c5-cd3d-85ed-2789bdfe183c/blob3",
      "RequestMethod": "HEAD",
      "RequestHeaders": {
        "Authorization": "Sanitized",
        "traceparent": "00-929e0a1b895c1b4ea9f059f66f8b4996-d12a8abd86c9d444-00",
        "User-Agent": [
          "azsdk-net-Storage.Blobs/12.4.0-dev.20200305.1",
          "(.NET Core 4.6.28325.01; Microsoft Windows 10.0.18363 )"
        ],
        "x-ms-client-request-id": "983109b0-a259-1823-72cd-c9e1ac048505",
        "x-ms-date": "Thu, 05 Mar 2020 22:53:05 GMT",
        "x-ms-return-client-request-id": "true",
        "x-ms-version": "2019-10-10"
=======
      "RequestUri": "https://seanmcccanary.blob.core.windows.net/test-container-77fd5ec3-d4c5-cd3d-85ed-2789bdfe183c/blob3",
      "RequestMethod": "HEAD",
      "RequestHeaders": {
        "Authorization": "Sanitized",
        "traceparent": "00-a3ec4b7260389f4bb4a104da186accee-9b19762e24849449-00",
        "User-Agent": [
          "azsdk-net-Storage.Blobs/12.5.0-dev.20200403.1",
          "(.NET Core 4.6.28325.01; Microsoft Windows 10.0.18362 )"
        ],
        "x-ms-client-request-id": "983109b0-a259-1823-72cd-c9e1ac048505",
        "x-ms-date": "Fri, 03 Apr 2020 20:33:06 GMT",
        "x-ms-return-client-request-id": "true",
        "x-ms-version": "2019-12-12"
>>>>>>> 32e373e2
      },
      "RequestBody": null,
      "StatusCode": 404,
      "ResponseHeaders": {
<<<<<<< HEAD
        "Date": "Thu, 05 Mar 2020 22:53:04 GMT",
=======
        "Date": "Fri, 03 Apr 2020 20:33:04 GMT",
>>>>>>> 32e373e2
        "Server": [
          "Windows-Azure-Blob/1.0",
          "Microsoft-HTTPAPI/2.0"
        ],
        "Transfer-Encoding": "chunked",
        "x-ms-client-request-id": "983109b0-a259-1823-72cd-c9e1ac048505",
        "x-ms-error-code": "BlobNotFound",
<<<<<<< HEAD
        "x-ms-request-id": "6ca60056-901e-0014-1340-f3da54000000",
        "x-ms-version": "2019-10-10"
=======
        "x-ms-request-id": "aae5c18f-501e-0024-4ef7-09bb00000000",
        "x-ms-version": "2019-12-12"
>>>>>>> 32e373e2
      },
      "ResponseBody": []
    },
    {
<<<<<<< HEAD
      "RequestUri": "https://seanstagetest.blob.core.windows.net/test-container-77fd5ec3-d4c5-cd3d-85ed-2789bdfe183c?restype=container",
      "RequestMethod": "DELETE",
      "RequestHeaders": {
        "Authorization": "Sanitized",
        "traceparent": "00-2effdb922c07324e95116aeda1f42c50-e67b676a72057449-00",
        "User-Agent": [
          "azsdk-net-Storage.Blobs/12.4.0-dev.20200305.1",
          "(.NET Core 4.6.28325.01; Microsoft Windows 10.0.18363 )"
        ],
        "x-ms-client-request-id": "1c916487-024a-55a1-4bf9-862af0a5bfdb",
        "x-ms-date": "Thu, 05 Mar 2020 22:53:05 GMT",
        "x-ms-return-client-request-id": "true",
        "x-ms-version": "2019-10-10"
=======
      "RequestUri": "https://seanmcccanary.blob.core.windows.net/test-container-77fd5ec3-d4c5-cd3d-85ed-2789bdfe183c?restype=container",
      "RequestMethod": "DELETE",
      "RequestHeaders": {
        "Authorization": "Sanitized",
        "traceparent": "00-c9d3483e18ad5446bc5744ccd3240220-2d93b8f51d36b441-00",
        "User-Agent": [
          "azsdk-net-Storage.Blobs/12.5.0-dev.20200403.1",
          "(.NET Core 4.6.28325.01; Microsoft Windows 10.0.18362 )"
        ],
        "x-ms-client-request-id": "1c916487-024a-55a1-4bf9-862af0a5bfdb",
        "x-ms-date": "Fri, 03 Apr 2020 20:33:06 GMT",
        "x-ms-return-client-request-id": "true",
        "x-ms-version": "2019-12-12"
>>>>>>> 32e373e2
      },
      "RequestBody": null,
      "StatusCode": 202,
      "ResponseHeaders": {
        "Content-Length": "0",
<<<<<<< HEAD
        "Date": "Thu, 05 Mar 2020 22:53:04 GMT",
=======
        "Date": "Fri, 03 Apr 2020 20:33:04 GMT",
>>>>>>> 32e373e2
        "Server": [
          "Windows-Azure-Blob/1.0",
          "Microsoft-HTTPAPI/2.0"
        ],
        "x-ms-client-request-id": "1c916487-024a-55a1-4bf9-862af0a5bfdb",
<<<<<<< HEAD
        "x-ms-request-id": "6ca60058-901e-0014-1540-f3da54000000",
        "x-ms-version": "2019-10-10"
=======
        "x-ms-request-id": "aae5c1a4-501e-0024-61f7-09bb00000000",
        "x-ms-version": "2019-12-12"
>>>>>>> 32e373e2
      },
      "ResponseBody": []
    }
  ],
  "Variables": {
    "RandomSeed": "1913661905",
<<<<<<< HEAD
    "Storage_TestConfigDefault": "ProductionTenant\nseanstagetest\nU2FuaXRpemVk\nhttps://seanstagetest.blob.core.windows.net\nhttp://seanstagetest.file.core.windows.net\nhttp://seanstagetest.queue.core.windows.net\nhttp://seanstagetest.table.core.windows.net\n\n\n\n\nhttp://seanstagetest-secondary.blob.core.windows.net\nhttp://seanstagetest-secondary.file.core.windows.net\nhttp://seanstagetest-secondary.queue.core.windows.net\nhttp://seanstagetest-secondary.table.core.windows.net\n\nSanitized\n\n\nCloud\nBlobEndpoint=https://seanstagetest.blob.core.windows.net/;QueueEndpoint=http://seanstagetest.queue.core.windows.net/;FileEndpoint=http://seanstagetest.file.core.windows.net/;BlobSecondaryEndpoint=http://seanstagetest-secondary.blob.core.windows.net/;QueueSecondaryEndpoint=http://seanstagetest-secondary.queue.core.windows.net/;FileSecondaryEndpoint=http://seanstagetest-secondary.file.core.windows.net/;AccountName=seanstagetest;AccountKey=Sanitized\nseanscope1"
=======
    "Storage_TestConfigDefault": "ProductionTenant\nseanmcccanary\nU2FuaXRpemVk\nhttps://seanmcccanary.blob.core.windows.net\nhttps://seanmcccanary.file.core.windows.net\nhttps://seanmcccanary.queue.core.windows.net\nhttps://seanmcccanary.table.core.windows.net\n\n\n\n\nhttps://seanmcccanary-secondary.blob.core.windows.net\nhttps://seanmcccanary-secondary.file.core.windows.net\nhttps://seanmcccanary-secondary.queue.core.windows.net\nhttps://seanmcccanary-secondary.table.core.windows.net\n\nSanitized\n\n\nCloud\nBlobEndpoint=https://seanmcccanary.blob.core.windows.net/;QueueEndpoint=https://seanmcccanary.queue.core.windows.net/;FileEndpoint=https://seanmcccanary.file.core.windows.net/;BlobSecondaryEndpoint=https://seanmcccanary-secondary.blob.core.windows.net/;QueueSecondaryEndpoint=https://seanmcccanary-secondary.queue.core.windows.net/;FileSecondaryEndpoint=https://seanmcccanary-secondary.file.core.windows.net/;AccountName=seanmcccanary;AccountKey=Sanitized\nseanscope1"
>>>>>>> 32e373e2
  }
}<|MERGE_RESOLUTION|>--- conflicted
+++ resolved
@@ -1,22 +1,6 @@
 {
   "Entries": [
     {
-<<<<<<< HEAD
-      "RequestUri": "https://seanstagetest.blob.core.windows.net/test-container-77fd5ec3-d4c5-cd3d-85ed-2789bdfe183c?restype=container",
-      "RequestMethod": "PUT",
-      "RequestHeaders": {
-        "Authorization": "Sanitized",
-        "traceparent": "00-8db6834392c9254881f0e196a140ee4e-d0f97deba2e7f44f-00",
-        "User-Agent": [
-          "azsdk-net-Storage.Blobs/12.4.0-dev.20200305.1",
-          "(.NET Core 4.6.28325.01; Microsoft Windows 10.0.18363 )"
-        ],
-        "x-ms-blob-public-access": "container",
-        "x-ms-client-request-id": "dfe77c1f-8955-739c-7da1-3ed57c94944e",
-        "x-ms-date": "Thu, 05 Mar 2020 22:53:04 GMT",
-        "x-ms-return-client-request-id": "true",
-        "x-ms-version": "2019-10-10"
-=======
       "RequestUri": "https://seanmcccanary.blob.core.windows.net/test-container-77fd5ec3-d4c5-cd3d-85ed-2789bdfe183c?restype=container",
       "RequestMethod": "PUT",
       "RequestHeaders": {
@@ -31,59 +15,31 @@
         "x-ms-date": "Fri, 03 Apr 2020 20:33:05 GMT",
         "x-ms-return-client-request-id": "true",
         "x-ms-version": "2019-12-12"
->>>>>>> 32e373e2
       },
       "RequestBody": null,
       "StatusCode": 201,
       "ResponseHeaders": {
         "Content-Length": "0",
-<<<<<<< HEAD
-        "Date": "Thu, 05 Mar 2020 22:53:03 GMT",
-        "ETag": "\u00220x8D7C157F6E3388E\u0022",
-        "Last-Modified": "Thu, 05 Mar 2020 22:53:04 GMT",
-=======
         "Date": "Fri, 03 Apr 2020 20:33:04 GMT",
         "ETag": "\u00220x8D7D80E360C0BEB\u0022",
         "Last-Modified": "Fri, 03 Apr 2020 20:33:04 GMT",
->>>>>>> 32e373e2
         "Server": [
           "Windows-Azure-Blob/1.0",
           "Microsoft-HTTPAPI/2.0"
         ],
         "x-ms-client-request-id": "dfe77c1f-8955-739c-7da1-3ed57c94944e",
-<<<<<<< HEAD
-        "x-ms-request-id": "6ca60037-901e-0014-7540-f3da54000000",
-        "x-ms-version": "2019-10-10"
-=======
         "x-ms-request-id": "aae5c108-501e-0024-52f7-09bb00000000",
         "x-ms-version": "2019-12-12"
->>>>>>> 32e373e2
-      },
-      "ResponseBody": []
-    },
-    {
-<<<<<<< HEAD
-      "RequestUri": "https://seanstagetest.blob.core.windows.net/test-container-77fd5ec3-d4c5-cd3d-85ed-2789bdfe183c/blob1",
-=======
+      },
+      "ResponseBody": []
+    },
+    {
       "RequestUri": "https://seanmcccanary.blob.core.windows.net/test-container-77fd5ec3-d4c5-cd3d-85ed-2789bdfe183c/blob1",
->>>>>>> 32e373e2
       "RequestMethod": "PUT",
       "RequestHeaders": {
         "Authorization": "Sanitized",
         "Content-Length": "1024",
         "If-None-Match": "*",
-<<<<<<< HEAD
-        "traceparent": "00-9ee3d785e3d528498f8b6e591b0d97a3-ca09173a19895045-00",
-        "User-Agent": [
-          "azsdk-net-Storage.Blobs/12.4.0-dev.20200305.1",
-          "(.NET Core 4.6.28325.01; Microsoft Windows 10.0.18363 )"
-        ],
-        "x-ms-blob-type": "BlockBlob",
-        "x-ms-client-request-id": "2131875d-71c5-015f-803f-1dab343ae705",
-        "x-ms-date": "Thu, 05 Mar 2020 22:53:04 GMT",
-        "x-ms-return-client-request-id": "true",
-        "x-ms-version": "2019-10-10"
-=======
         "traceparent": "00-dff3b293676afa4d9e82121a5dd170de-68044628e09ca446-00",
         "User-Agent": [
           "azsdk-net-Storage.Blobs/12.5.0-dev.20200403.1",
@@ -94,202 +50,110 @@
         "x-ms-date": "Fri, 03 Apr 2020 20:33:05 GMT",
         "x-ms-return-client-request-id": "true",
         "x-ms-version": "2019-12-12"
->>>>>>> 32e373e2
       },
       "RequestBody": "\u002BZUsKc8iaaQ\u002BAy\u002BoOE89qgpmaUEWOebSFQwemuBKfbOITPT6rrny/RJCoFJZ9DouY5PKFSpSOMCuWhPCBM/E84V8IOtaQ/xRdGsu05mUeCHS8DZNf2iINRQ0S1OlL/lDfqzM3dRO0x\u002BWeaG\u002BJGQnGeLy8BSYd3Qd9OrXJviorERy61XsyJpNhBwXtgbGyRGwDTFxsj/lqgc4r\u002Bnpd6wm7cxcTDgPOlFHpWv3gcBtVirZJxnHN/kEjEFOsxmxYwxw8Mg5aXzZodLfKg3T7ihGy1i\u002BEFCTX7bTWMD2wIc4lUFfhpH4M\u002B2uAIVH5wzrMZ0YCOfA8lO83ZASZhG74uBKppTMdGeXTZdqEBDKS3ip6CYj3rifd6PtoqkA5c3c8h2l/EB3Hrw1gLpQVeJD8pEYaH3qmAQnqi7x39K\u002Bl2jKjh7yJU43Mslq7V3\u002BTyHAqq8Y531P8VkZfVIRhj/qd\u002BlShcfDUM1C4TW0gKumKVoMMDUipq/qep3E2af8JayKf3Z0rMla/Vni1QZHm3GuclT3BVUKx9E5Zwsp/nclRryJKQA0MnyRsjPcQNCpot4sFmZTBSBWgLekOkS\u002BMP7hvI5KvXJweUDXZVIiLocAkMUs/egQ0UGbM6lIkPc404E1\u002BoNBXuRsu5wmfJ/NNFIwpKp/kTMV0etNrorJJ\u002BlJnpLR7DMEvjHhwEFL6lWizv5WGOxMuUFOHymY9K9Zo5Sz3d0M\u002B0ceK\u002BV4ntDxyeaVq\u002BCMcg/9/OVRg80KbMqChx2tmA13ldK2OOwG1BtwXFVCAknPzTCEteD3u3h5FL8a9hazQzHZHhUN1Toi9ijK4CZ4x2qBsrnsKeIsf9pZPCMt690EvBkjaOMzwvj2Yb\u002B4LdtSAUxUmURcxxpOrZ46s5gW9ApKxiMMVF6GTfDB9ccjc1L/BzvX2VKZp/X/1btE\u002BA5f4Gy0bme3Ra3tzUtUmtJSKzpMO6xdPhu4sB4uDX\u002BjQlThYhVabgXqR8GO6gsGRQwirKmB971iAqFR/L1JiTgtSYv2cji9\u002BL01YvPqzlQQsWsRC2DVIkqXf190CXFHob2JYKCAD9LUZbTsS5XJeDNMQUtSN37YWCdBX/PYSO9M7cA1YW60kKKYPaWr6da0zQYsJ8gm9Wo/sAh4PrDf\u002BxzFn17VlBbEl7CpufrYLG5QjZHsrCEnJvhW9bBmO1HyuEGJ5kl43jnwZ48XfDtvZ4SaKLEe80/7nnlmf55mXlxftwC4TkUk2K5Y/ESRD6m85o4szBOf08XxjUjQEl\u002BbiggzuMU7thg\u002BdU8DxfYLao7QqZgQOZJIv\u002BM6xsH8VMZOvXI7XVfjgS917VbDnA7P5iK6/2jHi1B26/jiAO9XQiGJtQiEzw==",
       "StatusCode": 201,
       "ResponseHeaders": {
         "Content-Length": "0",
         "Content-MD5": "lomtHmOJMv6kDbKN\u002BJ//Pg==",
-<<<<<<< HEAD
-        "Date": "Thu, 05 Mar 2020 22:53:03 GMT",
-        "ETag": "\u00220x8D7C157F6EFC9C3\u0022",
-        "Last-Modified": "Thu, 05 Mar 2020 22:53:04 GMT",
-=======
         "Date": "Fri, 03 Apr 2020 20:33:04 GMT",
         "ETag": "\u00220x8D7D80E3619D946\u0022",
         "Last-Modified": "Fri, 03 Apr 2020 20:33:04 GMT",
->>>>>>> 32e373e2
         "Server": [
           "Windows-Azure-Blob/1.0",
           "Microsoft-HTTPAPI/2.0"
         ],
         "x-ms-client-request-id": "2131875d-71c5-015f-803f-1dab343ae705",
         "x-ms-content-crc64": "nHDmCiRj95c=",
-<<<<<<< HEAD
-        "x-ms-request-id": "6ca6003c-901e-0014-7940-f3da54000000",
-        "x-ms-request-server-encrypted": "true",
-        "x-ms-version": "2019-10-10"
-=======
         "x-ms-request-id": "aae5c117-501e-0024-5ef7-09bb00000000",
         "x-ms-request-server-encrypted": "true",
         "x-ms-version": "2019-12-12"
->>>>>>> 32e373e2
-      },
-      "ResponseBody": []
-    },
-    {
-<<<<<<< HEAD
-      "RequestUri": "https://seanstagetest.blob.core.windows.net/test-container-77fd5ec3-d4c5-cd3d-85ed-2789bdfe183c/blob2",
-=======
+      },
+      "ResponseBody": []
+    },
+    {
       "RequestUri": "https://seanmcccanary.blob.core.windows.net/test-container-77fd5ec3-d4c5-cd3d-85ed-2789bdfe183c/blob2",
->>>>>>> 32e373e2
       "RequestMethod": "PUT",
       "RequestHeaders": {
         "Authorization": "Sanitized",
         "Content-Length": "1024",
         "If-None-Match": "*",
-<<<<<<< HEAD
-        "traceparent": "00-61fb6817eafed2419d20c1d631e1794a-1b50323436439f43-00",
-        "User-Agent": [
-          "azsdk-net-Storage.Blobs/12.4.0-dev.20200305.1",
-          "(.NET Core 4.6.28325.01; Microsoft Windows 10.0.18363 )"
+        "traceparent": "00-01631beb5627aa41a14a4f7c68f3e2fa-1de609156ff53148-00",
+        "User-Agent": [
+          "azsdk-net-Storage.Blobs/12.5.0-dev.20200403.1",
+          "(.NET Core 4.6.28325.01; Microsoft Windows 10.0.18362 )"
         ],
         "x-ms-blob-type": "BlockBlob",
         "x-ms-client-request-id": "c6937f6c-66f7-4747-1efc-ba95e39aec14",
-        "x-ms-date": "Thu, 05 Mar 2020 22:53:04 GMT",
-        "x-ms-return-client-request-id": "true",
-        "x-ms-version": "2019-10-10"
-=======
-        "traceparent": "00-01631beb5627aa41a14a4f7c68f3e2fa-1de609156ff53148-00",
-        "User-Agent": [
-          "azsdk-net-Storage.Blobs/12.5.0-dev.20200403.1",
-          "(.NET Core 4.6.28325.01; Microsoft Windows 10.0.18362 )"
-        ],
-        "x-ms-blob-type": "BlockBlob",
-        "x-ms-client-request-id": "c6937f6c-66f7-4747-1efc-ba95e39aec14",
-        "x-ms-date": "Fri, 03 Apr 2020 20:33:06 GMT",
-        "x-ms-return-client-request-id": "true",
-        "x-ms-version": "2019-12-12"
->>>>>>> 32e373e2
+        "x-ms-date": "Fri, 03 Apr 2020 20:33:06 GMT",
+        "x-ms-return-client-request-id": "true",
+        "x-ms-version": "2019-12-12"
       },
       "RequestBody": "ShcVgxNAXfAEOWbVDZQPuP/NLC3WYwqb1\u002BunKXyhB0o7zyHIiL9AHSlAHYsLifPsL2SrZw25LuYMeqsnmDRzYjIcmT5yRjBAjA4ElkV/kE74uvkX9aA8gqA6vA4TGYT0zLpY7u\u002B0eeg0a9r\u002BtJihjeldL906XG2R3xeeN4ohLXOKD8mLJqFeQ0AQ44nFPc0HmS4kteqnuXBMxg/YFkFdEz1ndKXPFmdI/\u002BucKnnjzKFJlp5c/HiI41VYPl\u002BRhS3\u002Bss9MXckoN4PH3LX\u002BCo/3afpujn\u002BjARbF3pFPd9cHtnq\u002BnXepl27XIV4blR/CitjFYNVkI/atW7G4hn832MCrvyY7P2wYTtGMlm0giGz2A1S4iRYCopODEELG8BHvoEieb9X5h0psrRID2I2JjNNEwYIqfk\u002BpqBySuC8qUl3AnfYlghiX/XwJTNsE/8oF\u002BYNvgS6OxCH49Me4Zs4bQlu0QzuXZAq6rcQGIDJzpKlSjb6rutAvMdjVLI5R3pat7gqAULyPbpV5tNNph6PuhU8dZtkQcIeKhBFiwjh8ac8uWTIn81Tswh4oMQb9xak05qY\u002BM3i8nX6D9cyqLKxd/UsEOy5xx5H7MaO75z6Ajb9nLduRPTVWcbuzpP6IQpVxyzO6\u002BIp7wx4VQwLUAbU/AmcMQ/7QzMAVrclyvSOTcu4NSRwKxZQ07Gq8fPkzgnAGdKGWe/6WoP9zpUvACAX7gdATx7eZNDzT2FeUE0/G4itYbEmB/ffwdqgclyBIdONlwfooH7q5bD9kwqOnAoyvrMIgaJu7eoTZI1AOfJ0bimRzLlJVnsNwnwAKHDpUSHQbbepeKAtHqUZ2T/tqqu\u002BhSDg/NNQ5Wg7\u002Br8ibsV1Jhdvb8g\u002ByvGFYK4QM3k7HBfURaNMCFROf4RPcYHhDrPjpLcogj7ff7ovW5wlPLXu/NqrTikiJR3DHOxD81lzoFH6LIrGEp3Y9MXlHKy0KULSXHCnOcCKvX\u002BVaWFOm4xgv7dKKxAvKO48zlVjPQRtCvetcZbkzGqRc28LLKk8jlk5hGD1bf4upzOGamtrJ4B7JF5tnSn5e\u002B9MuLuhI/hBAEP4KbSje5j1gs5jYmX/JkvqkARKzvEzQAh1pLVGjYM3QWYrbv3L16zFdB5blhmFUZJvto/3\u002BjFSyOmsLdLnsvFLKBz/07dOHrhbhVrW16nu7FMi1trzQ0c02KYQH6nZ3cUpDG34iX3bIZfXmHTWf/E/wUGDxNgWV\u002BTVyvsROgMSgaeVqcc78mbVR7VHH6bSXliw0FpkWhjpEriFIr6CyeeQwRrNQNIuB87arn0m0zg\u002BB2iiYGmoqieOrJcOstOkUn3Nsl6MBR2GhsyPja\u002BbwkOASx9V4GQ==",
       "StatusCode": 201,
       "ResponseHeaders": {
         "Content-Length": "0",
         "Content-MD5": "z3N\u002BDKaawD1ZpYubZsDDnw==",
-<<<<<<< HEAD
-        "Date": "Thu, 05 Mar 2020 22:53:03 GMT",
-        "ETag": "\u00220x8D7C157F6FC4A2C\u0022",
-        "Last-Modified": "Thu, 05 Mar 2020 22:53:04 GMT",
-=======
         "Date": "Fri, 03 Apr 2020 20:33:04 GMT",
         "ETag": "\u00220x8D7D80E3626FB01\u0022",
         "Last-Modified": "Fri, 03 Apr 2020 20:33:04 GMT",
->>>>>>> 32e373e2
         "Server": [
           "Windows-Azure-Blob/1.0",
           "Microsoft-HTTPAPI/2.0"
         ],
         "x-ms-client-request-id": "c6937f6c-66f7-4747-1efc-ba95e39aec14",
         "x-ms-content-crc64": "UqyOE28ynr4=",
-<<<<<<< HEAD
-        "x-ms-request-id": "6ca60044-901e-0014-0140-f3da54000000",
-        "x-ms-request-server-encrypted": "true",
-        "x-ms-version": "2019-10-10"
-=======
         "x-ms-request-id": "aae5c122-501e-0024-68f7-09bb00000000",
         "x-ms-request-server-encrypted": "true",
         "x-ms-version": "2019-12-12"
->>>>>>> 32e373e2
-      },
-      "ResponseBody": []
-    },
-    {
-<<<<<<< HEAD
-      "RequestUri": "https://seanstagetest.blob.core.windows.net/test-container-77fd5ec3-d4c5-cd3d-85ed-2789bdfe183c/blob3",
-=======
+      },
+      "ResponseBody": []
+    },
+    {
       "RequestUri": "https://seanmcccanary.blob.core.windows.net/test-container-77fd5ec3-d4c5-cd3d-85ed-2789bdfe183c/blob3",
->>>>>>> 32e373e2
       "RequestMethod": "PUT",
       "RequestHeaders": {
         "Authorization": "Sanitized",
         "Content-Length": "1024",
         "If-None-Match": "*",
-<<<<<<< HEAD
-        "traceparent": "00-b4b0eae521717546a259f57e95fb664e-0ffb41f5bd4ba049-00",
-        "User-Agent": [
-          "azsdk-net-Storage.Blobs/12.4.0-dev.20200305.1",
-          "(.NET Core 4.6.28325.01; Microsoft Windows 10.0.18363 )"
+        "traceparent": "00-f6b8a2783d493a48ba82858939527b65-21c34a473ec97d4e-00",
+        "User-Agent": [
+          "azsdk-net-Storage.Blobs/12.5.0-dev.20200403.1",
+          "(.NET Core 4.6.28325.01; Microsoft Windows 10.0.18362 )"
         ],
         "x-ms-blob-type": "BlockBlob",
         "x-ms-client-request-id": "4ab7a1a0-d203-f08c-cd7e-18ad9f95a274",
-        "x-ms-date": "Thu, 05 Mar 2020 22:53:04 GMT",
-        "x-ms-return-client-request-id": "true",
-        "x-ms-version": "2019-10-10"
-=======
-        "traceparent": "00-f6b8a2783d493a48ba82858939527b65-21c34a473ec97d4e-00",
-        "User-Agent": [
-          "azsdk-net-Storage.Blobs/12.5.0-dev.20200403.1",
-          "(.NET Core 4.6.28325.01; Microsoft Windows 10.0.18362 )"
-        ],
-        "x-ms-blob-type": "BlockBlob",
-        "x-ms-client-request-id": "4ab7a1a0-d203-f08c-cd7e-18ad9f95a274",
-        "x-ms-date": "Fri, 03 Apr 2020 20:33:06 GMT",
-        "x-ms-return-client-request-id": "true",
-        "x-ms-version": "2019-12-12"
->>>>>>> 32e373e2
+        "x-ms-date": "Fri, 03 Apr 2020 20:33:06 GMT",
+        "x-ms-return-client-request-id": "true",
+        "x-ms-version": "2019-12-12"
       },
       "RequestBody": "m4UU8pHmMKJS2d/jFdTmGUippUdCsiL4Mr2e1Op64zlSuft7wlWkhk/wdB2HYzFKFqFNOvWl0ehiG8DUR1y31/WmkVzYalfyBB74UT4Fcc\u002BMU75JLalDrecSGKeV0D7yOJwn4NHVcatJWjXWrICqXanwR/SebqpLYuR1xVKwXTTfBRii3ZH9tuES/9N0bQBmaLv\u002BpIhKVMrx237tX6xZmfwB9qdoB4AY85ESi2/W1/XkDlyWsbmrlbFOsAESEFc1uWbXc3ZZ/mE65rH3OMhaGwSJCVBPwudCVWH1GVd/BeI53NIJ/2N\u002BixD7XMsHtFzp85X8iQcG5vd\u002BlB4VY\u002BQJu\u002BDOvVv1URugCn5AU2UbO6EEDCbCgnvbMvbbimtFaScr8qHrOfYA86F6W36JxpORYlh8EFe\u002BRzhl8otlGsavWqFWFGDEMAGrAxmERyf9UmxjSicSyVnQbapphkZrm9jbywDdMrIyzDJX0Qw9Ov8RaKAeAtCenJFHhaa2W6q7QGhAqXwmHx\u002B5MH31u/dNkjOqVx2mTJkIPC5vlawLe3CHm5Gj/ZCD60iAZdFSqeCa\u002BvNzCwOMFfTPN21NtolzrbQMbR9mqZSiJ2zVJubHtZJO1Zq5mHBt\u002B4ad1MUjNTS\u002BDLccRjvAM1Fe0OOXt\u002B4NCILa/\u002BHvuRREn3KZyNTPf/I4Fhkuqm9XjqFIWsiM1kSXj8xDSTVSz1Oi2KbIJ2p9j1HxXqDV3l0SgnFApl5Mt8kuATgIizW85UfFi9LIj2Y2y8t2m3ejwbFvMMbEEin0ViDdmSUydQMbNHhYD1KKSvMKCtqT1htRiz\u002BHmFtv99Me0TWx6/VABFbIWmf\u002BS7Je5ObTugdOYYAFiw7mqtynrDykOj4d2V/9yQWDynu0Uz\u002BNKbR1nD3Lz3C1rF/nWll6IK4qWRBzQQqH1fACy5YEUDjOWYEnMRD/2GvOZy3/Fm\u002BrCanMivkvGeep7sZNyQTZsFsnGAHYUu6eK4Clpdndh7\u002BBVsHtOMY\u002Bnj\u002BZfUNJsQ9n9bbR2P1t07a6Ll54inQNzGYHy3NC63iU6HnBPtSrVHlxPq8jC6/BE4IKMgloxhTKi7HcQuabJAk\u002BPe\u002BDrJTiD9nlB0zE6sC3RbjwN7luLCJl97IjzhKT1hmm5M7APmftKCMwgr/IBqDwJfwtquxPzxDNHrThvkDGUjAyHQXy9gZRAw\u002BVPqlinPESMqgWZSssVhW98iCyDGnjaTCOleib/i713KfdupBmaoHDz4yXsOwFBsfwNATmnvalstR51AYJdzN6IIiET5yEVoif7jzcS7lDiY8gqsoqDz2wNwe87ZV6ulhZHY9jgbcqa917RrC6yGcaNUt36MxoTxBL0xeVyGnyJA==",
       "StatusCode": 201,
       "ResponseHeaders": {
         "Content-Length": "0",
         "Content-MD5": "91eB4o0clpGTSZShrZEXoQ==",
-<<<<<<< HEAD
-        "Date": "Thu, 05 Mar 2020 22:53:03 GMT",
-        "ETag": "\u00220x8D7C157F708CFFC\u0022",
-        "Last-Modified": "Thu, 05 Mar 2020 22:53:04 GMT",
-=======
         "Date": "Fri, 03 Apr 2020 20:33:04 GMT",
         "ETag": "\u00220x8D7D80E36346AFF\u0022",
         "Last-Modified": "Fri, 03 Apr 2020 20:33:04 GMT",
->>>>>>> 32e373e2
         "Server": [
           "Windows-Azure-Blob/1.0",
           "Microsoft-HTTPAPI/2.0"
         ],
         "x-ms-client-request-id": "4ab7a1a0-d203-f08c-cd7e-18ad9f95a274",
         "x-ms-content-crc64": "n4H1L/eQIXc=",
-<<<<<<< HEAD
-        "x-ms-request-id": "6ca60048-901e-0014-0540-f3da54000000",
-        "x-ms-request-server-encrypted": "true",
-        "x-ms-version": "2019-10-10"
-=======
         "x-ms-request-id": "aae5c12e-501e-0024-74f7-09bb00000000",
         "x-ms-request-server-encrypted": "true",
         "x-ms-version": "2019-12-12"
->>>>>>> 32e373e2
-      },
-      "ResponseBody": []
-    },
-    {
-<<<<<<< HEAD
-      "RequestUri": "https://seanstagetest.blob.core.windows.net/?comp=batch",
-=======
+      },
+      "ResponseBody": []
+    },
+    {
       "RequestUri": "https://seanmcccanary.blob.core.windows.net/?comp=batch",
->>>>>>> 32e373e2
       "RequestMethod": "POST",
       "RequestHeaders": {
         "Authorization": "Sanitized",
         "Content-Length": "1110",
         "Content-Type": "multipart/mixed; boundary=batch_f6d05b37-7b9f-e0c2-001a-7fb1d9458fe9",
-<<<<<<< HEAD
-        "traceparent": "00-0b9006c84d300647ae1f05c9ab3a16d1-f4a8ae1d74c7ee46-00",
-        "User-Agent": [
-          "azsdk-net-Storage.Blobs/12.4.0-dev.20200305.1",
-          "(.NET Core 4.6.28325.01; Microsoft Windows 10.0.18363 )"
-        ],
-        "x-ms-client-request-id": "6b74321e-4389-21c1-b644-a6f6a1778d6a",
-        "x-ms-date": "Thu, 05 Mar 2020 22:53:04 GMT",
-        "x-ms-return-client-request-id": "true",
-        "x-ms-version": "2019-10-10"
-      },
-      "RequestBody": "LS1iYXRjaF9mNmQwNWIzNy03YjlmLWUwYzItMDAxYS03ZmIxZDk0NThmZTkNCkNvbnRlbnQtVHlwZTogYXBwbGljYXRpb24vaHR0cA0KQ29udGVudC1UcmFuc2Zlci1FbmNvZGluZzogYmluYXJ5DQpDb250ZW50LUlEOiAwDQoNCkRFTEVURSAvdGVzdC1jb250YWluZXItNzdmZDVlYzMtZDRjNS1jZDNkLTg1ZWQtMjc4OWJkZmUxODNjL2Jsb2IxIEhUVFAvMS4xDQpBdXRob3JpemF0aW9uOiBTaGFyZWRLZXkgc2VhbnN0YWdldGVzdDpMREl0bG81aDVPa1NiYWRybHZYaEdBWHEyZjdob0M3bmFGL2g2RDdpWGc0PQ0KeC1tcy1kYXRlOiBUaHUsIDA1IE1hciAyMDIwIDIyOjUzOjA0IEdNVA0KQ29udGVudC1MZW5ndGg6IDANCg0KLS1iYXRjaF9mNmQwNWIzNy03YjlmLWUwYzItMDAxYS03ZmIxZDk0NThmZTkNCkNvbnRlbnQtVHlwZTogYXBwbGljYXRpb24vaHR0cA0KQ29udGVudC1UcmFuc2Zlci1FbmNvZGluZzogYmluYXJ5DQpDb250ZW50LUlEOiAxDQoNCkRFTEVURSAvdGVzdC1jb250YWluZXItNzdmZDVlYzMtZDRjNS1jZDNkLTg1ZWQtMjc4OWJkZmUxODNjL2Jsb2IyIEhUVFAvMS4xDQpBdXRob3JpemF0aW9uOiBTaGFyZWRLZXkgc2VhbnN0YWdldGVzdDpseDFYMkE5SDhXQTBVYUFNWm5iNjRmVE9oelJ5U0NsQlBVL2lVdGVxYk8wPQ0KeC1tcy1kYXRlOiBUaHUsIDA1IE1hciAyMDIwIDIyOjUzOjA0IEdNVA0KQ29udGVudC1MZW5ndGg6IDANCg0KLS1iYXRjaF9mNmQwNWIzNy03YjlmLWUwYzItMDAxYS03ZmIxZDk0NThmZTkNCkNvbnRlbnQtVHlwZTogYXBwbGljYXRpb24vaHR0cA0KQ29udGVudC1UcmFuc2Zlci1FbmNvZGluZzogYmluYXJ5DQpDb250ZW50LUlEOiAyDQoNCkRFTEVURSAvdGVzdC1jb250YWluZXItNzdmZDVlYzMtZDRjNS1jZDNkLTg1ZWQtMjc4OWJkZmUxODNjL2Jsb2IzIEhUVFAvMS4xDQpBdXRob3JpemF0aW9uOiBTaGFyZWRLZXkgc2VhbnN0YWdldGVzdDplWFJ1N2lHRW5jSnBUVC9UNkJGczVmN1h1MjFiM2lYcy9DRVVxVSsvbklVPQ0KeC1tcy1kYXRlOiBUaHUsIDA1IE1hciAyMDIwIDIyOjUzOjA0IEdNVA0KQ29udGVudC1MZW5ndGg6IDANCg0KLS1iYXRjaF9mNmQwNWIzNy03YjlmLWUwYzItMDAxYS03ZmIxZDk0NThmZTktLQ0K",
-      "StatusCode": 202,
-      "ResponseHeaders": {
-        "Content-Type": "multipart/mixed; boundary=batchresponse_7107e2dd-92d8-4986-9e19-c4a7e0073350",
-        "Date": "Thu, 05 Mar 2020 22:53:04 GMT",
-=======
         "traceparent": "00-48987846e70d7545ab024006529da4b2-0988e9e965ab1944-00",
         "User-Agent": [
           "azsdk-net-Storage.Blobs/12.5.0-dev.20200403.1",
@@ -305,34 +169,12 @@
       "ResponseHeaders": {
         "Content-Type": "multipart/mixed; boundary=batchresponse_198fe84e-d206-4e8d-9375-8db757c01b2f",
         "Date": "Fri, 03 Apr 2020 20:33:04 GMT",
->>>>>>> 32e373e2
         "Server": [
           "Windows-Azure-Blob/1.0",
           "Microsoft-HTTPAPI/2.0"
         ],
         "Transfer-Encoding": "chunked",
         "x-ms-client-request-id": "6b74321e-4389-21c1-b644-a6f6a1778d6a",
-<<<<<<< HEAD
-        "x-ms-request-id": "6ca6004b-901e-0014-0840-f3da54000000",
-        "x-ms-version": "2019-10-10"
-      },
-      "ResponseBody": "LS1iYXRjaHJlc3BvbnNlXzcxMDdlMmRkLTkyZDgtNDk4Ni05ZTE5LWM0YTdlMDA3MzM1MA0KQ29udGVudC1UeXBlOiBhcHBsaWNhdGlvbi9odHRwDQpDb250ZW50LUlEOiAwDQoNCkhUVFAvMS4xIDIwMiBBY2NlcHRlZA0KeC1tcy1kZWxldGUtdHlwZS1wZXJtYW5lbnQ6IHRydWUNCngtbXMtcmVxdWVzdC1pZDogNmNhNjAwNGItOTAxZS0wMDE0LTA4NDAtZjNkYTU0MWU1OTZmDQp4LW1zLXZlcnNpb246IDIwMTktMTAtMTANClNlcnZlcjogV2luZG93cy1BenVyZS1CbG9iLzEuMA0KDQotLWJhdGNocmVzcG9uc2VfNzEwN2UyZGQtOTJkOC00OTg2LTllMTktYzRhN2UwMDczMzUwDQpDb250ZW50LVR5cGU6IGFwcGxpY2F0aW9uL2h0dHANCkNvbnRlbnQtSUQ6IDENCg0KSFRUUC8xLjEgMjAyIEFjY2VwdGVkDQp4LW1zLWRlbGV0ZS10eXBlLXBlcm1hbmVudDogdHJ1ZQ0KeC1tcy1yZXF1ZXN0LWlkOiA2Y2E2MDA0Yi05MDFlLTAwMTQtMDg0MC1mM2RhNTQxZTU5NzENCngtbXMtdmVyc2lvbjogMjAxOS0xMC0xMA0KU2VydmVyOiBXaW5kb3dzLUF6dXJlLUJsb2IvMS4wDQoNCi0tYmF0Y2hyZXNwb25zZV83MTA3ZTJkZC05MmQ4LTQ5ODYtOWUxOS1jNGE3ZTAwNzMzNTANCkNvbnRlbnQtVHlwZTogYXBwbGljYXRpb24vaHR0cA0KQ29udGVudC1JRDogMg0KDQpIVFRQLzEuMSAyMDIgQWNjZXB0ZWQNCngtbXMtZGVsZXRlLXR5cGUtcGVybWFuZW50OiB0cnVlDQp4LW1zLXJlcXVlc3QtaWQ6IDZjYTYwMDRiLTkwMWUtMDAxNC0wODQwLWYzZGE1NDFlNTk3Mg0KeC1tcy12ZXJzaW9uOiAyMDE5LTEwLTEwDQpTZXJ2ZXI6IFdpbmRvd3MtQXp1cmUtQmxvYi8xLjANCg0KLS1iYXRjaHJlc3BvbnNlXzcxMDdlMmRkLTkyZDgtNDk4Ni05ZTE5LWM0YTdlMDA3MzM1MC0t"
-    },
-    {
-      "RequestUri": "https://seanstagetest.blob.core.windows.net/test-container-77fd5ec3-d4c5-cd3d-85ed-2789bdfe183c/blob1",
-      "RequestMethod": "HEAD",
-      "RequestHeaders": {
-        "Authorization": "Sanitized",
-        "traceparent": "00-65469c69b5b46c4db5fc30b604aa9447-f6ffdf1f9c5bfa42-00",
-        "User-Agent": [
-          "azsdk-net-Storage.Blobs/12.4.0-dev.20200305.1",
-          "(.NET Core 4.6.28325.01; Microsoft Windows 10.0.18363 )"
-        ],
-        "x-ms-client-request-id": "a693279a-23d1-2260-cecd-4c36fab51b07",
-        "x-ms-date": "Thu, 05 Mar 2020 22:53:04 GMT",
-        "x-ms-return-client-request-id": "true",
-        "x-ms-version": "2019-10-10"
-=======
         "x-ms-request-id": "aae5c139-501e-0024-7ff7-09bb00000000",
         "x-ms-version": "2019-12-12"
       },
@@ -352,16 +194,11 @@
         "x-ms-date": "Fri, 03 Apr 2020 20:33:06 GMT",
         "x-ms-return-client-request-id": "true",
         "x-ms-version": "2019-12-12"
->>>>>>> 32e373e2
       },
       "RequestBody": null,
       "StatusCode": 404,
       "ResponseHeaders": {
-<<<<<<< HEAD
-        "Date": "Thu, 05 Mar 2020 22:53:04 GMT",
-=======
-        "Date": "Fri, 03 Apr 2020 20:33:04 GMT",
->>>>>>> 32e373e2
+        "Date": "Fri, 03 Apr 2020 20:33:04 GMT",
         "Server": [
           "Windows-Azure-Blob/1.0",
           "Microsoft-HTTPAPI/2.0"
@@ -369,32 +206,12 @@
         "Transfer-Encoding": "chunked",
         "x-ms-client-request-id": "a693279a-23d1-2260-cecd-4c36fab51b07",
         "x-ms-error-code": "BlobNotFound",
-<<<<<<< HEAD
-        "x-ms-request-id": "6ca60050-901e-0014-0d40-f3da54000000",
-        "x-ms-version": "2019-10-10"
-=======
         "x-ms-request-id": "aae5c163-501e-0024-26f7-09bb00000000",
         "x-ms-version": "2019-12-12"
->>>>>>> 32e373e2
-      },
-      "ResponseBody": []
-    },
-    {
-<<<<<<< HEAD
-      "RequestUri": "https://seanstagetest.blob.core.windows.net/test-container-77fd5ec3-d4c5-cd3d-85ed-2789bdfe183c/blob2",
-      "RequestMethod": "HEAD",
-      "RequestHeaders": {
-        "Authorization": "Sanitized",
-        "traceparent": "00-13bc0304c948c549850b30e6324b30d8-cf8c996c9665674a-00",
-        "User-Agent": [
-          "azsdk-net-Storage.Blobs/12.4.0-dev.20200305.1",
-          "(.NET Core 4.6.28325.01; Microsoft Windows 10.0.18363 )"
-        ],
-        "x-ms-client-request-id": "795c6205-e7e4-af99-bcdc-8242267b9bfa",
-        "x-ms-date": "Thu, 05 Mar 2020 22:53:05 GMT",
-        "x-ms-return-client-request-id": "true",
-        "x-ms-version": "2019-10-10"
-=======
+      },
+      "ResponseBody": []
+    },
+    {
       "RequestUri": "https://seanmcccanary.blob.core.windows.net/test-container-77fd5ec3-d4c5-cd3d-85ed-2789bdfe183c/blob2",
       "RequestMethod": "HEAD",
       "RequestHeaders": {
@@ -408,16 +225,11 @@
         "x-ms-date": "Fri, 03 Apr 2020 20:33:06 GMT",
         "x-ms-return-client-request-id": "true",
         "x-ms-version": "2019-12-12"
->>>>>>> 32e373e2
       },
       "RequestBody": null,
       "StatusCode": 404,
       "ResponseHeaders": {
-<<<<<<< HEAD
-        "Date": "Thu, 05 Mar 2020 22:53:04 GMT",
-=======
-        "Date": "Fri, 03 Apr 2020 20:33:04 GMT",
->>>>>>> 32e373e2
+        "Date": "Fri, 03 Apr 2020 20:33:04 GMT",
         "Server": [
           "Windows-Azure-Blob/1.0",
           "Microsoft-HTTPAPI/2.0"
@@ -425,32 +237,12 @@
         "Transfer-Encoding": "chunked",
         "x-ms-client-request-id": "795c6205-e7e4-af99-bcdc-8242267b9bfa",
         "x-ms-error-code": "BlobNotFound",
-<<<<<<< HEAD
-        "x-ms-request-id": "6ca60052-901e-0014-0f40-f3da54000000",
-        "x-ms-version": "2019-10-10"
-=======
         "x-ms-request-id": "aae5c16f-501e-0024-31f7-09bb00000000",
         "x-ms-version": "2019-12-12"
->>>>>>> 32e373e2
-      },
-      "ResponseBody": []
-    },
-    {
-<<<<<<< HEAD
-      "RequestUri": "https://seanstagetest.blob.core.windows.net/test-container-77fd5ec3-d4c5-cd3d-85ed-2789bdfe183c/blob3",
-      "RequestMethod": "HEAD",
-      "RequestHeaders": {
-        "Authorization": "Sanitized",
-        "traceparent": "00-929e0a1b895c1b4ea9f059f66f8b4996-d12a8abd86c9d444-00",
-        "User-Agent": [
-          "azsdk-net-Storage.Blobs/12.4.0-dev.20200305.1",
-          "(.NET Core 4.6.28325.01; Microsoft Windows 10.0.18363 )"
-        ],
-        "x-ms-client-request-id": "983109b0-a259-1823-72cd-c9e1ac048505",
-        "x-ms-date": "Thu, 05 Mar 2020 22:53:05 GMT",
-        "x-ms-return-client-request-id": "true",
-        "x-ms-version": "2019-10-10"
-=======
+      },
+      "ResponseBody": []
+    },
+    {
       "RequestUri": "https://seanmcccanary.blob.core.windows.net/test-container-77fd5ec3-d4c5-cd3d-85ed-2789bdfe183c/blob3",
       "RequestMethod": "HEAD",
       "RequestHeaders": {
@@ -464,16 +256,11 @@
         "x-ms-date": "Fri, 03 Apr 2020 20:33:06 GMT",
         "x-ms-return-client-request-id": "true",
         "x-ms-version": "2019-12-12"
->>>>>>> 32e373e2
       },
       "RequestBody": null,
       "StatusCode": 404,
       "ResponseHeaders": {
-<<<<<<< HEAD
-        "Date": "Thu, 05 Mar 2020 22:53:04 GMT",
-=======
-        "Date": "Fri, 03 Apr 2020 20:33:04 GMT",
->>>>>>> 32e373e2
+        "Date": "Fri, 03 Apr 2020 20:33:04 GMT",
         "Server": [
           "Windows-Azure-Blob/1.0",
           "Microsoft-HTTPAPI/2.0"
@@ -481,32 +268,12 @@
         "Transfer-Encoding": "chunked",
         "x-ms-client-request-id": "983109b0-a259-1823-72cd-c9e1ac048505",
         "x-ms-error-code": "BlobNotFound",
-<<<<<<< HEAD
-        "x-ms-request-id": "6ca60056-901e-0014-1340-f3da54000000",
-        "x-ms-version": "2019-10-10"
-=======
         "x-ms-request-id": "aae5c18f-501e-0024-4ef7-09bb00000000",
         "x-ms-version": "2019-12-12"
->>>>>>> 32e373e2
-      },
-      "ResponseBody": []
-    },
-    {
-<<<<<<< HEAD
-      "RequestUri": "https://seanstagetest.blob.core.windows.net/test-container-77fd5ec3-d4c5-cd3d-85ed-2789bdfe183c?restype=container",
-      "RequestMethod": "DELETE",
-      "RequestHeaders": {
-        "Authorization": "Sanitized",
-        "traceparent": "00-2effdb922c07324e95116aeda1f42c50-e67b676a72057449-00",
-        "User-Agent": [
-          "azsdk-net-Storage.Blobs/12.4.0-dev.20200305.1",
-          "(.NET Core 4.6.28325.01; Microsoft Windows 10.0.18363 )"
-        ],
-        "x-ms-client-request-id": "1c916487-024a-55a1-4bf9-862af0a5bfdb",
-        "x-ms-date": "Thu, 05 Mar 2020 22:53:05 GMT",
-        "x-ms-return-client-request-id": "true",
-        "x-ms-version": "2019-10-10"
-=======
+      },
+      "ResponseBody": []
+    },
+    {
       "RequestUri": "https://seanmcccanary.blob.core.windows.net/test-container-77fd5ec3-d4c5-cd3d-85ed-2789bdfe183c?restype=container",
       "RequestMethod": "DELETE",
       "RequestHeaders": {
@@ -520,39 +287,25 @@
         "x-ms-date": "Fri, 03 Apr 2020 20:33:06 GMT",
         "x-ms-return-client-request-id": "true",
         "x-ms-version": "2019-12-12"
->>>>>>> 32e373e2
       },
       "RequestBody": null,
       "StatusCode": 202,
       "ResponseHeaders": {
         "Content-Length": "0",
-<<<<<<< HEAD
-        "Date": "Thu, 05 Mar 2020 22:53:04 GMT",
-=======
-        "Date": "Fri, 03 Apr 2020 20:33:04 GMT",
->>>>>>> 32e373e2
+        "Date": "Fri, 03 Apr 2020 20:33:04 GMT",
         "Server": [
           "Windows-Azure-Blob/1.0",
           "Microsoft-HTTPAPI/2.0"
         ],
         "x-ms-client-request-id": "1c916487-024a-55a1-4bf9-862af0a5bfdb",
-<<<<<<< HEAD
-        "x-ms-request-id": "6ca60058-901e-0014-1540-f3da54000000",
-        "x-ms-version": "2019-10-10"
-=======
         "x-ms-request-id": "aae5c1a4-501e-0024-61f7-09bb00000000",
         "x-ms-version": "2019-12-12"
->>>>>>> 32e373e2
       },
       "ResponseBody": []
     }
   ],
   "Variables": {
     "RandomSeed": "1913661905",
-<<<<<<< HEAD
-    "Storage_TestConfigDefault": "ProductionTenant\nseanstagetest\nU2FuaXRpemVk\nhttps://seanstagetest.blob.core.windows.net\nhttp://seanstagetest.file.core.windows.net\nhttp://seanstagetest.queue.core.windows.net\nhttp://seanstagetest.table.core.windows.net\n\n\n\n\nhttp://seanstagetest-secondary.blob.core.windows.net\nhttp://seanstagetest-secondary.file.core.windows.net\nhttp://seanstagetest-secondary.queue.core.windows.net\nhttp://seanstagetest-secondary.table.core.windows.net\n\nSanitized\n\n\nCloud\nBlobEndpoint=https://seanstagetest.blob.core.windows.net/;QueueEndpoint=http://seanstagetest.queue.core.windows.net/;FileEndpoint=http://seanstagetest.file.core.windows.net/;BlobSecondaryEndpoint=http://seanstagetest-secondary.blob.core.windows.net/;QueueSecondaryEndpoint=http://seanstagetest-secondary.queue.core.windows.net/;FileSecondaryEndpoint=http://seanstagetest-secondary.file.core.windows.net/;AccountName=seanstagetest;AccountKey=Sanitized\nseanscope1"
-=======
     "Storage_TestConfigDefault": "ProductionTenant\nseanmcccanary\nU2FuaXRpemVk\nhttps://seanmcccanary.blob.core.windows.net\nhttps://seanmcccanary.file.core.windows.net\nhttps://seanmcccanary.queue.core.windows.net\nhttps://seanmcccanary.table.core.windows.net\n\n\n\n\nhttps://seanmcccanary-secondary.blob.core.windows.net\nhttps://seanmcccanary-secondary.file.core.windows.net\nhttps://seanmcccanary-secondary.queue.core.windows.net\nhttps://seanmcccanary-secondary.table.core.windows.net\n\nSanitized\n\n\nCloud\nBlobEndpoint=https://seanmcccanary.blob.core.windows.net/;QueueEndpoint=https://seanmcccanary.queue.core.windows.net/;FileEndpoint=https://seanmcccanary.file.core.windows.net/;BlobSecondaryEndpoint=https://seanmcccanary-secondary.blob.core.windows.net/;QueueSecondaryEndpoint=https://seanmcccanary-secondary.queue.core.windows.net/;FileSecondaryEndpoint=https://seanmcccanary-secondary.file.core.windows.net/;AccountName=seanmcccanary;AccountKey=Sanitized\nseanscope1"
->>>>>>> 32e373e2
   }
 }