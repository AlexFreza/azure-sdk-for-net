{
  "Entries": [
    {
      "RequestUri": "https://seanmcccanary.blob.core.windows.net/test-container-77fd5ec3-d4c5-cd3d-85ed-2789bdfe183c?restype=container",
      "RequestMethod": "PUT",
      "RequestHeaders": {
        "Authorization": "Sanitized",
        "traceparent": "00-c2066463ac38514aab3311d2e0f1c9c6-f78bc85585c0dd4e-00",
        "User-Agent": [
          "azsdk-net-Storage.Blobs/12.5.0-dev.20200403.1",
          "(.NET Core 4.6.28325.01; Microsoft Windows 10.0.18362 )"
        ],
        "x-ms-blob-public-access": "container",
        "x-ms-client-request-id": "dfe77c1f-8955-739c-7da1-3ed57c94944e",
        "x-ms-date": "Fri, 03 Apr 2020 20:33:05 GMT",
        "x-ms-return-client-request-id": "true",
        "x-ms-version": "2019-12-12"
      },
      "RequestBody": null,
      "StatusCode": 201,
      "ResponseHeaders": {
        "Content-Length": "0",
        "Date": "Fri, 03 Apr 2020 20:33:04 GMT",
        "ETag": "\u00220x8D7D80E360C0BEB\u0022",
        "Last-Modified": "Fri, 03 Apr 2020 20:33:04 GMT",
        "Server": [
          "Windows-Azure-Blob/1.0",
          "Microsoft-HTTPAPI/2.0"
        ],
        "x-ms-client-request-id": "dfe77c1f-8955-739c-7da1-3ed57c94944e",
<<<<<<< HEAD
        "x-ms-request-id": "6ca60037-901e-0014-7540-f3da54000000",
=======
        "x-ms-request-id": "aae5c108-501e-0024-52f7-09bb00000000",
>>>>>>> 8d420312
        "x-ms-version": "2019-12-12"
      },
      "ResponseBody": []
    },
    {
      "RequestUri": "https://seanmcccanary.blob.core.windows.net/test-container-77fd5ec3-d4c5-cd3d-85ed-2789bdfe183c/blob1",
      "RequestMethod": "PUT",
      "RequestHeaders": {
        "Authorization": "Sanitized",
        "Content-Length": "1024",
        "If-None-Match": "*",
        "traceparent": "00-dff3b293676afa4d9e82121a5dd170de-68044628e09ca446-00",
        "User-Agent": [
          "azsdk-net-Storage.Blobs/12.5.0-dev.20200403.1",
          "(.NET Core 4.6.28325.01; Microsoft Windows 10.0.18362 )"
        ],
        "x-ms-blob-type": "BlockBlob",
        "x-ms-client-request-id": "2131875d-71c5-015f-803f-1dab343ae705",
        "x-ms-date": "Fri, 03 Apr 2020 20:33:05 GMT",
        "x-ms-return-client-request-id": "true",
        "x-ms-version": "2019-12-12"
      },
      "RequestBody": "\u002BZUsKc8iaaQ\u002BAy\u002BoOE89qgpmaUEWOebSFQwemuBKfbOITPT6rrny/RJCoFJZ9DouY5PKFSpSOMCuWhPCBM/E84V8IOtaQ/xRdGsu05mUeCHS8DZNf2iINRQ0S1OlL/lDfqzM3dRO0x\u002BWeaG\u002BJGQnGeLy8BSYd3Qd9OrXJviorERy61XsyJpNhBwXtgbGyRGwDTFxsj/lqgc4r\u002Bnpd6wm7cxcTDgPOlFHpWv3gcBtVirZJxnHN/kEjEFOsxmxYwxw8Mg5aXzZodLfKg3T7ihGy1i\u002BEFCTX7bTWMD2wIc4lUFfhpH4M\u002B2uAIVH5wzrMZ0YCOfA8lO83ZASZhG74uBKppTMdGeXTZdqEBDKS3ip6CYj3rifd6PtoqkA5c3c8h2l/EB3Hrw1gLpQVeJD8pEYaH3qmAQnqi7x39K\u002Bl2jKjh7yJU43Mslq7V3\u002BTyHAqq8Y531P8VkZfVIRhj/qd\u002BlShcfDUM1C4TW0gKumKVoMMDUipq/qep3E2af8JayKf3Z0rMla/Vni1QZHm3GuclT3BVUKx9E5Zwsp/nclRryJKQA0MnyRsjPcQNCpot4sFmZTBSBWgLekOkS\u002BMP7hvI5KvXJweUDXZVIiLocAkMUs/egQ0UGbM6lIkPc404E1\u002BoNBXuRsu5wmfJ/NNFIwpKp/kTMV0etNrorJJ\u002BlJnpLR7DMEvjHhwEFL6lWizv5WGOxMuUFOHymY9K9Zo5Sz3d0M\u002B0ceK\u002BV4ntDxyeaVq\u002BCMcg/9/OVRg80KbMqChx2tmA13ldK2OOwG1BtwXFVCAknPzTCEteD3u3h5FL8a9hazQzHZHhUN1Toi9ijK4CZ4x2qBsrnsKeIsf9pZPCMt690EvBkjaOMzwvj2Yb\u002B4LdtSAUxUmURcxxpOrZ46s5gW9ApKxiMMVF6GTfDB9ccjc1L/BzvX2VKZp/X/1btE\u002BA5f4Gy0bme3Ra3tzUtUmtJSKzpMO6xdPhu4sB4uDX\u002BjQlThYhVabgXqR8GO6gsGRQwirKmB971iAqFR/L1JiTgtSYv2cji9\u002BL01YvPqzlQQsWsRC2DVIkqXf190CXFHob2JYKCAD9LUZbTsS5XJeDNMQUtSN37YWCdBX/PYSO9M7cA1YW60kKKYPaWr6da0zQYsJ8gm9Wo/sAh4PrDf\u002BxzFn17VlBbEl7CpufrYLG5QjZHsrCEnJvhW9bBmO1HyuEGJ5kl43jnwZ48XfDtvZ4SaKLEe80/7nnlmf55mXlxftwC4TkUk2K5Y/ESRD6m85o4szBOf08XxjUjQEl\u002BbiggzuMU7thg\u002BdU8DxfYLao7QqZgQOZJIv\u002BM6xsH8VMZOvXI7XVfjgS917VbDnA7P5iK6/2jHi1B26/jiAO9XQiGJtQiEzw==",
      "StatusCode": 201,
      "ResponseHeaders": {
        "Content-Length": "0",
        "Content-MD5": "lomtHmOJMv6kDbKN\u002BJ//Pg==",
        "Date": "Fri, 03 Apr 2020 20:33:04 GMT",
        "ETag": "\u00220x8D7D80E3619D946\u0022",
        "Last-Modified": "Fri, 03 Apr 2020 20:33:04 GMT",
        "Server": [
          "Windows-Azure-Blob/1.0",
          "Microsoft-HTTPAPI/2.0"
        ],
        "x-ms-client-request-id": "2131875d-71c5-015f-803f-1dab343ae705",
        "x-ms-content-crc64": "nHDmCiRj95c=",
        "x-ms-request-id": "aae5c117-501e-0024-5ef7-09bb00000000",
        "x-ms-request-server-encrypted": "true",
        "x-ms-version": "2019-12-12"
      },
      "ResponseBody": []
    },
    {
      "RequestUri": "https://seanmcccanary.blob.core.windows.net/test-container-77fd5ec3-d4c5-cd3d-85ed-2789bdfe183c/blob2",
      "RequestMethod": "PUT",
      "RequestHeaders": {
        "Authorization": "Sanitized",
        "Content-Length": "1024",
        "If-None-Match": "*",
        "traceparent": "00-01631beb5627aa41a14a4f7c68f3e2fa-1de609156ff53148-00",
        "User-Agent": [
          "azsdk-net-Storage.Blobs/12.5.0-dev.20200403.1",
          "(.NET Core 4.6.28325.01; Microsoft Windows 10.0.18362 )"
        ],
        "x-ms-blob-type": "BlockBlob",
        "x-ms-client-request-id": "c6937f6c-66f7-4747-1efc-ba95e39aec14",
        "x-ms-date": "Fri, 03 Apr 2020 20:33:06 GMT",
        "x-ms-return-client-request-id": "true",
        "x-ms-version": "2019-12-12"
      },
      "RequestBody": "ShcVgxNAXfAEOWbVDZQPuP/NLC3WYwqb1\u002BunKXyhB0o7zyHIiL9AHSlAHYsLifPsL2SrZw25LuYMeqsnmDRzYjIcmT5yRjBAjA4ElkV/kE74uvkX9aA8gqA6vA4TGYT0zLpY7u\u002B0eeg0a9r\u002BtJihjeldL906XG2R3xeeN4ohLXOKD8mLJqFeQ0AQ44nFPc0HmS4kteqnuXBMxg/YFkFdEz1ndKXPFmdI/\u002BucKnnjzKFJlp5c/HiI41VYPl\u002BRhS3\u002Bss9MXckoN4PH3LX\u002BCo/3afpujn\u002BjARbF3pFPd9cHtnq\u002BnXepl27XIV4blR/CitjFYNVkI/atW7G4hn832MCrvyY7P2wYTtGMlm0giGz2A1S4iRYCopODEELG8BHvoEieb9X5h0psrRID2I2JjNNEwYIqfk\u002BpqBySuC8qUl3AnfYlghiX/XwJTNsE/8oF\u002BYNvgS6OxCH49Me4Zs4bQlu0QzuXZAq6rcQGIDJzpKlSjb6rutAvMdjVLI5R3pat7gqAULyPbpV5tNNph6PuhU8dZtkQcIeKhBFiwjh8ac8uWTIn81Tswh4oMQb9xak05qY\u002BM3i8nX6D9cyqLKxd/UsEOy5xx5H7MaO75z6Ajb9nLduRPTVWcbuzpP6IQpVxyzO6\u002BIp7wx4VQwLUAbU/AmcMQ/7QzMAVrclyvSOTcu4NSRwKxZQ07Gq8fPkzgnAGdKGWe/6WoP9zpUvACAX7gdATx7eZNDzT2FeUE0/G4itYbEmB/ffwdqgclyBIdONlwfooH7q5bD9kwqOnAoyvrMIgaJu7eoTZI1AOfJ0bimRzLlJVnsNwnwAKHDpUSHQbbepeKAtHqUZ2T/tqqu\u002BhSDg/NNQ5Wg7\u002Br8ibsV1Jhdvb8g\u002ByvGFYK4QM3k7HBfURaNMCFROf4RPcYHhDrPjpLcogj7ff7ovW5wlPLXu/NqrTikiJR3DHOxD81lzoFH6LIrGEp3Y9MXlHKy0KULSXHCnOcCKvX\u002BVaWFOm4xgv7dKKxAvKO48zlVjPQRtCvetcZbkzGqRc28LLKk8jlk5hGD1bf4upzOGamtrJ4B7JF5tnSn5e\u002B9MuLuhI/hBAEP4KbSje5j1gs5jYmX/JkvqkARKzvEzQAh1pLVGjYM3QWYrbv3L16zFdB5blhmFUZJvto/3\u002BjFSyOmsLdLnsvFLKBz/07dOHrhbhVrW16nu7FMi1trzQ0c02KYQH6nZ3cUpDG34iX3bIZfXmHTWf/E/wUGDxNgWV\u002BTVyvsROgMSgaeVqcc78mbVR7VHH6bSXliw0FpkWhjpEriFIr6CyeeQwRrNQNIuB87arn0m0zg\u002BB2iiYGmoqieOrJcOstOkUn3Nsl6MBR2GhsyPja\u002BbwkOASx9V4GQ==",
      "StatusCode": 201,
      "ResponseHeaders": {
        "Content-Length": "0",
        "Content-MD5": "z3N\u002BDKaawD1ZpYubZsDDnw==",
        "Date": "Fri, 03 Apr 2020 20:33:04 GMT",
        "ETag": "\u00220x8D7D80E3626FB01\u0022",
        "Last-Modified": "Fri, 03 Apr 2020 20:33:04 GMT",
        "Server": [
          "Windows-Azure-Blob/1.0",
          "Microsoft-HTTPAPI/2.0"
        ],
        "x-ms-client-request-id": "c6937f6c-66f7-4747-1efc-ba95e39aec14",
        "x-ms-content-crc64": "UqyOE28ynr4=",
        "x-ms-request-id": "aae5c122-501e-0024-68f7-09bb00000000",
        "x-ms-request-server-encrypted": "true",
        "x-ms-version": "2019-12-12"
      },
      "ResponseBody": []
    },
    {
      "RequestUri": "https://seanmcccanary.blob.core.windows.net/test-container-77fd5ec3-d4c5-cd3d-85ed-2789bdfe183c/blob3",
      "RequestMethod": "PUT",
      "RequestHeaders": {
        "Authorization": "Sanitized",
        "Content-Length": "1024",
        "If-None-Match": "*",
        "traceparent": "00-f6b8a2783d493a48ba82858939527b65-21c34a473ec97d4e-00",
        "User-Agent": [
          "azsdk-net-Storage.Blobs/12.5.0-dev.20200403.1",
          "(.NET Core 4.6.28325.01; Microsoft Windows 10.0.18362 )"
        ],
        "x-ms-blob-type": "BlockBlob",
        "x-ms-client-request-id": "4ab7a1a0-d203-f08c-cd7e-18ad9f95a274",
        "x-ms-date": "Fri, 03 Apr 2020 20:33:06 GMT",
        "x-ms-return-client-request-id": "true",
        "x-ms-version": "2019-12-12"
      },
      "RequestBody": "m4UU8pHmMKJS2d/jFdTmGUippUdCsiL4Mr2e1Op64zlSuft7wlWkhk/wdB2HYzFKFqFNOvWl0ehiG8DUR1y31/WmkVzYalfyBB74UT4Fcc\u002BMU75JLalDrecSGKeV0D7yOJwn4NHVcatJWjXWrICqXanwR/SebqpLYuR1xVKwXTTfBRii3ZH9tuES/9N0bQBmaLv\u002BpIhKVMrx237tX6xZmfwB9qdoB4AY85ESi2/W1/XkDlyWsbmrlbFOsAESEFc1uWbXc3ZZ/mE65rH3OMhaGwSJCVBPwudCVWH1GVd/BeI53NIJ/2N\u002BixD7XMsHtFzp85X8iQcG5vd\u002BlB4VY\u002BQJu\u002BDOvVv1URugCn5AU2UbO6EEDCbCgnvbMvbbimtFaScr8qHrOfYA86F6W36JxpORYlh8EFe\u002BRzhl8otlGsavWqFWFGDEMAGrAxmERyf9UmxjSicSyVnQbapphkZrm9jbywDdMrIyzDJX0Qw9Ov8RaKAeAtCenJFHhaa2W6q7QGhAqXwmHx\u002B5MH31u/dNkjOqVx2mTJkIPC5vlawLe3CHm5Gj/ZCD60iAZdFSqeCa\u002BvNzCwOMFfTPN21NtolzrbQMbR9mqZSiJ2zVJubHtZJO1Zq5mHBt\u002B4ad1MUjNTS\u002BDLccRjvAM1Fe0OOXt\u002B4NCILa/\u002BHvuRREn3KZyNTPf/I4Fhkuqm9XjqFIWsiM1kSXj8xDSTVSz1Oi2KbIJ2p9j1HxXqDV3l0SgnFApl5Mt8kuATgIizW85UfFi9LIj2Y2y8t2m3ejwbFvMMbEEin0ViDdmSUydQMbNHhYD1KKSvMKCtqT1htRiz\u002BHmFtv99Me0TWx6/VABFbIWmf\u002BS7Je5ObTugdOYYAFiw7mqtynrDykOj4d2V/9yQWDynu0Uz\u002BNKbR1nD3Lz3C1rF/nWll6IK4qWRBzQQqH1fACy5YEUDjOWYEnMRD/2GvOZy3/Fm\u002BrCanMivkvGeep7sZNyQTZsFsnGAHYUu6eK4Clpdndh7\u002BBVsHtOMY\u002Bnj\u002BZfUNJsQ9n9bbR2P1t07a6Ll54inQNzGYHy3NC63iU6HnBPtSrVHlxPq8jC6/BE4IKMgloxhTKi7HcQuabJAk\u002BPe\u002BDrJTiD9nlB0zE6sC3RbjwN7luLCJl97IjzhKT1hmm5M7APmftKCMwgr/IBqDwJfwtquxPzxDNHrThvkDGUjAyHQXy9gZRAw\u002BVPqlinPESMqgWZSssVhW98iCyDGnjaTCOleib/i713KfdupBmaoHDz4yXsOwFBsfwNATmnvalstR51AYJdzN6IIiET5yEVoif7jzcS7lDiY8gqsoqDz2wNwe87ZV6ulhZHY9jgbcqa917RrC6yGcaNUt36MxoTxBL0xeVyGnyJA==",
      "StatusCode": 201,
      "ResponseHeaders": {
        "Content-Length": "0",
        "Content-MD5": "91eB4o0clpGTSZShrZEXoQ==",
        "Date": "Fri, 03 Apr 2020 20:33:04 GMT",
        "ETag": "\u00220x8D7D80E36346AFF\u0022",
        "Last-Modified": "Fri, 03 Apr 2020 20:33:04 GMT",
        "Server": [
          "Windows-Azure-Blob/1.0",
          "Microsoft-HTTPAPI/2.0"
        ],
        "x-ms-client-request-id": "4ab7a1a0-d203-f08c-cd7e-18ad9f95a274",
        "x-ms-content-crc64": "n4H1L/eQIXc=",
        "x-ms-request-id": "aae5c12e-501e-0024-74f7-09bb00000000",
        "x-ms-request-server-encrypted": "true",
        "x-ms-version": "2019-12-12"
      },
      "ResponseBody": []
    },
    {
      "RequestUri": "https://seanmcccanary.blob.core.windows.net/?comp=batch",
      "RequestMethod": "POST",
      "RequestHeaders": {
        "Authorization": "Sanitized",
        "Content-Length": "1110",
        "Content-Type": "multipart/mixed; boundary=batch_f6d05b37-7b9f-e0c2-001a-7fb1d9458fe9",
        "traceparent": "00-48987846e70d7545ab024006529da4b2-0988e9e965ab1944-00",
        "User-Agent": [
          "azsdk-net-Storage.Blobs/12.5.0-dev.20200403.1",
          "(.NET Core 4.6.28325.01; Microsoft Windows 10.0.18362 )"
        ],
        "x-ms-client-request-id": "6b74321e-4389-21c1-b644-a6f6a1778d6a",
        "x-ms-date": "Fri, 03 Apr 2020 20:33:06 GMT",
        "x-ms-return-client-request-id": "true",
        "x-ms-version": "2019-12-12"
      },
      "RequestBody": "LS1iYXRjaF9mNmQwNWIzNy03YjlmLWUwYzItMDAxYS03ZmIxZDk0NThmZTkNCkNvbnRlbnQtVHlwZTogYXBwbGljYXRpb24vaHR0cA0KQ29udGVudC1UcmFuc2Zlci1FbmNvZGluZzogYmluYXJ5DQpDb250ZW50LUlEOiAwDQoNCkRFTEVURSAvdGVzdC1jb250YWluZXItNzdmZDVlYzMtZDRjNS1jZDNkLTg1ZWQtMjc4OWJkZmUxODNjL2Jsb2IxIEhUVFAvMS4xDQpBdXRob3JpemF0aW9uOiBTaGFyZWRLZXkgc2Vhbm1jY2NhbmFyeTpIbUpXZWl5dXNMUiswRTgxZmFIeGVpRm1VV2JBMnpPVEhrWlQxRFZaT1VJPQ0KeC1tcy1kYXRlOiBGcmksIDAzIEFwciAyMDIwIDIwOjMzOjA2IEdNVA0KQ29udGVudC1MZW5ndGg6IDANCg0KLS1iYXRjaF9mNmQwNWIzNy03YjlmLWUwYzItMDAxYS03ZmIxZDk0NThmZTkNCkNvbnRlbnQtVHlwZTogYXBwbGljYXRpb24vaHR0cA0KQ29udGVudC1UcmFuc2Zlci1FbmNvZGluZzogYmluYXJ5DQpDb250ZW50LUlEOiAxDQoNCkRFTEVURSAvdGVzdC1jb250YWluZXItNzdmZDVlYzMtZDRjNS1jZDNkLTg1ZWQtMjc4OWJkZmUxODNjL2Jsb2IyIEhUVFAvMS4xDQpBdXRob3JpemF0aW9uOiBTaGFyZWRLZXkgc2Vhbm1jY2NhbmFyeTpYdHltbkViejNEUUl3QVZDbWJCMzB4Y0xvNEo4eExvdkZ1cEVxSGdoVllnPQ0KeC1tcy1kYXRlOiBGcmksIDAzIEFwciAyMDIwIDIwOjMzOjA2IEdNVA0KQ29udGVudC1MZW5ndGg6IDANCg0KLS1iYXRjaF9mNmQwNWIzNy03YjlmLWUwYzItMDAxYS03ZmIxZDk0NThmZTkNCkNvbnRlbnQtVHlwZTogYXBwbGljYXRpb24vaHR0cA0KQ29udGVudC1UcmFuc2Zlci1FbmNvZGluZzogYmluYXJ5DQpDb250ZW50LUlEOiAyDQoNCkRFTEVURSAvdGVzdC1jb250YWluZXItNzdmZDVlYzMtZDRjNS1jZDNkLTg1ZWQtMjc4OWJkZmUxODNjL2Jsb2IzIEhUVFAvMS4xDQpBdXRob3JpemF0aW9uOiBTaGFyZWRLZXkgc2Vhbm1jY2NhbmFyeTpPYy9udFIyM0p2UXAxUnpTNU9vWTJxMjVJT3BnVGtybFgwNURFN1JNOHZzPQ0KeC1tcy1kYXRlOiBGcmksIDAzIEFwciAyMDIwIDIwOjMzOjA2IEdNVA0KQ29udGVudC1MZW5ndGg6IDANCg0KLS1iYXRjaF9mNmQwNWIzNy03YjlmLWUwYzItMDAxYS03ZmIxZDk0NThmZTktLQ0K",
      "StatusCode": 202,
      "ResponseHeaders": {
        "Content-Type": "multipart/mixed; boundary=batchresponse_198fe84e-d206-4e8d-9375-8db757c01b2f",
        "Date": "Fri, 03 Apr 2020 20:33:04 GMT",
        "Server": [
          "Windows-Azure-Blob/1.0",
          "Microsoft-HTTPAPI/2.0"
        ],
        "Transfer-Encoding": "chunked",
        "x-ms-client-request-id": "6b74321e-4389-21c1-b644-a6f6a1778d6a",
<<<<<<< HEAD
        "x-ms-request-id": "6ca6004b-901e-0014-0840-f3da54000000",
=======
        "x-ms-request-id": "aae5c139-501e-0024-7ff7-09bb00000000",
>>>>>>> 8d420312
        "x-ms-version": "2019-12-12"
      },
      "ResponseBody": "LS1iYXRjaHJlc3BvbnNlXzE5OGZlODRlLWQyMDYtNGU4ZC05Mzc1LThkYjc1N2MwMWIyZg0KQ29udGVudC1UeXBlOiBhcHBsaWNhdGlvbi9odHRwDQpDb250ZW50LUlEOiAwDQoNCkhUVFAvMS4xIDIwMiBBY2NlcHRlZA0KeC1tcy1kZWxldGUtdHlwZS1wZXJtYW5lbnQ6IHRydWUNCngtbXMtcmVxdWVzdC1pZDogYWFlNWMxMzktNTAxZS0wMDI0LTdmZjctMDliYjAwMWVjN2E4DQp4LW1zLXZlcnNpb246IDIwMTktMTItMTINClNlcnZlcjogV2luZG93cy1BenVyZS1CbG9iLzEuMA0KDQotLWJhdGNocmVzcG9uc2VfMTk4ZmU4NGUtZDIwNi00ZThkLTkzNzUtOGRiNzU3YzAxYjJmDQpDb250ZW50LVR5cGU6IGFwcGxpY2F0aW9uL2h0dHANCkNvbnRlbnQtSUQ6IDENCg0KSFRUUC8xLjEgMjAyIEFjY2VwdGVkDQp4LW1zLWRlbGV0ZS10eXBlLXBlcm1hbmVudDogdHJ1ZQ0KeC1tcy1yZXF1ZXN0LWlkOiBhYWU1YzEzOS01MDFlLTAwMjQtN2ZmNy0wOWJiMDAxZWM3YWENCngtbXMtdmVyc2lvbjogMjAxOS0xMi0xMg0KU2VydmVyOiBXaW5kb3dzLUF6dXJlLUJsb2IvMS4wDQoNCi0tYmF0Y2hyZXNwb25zZV8xOThmZTg0ZS1kMjA2LTRlOGQtOTM3NS04ZGI3NTdjMDFiMmYNCkNvbnRlbnQtVHlwZTogYXBwbGljYXRpb24vaHR0cA0KQ29udGVudC1JRDogMg0KDQpIVFRQLzEuMSAyMDIgQWNjZXB0ZWQNCngtbXMtZGVsZXRlLXR5cGUtcGVybWFuZW50OiB0cnVlDQp4LW1zLXJlcXVlc3QtaWQ6IGFhZTVjMTM5LTUwMWUtMDAyNC03ZmY3LTA5YmIwMDFlYzdhYg0KeC1tcy12ZXJzaW9uOiAyMDE5LTEyLTEyDQpTZXJ2ZXI6IFdpbmRvd3MtQXp1cmUtQmxvYi8xLjANCg0KLS1iYXRjaHJlc3BvbnNlXzE5OGZlODRlLWQyMDYtNGU4ZC05Mzc1LThkYjc1N2MwMWIyZi0t"
    },
    {
      "RequestUri": "https://seanmcccanary.blob.core.windows.net/test-container-77fd5ec3-d4c5-cd3d-85ed-2789bdfe183c/blob1",
      "RequestMethod": "HEAD",
      "RequestHeaders": {
        "Authorization": "Sanitized",
        "traceparent": "00-dc4a4a19152c7c43be718a63aaf9d09e-b543d18fee753f4f-00",
        "User-Agent": [
          "azsdk-net-Storage.Blobs/12.5.0-dev.20200403.1",
          "(.NET Core 4.6.28325.01; Microsoft Windows 10.0.18362 )"
        ],
        "x-ms-client-request-id": "a693279a-23d1-2260-cecd-4c36fab51b07",
        "x-ms-date": "Fri, 03 Apr 2020 20:33:06 GMT",
        "x-ms-return-client-request-id": "true",
        "x-ms-version": "2019-12-12"
      },
      "RequestBody": null,
      "StatusCode": 404,
      "ResponseHeaders": {
        "Date": "Fri, 03 Apr 2020 20:33:04 GMT",
        "Server": [
          "Windows-Azure-Blob/1.0",
          "Microsoft-HTTPAPI/2.0"
        ],
        "Transfer-Encoding": "chunked",
        "x-ms-client-request-id": "a693279a-23d1-2260-cecd-4c36fab51b07",
        "x-ms-error-code": "BlobNotFound",
<<<<<<< HEAD
        "x-ms-request-id": "6ca60050-901e-0014-0d40-f3da54000000",
=======
        "x-ms-request-id": "aae5c163-501e-0024-26f7-09bb00000000",
>>>>>>> 8d420312
        "x-ms-version": "2019-12-12"
      },
      "ResponseBody": []
    },
    {
      "RequestUri": "https://seanmcccanary.blob.core.windows.net/test-container-77fd5ec3-d4c5-cd3d-85ed-2789bdfe183c/blob2",
      "RequestMethod": "HEAD",
      "RequestHeaders": {
        "Authorization": "Sanitized",
        "traceparent": "00-12598869c2d28f4081b4cb8fa5512a76-05029f8491e8c642-00",
        "User-Agent": [
          "azsdk-net-Storage.Blobs/12.5.0-dev.20200403.1",
          "(.NET Core 4.6.28325.01; Microsoft Windows 10.0.18362 )"
        ],
        "x-ms-client-request-id": "795c6205-e7e4-af99-bcdc-8242267b9bfa",
        "x-ms-date": "Fri, 03 Apr 2020 20:33:06 GMT",
        "x-ms-return-client-request-id": "true",
        "x-ms-version": "2019-12-12"
      },
      "RequestBody": null,
      "StatusCode": 404,
      "ResponseHeaders": {
        "Date": "Fri, 03 Apr 2020 20:33:04 GMT",
        "Server": [
          "Windows-Azure-Blob/1.0",
          "Microsoft-HTTPAPI/2.0"
        ],
        "Transfer-Encoding": "chunked",
        "x-ms-client-request-id": "795c6205-e7e4-af99-bcdc-8242267b9bfa",
        "x-ms-error-code": "BlobNotFound",
<<<<<<< HEAD
        "x-ms-request-id": "6ca60052-901e-0014-0f40-f3da54000000",
=======
        "x-ms-request-id": "aae5c16f-501e-0024-31f7-09bb00000000",
>>>>>>> 8d420312
        "x-ms-version": "2019-12-12"
      },
      "ResponseBody": []
    },
    {
      "RequestUri": "https://seanmcccanary.blob.core.windows.net/test-container-77fd5ec3-d4c5-cd3d-85ed-2789bdfe183c/blob3",
      "RequestMethod": "HEAD",
      "RequestHeaders": {
        "Authorization": "Sanitized",
        "traceparent": "00-a3ec4b7260389f4bb4a104da186accee-9b19762e24849449-00",
        "User-Agent": [
          "azsdk-net-Storage.Blobs/12.5.0-dev.20200403.1",
          "(.NET Core 4.6.28325.01; Microsoft Windows 10.0.18362 )"
        ],
        "x-ms-client-request-id": "983109b0-a259-1823-72cd-c9e1ac048505",
        "x-ms-date": "Fri, 03 Apr 2020 20:33:06 GMT",
        "x-ms-return-client-request-id": "true",
        "x-ms-version": "2019-12-12"
      },
      "RequestBody": null,
      "StatusCode": 404,
      "ResponseHeaders": {
        "Date": "Fri, 03 Apr 2020 20:33:04 GMT",
        "Server": [
          "Windows-Azure-Blob/1.0",
          "Microsoft-HTTPAPI/2.0"
        ],
        "Transfer-Encoding": "chunked",
        "x-ms-client-request-id": "983109b0-a259-1823-72cd-c9e1ac048505",
        "x-ms-error-code": "BlobNotFound",
<<<<<<< HEAD
        "x-ms-request-id": "6ca60056-901e-0014-1340-f3da54000000",
=======
        "x-ms-request-id": "aae5c18f-501e-0024-4ef7-09bb00000000",
>>>>>>> 8d420312
        "x-ms-version": "2019-12-12"
      },
      "ResponseBody": []
    },
    {
      "RequestUri": "https://seanmcccanary.blob.core.windows.net/test-container-77fd5ec3-d4c5-cd3d-85ed-2789bdfe183c?restype=container",
      "RequestMethod": "DELETE",
      "RequestHeaders": {
        "Authorization": "Sanitized",
        "traceparent": "00-c9d3483e18ad5446bc5744ccd3240220-2d93b8f51d36b441-00",
        "User-Agent": [
          "azsdk-net-Storage.Blobs/12.5.0-dev.20200403.1",
          "(.NET Core 4.6.28325.01; Microsoft Windows 10.0.18362 )"
        ],
        "x-ms-client-request-id": "1c916487-024a-55a1-4bf9-862af0a5bfdb",
        "x-ms-date": "Fri, 03 Apr 2020 20:33:06 GMT",
        "x-ms-return-client-request-id": "true",
        "x-ms-version": "2019-12-12"
      },
      "RequestBody": null,
      "StatusCode": 202,
      "ResponseHeaders": {
        "Content-Length": "0",
        "Date": "Fri, 03 Apr 2020 20:33:04 GMT",
        "Server": [
          "Windows-Azure-Blob/1.0",
          "Microsoft-HTTPAPI/2.0"
        ],
        "x-ms-client-request-id": "1c916487-024a-55a1-4bf9-862af0a5bfdb",
<<<<<<< HEAD
        "x-ms-request-id": "6ca60058-901e-0014-1540-f3da54000000",
=======
        "x-ms-request-id": "aae5c1a4-501e-0024-61f7-09bb00000000",
>>>>>>> 8d420312
        "x-ms-version": "2019-12-12"
      },
      "ResponseBody": []
    }
  ],
  "Variables": {
    "RandomSeed": "1913661905",
    "Storage_TestConfigDefault": "ProductionTenant\nseanmcccanary\nU2FuaXRpemVk\nhttps://seanmcccanary.blob.core.windows.net\nhttps://seanmcccanary.file.core.windows.net\nhttps://seanmcccanary.queue.core.windows.net\nhttps://seanmcccanary.table.core.windows.net\n\n\n\n\nhttps://seanmcccanary-secondary.blob.core.windows.net\nhttps://seanmcccanary-secondary.file.core.windows.net\nhttps://seanmcccanary-secondary.queue.core.windows.net\nhttps://seanmcccanary-secondary.table.core.windows.net\n\nSanitized\n\n\nCloud\nBlobEndpoint=https://seanmcccanary.blob.core.windows.net/;QueueEndpoint=https://seanmcccanary.queue.core.windows.net/;FileEndpoint=https://seanmcccanary.file.core.windows.net/;BlobSecondaryEndpoint=https://seanmcccanary-secondary.blob.core.windows.net/;QueueSecondaryEndpoint=https://seanmcccanary-secondary.queue.core.windows.net/;FileSecondaryEndpoint=https://seanmcccanary-secondary.file.core.windows.net/;AccountName=seanmcccanary;AccountKey=Sanitized\nseanscope1"
  }
}<|MERGE_RESOLUTION|>--- conflicted
+++ resolved
@@ -28,11 +28,7 @@
           "Microsoft-HTTPAPI/2.0"
         ],
         "x-ms-client-request-id": "dfe77c1f-8955-739c-7da1-3ed57c94944e",
-<<<<<<< HEAD
-        "x-ms-request-id": "6ca60037-901e-0014-7540-f3da54000000",
-=======
         "x-ms-request-id": "aae5c108-501e-0024-52f7-09bb00000000",
->>>>>>> 8d420312
         "x-ms-version": "2019-12-12"
       },
       "ResponseBody": []
@@ -179,11 +175,7 @@
         ],
         "Transfer-Encoding": "chunked",
         "x-ms-client-request-id": "6b74321e-4389-21c1-b644-a6f6a1778d6a",
-<<<<<<< HEAD
-        "x-ms-request-id": "6ca6004b-901e-0014-0840-f3da54000000",
-=======
         "x-ms-request-id": "aae5c139-501e-0024-7ff7-09bb00000000",
->>>>>>> 8d420312
         "x-ms-version": "2019-12-12"
       },
       "ResponseBody": "LS1iYXRjaHJlc3BvbnNlXzE5OGZlODRlLWQyMDYtNGU4ZC05Mzc1LThkYjc1N2MwMWIyZg0KQ29udGVudC1UeXBlOiBhcHBsaWNhdGlvbi9odHRwDQpDb250ZW50LUlEOiAwDQoNCkhUVFAvMS4xIDIwMiBBY2NlcHRlZA0KeC1tcy1kZWxldGUtdHlwZS1wZXJtYW5lbnQ6IHRydWUNCngtbXMtcmVxdWVzdC1pZDogYWFlNWMxMzktNTAxZS0wMDI0LTdmZjctMDliYjAwMWVjN2E4DQp4LW1zLXZlcnNpb246IDIwMTktMTItMTINClNlcnZlcjogV2luZG93cy1BenVyZS1CbG9iLzEuMA0KDQotLWJhdGNocmVzcG9uc2VfMTk4ZmU4NGUtZDIwNi00ZThkLTkzNzUtOGRiNzU3YzAxYjJmDQpDb250ZW50LVR5cGU6IGFwcGxpY2F0aW9uL2h0dHANCkNvbnRlbnQtSUQ6IDENCg0KSFRUUC8xLjEgMjAyIEFjY2VwdGVkDQp4LW1zLWRlbGV0ZS10eXBlLXBlcm1hbmVudDogdHJ1ZQ0KeC1tcy1yZXF1ZXN0LWlkOiBhYWU1YzEzOS01MDFlLTAwMjQtN2ZmNy0wOWJiMDAxZWM3YWENCngtbXMtdmVyc2lvbjogMjAxOS0xMi0xMg0KU2VydmVyOiBXaW5kb3dzLUF6dXJlLUJsb2IvMS4wDQoNCi0tYmF0Y2hyZXNwb25zZV8xOThmZTg0ZS1kMjA2LTRlOGQtOTM3NS04ZGI3NTdjMDFiMmYNCkNvbnRlbnQtVHlwZTogYXBwbGljYXRpb24vaHR0cA0KQ29udGVudC1JRDogMg0KDQpIVFRQLzEuMSAyMDIgQWNjZXB0ZWQNCngtbXMtZGVsZXRlLXR5cGUtcGVybWFuZW50OiB0cnVlDQp4LW1zLXJlcXVlc3QtaWQ6IGFhZTVjMTM5LTUwMWUtMDAyNC03ZmY3LTA5YmIwMDFlYzdhYg0KeC1tcy12ZXJzaW9uOiAyMDE5LTEyLTEyDQpTZXJ2ZXI6IFdpbmRvd3MtQXp1cmUtQmxvYi8xLjANCg0KLS1iYXRjaHJlc3BvbnNlXzE5OGZlODRlLWQyMDYtNGU4ZC05Mzc1LThkYjc1N2MwMWIyZi0t"
@@ -214,11 +206,7 @@
         "Transfer-Encoding": "chunked",
         "x-ms-client-request-id": "a693279a-23d1-2260-cecd-4c36fab51b07",
         "x-ms-error-code": "BlobNotFound",
-<<<<<<< HEAD
-        "x-ms-request-id": "6ca60050-901e-0014-0d40-f3da54000000",
-=======
         "x-ms-request-id": "aae5c163-501e-0024-26f7-09bb00000000",
->>>>>>> 8d420312
         "x-ms-version": "2019-12-12"
       },
       "ResponseBody": []
@@ -249,11 +237,7 @@
         "Transfer-Encoding": "chunked",
         "x-ms-client-request-id": "795c6205-e7e4-af99-bcdc-8242267b9bfa",
         "x-ms-error-code": "BlobNotFound",
-<<<<<<< HEAD
-        "x-ms-request-id": "6ca60052-901e-0014-0f40-f3da54000000",
-=======
         "x-ms-request-id": "aae5c16f-501e-0024-31f7-09bb00000000",
->>>>>>> 8d420312
         "x-ms-version": "2019-12-12"
       },
       "ResponseBody": []
@@ -284,11 +268,7 @@
         "Transfer-Encoding": "chunked",
         "x-ms-client-request-id": "983109b0-a259-1823-72cd-c9e1ac048505",
         "x-ms-error-code": "BlobNotFound",
-<<<<<<< HEAD
-        "x-ms-request-id": "6ca60056-901e-0014-1340-f3da54000000",
-=======
         "x-ms-request-id": "aae5c18f-501e-0024-4ef7-09bb00000000",
->>>>>>> 8d420312
         "x-ms-version": "2019-12-12"
       },
       "ResponseBody": []
@@ -318,11 +298,7 @@
           "Microsoft-HTTPAPI/2.0"
         ],
         "x-ms-client-request-id": "1c916487-024a-55a1-4bf9-862af0a5bfdb",
-<<<<<<< HEAD
-        "x-ms-request-id": "6ca60058-901e-0014-1540-f3da54000000",
-=======
         "x-ms-request-id": "aae5c1a4-501e-0024-61f7-09bb00000000",
->>>>>>> 8d420312
         "x-ms-version": "2019-12-12"
       },
       "ResponseBody": []
