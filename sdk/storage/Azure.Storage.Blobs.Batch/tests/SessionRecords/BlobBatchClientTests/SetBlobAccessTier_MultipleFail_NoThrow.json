{
  "Entries": [
    {
<<<<<<< HEAD
      "RequestUri": "https://seanstagetest.blob.core.windows.net/test-container-465217db-51a8-4c8c-5aff-b92082c4f52f?restype=container",
      "RequestMethod": "PUT",
      "RequestHeaders": {
        "Authorization": "Sanitized",
        "traceparent": "00-0c22b2088784284faf23b6c0403a31a5-1604d821b50cf74e-00",
        "User-Agent": [
          "azsdk-net-Storage.Blobs/12.4.0-dev.20200305.1",
          "(.NET Core 4.6.28325.01; Microsoft Windows 10.0.18363 )"
        ],
        "x-ms-blob-public-access": "container",
        "x-ms-client-request-id": "f28be126-c579-44c9-0f33-91cf71a3737c",
        "x-ms-date": "Thu, 05 Mar 2020 22:52:57 GMT",
        "x-ms-return-client-request-id": "true",
        "x-ms-version": "2019-10-10"
=======
      "RequestUri": "https://seanmcccanary.blob.core.windows.net/test-container-465217db-51a8-4c8c-5aff-b92082c4f52f?restype=container",
      "RequestMethod": "PUT",
      "RequestHeaders": {
        "Authorization": "Sanitized",
        "traceparent": "00-bd765df121434148921cbb3d9724b808-c599500ab3465941-00",
        "User-Agent": [
          "azsdk-net-Storage.Blobs/12.5.0-dev.20200403.1",
          "(.NET Core 4.6.28325.01; Microsoft Windows 10.0.18362 )"
        ],
        "x-ms-blob-public-access": "container",
        "x-ms-client-request-id": "f28be126-c579-44c9-0f33-91cf71a3737c",
        "x-ms-date": "Fri, 03 Apr 2020 20:32:57 GMT",
        "x-ms-return-client-request-id": "true",
        "x-ms-version": "2019-12-12"
>>>>>>> 32e373e2
      },
      "RequestBody": null,
      "StatusCode": 201,
      "ResponseHeaders": {
        "Content-Length": "0",
<<<<<<< HEAD
        "Date": "Thu, 05 Mar 2020 22:52:57 GMT",
        "ETag": "\u00220x8D7C157F2E084B6\u0022",
        "Last-Modified": "Thu, 05 Mar 2020 22:52:57 GMT",
=======
        "Date": "Fri, 03 Apr 2020 20:32:55 GMT",
        "ETag": "\u00220x8D7D80E3160FB6C\u0022",
        "Last-Modified": "Fri, 03 Apr 2020 20:32:56 GMT",
>>>>>>> 32e373e2
        "Server": [
          "Windows-Azure-Blob/1.0",
          "Microsoft-HTTPAPI/2.0"
        ],
        "x-ms-client-request-id": "f28be126-c579-44c9-0f33-91cf71a3737c",
<<<<<<< HEAD
        "x-ms-request-id": "e0bf694e-301e-000d-2e40-f35aef000000",
        "x-ms-version": "2019-10-10"
=======
        "x-ms-request-id": "bd971bf6-e01e-0053-3bf7-096e94000000",
        "x-ms-version": "2019-12-12"
>>>>>>> 32e373e2
      },
      "ResponseBody": []
    },
    {
<<<<<<< HEAD
      "RequestUri": "https://seanstagetest.blob.core.windows.net/test-container-465217db-51a8-4c8c-5aff-b92082c4f52f/blob1",
=======
      "RequestUri": "https://seanmcccanary.blob.core.windows.net/test-container-465217db-51a8-4c8c-5aff-b92082c4f52f/blob1",
>>>>>>> 32e373e2
      "RequestMethod": "PUT",
      "RequestHeaders": {
        "Authorization": "Sanitized",
        "Content-Length": "1024",
        "If-None-Match": "*",
<<<<<<< HEAD
        "traceparent": "00-898b12f1beeef444be6abfdb3b3a2a8b-a335aa7c5332a94b-00",
        "User-Agent": [
          "azsdk-net-Storage.Blobs/12.4.0-dev.20200305.1",
          "(.NET Core 4.6.28325.01; Microsoft Windows 10.0.18363 )"
        ],
        "x-ms-blob-type": "BlockBlob",
        "x-ms-client-request-id": "6741997f-d589-2bb7-4deb-bf02b282fb3d",
        "x-ms-date": "Thu, 05 Mar 2020 22:52:57 GMT",
        "x-ms-return-client-request-id": "true",
        "x-ms-version": "2019-10-10"
=======
        "traceparent": "00-dcdb01b43c64a043b9f08c6efca91730-d8e08b41937ed04c-00",
        "User-Agent": [
          "azsdk-net-Storage.Blobs/12.5.0-dev.20200403.1",
          "(.NET Core 4.6.28325.01; Microsoft Windows 10.0.18362 )"
        ],
        "x-ms-blob-type": "BlockBlob",
        "x-ms-client-request-id": "6741997f-d589-2bb7-4deb-bf02b282fb3d",
        "x-ms-date": "Fri, 03 Apr 2020 20:32:58 GMT",
        "x-ms-return-client-request-id": "true",
        "x-ms-version": "2019-12-12"
>>>>>>> 32e373e2
      },
      "RequestBody": "X4yzh/y4/2rZtSI8wRVyActZ\u002BqA4Ara9tjjbjN9uK3/4ExZNpaxjbeIhGcOjjIL6wZAEGKnSQ13V9dDD3XOLa4mjRK7\u002BJFsf9Yy\u002BF\u002BnzGim24MpOahPWJc\u002B5d7DboI9vla05AEjU\u002B5w15SMcFCx04tqmDfyoPAF2zB7eRa2qQ1T8T4E7uRrh4eUuGYXwuRCjRJTWNZKTxliswzMp9rbviqHOH8WqOCm/xSsXeiN8hhMNOgAY0w3BaYgoj/Xnt\u002BsvP47jIZlL\u002BQxrF29ne0w1LzwfHLu11raTDLY9gakz1w1A6DqVmWR5wkD0rbyeWu0781\u002B4yJsveWjXTxXjDndiNz9hJpMRn5bYpll6wSn69bHIAY5Jeg9yEG7SvUlPlbTJkXZ9PDNaKVPI4CFBtLc/3VljGwzpGbwv7xYkP\u002BJMiRClsTCyfbl9bdc6gJrtMFu2kuDw63qn4He5TUwdNelxfFcRmwOHjF\u002Bg5q00rpgiQr66ba0BXJ2W/tG4\u002BS9sYDfuyARC3JRXLwWAUAXMcjHflwuOYsg8cCC5e50yz5MvM4V1RuWU32UpYj6ogAuYyouf2GEk3v5vsljkiGH3JV9yUBx/VixLS7elZP\u002BJlO8UILESkvYxC1SHBpSNr1YEMj3eNS/vGXRfVI2pfnr\u002B5h5o0Gew5ZNpQEXH\u002BFCYvptgoDHCql7AJAc8sj5ph4zaiB91JN/uVE2pdfXqJyAjxpXxSN5JPDvAqKtfczJV/7i57XAwIpq7ckzjGDRo1v3nGeyodz6ukUvjtXs0j\u002BEbVHU9MDmw86T6NdaRZSQGV9KteFpGrIh5ClwkTWweh\u002BNqyMS\u002BK6XDNiVHrUFnHCsn3F6phxaH1aftwybdjKY43K7zJp1gSCws6UI0/v5GEe4w/XAOdQDM4/Ic0Wd/5qp/D9GSdPWOxpQxfJ3UUtaop7E3rI41KmauJ0OqRHbErQKXtO8ts534oTbb3Phi\u002BJAccyq1RzkbSeVq5Eyy5IIdbc\u002BaPJ7ne/MUPwtYWU1uTC\u002ByjtBMDmXJe2sKws9QRb2zvm4px7vyNPc2oQguwu\u002BX/JcdAFay0F5p0cAy3bkjw/lNpZveRIRzv1nYFm1dmrh7csU3MkVmAe0Qv/b6v1c\u002BE90O4B1UuLgTqkD82brxCzYHt2r065C056OtzoSOeQACmgKPT7qbJ7oMJIgFaScyH7S/8gjsSSdNWfl5pukzhDFA\u002Bj63Ybx8bI\u002Bw58cHr317e6/Qzob3FlDbQvXAIYHQ2aBXxW/per33Q4V4O2JgRap8/Ss6Y7WqSOTt3B/Gu0sO4A4msOkNkgDy2IsAftrue/xKRCNWlXXqrHyL\u002B56dMYc6aVtUOZXBbmsqSIoqqskJ/2Ejew==",
      "StatusCode": 201,
      "ResponseHeaders": {
        "Content-Length": "0",
        "Content-MD5": "yCmhStP5pKm/40Dsl1Wuyg==",
<<<<<<< HEAD
        "Date": "Thu, 05 Mar 2020 22:52:57 GMT",
        "ETag": "\u00220x8D7C157F2ED7C3B\u0022",
        "Last-Modified": "Thu, 05 Mar 2020 22:52:57 GMT",
=======
        "Date": "Fri, 03 Apr 2020 20:32:55 GMT",
        "ETag": "\u00220x8D7D80E316D5363\u0022",
        "Last-Modified": "Fri, 03 Apr 2020 20:32:56 GMT",
>>>>>>> 32e373e2
        "Server": [
          "Windows-Azure-Blob/1.0",
          "Microsoft-HTTPAPI/2.0"
        ],
        "x-ms-client-request-id": "6741997f-d589-2bb7-4deb-bf02b282fb3d",
        "x-ms-content-crc64": "QQxO0jFapEc=",
<<<<<<< HEAD
        "x-ms-request-id": "e0bf6955-301e-000d-3340-f35aef000000",
        "x-ms-request-server-encrypted": "true",
        "x-ms-version": "2019-10-10"
=======
        "x-ms-request-id": "bd971bff-e01e-0053-41f7-096e94000000",
        "x-ms-request-server-encrypted": "true",
        "x-ms-version": "2019-12-12"
>>>>>>> 32e373e2
      },
      "ResponseBody": []
    },
    {
<<<<<<< HEAD
      "RequestUri": "https://seanstagetest.blob.core.windows.net/?comp=batch",
=======
      "RequestUri": "https://seanmcccanary.blob.core.windows.net/?comp=batch",
>>>>>>> 32e373e2
      "RequestMethod": "POST",
      "RequestHeaders": {
        "Authorization": "Sanitized",
        "Content-Length": "1133",
        "Content-Type": "multipart/mixed; boundary=batch_fd1f9707-95f8-be1d-c46e-a123120f8091",
<<<<<<< HEAD
        "traceparent": "00-375a1c6f956f844d9e717c723b38dc48-481f755accc1754d-00",
        "User-Agent": [
          "azsdk-net-Storage.Blobs/12.4.0-dev.20200305.1",
          "(.NET Core 4.6.28325.01; Microsoft Windows 10.0.18363 )"
        ],
        "x-ms-client-request-id": "e5a5a42a-bce1-0507-071b-2c84123f5cce",
        "x-ms-date": "Thu, 05 Mar 2020 22:52:57 GMT",
        "x-ms-return-client-request-id": "true",
        "x-ms-version": "2019-10-10"
      },
      "RequestBody": "LS1iYXRjaF9mZDFmOTcwNy05NWY4LWJlMWQtYzQ2ZS1hMTIzMTIwZjgwOTENCkNvbnRlbnQtVHlwZTogYXBwbGljYXRpb24vaHR0cA0KQ29udGVudC1UcmFuc2Zlci1FbmNvZGluZzogYmluYXJ5DQpDb250ZW50LUlEOiAwDQoNClBVVCAvdGVzdC1jb250YWluZXItNDY1MjE3ZGItNTFhOC00YzhjLTVhZmYtYjkyMDgyYzRmNTJmL2Jsb2IxP2NvbXA9dGllciBIVFRQLzEuMQ0KeC1tcy1hY2Nlc3MtdGllcjogQ29vbA0KQXV0aG9yaXphdGlvbjogU2hhcmVkS2V5IHNlYW5zdGFnZXRlc3Q6ekFxN0VLRlQ2eDN5eFRqTG9YUWdZajNndDkxUm4xdEV6VXVZVjIwdVpGcz0NCngtbXMtZGF0ZTogVGh1LCAwNSBNYXIgMjAyMCAyMjo1Mjo1NyBHTVQNCkNvbnRlbnQtTGVuZ3RoOiAwDQoNCi0tYmF0Y2hfZmQxZjk3MDctOTVmOC1iZTFkLWM0NmUtYTEyMzEyMGY4MDkxDQpDb250ZW50LVR5cGU6IGFwcGxpY2F0aW9uL2h0dHANCkNvbnRlbnQtVHJhbnNmZXItRW5jb2Rpbmc6IGJpbmFyeQ0KQ29udGVudC1JRDogMQ0KDQpQVVQgL2ludmFsaWRjb250YWluZXIvYmxvYjI/Y29tcD10aWVyIEhUVFAvMS4xDQp4LW1zLWFjY2Vzcy10aWVyOiBDb29sDQpBdXRob3JpemF0aW9uOiBTaGFyZWRLZXkgc2VhbnN0YWdldGVzdDpGQ3lXOHFhekJ0OVNjMUVHY1Q1ckhTZ1BVNlAybzNqcEhHQ2JseEpZSEJrPQ0KeC1tcy1kYXRlOiBUaHUsIDA1IE1hciAyMDIwIDIyOjUyOjU3IEdNVA0KQ29udGVudC1MZW5ndGg6IDANCg0KLS1iYXRjaF9mZDFmOTcwNy05NWY4LWJlMWQtYzQ2ZS1hMTIzMTIwZjgwOTENCkNvbnRlbnQtVHlwZTogYXBwbGljYXRpb24vaHR0cA0KQ29udGVudC1UcmFuc2Zlci1FbmNvZGluZzogYmluYXJ5DQpDb250ZW50LUlEOiAyDQoNClBVVCAvaW52YWxpZGNvbnRhaW5lci9ibG9iMz9jb21wPXRpZXIgSFRUUC8xLjENCngtbXMtYWNjZXNzLXRpZXI6IENvb2wNCkF1dGhvcml6YXRpb246IFNoYXJlZEtleSBzZWFuc3RhZ2V0ZXN0Om5GVmdMZTJ5Wmgxb1JiejdCMVZOdDEwVlhsK1hSdWp6eGVQa05WQ3YvazA9DQp4LW1zLWRhdGU6IFRodSwgMDUgTWFyIDIwMjAgMjI6NTI6NTcgR01UDQpDb250ZW50LUxlbmd0aDogMA0KDQotLWJhdGNoX2ZkMWY5NzA3LTk1ZjgtYmUxZC1jNDZlLWExMjMxMjBmODA5MS0tDQo=",
      "StatusCode": 202,
      "ResponseHeaders": {
        "Content-Type": "multipart/mixed; boundary=batchresponse_5e1dd8d3-80e2-4daf-ac8c-4d3d57d2d85b",
        "Date": "Thu, 05 Mar 2020 22:52:57 GMT",
=======
        "traceparent": "00-780081419f9a894eb59f459e192ecbe2-ed16a7f87d78e24a-00",
        "User-Agent": [
          "azsdk-net-Storage.Blobs/12.5.0-dev.20200403.1",
          "(.NET Core 4.6.28325.01; Microsoft Windows 10.0.18362 )"
        ],
        "x-ms-client-request-id": "e5a5a42a-bce1-0507-071b-2c84123f5cce",
        "x-ms-date": "Fri, 03 Apr 2020 20:32:58 GMT",
        "x-ms-return-client-request-id": "true",
        "x-ms-version": "2019-12-12"
      },
      "RequestBody": "LS1iYXRjaF9mZDFmOTcwNy05NWY4LWJlMWQtYzQ2ZS1hMTIzMTIwZjgwOTENCkNvbnRlbnQtVHlwZTogYXBwbGljYXRpb24vaHR0cA0KQ29udGVudC1UcmFuc2Zlci1FbmNvZGluZzogYmluYXJ5DQpDb250ZW50LUlEOiAwDQoNClBVVCAvdGVzdC1jb250YWluZXItNDY1MjE3ZGItNTFhOC00YzhjLTVhZmYtYjkyMDgyYzRmNTJmL2Jsb2IxP2NvbXA9dGllciBIVFRQLzEuMQ0KeC1tcy1hY2Nlc3MtdGllcjogQ29vbA0KQXV0aG9yaXphdGlvbjogU2hhcmVkS2V5IHNlYW5tY2NjYW5hcnk6ampJdCtYNWlHRHB2aDFkZlFSSVRkcUsrTVZyaEVDZjBBQnBSMHhkMjhzbz0NCngtbXMtZGF0ZTogRnJpLCAwMyBBcHIgMjAyMCAyMDozMjo1OCBHTVQNCkNvbnRlbnQtTGVuZ3RoOiAwDQoNCi0tYmF0Y2hfZmQxZjk3MDctOTVmOC1iZTFkLWM0NmUtYTEyMzEyMGY4MDkxDQpDb250ZW50LVR5cGU6IGFwcGxpY2F0aW9uL2h0dHANCkNvbnRlbnQtVHJhbnNmZXItRW5jb2Rpbmc6IGJpbmFyeQ0KQ29udGVudC1JRDogMQ0KDQpQVVQgL2ludmFsaWRjb250YWluZXIvYmxvYjI/Y29tcD10aWVyIEhUVFAvMS4xDQp4LW1zLWFjY2Vzcy10aWVyOiBDb29sDQpBdXRob3JpemF0aW9uOiBTaGFyZWRLZXkgc2Vhbm1jY2NhbmFyeTpkOThWNkpGcVJzdldnWEhNdmJvZ2dLYm1yeWNFZHhIRmZKK3BjS2VpUTIwPQ0KeC1tcy1kYXRlOiBGcmksIDAzIEFwciAyMDIwIDIwOjMyOjU4IEdNVA0KQ29udGVudC1MZW5ndGg6IDANCg0KLS1iYXRjaF9mZDFmOTcwNy05NWY4LWJlMWQtYzQ2ZS1hMTIzMTIwZjgwOTENCkNvbnRlbnQtVHlwZTogYXBwbGljYXRpb24vaHR0cA0KQ29udGVudC1UcmFuc2Zlci1FbmNvZGluZzogYmluYXJ5DQpDb250ZW50LUlEOiAyDQoNClBVVCAvaW52YWxpZGNvbnRhaW5lci9ibG9iMz9jb21wPXRpZXIgSFRUUC8xLjENCngtbXMtYWNjZXNzLXRpZXI6IENvb2wNCkF1dGhvcml6YXRpb246IFNoYXJlZEtleSBzZWFubWNjY2FuYXJ5OjZlcnFIS0RvM2xIOWJnYU1QSHh6b2c0bmZTa3JXaDBEY05qME1adURqZUU9DQp4LW1zLWRhdGU6IEZyaSwgMDMgQXByIDIwMjAgMjA6MzI6NTggR01UDQpDb250ZW50LUxlbmd0aDogMA0KDQotLWJhdGNoX2ZkMWY5NzA3LTk1ZjgtYmUxZC1jNDZlLWExMjMxMjBmODA5MS0tDQo=",
      "StatusCode": 202,
      "ResponseHeaders": {
        "Content-Type": "multipart/mixed; boundary=batchresponse_ea94deb0-1cda-47ff-b728-7afc2db80c04",
        "Date": "Fri, 03 Apr 2020 20:32:56 GMT",
>>>>>>> 32e373e2
        "Server": [
          "Windows-Azure-Blob/1.0",
          "Microsoft-HTTPAPI/2.0"
        ],
        "Transfer-Encoding": "chunked",
        "x-ms-client-request-id": "e5a5a42a-bce1-0507-071b-2c84123f5cce",
<<<<<<< HEAD
        "x-ms-request-id": "e0bf695c-301e-000d-3a40-f35aef000000",
        "x-ms-version": "2019-10-10"
      },
      "ResponseBody": "LS1iYXRjaHJlc3BvbnNlXzVlMWRkOGQzLTgwZTItNGRhZi1hYzhjLTRkM2Q1N2QyZDg1Yg0KQ29udGVudC1UeXBlOiBhcHBsaWNhdGlvbi9odHRwDQpDb250ZW50LUlEOiAwDQoNCkhUVFAvMS4xIDIwMCBPSw0KeC1tcy1yZXF1ZXN0LWlkOiBlMGJmNjk1Yy0zMDFlLTAwMGQtM2E0MC1mMzVhZWYxZTlkNWMNCngtbXMtdmVyc2lvbjogMjAxOS0xMC0xMA0KU2VydmVyOiBXaW5kb3dzLUF6dXJlLUJsb2IvMS4wDQoNCi0tYmF0Y2hyZXNwb25zZV81ZTFkZDhkMy04MGUyLTRkYWYtYWM4Yy00ZDNkNTdkMmQ4NWINCkNvbnRlbnQtVHlwZTogYXBwbGljYXRpb24vaHR0cA0KQ29udGVudC1JRDogMQ0KDQpIVFRQLzEuMSA0MDQgVGhlIHNwZWNpZmllZCBjb250YWluZXIgZG9lcyBub3QgZXhpc3QuDQp4LW1zLWVycm9yLWNvZGU6IENvbnRhaW5lck5vdEZvdW5kDQp4LW1zLXJlcXVlc3QtaWQ6IGUwYmY2OTVjLTMwMWUtMDAwZC0zYTQwLWYzNWFlZjFlOWQ1ZQ0KeC1tcy12ZXJzaW9uOiAyMDE5LTEwLTEwDQpDb250ZW50LUxlbmd0aDogMjI2DQpDb250ZW50LVR5cGU6IGFwcGxpY2F0aW9uL3htbA0KU2VydmVyOiBXaW5kb3dzLUF6dXJlLUJsb2IvMS4wDQoNCu\u002B7vzw/eG1sIHZlcnNpb249IjEuMCIgZW5jb2Rpbmc9InV0Zi04Ij8\u002BCjxFcnJvcj48Q29kZT5Db250YWluZXJOb3RGb3VuZDwvQ29kZT48TWVzc2FnZT5UaGUgc3BlY2lmaWVkIGNvbnRhaW5lciBkb2VzIG5vdCBleGlzdC4KUmVxdWVzdElkOmUwYmY2OTVjLTMwMWUtMDAwZC0zYTQwLWYzNWFlZjFlOWQ1ZQpUaW1lOjIwMjAtMDMtMDVUMjI6NTI6NTcuOTY2MDc2OVo8L01lc3NhZ2U\u002BPC9FcnJvcj4NCi0tYmF0Y2hyZXNwb25zZV81ZTFkZDhkMy04MGUyLTRkYWYtYWM4Yy00ZDNkNTdkMmQ4NWINCkNvbnRlbnQtVHlwZTogYXBwbGljYXRpb24vaHR0cA0KQ29udGVudC1JRDogMg0KDQpIVFRQLzEuMSA0MDQgVGhlIHNwZWNpZmllZCBjb250YWluZXIgZG9lcyBub3QgZXhpc3QuDQp4LW1zLWVycm9yLWNvZGU6IENvbnRhaW5lck5vdEZvdW5kDQp4LW1zLXJlcXVlc3QtaWQ6IGUwYmY2OTVjLTMwMWUtMDAwZC0zYTQwLWYzNWFlZjFlOWQ2MA0KeC1tcy12ZXJzaW9uOiAyMDE5LTEwLTEwDQpDb250ZW50LUxlbmd0aDogMjI2DQpDb250ZW50LVR5cGU6IGFwcGxpY2F0aW9uL3htbA0KU2VydmVyOiBXaW5kb3dzLUF6dXJlLUJsb2IvMS4wDQoNCu\u002B7vzw/eG1sIHZlcnNpb249IjEuMCIgZW5jb2Rpbmc9InV0Zi04Ij8\u002BCjxFcnJvcj48Q29kZT5Db250YWluZXJOb3RGb3VuZDwvQ29kZT48TWVzc2FnZT5UaGUgc3BlY2lmaWVkIGNvbnRhaW5lciBkb2VzIG5vdCBleGlzdC4KUmVxdWVzdElkOmUwYmY2OTVjLTMwMWUtMDAwZC0zYTQwLWYzNWFlZjFlOWQ2MApUaW1lOjIwMjAtMDMtMDVUMjI6NTI6NTcuOTY2MDc2OVo8L01lc3NhZ2U\u002BPC9FcnJvcj4NCi0tYmF0Y2hyZXNwb25zZV81ZTFkZDhkMy04MGUyLTRkYWYtYWM4Yy00ZDNkNTdkMmQ4NWItLQ=="
    },
    {
      "RequestUri": "https://seanstagetest.blob.core.windows.net/test-container-465217db-51a8-4c8c-5aff-b92082c4f52f/blob1",
      "RequestMethod": "HEAD",
      "RequestHeaders": {
        "Authorization": "Sanitized",
        "traceparent": "00-2c6a9044df74bd4eab26fe77d31fde31-395ed1b483697949-00",
        "User-Agent": [
          "azsdk-net-Storage.Blobs/12.4.0-dev.20200305.1",
          "(.NET Core 4.6.28325.01; Microsoft Windows 10.0.18363 )"
        ],
        "x-ms-client-request-id": "6ef915b5-9b69-dcb0-e433-9cfec6b01c11",
        "x-ms-date": "Thu, 05 Mar 2020 22:52:58 GMT",
        "x-ms-return-client-request-id": "true",
        "x-ms-version": "2019-10-10"
=======
        "x-ms-request-id": "bd971c0e-e01e-0053-4ff7-096e94000000",
        "x-ms-version": "2019-12-12"
      },
      "ResponseBody": "LS1iYXRjaHJlc3BvbnNlX2VhOTRkZWIwLTFjZGEtNDdmZi1iNzI4LTdhZmMyZGI4MGMwNA0KQ29udGVudC1UeXBlOiBhcHBsaWNhdGlvbi9odHRwDQpDb250ZW50LUlEOiAwDQoNCkhUVFAvMS4xIDIwMCBPSw0KeC1tcy1yZXF1ZXN0LWlkOiBiZDk3MWMwZS1lMDFlLTAwNTMtNGZmNy0wOTZlOTQxZWI1YmYNCngtbXMtdmVyc2lvbjogMjAxOS0xMi0xMg0KU2VydmVyOiBXaW5kb3dzLUF6dXJlLUJsb2IvMS4wDQoNCi0tYmF0Y2hyZXNwb25zZV9lYTk0ZGViMC0xY2RhLTQ3ZmYtYjcyOC03YWZjMmRiODBjMDQNCkNvbnRlbnQtVHlwZTogYXBwbGljYXRpb24vaHR0cA0KQ29udGVudC1JRDogMQ0KDQpIVFRQLzEuMSA0MDQgVGhlIHNwZWNpZmllZCBjb250YWluZXIgZG9lcyBub3QgZXhpc3QuDQp4LW1zLWVycm9yLWNvZGU6IENvbnRhaW5lck5vdEZvdW5kDQp4LW1zLXJlcXVlc3QtaWQ6IGJkOTcxYzBlLWUwMWUtMDA1My00ZmY3LTA5NmU5NDFlYjVjMg0KeC1tcy12ZXJzaW9uOiAyMDE5LTEyLTEyDQpDb250ZW50LUxlbmd0aDogMjI2DQpDb250ZW50LVR5cGU6IGFwcGxpY2F0aW9uL3htbA0KU2VydmVyOiBXaW5kb3dzLUF6dXJlLUJsb2IvMS4wDQoNCu\u002B7vzw/eG1sIHZlcnNpb249IjEuMCIgZW5jb2Rpbmc9InV0Zi04Ij8\u002BCjxFcnJvcj48Q29kZT5Db250YWluZXJOb3RGb3VuZDwvQ29kZT48TWVzc2FnZT5UaGUgc3BlY2lmaWVkIGNvbnRhaW5lciBkb2VzIG5vdCBleGlzdC4KUmVxdWVzdElkOmJkOTcxYzBlLWUwMWUtMDA1My00ZmY3LTA5NmU5NDFlYjVjMgpUaW1lOjIwMjAtMDQtMDNUMjA6MzI6NTYuOTkzODYyNVo8L01lc3NhZ2U\u002BPC9FcnJvcj4NCi0tYmF0Y2hyZXNwb25zZV9lYTk0ZGViMC0xY2RhLTQ3ZmYtYjcyOC03YWZjMmRiODBjMDQNCkNvbnRlbnQtVHlwZTogYXBwbGljYXRpb24vaHR0cA0KQ29udGVudC1JRDogMg0KDQpIVFRQLzEuMSA0MDQgVGhlIHNwZWNpZmllZCBjb250YWluZXIgZG9lcyBub3QgZXhpc3QuDQp4LW1zLWVycm9yLWNvZGU6IENvbnRhaW5lck5vdEZvdW5kDQp4LW1zLXJlcXVlc3QtaWQ6IGJkOTcxYzBlLWUwMWUtMDA1My00ZmY3LTA5NmU5NDFlYjVjNA0KeC1tcy12ZXJzaW9uOiAyMDE5LTEyLTEyDQpDb250ZW50LUxlbmd0aDogMjI2DQpDb250ZW50LVR5cGU6IGFwcGxpY2F0aW9uL3htbA0KU2VydmVyOiBXaW5kb3dzLUF6dXJlLUJsb2IvMS4wDQoNCu\u002B7vzw/eG1sIHZlcnNpb249IjEuMCIgZW5jb2Rpbmc9InV0Zi04Ij8\u002BCjxFcnJvcj48Q29kZT5Db250YWluZXJOb3RGb3VuZDwvQ29kZT48TWVzc2FnZT5UaGUgc3BlY2lmaWVkIGNvbnRhaW5lciBkb2VzIG5vdCBleGlzdC4KUmVxdWVzdElkOmJkOTcxYzBlLWUwMWUtMDA1My00ZmY3LTA5NmU5NDFlYjVjNApUaW1lOjIwMjAtMDQtMDNUMjA6MzI6NTYuOTkzODYyNVo8L01lc3NhZ2U\u002BPC9FcnJvcj4NCi0tYmF0Y2hyZXNwb25zZV9lYTk0ZGViMC0xY2RhLTQ3ZmYtYjcyOC03YWZjMmRiODBjMDQtLQ=="
    },
    {
      "RequestUri": "https://seanmcccanary.blob.core.windows.net/test-container-465217db-51a8-4c8c-5aff-b92082c4f52f/blob1",
      "RequestMethod": "HEAD",
      "RequestHeaders": {
        "Authorization": "Sanitized",
        "traceparent": "00-1eea16524e56ac4691ebed8b73073a82-8c8d53c4275eea48-00",
        "User-Agent": [
          "azsdk-net-Storage.Blobs/12.5.0-dev.20200403.1",
          "(.NET Core 4.6.28325.01; Microsoft Windows 10.0.18362 )"
        ],
        "x-ms-client-request-id": "6ef915b5-9b69-dcb0-e433-9cfec6b01c11",
        "x-ms-date": "Fri, 03 Apr 2020 20:32:58 GMT",
        "x-ms-return-client-request-id": "true",
        "x-ms-version": "2019-12-12"
>>>>>>> 32e373e2
      },
      "RequestBody": null,
      "StatusCode": 200,
      "ResponseHeaders": {
        "Accept-Ranges": "bytes",
        "Content-Length": "1024",
        "Content-MD5": "yCmhStP5pKm/40Dsl1Wuyg==",
        "Content-Type": "application/octet-stream",
<<<<<<< HEAD
        "Date": "Thu, 05 Mar 2020 22:52:58 GMT",
        "ETag": "\u00220x8D7C157F2ED7C3B\u0022",
        "Last-Modified": "Thu, 05 Mar 2020 22:52:57 GMT",
=======
        "Date": "Fri, 03 Apr 2020 20:32:56 GMT",
        "ETag": "\u00220x8D7D80E316D5363\u0022",
        "Last-Modified": "Fri, 03 Apr 2020 20:32:56 GMT",
>>>>>>> 32e373e2
        "Server": [
          "Windows-Azure-Blob/1.0",
          "Microsoft-HTTPAPI/2.0"
        ],
        "x-ms-access-tier": "Cool",
<<<<<<< HEAD
        "x-ms-access-tier-change-time": "Thu, 05 Mar 2020 22:52:57 GMT",
        "x-ms-blob-type": "BlockBlob",
        "x-ms-client-request-id": "6ef915b5-9b69-dcb0-e433-9cfec6b01c11",
        "x-ms-creation-time": "Thu, 05 Mar 2020 22:52:57 GMT",
        "x-ms-lease-state": "available",
        "x-ms-lease-status": "unlocked",
        "x-ms-request-id": "e0bf6962-301e-000d-4040-f35aef000000",
        "x-ms-server-encrypted": "true",
        "x-ms-version": "2019-10-10"
=======
        "x-ms-access-tier-change-time": "Fri, 03 Apr 2020 20:32:57 GMT",
        "x-ms-blob-type": "BlockBlob",
        "x-ms-client-request-id": "6ef915b5-9b69-dcb0-e433-9cfec6b01c11",
        "x-ms-creation-time": "Fri, 03 Apr 2020 20:32:56 GMT",
        "x-ms-lease-state": "available",
        "x-ms-lease-status": "unlocked",
        "x-ms-request-id": "bd971c51-e01e-0053-10f7-096e94000000",
        "x-ms-server-encrypted": "true",
        "x-ms-version": "2019-12-12"
>>>>>>> 32e373e2
      },
      "ResponseBody": []
    },
    {
<<<<<<< HEAD
      "RequestUri": "https://seanstagetest.blob.core.windows.net/test-container-465217db-51a8-4c8c-5aff-b92082c4f52f?restype=container",
      "RequestMethod": "DELETE",
      "RequestHeaders": {
        "Authorization": "Sanitized",
        "traceparent": "00-34945254ebb95e45bddf9c39ea2835ea-70889c7d00c03f43-00",
        "User-Agent": [
          "azsdk-net-Storage.Blobs/12.4.0-dev.20200305.1",
          "(.NET Core 4.6.28325.01; Microsoft Windows 10.0.18363 )"
        ],
        "x-ms-client-request-id": "fdcf2342-ee46-2864-93bf-187721414eb2",
        "x-ms-date": "Thu, 05 Mar 2020 22:52:58 GMT",
        "x-ms-return-client-request-id": "true",
        "x-ms-version": "2019-10-10"
=======
      "RequestUri": "https://seanmcccanary.blob.core.windows.net/test-container-465217db-51a8-4c8c-5aff-b92082c4f52f?restype=container",
      "RequestMethod": "DELETE",
      "RequestHeaders": {
        "Authorization": "Sanitized",
        "traceparent": "00-c38c2bba0a18d7468ce1e1348a83c170-4c020d74fc51db47-00",
        "User-Agent": [
          "azsdk-net-Storage.Blobs/12.5.0-dev.20200403.1",
          "(.NET Core 4.6.28325.01; Microsoft Windows 10.0.18362 )"
        ],
        "x-ms-client-request-id": "fdcf2342-ee46-2864-93bf-187721414eb2",
        "x-ms-date": "Fri, 03 Apr 2020 20:32:58 GMT",
        "x-ms-return-client-request-id": "true",
        "x-ms-version": "2019-12-12"
>>>>>>> 32e373e2
      },
      "RequestBody": null,
      "StatusCode": 202,
      "ResponseHeaders": {
        "Content-Length": "0",
<<<<<<< HEAD
        "Date": "Thu, 05 Mar 2020 22:52:58 GMT",
=======
        "Date": "Fri, 03 Apr 2020 20:32:56 GMT",
>>>>>>> 32e373e2
        "Server": [
          "Windows-Azure-Blob/1.0",
          "Microsoft-HTTPAPI/2.0"
        ],
        "x-ms-client-request-id": "fdcf2342-ee46-2864-93bf-187721414eb2",
<<<<<<< HEAD
        "x-ms-request-id": "e0bf6968-301e-000d-4640-f35aef000000",
        "x-ms-version": "2019-10-10"
=======
        "x-ms-request-id": "bd971c8d-e01e-0053-46f7-096e94000000",
        "x-ms-version": "2019-12-12"
>>>>>>> 32e373e2
      },
      "ResponseBody": []
    }
  ],
  "Variables": {
    "RandomSeed": "2053420117",
<<<<<<< HEAD
    "Storage_TestConfigDefault": "ProductionTenant\nseanstagetest\nU2FuaXRpemVk\nhttps://seanstagetest.blob.core.windows.net\nhttp://seanstagetest.file.core.windows.net\nhttp://seanstagetest.queue.core.windows.net\nhttp://seanstagetest.table.core.windows.net\n\n\n\n\nhttp://seanstagetest-secondary.blob.core.windows.net\nhttp://seanstagetest-secondary.file.core.windows.net\nhttp://seanstagetest-secondary.queue.core.windows.net\nhttp://seanstagetest-secondary.table.core.windows.net\n\nSanitized\n\n\nCloud\nBlobEndpoint=https://seanstagetest.blob.core.windows.net/;QueueEndpoint=http://seanstagetest.queue.core.windows.net/;FileEndpoint=http://seanstagetest.file.core.windows.net/;BlobSecondaryEndpoint=http://seanstagetest-secondary.blob.core.windows.net/;QueueSecondaryEndpoint=http://seanstagetest-secondary.queue.core.windows.net/;FileSecondaryEndpoint=http://seanstagetest-secondary.file.core.windows.net/;AccountName=seanstagetest;AccountKey=Sanitized\nseanscope1"
=======
    "Storage_TestConfigDefault": "ProductionTenant\nseanmcccanary\nU2FuaXRpemVk\nhttps://seanmcccanary.blob.core.windows.net\nhttps://seanmcccanary.file.core.windows.net\nhttps://seanmcccanary.queue.core.windows.net\nhttps://seanmcccanary.table.core.windows.net\n\n\n\n\nhttps://seanmcccanary-secondary.blob.core.windows.net\nhttps://seanmcccanary-secondary.file.core.windows.net\nhttps://seanmcccanary-secondary.queue.core.windows.net\nhttps://seanmcccanary-secondary.table.core.windows.net\n\nSanitized\n\n\nCloud\nBlobEndpoint=https://seanmcccanary.blob.core.windows.net/;QueueEndpoint=https://seanmcccanary.queue.core.windows.net/;FileEndpoint=https://seanmcccanary.file.core.windows.net/;BlobSecondaryEndpoint=https://seanmcccanary-secondary.blob.core.windows.net/;QueueSecondaryEndpoint=https://seanmcccanary-secondary.queue.core.windows.net/;FileSecondaryEndpoint=https://seanmcccanary-secondary.file.core.windows.net/;AccountName=seanmcccanary;AccountKey=Sanitized\nseanscope1"
>>>>>>> 32e373e2
  }
}<|MERGE_RESOLUTION|>--- conflicted
+++ resolved
@@ -1,22 +1,6 @@
 {
   "Entries": [
     {
-<<<<<<< HEAD
-      "RequestUri": "https://seanstagetest.blob.core.windows.net/test-container-465217db-51a8-4c8c-5aff-b92082c4f52f?restype=container",
-      "RequestMethod": "PUT",
-      "RequestHeaders": {
-        "Authorization": "Sanitized",
-        "traceparent": "00-0c22b2088784284faf23b6c0403a31a5-1604d821b50cf74e-00",
-        "User-Agent": [
-          "azsdk-net-Storage.Blobs/12.4.0-dev.20200305.1",
-          "(.NET Core 4.6.28325.01; Microsoft Windows 10.0.18363 )"
-        ],
-        "x-ms-blob-public-access": "container",
-        "x-ms-client-request-id": "f28be126-c579-44c9-0f33-91cf71a3737c",
-        "x-ms-date": "Thu, 05 Mar 2020 22:52:57 GMT",
-        "x-ms-return-client-request-id": "true",
-        "x-ms-version": "2019-10-10"
-=======
       "RequestUri": "https://seanmcccanary.blob.core.windows.net/test-container-465217db-51a8-4c8c-5aff-b92082c4f52f?restype=container",
       "RequestMethod": "PUT",
       "RequestHeaders": {
@@ -31,59 +15,31 @@
         "x-ms-date": "Fri, 03 Apr 2020 20:32:57 GMT",
         "x-ms-return-client-request-id": "true",
         "x-ms-version": "2019-12-12"
->>>>>>> 32e373e2
       },
       "RequestBody": null,
       "StatusCode": 201,
       "ResponseHeaders": {
         "Content-Length": "0",
-<<<<<<< HEAD
-        "Date": "Thu, 05 Mar 2020 22:52:57 GMT",
-        "ETag": "\u00220x8D7C157F2E084B6\u0022",
-        "Last-Modified": "Thu, 05 Mar 2020 22:52:57 GMT",
-=======
         "Date": "Fri, 03 Apr 2020 20:32:55 GMT",
         "ETag": "\u00220x8D7D80E3160FB6C\u0022",
         "Last-Modified": "Fri, 03 Apr 2020 20:32:56 GMT",
->>>>>>> 32e373e2
         "Server": [
           "Windows-Azure-Blob/1.0",
           "Microsoft-HTTPAPI/2.0"
         ],
         "x-ms-client-request-id": "f28be126-c579-44c9-0f33-91cf71a3737c",
-<<<<<<< HEAD
-        "x-ms-request-id": "e0bf694e-301e-000d-2e40-f35aef000000",
-        "x-ms-version": "2019-10-10"
-=======
         "x-ms-request-id": "bd971bf6-e01e-0053-3bf7-096e94000000",
         "x-ms-version": "2019-12-12"
->>>>>>> 32e373e2
       },
       "ResponseBody": []
     },
     {
-<<<<<<< HEAD
-      "RequestUri": "https://seanstagetest.blob.core.windows.net/test-container-465217db-51a8-4c8c-5aff-b92082c4f52f/blob1",
-=======
       "RequestUri": "https://seanmcccanary.blob.core.windows.net/test-container-465217db-51a8-4c8c-5aff-b92082c4f52f/blob1",
->>>>>>> 32e373e2
       "RequestMethod": "PUT",
       "RequestHeaders": {
         "Authorization": "Sanitized",
         "Content-Length": "1024",
         "If-None-Match": "*",
-<<<<<<< HEAD
-        "traceparent": "00-898b12f1beeef444be6abfdb3b3a2a8b-a335aa7c5332a94b-00",
-        "User-Agent": [
-          "azsdk-net-Storage.Blobs/12.4.0-dev.20200305.1",
-          "(.NET Core 4.6.28325.01; Microsoft Windows 10.0.18363 )"
-        ],
-        "x-ms-blob-type": "BlockBlob",
-        "x-ms-client-request-id": "6741997f-d589-2bb7-4deb-bf02b282fb3d",
-        "x-ms-date": "Thu, 05 Mar 2020 22:52:57 GMT",
-        "x-ms-return-client-request-id": "true",
-        "x-ms-version": "2019-10-10"
-=======
         "traceparent": "00-dcdb01b43c64a043b9f08c6efca91730-d8e08b41937ed04c-00",
         "User-Agent": [
           "azsdk-net-Storage.Blobs/12.5.0-dev.20200403.1",
@@ -94,68 +50,34 @@
         "x-ms-date": "Fri, 03 Apr 2020 20:32:58 GMT",
         "x-ms-return-client-request-id": "true",
         "x-ms-version": "2019-12-12"
->>>>>>> 32e373e2
       },
       "RequestBody": "X4yzh/y4/2rZtSI8wRVyActZ\u002BqA4Ara9tjjbjN9uK3/4ExZNpaxjbeIhGcOjjIL6wZAEGKnSQ13V9dDD3XOLa4mjRK7\u002BJFsf9Yy\u002BF\u002BnzGim24MpOahPWJc\u002B5d7DboI9vla05AEjU\u002B5w15SMcFCx04tqmDfyoPAF2zB7eRa2qQ1T8T4E7uRrh4eUuGYXwuRCjRJTWNZKTxliswzMp9rbviqHOH8WqOCm/xSsXeiN8hhMNOgAY0w3BaYgoj/Xnt\u002BsvP47jIZlL\u002BQxrF29ne0w1LzwfHLu11raTDLY9gakz1w1A6DqVmWR5wkD0rbyeWu0781\u002B4yJsveWjXTxXjDndiNz9hJpMRn5bYpll6wSn69bHIAY5Jeg9yEG7SvUlPlbTJkXZ9PDNaKVPI4CFBtLc/3VljGwzpGbwv7xYkP\u002BJMiRClsTCyfbl9bdc6gJrtMFu2kuDw63qn4He5TUwdNelxfFcRmwOHjF\u002Bg5q00rpgiQr66ba0BXJ2W/tG4\u002BS9sYDfuyARC3JRXLwWAUAXMcjHflwuOYsg8cCC5e50yz5MvM4V1RuWU32UpYj6ogAuYyouf2GEk3v5vsljkiGH3JV9yUBx/VixLS7elZP\u002BJlO8UILESkvYxC1SHBpSNr1YEMj3eNS/vGXRfVI2pfnr\u002B5h5o0Gew5ZNpQEXH\u002BFCYvptgoDHCql7AJAc8sj5ph4zaiB91JN/uVE2pdfXqJyAjxpXxSN5JPDvAqKtfczJV/7i57XAwIpq7ckzjGDRo1v3nGeyodz6ukUvjtXs0j\u002BEbVHU9MDmw86T6NdaRZSQGV9KteFpGrIh5ClwkTWweh\u002BNqyMS\u002BK6XDNiVHrUFnHCsn3F6phxaH1aftwybdjKY43K7zJp1gSCws6UI0/v5GEe4w/XAOdQDM4/Ic0Wd/5qp/D9GSdPWOxpQxfJ3UUtaop7E3rI41KmauJ0OqRHbErQKXtO8ts534oTbb3Phi\u002BJAccyq1RzkbSeVq5Eyy5IIdbc\u002BaPJ7ne/MUPwtYWU1uTC\u002ByjtBMDmXJe2sKws9QRb2zvm4px7vyNPc2oQguwu\u002BX/JcdAFay0F5p0cAy3bkjw/lNpZveRIRzv1nYFm1dmrh7csU3MkVmAe0Qv/b6v1c\u002BE90O4B1UuLgTqkD82brxCzYHt2r065C056OtzoSOeQACmgKPT7qbJ7oMJIgFaScyH7S/8gjsSSdNWfl5pukzhDFA\u002Bj63Ybx8bI\u002Bw58cHr317e6/Qzob3FlDbQvXAIYHQ2aBXxW/per33Q4V4O2JgRap8/Ss6Y7WqSOTt3B/Gu0sO4A4msOkNkgDy2IsAftrue/xKRCNWlXXqrHyL\u002B56dMYc6aVtUOZXBbmsqSIoqqskJ/2Ejew==",
       "StatusCode": 201,
       "ResponseHeaders": {
         "Content-Length": "0",
         "Content-MD5": "yCmhStP5pKm/40Dsl1Wuyg==",
-<<<<<<< HEAD
-        "Date": "Thu, 05 Mar 2020 22:52:57 GMT",
-        "ETag": "\u00220x8D7C157F2ED7C3B\u0022",
-        "Last-Modified": "Thu, 05 Mar 2020 22:52:57 GMT",
-=======
         "Date": "Fri, 03 Apr 2020 20:32:55 GMT",
         "ETag": "\u00220x8D7D80E316D5363\u0022",
         "Last-Modified": "Fri, 03 Apr 2020 20:32:56 GMT",
->>>>>>> 32e373e2
         "Server": [
           "Windows-Azure-Blob/1.0",
           "Microsoft-HTTPAPI/2.0"
         ],
         "x-ms-client-request-id": "6741997f-d589-2bb7-4deb-bf02b282fb3d",
         "x-ms-content-crc64": "QQxO0jFapEc=",
-<<<<<<< HEAD
-        "x-ms-request-id": "e0bf6955-301e-000d-3340-f35aef000000",
-        "x-ms-request-server-encrypted": "true",
-        "x-ms-version": "2019-10-10"
-=======
         "x-ms-request-id": "bd971bff-e01e-0053-41f7-096e94000000",
         "x-ms-request-server-encrypted": "true",
         "x-ms-version": "2019-12-12"
->>>>>>> 32e373e2
       },
       "ResponseBody": []
     },
     {
-<<<<<<< HEAD
-      "RequestUri": "https://seanstagetest.blob.core.windows.net/?comp=batch",
-=======
       "RequestUri": "https://seanmcccanary.blob.core.windows.net/?comp=batch",
->>>>>>> 32e373e2
       "RequestMethod": "POST",
       "RequestHeaders": {
         "Authorization": "Sanitized",
         "Content-Length": "1133",
         "Content-Type": "multipart/mixed; boundary=batch_fd1f9707-95f8-be1d-c46e-a123120f8091",
-<<<<<<< HEAD
-        "traceparent": "00-375a1c6f956f844d9e717c723b38dc48-481f755accc1754d-00",
-        "User-Agent": [
-          "azsdk-net-Storage.Blobs/12.4.0-dev.20200305.1",
-          "(.NET Core 4.6.28325.01; Microsoft Windows 10.0.18363 )"
-        ],
-        "x-ms-client-request-id": "e5a5a42a-bce1-0507-071b-2c84123f5cce",
-        "x-ms-date": "Thu, 05 Mar 2020 22:52:57 GMT",
-        "x-ms-return-client-request-id": "true",
-        "x-ms-version": "2019-10-10"
-      },
-      "RequestBody": "LS1iYXRjaF9mZDFmOTcwNy05NWY4LWJlMWQtYzQ2ZS1hMTIzMTIwZjgwOTENCkNvbnRlbnQtVHlwZTogYXBwbGljYXRpb24vaHR0cA0KQ29udGVudC1UcmFuc2Zlci1FbmNvZGluZzogYmluYXJ5DQpDb250ZW50LUlEOiAwDQoNClBVVCAvdGVzdC1jb250YWluZXItNDY1MjE3ZGItNTFhOC00YzhjLTVhZmYtYjkyMDgyYzRmNTJmL2Jsb2IxP2NvbXA9dGllciBIVFRQLzEuMQ0KeC1tcy1hY2Nlc3MtdGllcjogQ29vbA0KQXV0aG9yaXphdGlvbjogU2hhcmVkS2V5IHNlYW5zdGFnZXRlc3Q6ekFxN0VLRlQ2eDN5eFRqTG9YUWdZajNndDkxUm4xdEV6VXVZVjIwdVpGcz0NCngtbXMtZGF0ZTogVGh1LCAwNSBNYXIgMjAyMCAyMjo1Mjo1NyBHTVQNCkNvbnRlbnQtTGVuZ3RoOiAwDQoNCi0tYmF0Y2hfZmQxZjk3MDctOTVmOC1iZTFkLWM0NmUtYTEyMzEyMGY4MDkxDQpDb250ZW50LVR5cGU6IGFwcGxpY2F0aW9uL2h0dHANCkNvbnRlbnQtVHJhbnNmZXItRW5jb2Rpbmc6IGJpbmFyeQ0KQ29udGVudC1JRDogMQ0KDQpQVVQgL2ludmFsaWRjb250YWluZXIvYmxvYjI/Y29tcD10aWVyIEhUVFAvMS4xDQp4LW1zLWFjY2Vzcy10aWVyOiBDb29sDQpBdXRob3JpemF0aW9uOiBTaGFyZWRLZXkgc2VhbnN0YWdldGVzdDpGQ3lXOHFhekJ0OVNjMUVHY1Q1ckhTZ1BVNlAybzNqcEhHQ2JseEpZSEJrPQ0KeC1tcy1kYXRlOiBUaHUsIDA1IE1hciAyMDIwIDIyOjUyOjU3IEdNVA0KQ29udGVudC1MZW5ndGg6IDANCg0KLS1iYXRjaF9mZDFmOTcwNy05NWY4LWJlMWQtYzQ2ZS1hMTIzMTIwZjgwOTENCkNvbnRlbnQtVHlwZTogYXBwbGljYXRpb24vaHR0cA0KQ29udGVudC1UcmFuc2Zlci1FbmNvZGluZzogYmluYXJ5DQpDb250ZW50LUlEOiAyDQoNClBVVCAvaW52YWxpZGNvbnRhaW5lci9ibG9iMz9jb21wPXRpZXIgSFRUUC8xLjENCngtbXMtYWNjZXNzLXRpZXI6IENvb2wNCkF1dGhvcml6YXRpb246IFNoYXJlZEtleSBzZWFuc3RhZ2V0ZXN0Om5GVmdMZTJ5Wmgxb1JiejdCMVZOdDEwVlhsK1hSdWp6eGVQa05WQ3YvazA9DQp4LW1zLWRhdGU6IFRodSwgMDUgTWFyIDIwMjAgMjI6NTI6NTcgR01UDQpDb250ZW50LUxlbmd0aDogMA0KDQotLWJhdGNoX2ZkMWY5NzA3LTk1ZjgtYmUxZC1jNDZlLWExMjMxMjBmODA5MS0tDQo=",
-      "StatusCode": 202,
-      "ResponseHeaders": {
-        "Content-Type": "multipart/mixed; boundary=batchresponse_5e1dd8d3-80e2-4daf-ac8c-4d3d57d2d85b",
-        "Date": "Thu, 05 Mar 2020 22:52:57 GMT",
-=======
         "traceparent": "00-780081419f9a894eb59f459e192ecbe2-ed16a7f87d78e24a-00",
         "User-Agent": [
           "azsdk-net-Storage.Blobs/12.5.0-dev.20200403.1",
@@ -171,34 +93,12 @@
       "ResponseHeaders": {
         "Content-Type": "multipart/mixed; boundary=batchresponse_ea94deb0-1cda-47ff-b728-7afc2db80c04",
         "Date": "Fri, 03 Apr 2020 20:32:56 GMT",
->>>>>>> 32e373e2
         "Server": [
           "Windows-Azure-Blob/1.0",
           "Microsoft-HTTPAPI/2.0"
         ],
         "Transfer-Encoding": "chunked",
         "x-ms-client-request-id": "e5a5a42a-bce1-0507-071b-2c84123f5cce",
-<<<<<<< HEAD
-        "x-ms-request-id": "e0bf695c-301e-000d-3a40-f35aef000000",
-        "x-ms-version": "2019-10-10"
-      },
-      "ResponseBody": "LS1iYXRjaHJlc3BvbnNlXzVlMWRkOGQzLTgwZTItNGRhZi1hYzhjLTRkM2Q1N2QyZDg1Yg0KQ29udGVudC1UeXBlOiBhcHBsaWNhdGlvbi9odHRwDQpDb250ZW50LUlEOiAwDQoNCkhUVFAvMS4xIDIwMCBPSw0KeC1tcy1yZXF1ZXN0LWlkOiBlMGJmNjk1Yy0zMDFlLTAwMGQtM2E0MC1mMzVhZWYxZTlkNWMNCngtbXMtdmVyc2lvbjogMjAxOS0xMC0xMA0KU2VydmVyOiBXaW5kb3dzLUF6dXJlLUJsb2IvMS4wDQoNCi0tYmF0Y2hyZXNwb25zZV81ZTFkZDhkMy04MGUyLTRkYWYtYWM4Yy00ZDNkNTdkMmQ4NWINCkNvbnRlbnQtVHlwZTogYXBwbGljYXRpb24vaHR0cA0KQ29udGVudC1JRDogMQ0KDQpIVFRQLzEuMSA0MDQgVGhlIHNwZWNpZmllZCBjb250YWluZXIgZG9lcyBub3QgZXhpc3QuDQp4LW1zLWVycm9yLWNvZGU6IENvbnRhaW5lck5vdEZvdW5kDQp4LW1zLXJlcXVlc3QtaWQ6IGUwYmY2OTVjLTMwMWUtMDAwZC0zYTQwLWYzNWFlZjFlOWQ1ZQ0KeC1tcy12ZXJzaW9uOiAyMDE5LTEwLTEwDQpDb250ZW50LUxlbmd0aDogMjI2DQpDb250ZW50LVR5cGU6IGFwcGxpY2F0aW9uL3htbA0KU2VydmVyOiBXaW5kb3dzLUF6dXJlLUJsb2IvMS4wDQoNCu\u002B7vzw/eG1sIHZlcnNpb249IjEuMCIgZW5jb2Rpbmc9InV0Zi04Ij8\u002BCjxFcnJvcj48Q29kZT5Db250YWluZXJOb3RGb3VuZDwvQ29kZT48TWVzc2FnZT5UaGUgc3BlY2lmaWVkIGNvbnRhaW5lciBkb2VzIG5vdCBleGlzdC4KUmVxdWVzdElkOmUwYmY2OTVjLTMwMWUtMDAwZC0zYTQwLWYzNWFlZjFlOWQ1ZQpUaW1lOjIwMjAtMDMtMDVUMjI6NTI6NTcuOTY2MDc2OVo8L01lc3NhZ2U\u002BPC9FcnJvcj4NCi0tYmF0Y2hyZXNwb25zZV81ZTFkZDhkMy04MGUyLTRkYWYtYWM4Yy00ZDNkNTdkMmQ4NWINCkNvbnRlbnQtVHlwZTogYXBwbGljYXRpb24vaHR0cA0KQ29udGVudC1JRDogMg0KDQpIVFRQLzEuMSA0MDQgVGhlIHNwZWNpZmllZCBjb250YWluZXIgZG9lcyBub3QgZXhpc3QuDQp4LW1zLWVycm9yLWNvZGU6IENvbnRhaW5lck5vdEZvdW5kDQp4LW1zLXJlcXVlc3QtaWQ6IGUwYmY2OTVjLTMwMWUtMDAwZC0zYTQwLWYzNWFlZjFlOWQ2MA0KeC1tcy12ZXJzaW9uOiAyMDE5LTEwLTEwDQpDb250ZW50LUxlbmd0aDogMjI2DQpDb250ZW50LVR5cGU6IGFwcGxpY2F0aW9uL3htbA0KU2VydmVyOiBXaW5kb3dzLUF6dXJlLUJsb2IvMS4wDQoNCu\u002B7vzw/eG1sIHZlcnNpb249IjEuMCIgZW5jb2Rpbmc9InV0Zi04Ij8\u002BCjxFcnJvcj48Q29kZT5Db250YWluZXJOb3RGb3VuZDwvQ29kZT48TWVzc2FnZT5UaGUgc3BlY2lmaWVkIGNvbnRhaW5lciBkb2VzIG5vdCBleGlzdC4KUmVxdWVzdElkOmUwYmY2OTVjLTMwMWUtMDAwZC0zYTQwLWYzNWFlZjFlOWQ2MApUaW1lOjIwMjAtMDMtMDVUMjI6NTI6NTcuOTY2MDc2OVo8L01lc3NhZ2U\u002BPC9FcnJvcj4NCi0tYmF0Y2hyZXNwb25zZV81ZTFkZDhkMy04MGUyLTRkYWYtYWM4Yy00ZDNkNTdkMmQ4NWItLQ=="
-    },
-    {
-      "RequestUri": "https://seanstagetest.blob.core.windows.net/test-container-465217db-51a8-4c8c-5aff-b92082c4f52f/blob1",
-      "RequestMethod": "HEAD",
-      "RequestHeaders": {
-        "Authorization": "Sanitized",
-        "traceparent": "00-2c6a9044df74bd4eab26fe77d31fde31-395ed1b483697949-00",
-        "User-Agent": [
-          "azsdk-net-Storage.Blobs/12.4.0-dev.20200305.1",
-          "(.NET Core 4.6.28325.01; Microsoft Windows 10.0.18363 )"
-        ],
-        "x-ms-client-request-id": "6ef915b5-9b69-dcb0-e433-9cfec6b01c11",
-        "x-ms-date": "Thu, 05 Mar 2020 22:52:58 GMT",
-        "x-ms-return-client-request-id": "true",
-        "x-ms-version": "2019-10-10"
-=======
         "x-ms-request-id": "bd971c0e-e01e-0053-4ff7-096e94000000",
         "x-ms-version": "2019-12-12"
       },
@@ -218,7 +118,6 @@
         "x-ms-date": "Fri, 03 Apr 2020 20:32:58 GMT",
         "x-ms-return-client-request-id": "true",
         "x-ms-version": "2019-12-12"
->>>>>>> 32e373e2
       },
       "RequestBody": null,
       "StatusCode": 200,
@@ -227,31 +126,14 @@
         "Content-Length": "1024",
         "Content-MD5": "yCmhStP5pKm/40Dsl1Wuyg==",
         "Content-Type": "application/octet-stream",
-<<<<<<< HEAD
-        "Date": "Thu, 05 Mar 2020 22:52:58 GMT",
-        "ETag": "\u00220x8D7C157F2ED7C3B\u0022",
-        "Last-Modified": "Thu, 05 Mar 2020 22:52:57 GMT",
-=======
         "Date": "Fri, 03 Apr 2020 20:32:56 GMT",
         "ETag": "\u00220x8D7D80E316D5363\u0022",
         "Last-Modified": "Fri, 03 Apr 2020 20:32:56 GMT",
->>>>>>> 32e373e2
         "Server": [
           "Windows-Azure-Blob/1.0",
           "Microsoft-HTTPAPI/2.0"
         ],
         "x-ms-access-tier": "Cool",
-<<<<<<< HEAD
-        "x-ms-access-tier-change-time": "Thu, 05 Mar 2020 22:52:57 GMT",
-        "x-ms-blob-type": "BlockBlob",
-        "x-ms-client-request-id": "6ef915b5-9b69-dcb0-e433-9cfec6b01c11",
-        "x-ms-creation-time": "Thu, 05 Mar 2020 22:52:57 GMT",
-        "x-ms-lease-state": "available",
-        "x-ms-lease-status": "unlocked",
-        "x-ms-request-id": "e0bf6962-301e-000d-4040-f35aef000000",
-        "x-ms-server-encrypted": "true",
-        "x-ms-version": "2019-10-10"
-=======
         "x-ms-access-tier-change-time": "Fri, 03 Apr 2020 20:32:57 GMT",
         "x-ms-blob-type": "BlockBlob",
         "x-ms-client-request-id": "6ef915b5-9b69-dcb0-e433-9cfec6b01c11",
@@ -261,26 +143,10 @@
         "x-ms-request-id": "bd971c51-e01e-0053-10f7-096e94000000",
         "x-ms-server-encrypted": "true",
         "x-ms-version": "2019-12-12"
->>>>>>> 32e373e2
       },
       "ResponseBody": []
     },
     {
-<<<<<<< HEAD
-      "RequestUri": "https://seanstagetest.blob.core.windows.net/test-container-465217db-51a8-4c8c-5aff-b92082c4f52f?restype=container",
-      "RequestMethod": "DELETE",
-      "RequestHeaders": {
-        "Authorization": "Sanitized",
-        "traceparent": "00-34945254ebb95e45bddf9c39ea2835ea-70889c7d00c03f43-00",
-        "User-Agent": [
-          "azsdk-net-Storage.Blobs/12.4.0-dev.20200305.1",
-          "(.NET Core 4.6.28325.01; Microsoft Windows 10.0.18363 )"
-        ],
-        "x-ms-client-request-id": "fdcf2342-ee46-2864-93bf-187721414eb2",
-        "x-ms-date": "Thu, 05 Mar 2020 22:52:58 GMT",
-        "x-ms-return-client-request-id": "true",
-        "x-ms-version": "2019-10-10"
-=======
       "RequestUri": "https://seanmcccanary.blob.core.windows.net/test-container-465217db-51a8-4c8c-5aff-b92082c4f52f?restype=container",
       "RequestMethod": "DELETE",
       "RequestHeaders": {
@@ -294,39 +160,25 @@
         "x-ms-date": "Fri, 03 Apr 2020 20:32:58 GMT",
         "x-ms-return-client-request-id": "true",
         "x-ms-version": "2019-12-12"
->>>>>>> 32e373e2
       },
       "RequestBody": null,
       "StatusCode": 202,
       "ResponseHeaders": {
         "Content-Length": "0",
-<<<<<<< HEAD
-        "Date": "Thu, 05 Mar 2020 22:52:58 GMT",
-=======
         "Date": "Fri, 03 Apr 2020 20:32:56 GMT",
->>>>>>> 32e373e2
         "Server": [
           "Windows-Azure-Blob/1.0",
           "Microsoft-HTTPAPI/2.0"
         ],
         "x-ms-client-request-id": "fdcf2342-ee46-2864-93bf-187721414eb2",
-<<<<<<< HEAD
-        "x-ms-request-id": "e0bf6968-301e-000d-4640-f35aef000000",
-        "x-ms-version": "2019-10-10"
-=======
         "x-ms-request-id": "bd971c8d-e01e-0053-46f7-096e94000000",
         "x-ms-version": "2019-12-12"
->>>>>>> 32e373e2
       },
       "ResponseBody": []
     }
   ],
   "Variables": {
     "RandomSeed": "2053420117",
-<<<<<<< HEAD
-    "Storage_TestConfigDefault": "ProductionTenant\nseanstagetest\nU2FuaXRpemVk\nhttps://seanstagetest.blob.core.windows.net\nhttp://seanstagetest.file.core.windows.net\nhttp://seanstagetest.queue.core.windows.net\nhttp://seanstagetest.table.core.windows.net\n\n\n\n\nhttp://seanstagetest-secondary.blob.core.windows.net\nhttp://seanstagetest-secondary.file.core.windows.net\nhttp://seanstagetest-secondary.queue.core.windows.net\nhttp://seanstagetest-secondary.table.core.windows.net\n\nSanitized\n\n\nCloud\nBlobEndpoint=https://seanstagetest.blob.core.windows.net/;QueueEndpoint=http://seanstagetest.queue.core.windows.net/;FileEndpoint=http://seanstagetest.file.core.windows.net/;BlobSecondaryEndpoint=http://seanstagetest-secondary.blob.core.windows.net/;QueueSecondaryEndpoint=http://seanstagetest-secondary.queue.core.windows.net/;FileSecondaryEndpoint=http://seanstagetest-secondary.file.core.windows.net/;AccountName=seanstagetest;AccountKey=Sanitized\nseanscope1"
-=======
     "Storage_TestConfigDefault": "ProductionTenant\nseanmcccanary\nU2FuaXRpemVk\nhttps://seanmcccanary.blob.core.windows.net\nhttps://seanmcccanary.file.core.windows.net\nhttps://seanmcccanary.queue.core.windows.net\nhttps://seanmcccanary.table.core.windows.net\n\n\n\n\nhttps://seanmcccanary-secondary.blob.core.windows.net\nhttps://seanmcccanary-secondary.file.core.windows.net\nhttps://seanmcccanary-secondary.queue.core.windows.net\nhttps://seanmcccanary-secondary.table.core.windows.net\n\nSanitized\n\n\nCloud\nBlobEndpoint=https://seanmcccanary.blob.core.windows.net/;QueueEndpoint=https://seanmcccanary.queue.core.windows.net/;FileEndpoint=https://seanmcccanary.file.core.windows.net/;BlobSecondaryEndpoint=https://seanmcccanary-secondary.blob.core.windows.net/;QueueSecondaryEndpoint=https://seanmcccanary-secondary.queue.core.windows.net/;FileSecondaryEndpoint=https://seanmcccanary-secondary.file.core.windows.net/;AccountName=seanmcccanary;AccountKey=Sanitized\nseanscope1"
->>>>>>> 32e373e2
   }
 }