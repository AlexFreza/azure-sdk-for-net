--- conflicted
+++ resolved
@@ -1,22 +1,6 @@
 {
   "Entries": [
     {
-<<<<<<< HEAD
-      "RequestUri": "https://seanstagetest.blob.core.windows.net/test-container-ccf3d2d0-b102-9a20-46bb-58744bb66ec1?restype=container",
-      "RequestMethod": "PUT",
-      "RequestHeaders": {
-        "Authorization": "Sanitized",
-        "traceparent": "00-133564c7e73d5049876c4e9bd54cadb1-670b6b6c71c3c04c-00",
-        "User-Agent": [
-          "azsdk-net-Storage.Blobs/12.4.0-dev.20200305.1",
-          "(.NET Core 4.6.28325.01; Microsoft Windows 10.0.18363 )"
-        ],
-        "x-ms-blob-public-access": "container",
-        "x-ms-client-request-id": "9842274c-fea4-9466-f305-fdb5613cc1be",
-        "x-ms-date": "Thu, 05 Mar 2020 22:52:44 GMT",
-        "x-ms-return-client-request-id": "true",
-        "x-ms-version": "2019-10-10"
-=======
       "RequestUri": "https://seanmcccanary.blob.core.windows.net/test-container-ccf3d2d0-b102-9a20-46bb-58744bb66ec1?restype=container",
       "RequestMethod": "PUT",
       "RequestHeaders": {
@@ -31,59 +15,31 @@
         "x-ms-date": "Fri, 03 Apr 2020 20:31:43 GMT",
         "x-ms-return-client-request-id": "true",
         "x-ms-version": "2019-12-12"
->>>>>>> 32e373e2
       },
       "RequestBody": null,
       "StatusCode": 201,
       "ResponseHeaders": {
         "Content-Length": "0",
-<<<<<<< HEAD
-        "Date": "Thu, 05 Mar 2020 22:52:44 GMT",
-        "ETag": "\u00220x8D7C157EB26CD9A\u0022",
-        "Last-Modified": "Thu, 05 Mar 2020 22:52:44 GMT",
-=======
         "Date": "Fri, 03 Apr 2020 20:31:42 GMT",
         "ETag": "\u00220x8D7D80E0541E134\u0022",
         "Last-Modified": "Fri, 03 Apr 2020 20:31:42 GMT",
->>>>>>> 32e373e2
         "Server": [
           "Windows-Azure-Blob/1.0",
           "Microsoft-HTTPAPI/2.0"
         ],
         "x-ms-client-request-id": "9842274c-fea4-9466-f305-fdb5613cc1be",
-<<<<<<< HEAD
-        "x-ms-request-id": "809615f2-a01e-0020-5a40-f3e99c000000",
-        "x-ms-version": "2019-10-10"
-=======
         "x-ms-request-id": "afbf11d0-001e-0006-31f6-097e1f000000",
         "x-ms-version": "2019-12-12"
->>>>>>> 32e373e2
       },
       "ResponseBody": []
     },
     {
-<<<<<<< HEAD
-      "RequestUri": "https://seanstagetest.blob.core.windows.net/test-container-ccf3d2d0-b102-9a20-46bb-58744bb66ec1/blob1",
-=======
       "RequestUri": "https://seanmcccanary.blob.core.windows.net/test-container-ccf3d2d0-b102-9a20-46bb-58744bb66ec1/blob1",
->>>>>>> 32e373e2
       "RequestMethod": "PUT",
       "RequestHeaders": {
         "Authorization": "Sanitized",
         "Content-Length": "1024",
         "If-None-Match": "*",
-<<<<<<< HEAD
-        "traceparent": "00-f4bdcdaa01c34f43bdd2d638ee48a042-a06ef5c4f4351a45-00",
-        "User-Agent": [
-          "azsdk-net-Storage.Blobs/12.4.0-dev.20200305.1",
-          "(.NET Core 4.6.28325.01; Microsoft Windows 10.0.18363 )"
-        ],
-        "x-ms-blob-type": "BlockBlob",
-        "x-ms-client-request-id": "25aec03b-8e04-cdb0-1b3f-13a47622b155",
-        "x-ms-date": "Thu, 05 Mar 2020 22:52:44 GMT",
-        "x-ms-return-client-request-id": "true",
-        "x-ms-version": "2019-10-10"
-=======
         "traceparent": "00-7364b434809ab84293e0d9df2c6e5038-f613fb7eefb56343-00",
         "User-Agent": [
           "azsdk-net-Storage.Blobs/12.5.0-dev.20200403.1",
@@ -94,63 +50,34 @@
         "x-ms-date": "Fri, 03 Apr 2020 20:31:44 GMT",
         "x-ms-return-client-request-id": "true",
         "x-ms-version": "2019-12-12"
->>>>>>> 32e373e2
       },
       "RequestBody": "h9HqIMN2O2AcCOj6W7pbbRMXKCR01h3wX4Qs6nIAiadHmN5t7od81uzhe5sWazg4qo\u002BhSRScSrG0\u002BsE/SVDuG39As8Pc7X\u002BMmlE4klqB2fRL9EDiXz\u002BTqk0tufPFPYyb8mAc1bh1XLwQFa/CZLdXMyDN9FUQDLxArQl1rzOLxl3FnJ/5ZAQ81piD0kmP0EWW1oXT\u002BEg3i\u002Bak3Ceu/6yJhE5R/cgYXc8bkR69jDlysN3D39mut84UjRC4VIfcjdbr\u002Bk36PtN9fXi2uGcqev\u002BsMixK6yDT2syAPG\u002B3XwhHPwRH0ZLrd3EJRWFg9/9m6hMRCyJakaG2Fx\u002BAegFjxh5wbnhj4qhtwLq6Qaa\u002BcuLNGVJbplPl7K5ikbpya/1wpX9D8IiGAwdrpEpon1D796U8s2CuBx/KioLKAFHt\u002BlW9Spsme4JaRhZL8AEIfUxeZ5oVNbecwZ1feGYGvAO1fan1qlW01Hsi4mxKYxcdwQw1bJi32MSeIIn9xgMbU4oSlXJYE9P3qZIe8lNKUl6GQbda0VBq/qTkV4rMtw14B4/iN86lxa05PsMGmOZxU84rd4VMwYI5qJbNc7xJK/GEpurEaBqP4HsJIJKNZGa\u002BcwS7oECILEUMqI832FLx8BPRgfL7reuzm5YJQqDvrEMwDgC4jYqx/Hqlt7\u002BKWAcpFzB/u\u002BJ0wsUYBwWpf\u002BmlHfxLB8lROGKIIIV3VvYsKUOO3ypvcPFgu0w6n4WECH2Q/5rCPlA\u002B19/N9ptd/GvP7N7CGp\u002B\u002BNawK60t9F5ndBBcH51ZbaeryUAdLonlVA7/garKnwe3d0srtuFMEwcBG8PKDVhUUdIP0z8qXcpMzteiMnK3mNkIqKRSMbrCW7Y5HBbGH0qyqy/Yus/EjRl83ugNreCQTX7qvWSwAiAXSXeI7T23hrOI74dG2t4JQBuO0VbStKnRqNKX313iAqkPwW1UP6PbyVg0gMJdTXKg3X1JJSzNRJTJt0BrH6dRpujeOxlstQB7swf\u002BmjfrdFtj9wHgmNl4PnjYjohfbK2w5tnVfxZZMCh40XYkzq5c3j7pCyilcQ4PZfickCZ4HEJaSbdeEfVFCsLZZ8tnU3POf6xJdmWBD3HLxhkduKACALEzzoT2/sxJoABpyA1GpBKIzhB2MqXc1T5Bkk/cK04e12cWN4Dq13zgA9JhG0NkhR4GkO6Pi9IPVvVKtWiAbXiySvSmLHCNnfaXli7Xe7n63Q0t1ZZfk0uVCtyPoCIQY5JZstBKvlStdPb7\u002B/WjN987T9RfUpviVrepESWQAfnQgzKcecjprB64fFyjZ5tV9dMBUFRNtQz6d1gYoa0vGXb5J3TDAr4SUZ\u002B1ptY7Qu8cVx9WjrGlhsg==",
       "StatusCode": 201,
       "ResponseHeaders": {
         "Content-Length": "0",
         "Content-MD5": "At6e4V5lVJ\u002BaeayiKohH2g==",
-<<<<<<< HEAD
-        "Date": "Thu, 05 Mar 2020 22:52:44 GMT",
-        "ETag": "\u00220x8D7C157EB346B1A\u0022",
-        "Last-Modified": "Thu, 05 Mar 2020 22:52:44 GMT",
-=======
         "Date": "Fri, 03 Apr 2020 20:31:42 GMT",
         "ETag": "\u00220x8D7D80E054FD4B3\u0022",
         "Last-Modified": "Fri, 03 Apr 2020 20:31:42 GMT",
->>>>>>> 32e373e2
         "Server": [
           "Windows-Azure-Blob/1.0",
           "Microsoft-HTTPAPI/2.0"
         ],
         "x-ms-client-request-id": "25aec03b-8e04-cdb0-1b3f-13a47622b155",
         "x-ms-content-crc64": "hVoJ9x0VhPQ=",
-<<<<<<< HEAD
-        "x-ms-request-id": "809615f9-a01e-0020-6040-f3e99c000000",
-        "x-ms-request-server-encrypted": "true",
-        "x-ms-version": "2019-10-10"
-=======
         "x-ms-request-id": "afbf11e0-001e-0006-3df6-097e1f000000",
         "x-ms-request-server-encrypted": "true",
         "x-ms-version": "2019-12-12"
->>>>>>> 32e373e2
       },
       "ResponseBody": []
     },
     {
-<<<<<<< HEAD
-      "RequestUri": "https://seanstagetest.blob.core.windows.net/test-container-ccf3d2d0-b102-9a20-46bb-58744bb66ec1/blob2",
-=======
       "RequestUri": "https://seanmcccanary.blob.core.windows.net/test-container-ccf3d2d0-b102-9a20-46bb-58744bb66ec1/blob2",
->>>>>>> 32e373e2
       "RequestMethod": "PUT",
       "RequestHeaders": {
         "Authorization": "Sanitized",
         "Content-Length": "1024",
         "If-None-Match": "*",
-<<<<<<< HEAD
-        "traceparent": "00-39512c831be59c419a310e3a328a65e1-df25d87956d7954e-00",
-        "User-Agent": [
-          "azsdk-net-Storage.Blobs/12.4.0-dev.20200305.1",
-          "(.NET Core 4.6.28325.01; Microsoft Windows 10.0.18363 )"
-        ],
-        "x-ms-blob-type": "BlockBlob",
-        "x-ms-client-request-id": "0743876a-2711-ae80-9c68-e891202bf45d",
-        "x-ms-date": "Thu, 05 Mar 2020 22:52:44 GMT",
-        "x-ms-return-client-request-id": "true",
-        "x-ms-version": "2019-10-10"
-=======
         "traceparent": "00-fe4da2ce282cd848982e58707a9285e4-43832a85c23cbc4f-00",
         "User-Agent": [
           "azsdk-net-Storage.Blobs/12.5.0-dev.20200403.1",
@@ -161,60 +88,33 @@
         "x-ms-date": "Fri, 03 Apr 2020 20:31:44 GMT",
         "x-ms-return-client-request-id": "true",
         "x-ms-version": "2019-12-12"
->>>>>>> 32e373e2
       },
       "RequestBody": "6CqnWC7pXyNRBlvUZiq\u002BcAoPZ\u002Bu6O676t7N/9TD46zYIFKfe/WOXUmCK1P0y22bwgKKZZrvFmqx7rKB6amrzWRsly1KC4HKneBWLMGexyNxMjnSNXoV7Q3n7YlHCHOf1l3riDBAUbp8v8u6lOmpEyuPELdv2ZfqVqojYh34h5FstlZnsz7vLOCDUXmuX1QgPtpdt/u4M/zGATGKIO\u002BYhDg6Sd6XQWPsn\u002BPW7IQeO/tR/ydDms\u002BZsIZZnbIJZQ/w5s09dBF5jPl6cRQX5UN0q8U2NCHIVO1ooJVYPaet5zrT4gW63MPl2G4pySm3gc9C4PHs0zDuKJHf1Nd8IVNVzI3dQAM9vc8BTFu3oo/DtR7KFVixvRAF5bl32wvsabse0/yf1j3IBScm74LVNooCHCO4sgv2pA95115FxeLDFOagmM6TJ97g/gw1itGNMK8zcb7oM7evJC/tIgLjhkNAY9qcMJ27cvRA27f/wRk97KavFlAn2uEu9XCeogXf/XvM9Sb68PwNdALKp1gDr2cWszVYMG/vHIj1cT8tHNDuZNo8MsvyQv\u002BmnZ5RWTeFL0YNi\u002B7Qg80L3dieAX\u002B84Fst2D6Bw3ybIGw1tZLNncNVcEX5H5DiHeUJNFDzVEF/5b1HI4D1A2vFcmuCmso6OjwVRJE5x8DKT75VdIsrq8guudPVin4\u002BXGzaN60lY4Me0v4Q2g\u002BwQiH4eNPCn4rgmcqfU9z6YK/B2uQgY5AXoOw/OqWNFs28fnux3Q2qe8Dl9Zniig\u002BiIG5OUwMnj96N4Nvnh2DlU4L44tVlSIeeF18nPmn2NRrcmRo7PsfOlO6ZI/g1xvRcAKYW5as6ONvmsDukAFF0l6/BBupKqhS/LknqzCiPaFBqxznH309vplw\u002BUI6IKpSZJIhIcLwKFVaNW7tdU2yvV0fnOTkbrLhgUWCKCFmGMwexTaecRveUYLHnNoeUElbzjv1GpO1fgXvT6CNbfAj5CyizqAHJExBQTtiLMHYwyEMNmnlcQ4oaVcwvzFrUPOCk6i9a5GZRKn/o9lYQ1E0Bnx/cTeGTnMeemVY1mUK1eBH34kZK2efYuHP5c0kwCX1/Li069/MDFUlnuEsMH405N3pEGPIKtsU4B5Ftli1\u002BbpPUtm8VeoAi9Mj45x2YzJzmvD/O7\u002ByLdHdoAvBhkYMf6U27N2UeJ7j6JSQpDdOrnzbwitXtr36jSUH7qXuTwWNJ3PnP3ZU7xJSG1MbIYmajvGO5bQqpLj3PG\u002B4jJn49ZmfA3zDV38GhuMY9ata71urfV\u002B0b1lBYoK6//MWrFJ4aRXJfC4c1yeCiF7REa8NnF0EDR9KNJZAXaDqCGeL7\u002BqQkIyVkWM9jpYoIdb6cFDQ==",
       "StatusCode": 201,
       "ResponseHeaders": {
         "Content-Length": "0",
         "Content-MD5": "R7V8zB3f\u002BrH187g4kP/O5w==",
-<<<<<<< HEAD
-        "Date": "Thu, 05 Mar 2020 22:52:44 GMT",
-        "ETag": "\u00220x8D7C157EB413BAA\u0022",
-        "Last-Modified": "Thu, 05 Mar 2020 22:52:44 GMT",
-=======
         "Date": "Fri, 03 Apr 2020 20:31:42 GMT",
         "ETag": "\u00220x8D7D80E055C5A20\u0022",
         "Last-Modified": "Fri, 03 Apr 2020 20:31:42 GMT",
->>>>>>> 32e373e2
         "Server": [
           "Windows-Azure-Blob/1.0",
           "Microsoft-HTTPAPI/2.0"
         ],
         "x-ms-client-request-id": "0743876a-2711-ae80-9c68-e891202bf45d",
         "x-ms-content-crc64": "eQh6tiClBFc=",
-<<<<<<< HEAD
-        "x-ms-request-id": "80961600-a01e-0020-6540-f3e99c000000",
-        "x-ms-request-server-encrypted": "true",
-        "x-ms-version": "2019-10-10"
-=======
         "x-ms-request-id": "afbf11f3-001e-0006-4ef6-097e1f000000",
         "x-ms-request-server-encrypted": "true",
         "x-ms-version": "2019-12-12"
->>>>>>> 32e373e2
       },
       "ResponseBody": []
     },
     {
-<<<<<<< HEAD
-      "RequestUri": "https://seanstagetest.blob.core.windows.net/?sv=2019-10-10\u0026st=2020-03-05T21%3A52%3A44Z\u0026se=2020-03-05T23%3A52%3A44Z\u0026sr=c\u0026sp=racwdl\u0026sig=Sanitized\u0026comp=batch",
-=======
       "RequestUri": "https://seanmcccanary.blob.core.windows.net/?sv=2019-12-12\u0026st=2020-04-03T19%3A31%3A44Z\u0026se=2020-04-03T21%3A31%3A44Z\u0026sr=c\u0026sp=racwdl\u0026sig=Sanitized\u0026comp=batch",
->>>>>>> 32e373e2
       "RequestMethod": "POST",
       "RequestHeaders": {
         "Content-Length": "502",
         "Content-Type": "multipart/mixed; boundary=batch_d1123502-3cc7-0cc1-b18d-31eba61e2b50",
-<<<<<<< HEAD
-        "traceparent": "00-8f62761ff9788840849a771a63329eb3-f3ad6a37a882624e-00",
-        "User-Agent": [
-          "azsdk-net-Storage.Blobs/12.4.0-dev.20200305.1",
-          "(.NET Core 4.6.28325.01; Microsoft Windows 10.0.18363 )"
-        ],
-        "x-ms-client-request-id": "4e5e6463-3439-38f5-c1a6-36d6cc0f6c36",
-        "x-ms-return-client-request-id": "true",
-        "x-ms-version": "2019-10-10"
-=======
         "traceparent": "00-aed88e42d0e8d542b1b149f3519d4525-0b7bc0178126a945-00",
         "User-Agent": [
           "azsdk-net-Storage.Blobs/12.5.0-dev.20200403.1",
@@ -223,55 +123,25 @@
         "x-ms-client-request-id": "4e5e6463-3439-38f5-c1a6-36d6cc0f6c36",
         "x-ms-return-client-request-id": "true",
         "x-ms-version": "2019-12-12"
->>>>>>> 32e373e2
       },
       "RequestBody": "LS1iYXRjaF9kMTEyMzUwMi0zY2M3LTBjYzEtYjE4ZC0zMWViYTYxZTJiNTANCkNvbnRlbnQtVHlwZTogYXBwbGljYXRpb24vaHR0cA0KQ29udGVudC1UcmFuc2Zlci1FbmNvZGluZzogYmluYXJ5DQpDb250ZW50LUlEOiAwDQoNCkRFTEVURSAvdGVzdC1jb250YWluZXItY2NmM2QyZDAtYjEwMi05YTIwLTQ2YmItNTg3NDRiYjY2ZWMxL2Jsb2IxIEhUVFAvMS4xDQpDb250ZW50LUxlbmd0aDogMA0KDQotLWJhdGNoX2QxMTIzNTAyLTNjYzctMGNjMS1iMThkLTMxZWJhNjFlMmI1MA0KQ29udGVudC1UeXBlOiBhcHBsaWNhdGlvbi9odHRwDQpDb250ZW50LVRyYW5zZmVyLUVuY29kaW5nOiBiaW5hcnkNCkNvbnRlbnQtSUQ6IDENCg0KREVMRVRFIC90ZXN0LWNvbnRhaW5lci1jY2YzZDJkMC1iMTAyLTlhMjAtNDZiYi01ODc0NGJiNjZlYzEvYmxvYjIgSFRUUC8xLjENCkNvbnRlbnQtTGVuZ3RoOiAwDQoNCi0tYmF0Y2hfZDExMjM1MDItM2NjNy0wY2MxLWIxOGQtMzFlYmE2MWUyYjUwLS0NCg==",
       "StatusCode": 403,
       "ResponseHeaders": {
         "Content-Length": "444",
         "Content-Type": "application/xml",
-<<<<<<< HEAD
-        "Date": "Thu, 05 Mar 2020 22:52:44 GMT",
-=======
         "Date": "Fri, 03 Apr 2020 20:31:42 GMT",
->>>>>>> 32e373e2
         "Server": [
           "Windows-Azure-Blob/1.0",
           "Microsoft-HTTPAPI/2.0"
         ],
         "x-ms-client-request-id": "4e5e6463-3439-38f5-c1a6-36d6cc0f6c36",
         "x-ms-error-code": "AuthenticationFailed",
-<<<<<<< HEAD
-        "x-ms-request-id": "09b6c566-a01e-0030-5a40-f32cf4000000",
-        "x-ms-version": "2019-10-10"
-=======
         "x-ms-request-id": "f9c3ff79-401e-0081-30f6-09ed7a000000",
         "x-ms-version": "2019-12-12"
->>>>>>> 32e373e2
       },
       "ResponseBody": [
         "\uFEFF\u003C?xml version=\u00221.0\u0022 encoding=\u0022utf-8\u0022?\u003E\n",
         "\u003CError\u003E\u003CCode\u003EAuthenticationFailed\u003C/Code\u003E\u003CMessage\u003EServer failed to authenticate the request. Make sure the value of Authorization header is formed correctly including the signature.\n",
-<<<<<<< HEAD
-        "RequestId:09b6c566-a01e-0030-5a40-f32cf4000000\n",
-        "Time:2020-03-05T22:52:45.2587804Z\u003C/Message\u003E\u003CAuthenticationErrorDetail\u003EThe specified signed resource is not allowed for this resource level\u003C/AuthenticationErrorDetail\u003E\u003C/Error\u003E"
-      ]
-    },
-    {
-      "RequestUri": "https://seanstagetest.blob.core.windows.net/test-container-ccf3d2d0-b102-9a20-46bb-58744bb66ec1?restype=container",
-      "RequestMethod": "DELETE",
-      "RequestHeaders": {
-        "Authorization": "Sanitized",
-        "traceparent": "00-6324d4ecba7b444393eb16b694b4326d-8f0ed7a525e52446-00",
-        "User-Agent": [
-          "azsdk-net-Storage.Blobs/12.4.0-dev.20200305.1",
-          "(.NET Core 4.6.28325.01; Microsoft Windows 10.0.18363 )"
-        ],
-        "x-ms-client-request-id": "4287fce2-ddc0-2d17-35e3-dcd0d5230bf5",
-        "x-ms-date": "Thu, 05 Mar 2020 22:52:45 GMT",
-        "x-ms-return-client-request-id": "true",
-        "x-ms-version": "2019-10-10"
-=======
         "RequestId:f9c3ff79-401e-0081-30f6-09ed7a000000\n",
         "Time:2020-04-03T20:31:43.0597126Z\u003C/Message\u003E\u003CAuthenticationErrorDetail\u003EThe specified signed resource is not allowed for this resource level\u003C/AuthenticationErrorDetail\u003E\u003C/Error\u003E"
       ]
@@ -290,42 +160,26 @@
         "x-ms-date": "Fri, 03 Apr 2020 20:31:44 GMT",
         "x-ms-return-client-request-id": "true",
         "x-ms-version": "2019-12-12"
->>>>>>> 32e373e2
       },
       "RequestBody": null,
       "StatusCode": 202,
       "ResponseHeaders": {
         "Content-Length": "0",
-<<<<<<< HEAD
-        "Date": "Thu, 05 Mar 2020 22:52:44 GMT",
-=======
         "Date": "Fri, 03 Apr 2020 20:31:42 GMT",
->>>>>>> 32e373e2
         "Server": [
           "Windows-Azure-Blob/1.0",
           "Microsoft-HTTPAPI/2.0"
         ],
         "x-ms-client-request-id": "4287fce2-ddc0-2d17-35e3-dcd0d5230bf5",
-<<<<<<< HEAD
-        "x-ms-request-id": "80961616-a01e-0020-7940-f3e99c000000",
-        "x-ms-version": "2019-10-10"
-=======
         "x-ms-request-id": "afbf1242-001e-0006-15f6-097e1f000000",
         "x-ms-version": "2019-12-12"
->>>>>>> 32e373e2
       },
       "ResponseBody": []
     }
   ],
   "Variables": {
-<<<<<<< HEAD
-    "DateTimeOffsetNow": "2020-03-05T14:52:44.8799601-08:00",
-    "RandomSeed": "1067760549",
-    "Storage_TestConfigDefault": "ProductionTenant\nseanstagetest\nU2FuaXRpemVk\nhttps://seanstagetest.blob.core.windows.net\nhttp://seanstagetest.file.core.windows.net\nhttp://seanstagetest.queue.core.windows.net\nhttp://seanstagetest.table.core.windows.net\n\n\n\n\nhttp://seanstagetest-secondary.blob.core.windows.net\nhttp://seanstagetest-secondary.file.core.windows.net\nhttp://seanstagetest-secondary.queue.core.windows.net\nhttp://seanstagetest-secondary.table.core.windows.net\n\nSanitized\n\n\nCloud\nBlobEndpoint=https://seanstagetest.blob.core.windows.net/;QueueEndpoint=http://seanstagetest.queue.core.windows.net/;FileEndpoint=http://seanstagetest.file.core.windows.net/;BlobSecondaryEndpoint=http://seanstagetest-secondary.blob.core.windows.net/;QueueSecondaryEndpoint=http://seanstagetest-secondary.queue.core.windows.net/;FileSecondaryEndpoint=http://seanstagetest-secondary.file.core.windows.net/;AccountName=seanstagetest;AccountKey=Sanitized\nseanscope1"
-=======
     "DateTimeOffsetNow": "2020-04-03T13:31:44.0681560-07:00",
     "RandomSeed": "1067760549",
     "Storage_TestConfigDefault": "ProductionTenant\nseanmcccanary\nU2FuaXRpemVk\nhttps://seanmcccanary.blob.core.windows.net\nhttps://seanmcccanary.file.core.windows.net\nhttps://seanmcccanary.queue.core.windows.net\nhttps://seanmcccanary.table.core.windows.net\n\n\n\n\nhttps://seanmcccanary-secondary.blob.core.windows.net\nhttps://seanmcccanary-secondary.file.core.windows.net\nhttps://seanmcccanary-secondary.queue.core.windows.net\nhttps://seanmcccanary-secondary.table.core.windows.net\n\nSanitized\n\n\nCloud\nBlobEndpoint=https://seanmcccanary.blob.core.windows.net/;QueueEndpoint=https://seanmcccanary.queue.core.windows.net/;FileEndpoint=https://seanmcccanary.file.core.windows.net/;BlobSecondaryEndpoint=https://seanmcccanary-secondary.blob.core.windows.net/;QueueSecondaryEndpoint=https://seanmcccanary-secondary.queue.core.windows.net/;FileSecondaryEndpoint=https://seanmcccanary-secondary.file.core.windows.net/;AccountName=seanmcccanary;AccountKey=Sanitized\nseanscope1"
->>>>>>> 32e373e2
   }
 }