{
  "Entries": [
    {
<<<<<<< HEAD
      "RequestUri": "https://seanstagetest.blob.core.windows.net/test-container-1da70747-fbe8-c2e4-04b7-3280c566ee60?restype=container",
      "RequestMethod": "PUT",
      "RequestHeaders": {
        "Authorization": "Sanitized",
        "traceparent": "00-f663f63865a6154aa5fff11dbe414293-5ceb5c1977ada143-00",
        "User-Agent": [
          "azsdk-net-Storage.Blobs/12.4.0-dev.20200305.1",
          "(.NET Core 4.6.28325.01; Microsoft Windows 10.0.18363 )"
        ],
        "x-ms-blob-public-access": "container",
        "x-ms-client-request-id": "bbf3c8ef-a40e-c15a-8c77-55efcd2e9f11",
        "x-ms-date": "Thu, 05 Mar 2020 22:53:34 GMT",
        "x-ms-return-client-request-id": "true",
        "x-ms-version": "2019-10-10"
=======
      "RequestUri": "https://seanmcccanary.blob.core.windows.net/test-container-1da70747-fbe8-c2e4-04b7-3280c566ee60?restype=container",
      "RequestMethod": "PUT",
      "RequestHeaders": {
        "Authorization": "Sanitized",
        "traceparent": "00-6c18b0d4d7a9d442b628bc6b1ce35a55-3ed4f95e114fe747-00",
        "User-Agent": [
          "azsdk-net-Storage.Blobs/12.5.0-dev.20200403.1",
          "(.NET Core 4.6.28325.01; Microsoft Windows 10.0.18362 )"
        ],
        "x-ms-blob-public-access": "container",
        "x-ms-client-request-id": "bbf3c8ef-a40e-c15a-8c77-55efcd2e9f11",
        "x-ms-date": "Fri, 03 Apr 2020 20:33:38 GMT",
        "x-ms-return-client-request-id": "true",
        "x-ms-version": "2019-12-12"
>>>>>>> 32e373e2
      },
      "RequestBody": null,
      "StatusCode": 201,
      "ResponseHeaders": {
        "Content-Length": "0",
<<<<<<< HEAD
        "Date": "Thu, 05 Mar 2020 22:53:34 GMT",
        "ETag": "\u00220x8D7C158090B7303\u0022",
        "Last-Modified": "Thu, 05 Mar 2020 22:53:34 GMT",
=======
        "Date": "Fri, 03 Apr 2020 20:33:36 GMT",
        "ETag": "\u00220x8D7D80E49784A07\u0022",
        "Last-Modified": "Fri, 03 Apr 2020 20:33:36 GMT",
>>>>>>> 32e373e2
        "Server": [
          "Windows-Azure-Blob/1.0",
          "Microsoft-HTTPAPI/2.0"
        ],
        "x-ms-client-request-id": "bbf3c8ef-a40e-c15a-8c77-55efcd2e9f11",
<<<<<<< HEAD
        "x-ms-request-id": "b2d73530-501e-0034-0f40-f3a1f3000000",
        "x-ms-version": "2019-10-10"
=======
        "x-ms-request-id": "f564bc96-301e-009b-08f7-098ca5000000",
        "x-ms-version": "2019-12-12"
>>>>>>> 32e373e2
      },
      "ResponseBody": []
    },
    {
<<<<<<< HEAD
      "RequestUri": "https://seanstagetest.blob.core.windows.net/test-container-1da70747-fbe8-c2e4-04b7-3280c566ee60/blob1",
=======
      "RequestUri": "https://seanmcccanary.blob.core.windows.net/test-container-1da70747-fbe8-c2e4-04b7-3280c566ee60/blob1",
>>>>>>> 32e373e2
      "RequestMethod": "PUT",
      "RequestHeaders": {
        "Authorization": "Sanitized",
        "Content-Length": "1024",
        "If-None-Match": "*",
<<<<<<< HEAD
        "traceparent": "00-0ca9dce3ad7aae45a57a436288cf25d3-ff517495f4b91840-00",
        "User-Agent": [
          "azsdk-net-Storage.Blobs/12.4.0-dev.20200305.1",
          "(.NET Core 4.6.28325.01; Microsoft Windows 10.0.18363 )"
        ],
        "x-ms-blob-type": "BlockBlob",
        "x-ms-client-request-id": "b77ceb7e-9e78-e2db-2e9d-adbba7e942dd",
        "x-ms-date": "Thu, 05 Mar 2020 22:53:35 GMT",
        "x-ms-return-client-request-id": "true",
        "x-ms-version": "2019-10-10"
=======
        "traceparent": "00-95e96c2a8b496a4185341254c36caf8f-79982326af64634f-00",
        "User-Agent": [
          "azsdk-net-Storage.Blobs/12.5.0-dev.20200403.1",
          "(.NET Core 4.6.28325.01; Microsoft Windows 10.0.18362 )"
        ],
        "x-ms-blob-type": "BlockBlob",
        "x-ms-client-request-id": "b77ceb7e-9e78-e2db-2e9d-adbba7e942dd",
        "x-ms-date": "Fri, 03 Apr 2020 20:33:38 GMT",
        "x-ms-return-client-request-id": "true",
        "x-ms-version": "2019-12-12"
>>>>>>> 32e373e2
      },
      "RequestBody": "26qJpTZJoWar2hgaa95wxni0kfxyMlGs8JE69ots/9YufiuotJpHpSeMEDOLP1auBo53GJ2jnqhY3LSlD6rbPttC6\u002B2zxxLdbOvU5SIeIbA7i\u002B/89OY4i9\u002BCUNjlopZ9sdFYSFRo\u002Bz58mayyzriFOboEaoO730r1CWAOMHc5\u002BMpUVzRRxthc0o\u002BwgFs6hrwm/BYd4DgTwdGHYj/zWsvHQqHhXneENHPiqJf0Cl7vuoOk6DNhHBeSQZViymOZaHjD6T26WChFosiiOzigHrdzmKi7T3GXZSWJTxzhIWoQSD8eMCEgNWFbXkZrv\u002BHe8SLd7zK73hkGK4QYMAkLY4BdkvL5ge6WUmNGYPArLKZEq176AzE4VWolGAScCARYT/rFDSzu5W80R53PdH0o2v/e04WrEF9PJT2H1Gnp\u002BUle7RD1Zh55VsbuxryTaeDs/D0EvjV/rT\u002BbdejvZhAFSk5UcIdtM3PhZH2\u002BvEqju7xcm9cs5DoU3j/RWvE2ie\u002B16HtuP/hZf8nJI1m3wPH097kskss52WYTQJJHnNiCqtuOCdPPNXzEAxsOYsDhXB1O3GM3CfYjew8VWv9lEePwRnh\u002BKbYdJcI9aI6vK3alMuR0\u002BL91S6Hkao7Eudp9XvE4HRxHYjJnMbeh\u002BqFndFCYcCga8Rkje/vXmr8oWGvnvwmddg1aXc\u002BxDccH1FD/fPU9K0mxYmzYFaEgb8hyPthLuTuXyv1CPhJZaORRG6eq2B3J6ywiNlydxGFsOe0GP87uvBoVZ7H4\u002B\u002B03V/mIhvn6dperqFOrKYPe\u002Bgac1gQkUykVYl\u002BMlHBr0e8/695iFD5nccNWW5d7Q5KXN22rXCTpEgTQciOabeImP9ZjbD6le\u002BXHNGRBzviSmh/N9V0DwHXLVdjZkqEazQPhMBzAF9dT8buH4yfAp0QMPdgEzHiFIn5hmBZly\u002BlDrWdgYJ3c0oJIeQOhe9xOCq6UzVTJFgCLWw2dXn/A7SbSRDbAX0emMGtWvFN046eiE41o0f2Uepdm1ASQPnMCh4vdzjemjatm7Z3oclqsF3hm\u002B0vxWBwpPcmfWopCFvH4UzTIlxRv\u002B4XiAeRfqwg8ub2MKkMnES5utJFuBzMgI9es8B4l5H9j9v/GD1c4yZHBYqDMtuut0EIFWeODAfRRwd0Ms7vpF9U\u002BKDNEYQLXNur/rKSTU23r/yDcH4qc3/ULdE15KxbW2ErLjo24aW9ALiL4g1RPvm1wILSbDPdKoUg\u002BOey0XQvUKdRax8XfM5awnPFoo1ygu7XfCQphO8tSgexEeTCCi9AXI1qA9feokO0e6nAG4v7snX031VQAcu4IB0bYmrllLhEgUH8BIMa\u002BNngdQ1BbTJ/uV9yySw==",
      "StatusCode": 201,
      "ResponseHeaders": {
        "Content-Length": "0",
        "Content-MD5": "nii\u002B/Rzp/BqkgNk26YT51A==",
<<<<<<< HEAD
        "Date": "Thu, 05 Mar 2020 22:53:34 GMT",
        "ETag": "\u00220x8D7C15809180C7B\u0022",
        "Last-Modified": "Thu, 05 Mar 2020 22:53:35 GMT",
=======
        "Date": "Fri, 03 Apr 2020 20:33:36 GMT",
        "ETag": "\u00220x8D7D80E4985EC73\u0022",
        "Last-Modified": "Fri, 03 Apr 2020 20:33:37 GMT",
>>>>>>> 32e373e2
        "Server": [
          "Windows-Azure-Blob/1.0",
          "Microsoft-HTTPAPI/2.0"
        ],
        "x-ms-client-request-id": "b77ceb7e-9e78-e2db-2e9d-adbba7e942dd",
        "x-ms-content-crc64": "rpdINvHFE7s=",
<<<<<<< HEAD
        "x-ms-request-id": "b2d73533-501e-0034-1040-f3a1f3000000",
        "x-ms-request-server-encrypted": "true",
        "x-ms-version": "2019-10-10"
=======
        "x-ms-request-id": "f564bca5-301e-009b-13f7-098ca5000000",
        "x-ms-request-server-encrypted": "true",
        "x-ms-version": "2019-12-12"
>>>>>>> 32e373e2
      },
      "ResponseBody": []
    },
    {
<<<<<<< HEAD
      "RequestUri": "https://seanstagetest.blob.core.windows.net/test-container-1da70747-fbe8-c2e4-04b7-3280c566ee60/blob2",
=======
      "RequestUri": "https://seanmcccanary.blob.core.windows.net/test-container-1da70747-fbe8-c2e4-04b7-3280c566ee60/blob2",
>>>>>>> 32e373e2
      "RequestMethod": "PUT",
      "RequestHeaders": {
        "Authorization": "Sanitized",
        "Content-Length": "1024",
        "If-None-Match": "*",
<<<<<<< HEAD
        "traceparent": "00-26e1c8d70b2b3444bc6f843078be5c40-2d65b11675ad9544-00",
        "User-Agent": [
          "azsdk-net-Storage.Blobs/12.4.0-dev.20200305.1",
          "(.NET Core 4.6.28325.01; Microsoft Windows 10.0.18363 )"
        ],
        "x-ms-blob-type": "BlockBlob",
        "x-ms-client-request-id": "3c9bd1c4-5331-4bfe-6103-b2e3a060d657",
        "x-ms-date": "Thu, 05 Mar 2020 22:53:35 GMT",
        "x-ms-return-client-request-id": "true",
        "x-ms-version": "2019-10-10"
=======
        "traceparent": "00-f76441155abb5c458b5df7ca068c3763-6dc9d8ebb30dd74f-00",
        "User-Agent": [
          "azsdk-net-Storage.Blobs/12.5.0-dev.20200403.1",
          "(.NET Core 4.6.28325.01; Microsoft Windows 10.0.18362 )"
        ],
        "x-ms-blob-type": "BlockBlob",
        "x-ms-client-request-id": "3c9bd1c4-5331-4bfe-6103-b2e3a060d657",
        "x-ms-date": "Fri, 03 Apr 2020 20:33:38 GMT",
        "x-ms-return-client-request-id": "true",
        "x-ms-version": "2019-12-12"
>>>>>>> 32e373e2
      },
      "RequestBody": "s\u002BJboznOlajYDmaC6ouU/GUNcGxf\u002B9IWoDSCzsozCOazVQTZA0JXr1bT32o4WPeiCbBVmXnWfbgQRAIETMbepQV/z5SHuvkitcAWixxo3Ug838UZ3W9t3NdMyb4/U2OP9TpkuYhiG063MuO4v/Kcp2a6x2wAxceWEfK8OvE642JdhpbhAyS/2cN3YqqLtB3lsCFXhYv2jzByzqeVpuFcfE\u002BBWzlbuqRC\u002Bu2piWIdClzV14nQ413XZvdlbzR8KjPiGuVaCVnjifZ9FYqdTQXNVcNLv85XjJnxqvVB9UpvxdC6x259wgAD8k2TU83TORnxmBpxMWpkio5LaF9kopOrDk\u002B544WWT5LCR82BwzjLHnDbT10w/pRmVTzgMVmhn0\u002B550V\u002BGVaTWkiHrumc48ZVf0rviFI2ew\u002B6U45Jth44Iah9yNzzTQQZSPQVqE\u002BqyXF1irIPsRb9gmw1w8XISqQqToxAHhrqYTJF1T9dIdLAD4kc0yxrKXCRf0Vvvok\u002BUf5Q6lrDaqtXiyh/ydvXoGGadLM8q3Z3viUcrp7VeqOoBoNBDDZ4/aXexUgE7GCUut/j1UnVAqWI2Sw0prsMgRCF18JYlpQqIXcOXeYuc9LEiPS/8aRZ0gPduTIKQ1bq0UM3fxWdPCRKuLPSx6S\u002BWmZZbx3HTZBrKwS\u002BetxhIN4gI4yj9vO9J0zPdDjwhgpfH1/MsdM4IoOyzFMQ3sFH6ZjVsaQYG2NynEjR99lXeqT5X1t9lG8K5wAI8CqgrEiKh4ugG9VmRgP7WRSLZyuqW1GuF35myVQpysmjDyo50u//R3BOt1/PkxhXgjtaf4DVXpXY8ZXJI702dlALwzfZwocliyC6XKTy34NmD0cZz0pJzbGUYOFZNSOyF0AOxM/hfcC0NPRgGgHx5hIRYxN2HacFwvWGRGGly1X8CEVj4xu0hJGGZZpW6LKvo3nPSNEPO/mYCAHaWzleDmmeZBK8jQP3Xd6B77gNr9lC1qHo1oOD7MxLy9oZ2SlYKFYwt4Sg8xZ21\u002BryjkxBi1knl4SYdjflGndGcMEo3YS1KMZh3PdVouOKcv6ZkF5/CT\u002BB8kGlwLIfSp0NWYJUTfpmPWWF4K5h0vShDQM4TIoZxmaBputCD2cUQpFaSEhgNSQEMlP5\u002BimRHyBNA7Ou5v4S85Mc0qYPJC39cJ4dB4msQdffNBk3H8s98IfL9Qy0ZVuTR1S1RGN99Q4l\u002B4mLcxiWocLbz7Hk29PH3uEfQy4hSAtCib809v10YT8LESRCsXxuNFRJ2Japr2uA7WWBXbHfA7J\u002BSepYYarFZ21y2cqvhS1ksQ/a2HB0mNpUtAmY8wONKw5xxGiSFdKphHEoN9ah0Gg3HKyiBA==",
      "StatusCode": 201,
      "ResponseHeaders": {
        "Content-Length": "0",
        "Content-MD5": "s9wm5bmD6xTwarkcmyqJ6g==",
<<<<<<< HEAD
        "Date": "Thu, 05 Mar 2020 22:53:34 GMT",
        "ETag": "\u00220x8D7C15809248F2F\u0022",
        "Last-Modified": "Thu, 05 Mar 2020 22:53:35 GMT",
=======
        "Date": "Fri, 03 Apr 2020 20:33:36 GMT",
        "ETag": "\u00220x8D7D80E49938377\u0022",
        "Last-Modified": "Fri, 03 Apr 2020 20:33:37 GMT",
>>>>>>> 32e373e2
        "Server": [
          "Windows-Azure-Blob/1.0",
          "Microsoft-HTTPAPI/2.0"
        ],
        "x-ms-client-request-id": "3c9bd1c4-5331-4bfe-6103-b2e3a060d657",
        "x-ms-content-crc64": "wLL6B0L3/e8=",
<<<<<<< HEAD
        "x-ms-request-id": "b2d73535-501e-0034-1240-f3a1f3000000",
        "x-ms-request-server-encrypted": "true",
        "x-ms-version": "2019-10-10"
=======
        "x-ms-request-id": "f564bccc-301e-009b-33f7-098ca5000000",
        "x-ms-request-server-encrypted": "true",
        "x-ms-version": "2019-12-12"
>>>>>>> 32e373e2
      },
      "ResponseBody": []
    },
    {
<<<<<<< HEAD
      "RequestUri": "https://seanstagetest.blob.core.windows.net/?comp=batch",
=======
      "RequestUri": "https://seanmcccanary.blob.core.windows.net/?comp=batch",
>>>>>>> 32e373e2
      "RequestMethod": "POST",
      "RequestHeaders": {
        "Authorization": "Sanitized",
        "Content-Length": "1075",
        "Content-Type": "multipart/mixed; boundary=batch_f951ccdb-8bed-8545-520c-e9fc6977bf5b",
<<<<<<< HEAD
        "traceparent": "00-5b7ebbe087f29446bb8b4d842ce7303a-339f4ec85f14dc4c-00",
        "User-Agent": [
          "azsdk-net-Storage.Blobs/12.4.0-dev.20200305.1",
          "(.NET Core 4.6.28325.01; Microsoft Windows 10.0.18363 )"
        ],
        "x-ms-client-request-id": "85304031-0778-11df-cd73-35cb2609a3d7",
        "x-ms-date": "Thu, 05 Mar 2020 22:53:35 GMT",
        "x-ms-return-client-request-id": "true",
        "x-ms-version": "2019-10-10"
      },
      "RequestBody": "LS1iYXRjaF9mOTUxY2NkYi04YmVkLTg1NDUtNTIwYy1lOWZjNjk3N2JmNWINCkNvbnRlbnQtVHlwZTogYXBwbGljYXRpb24vaHR0cA0KQ29udGVudC1UcmFuc2Zlci1FbmNvZGluZzogYmluYXJ5DQpDb250ZW50LUlEOiAwDQoNCkRFTEVURSAvdGVzdC1jb250YWluZXItMWRhNzA3NDctZmJlOC1jMmU0LTA0YjctMzI4MGM1NjZlZTYwL2Jsb2IxIEhUVFAvMS4xDQpBdXRob3JpemF0aW9uOiBTaGFyZWRLZXkgc2VhbnN0YWdldGVzdDpnOHZldnNEOXFCd1F4a0RJTVFkWlZpbjhuV2c0V2ZuOEVJZ2lLMk1zMEJZPQ0KeC1tcy1kYXRlOiBUaHUsIDA1IE1hciAyMDIwIDIyOjUzOjM1IEdNVA0KQ29udGVudC1MZW5ndGg6IDANCg0KLS1iYXRjaF9mOTUxY2NkYi04YmVkLTg1NDUtNTIwYy1lOWZjNjk3N2JmNWINCkNvbnRlbnQtVHlwZTogYXBwbGljYXRpb24vaHR0cA0KQ29udGVudC1UcmFuc2Zlci1FbmNvZGluZzogYmluYXJ5DQpDb250ZW50LUlEOiAxDQoNCkRFTEVURSAvdGVzdC1jb250YWluZXItMWRhNzA3NDctZmJlOC1jMmU0LTA0YjctMzI4MGM1NjZlZTYwL2Jsb2IyIEhUVFAvMS4xDQpBdXRob3JpemF0aW9uOiBTaGFyZWRLZXkgc2VhbnN0YWdldGVzdDpGSGRCc09OTTBFK2p1Z1NzMUZpenpHYzRMVXduckZrZDhVQlZlbUNnUUk4PQ0KeC1tcy1kYXRlOiBUaHUsIDA1IE1hciAyMDIwIDIyOjUzOjM1IEdNVA0KQ29udGVudC1MZW5ndGg6IDANCg0KLS1iYXRjaF9mOTUxY2NkYi04YmVkLTg1NDUtNTIwYy1lOWZjNjk3N2JmNWINCkNvbnRlbnQtVHlwZTogYXBwbGljYXRpb24vaHR0cA0KQ29udGVudC1UcmFuc2Zlci1FbmNvZGluZzogYmluYXJ5DQpDb250ZW50LUlEOiAyDQoNCkRFTEVURSAvaW52YWxpZGNvbnRhaW5lci9ibG9iMyBIVFRQLzEuMQ0KQXV0aG9yaXphdGlvbjogU2hhcmVkS2V5IHNlYW5zdGFnZXRlc3Q6djR6YmVRVThXRzRDZERjd2J1d3ovdm82dXV3YzduS1o1SkgwdHl3Q0Z4WT0NCngtbXMtZGF0ZTogVGh1LCAwNSBNYXIgMjAyMCAyMjo1MzozNSBHTVQNCkNvbnRlbnQtTGVuZ3RoOiAwDQoNCi0tYmF0Y2hfZjk1MWNjZGItOGJlZC04NTQ1LTUyMGMtZTlmYzY5NzdiZjViLS0NCg==",
      "StatusCode": 202,
      "ResponseHeaders": {
        "Content-Type": "multipart/mixed; boundary=batchresponse_ecf77792-fa05-4143-b26c-e2c5435df9e5",
        "Date": "Thu, 05 Mar 2020 22:53:35 GMT",
=======
        "traceparent": "00-4c47c49e88fdda479f1348cced994e86-315acf96751d6348-00",
        "User-Agent": [
          "azsdk-net-Storage.Blobs/12.5.0-dev.20200403.1",
          "(.NET Core 4.6.28325.01; Microsoft Windows 10.0.18362 )"
        ],
        "x-ms-client-request-id": "85304031-0778-11df-cd73-35cb2609a3d7",
        "x-ms-date": "Fri, 03 Apr 2020 20:33:38 GMT",
        "x-ms-return-client-request-id": "true",
        "x-ms-version": "2019-12-12"
      },
      "RequestBody": "LS1iYXRjaF9mOTUxY2NkYi04YmVkLTg1NDUtNTIwYy1lOWZjNjk3N2JmNWINCkNvbnRlbnQtVHlwZTogYXBwbGljYXRpb24vaHR0cA0KQ29udGVudC1UcmFuc2Zlci1FbmNvZGluZzogYmluYXJ5DQpDb250ZW50LUlEOiAwDQoNCkRFTEVURSAvdGVzdC1jb250YWluZXItMWRhNzA3NDctZmJlOC1jMmU0LTA0YjctMzI4MGM1NjZlZTYwL2Jsb2IxIEhUVFAvMS4xDQpBdXRob3JpemF0aW9uOiBTaGFyZWRLZXkgc2Vhbm1jY2NhbmFyeTpvOGszK291TVZBN05tZU5ORG9Ick9oVklzWjZ6WG5QWGhwUTgxSWp5WjJzPQ0KeC1tcy1kYXRlOiBGcmksIDAzIEFwciAyMDIwIDIwOjMzOjM4IEdNVA0KQ29udGVudC1MZW5ndGg6IDANCg0KLS1iYXRjaF9mOTUxY2NkYi04YmVkLTg1NDUtNTIwYy1lOWZjNjk3N2JmNWINCkNvbnRlbnQtVHlwZTogYXBwbGljYXRpb24vaHR0cA0KQ29udGVudC1UcmFuc2Zlci1FbmNvZGluZzogYmluYXJ5DQpDb250ZW50LUlEOiAxDQoNCkRFTEVURSAvdGVzdC1jb250YWluZXItMWRhNzA3NDctZmJlOC1jMmU0LTA0YjctMzI4MGM1NjZlZTYwL2Jsb2IyIEhUVFAvMS4xDQpBdXRob3JpemF0aW9uOiBTaGFyZWRLZXkgc2Vhbm1jY2NhbmFyeTpzMEszeS9RM1JjN0pKWXBtUUVpTjZqUVNuR3U4RTFQRjI5UU5XK0RKV3Z3PQ0KeC1tcy1kYXRlOiBGcmksIDAzIEFwciAyMDIwIDIwOjMzOjM4IEdNVA0KQ29udGVudC1MZW5ndGg6IDANCg0KLS1iYXRjaF9mOTUxY2NkYi04YmVkLTg1NDUtNTIwYy1lOWZjNjk3N2JmNWINCkNvbnRlbnQtVHlwZTogYXBwbGljYXRpb24vaHR0cA0KQ29udGVudC1UcmFuc2Zlci1FbmNvZGluZzogYmluYXJ5DQpDb250ZW50LUlEOiAyDQoNCkRFTEVURSAvaW52YWxpZGNvbnRhaW5lci9ibG9iMyBIVFRQLzEuMQ0KQXV0aG9yaXphdGlvbjogU2hhcmVkS2V5IHNlYW5tY2NjYW5hcnk6L1dSaTdlaEk5bXg1STNITDNnL1ZVM0dQL3U5SkJpWHN5SXgzQW9DWEtwcz0NCngtbXMtZGF0ZTogRnJpLCAwMyBBcHIgMjAyMCAyMDozMzozOCBHTVQNCkNvbnRlbnQtTGVuZ3RoOiAwDQoNCi0tYmF0Y2hfZjk1MWNjZGItOGJlZC04NTQ1LTUyMGMtZTlmYzY5NzdiZjViLS0NCg==",
      "StatusCode": 202,
      "ResponseHeaders": {
        "Content-Type": "multipart/mixed; boundary=batchresponse_7c018273-5932-4bfd-9ab3-b473b8e43782",
        "Date": "Fri, 03 Apr 2020 20:33:36 GMT",
>>>>>>> 32e373e2
        "Server": [
          "Windows-Azure-Blob/1.0",
          "Microsoft-HTTPAPI/2.0"
        ],
        "Transfer-Encoding": "chunked",
        "x-ms-client-request-id": "85304031-0778-11df-cd73-35cb2609a3d7",
<<<<<<< HEAD
        "x-ms-request-id": "b2d73537-501e-0034-1440-f3a1f3000000",
        "x-ms-version": "2019-10-10"
      },
      "ResponseBody": "LS1iYXRjaHJlc3BvbnNlX2VjZjc3NzkyLWZhMDUtNDE0My1iMjZjLWUyYzU0MzVkZjllNQ0KQ29udGVudC1UeXBlOiBhcHBsaWNhdGlvbi9odHRwDQpDb250ZW50LUlEOiAwDQoNCkhUVFAvMS4xIDIwMiBBY2NlcHRlZA0KeC1tcy1kZWxldGUtdHlwZS1wZXJtYW5lbnQ6IHRydWUNCngtbXMtcmVxdWVzdC1pZDogYjJkNzM1MzctNTAxZS0wMDM0LTE0NDAtZjNhMWYzMWUxZTc2DQp4LW1zLXZlcnNpb246IDIwMTktMTAtMTANClNlcnZlcjogV2luZG93cy1BenVyZS1CbG9iLzEuMA0KDQotLWJhdGNocmVzcG9uc2VfZWNmNzc3OTItZmEwNS00MTQzLWIyNmMtZTJjNTQzNWRmOWU1DQpDb250ZW50LVR5cGU6IGFwcGxpY2F0aW9uL2h0dHANCkNvbnRlbnQtSUQ6IDENCg0KSFRUUC8xLjEgMjAyIEFjY2VwdGVkDQp4LW1zLWRlbGV0ZS10eXBlLXBlcm1hbmVudDogdHJ1ZQ0KeC1tcy1yZXF1ZXN0LWlkOiBiMmQ3MzUzNy01MDFlLTAwMzQtMTQ0MC1mM2ExZjMxZTFlNzkNCngtbXMtdmVyc2lvbjogMjAxOS0xMC0xMA0KU2VydmVyOiBXaW5kb3dzLUF6dXJlLUJsb2IvMS4wDQoNCi0tYmF0Y2hyZXNwb25zZV9lY2Y3Nzc5Mi1mYTA1LTQxNDMtYjI2Yy1lMmM1NDM1ZGY5ZTUNCkNvbnRlbnQtVHlwZTogYXBwbGljYXRpb24vaHR0cA0KQ29udGVudC1JRDogMg0KDQpIVFRQLzEuMSA0MDQgVGhlIHNwZWNpZmllZCBjb250YWluZXIgZG9lcyBub3QgZXhpc3QuDQp4LW1zLWVycm9yLWNvZGU6IENvbnRhaW5lck5vdEZvdW5kDQp4LW1zLXJlcXVlc3QtaWQ6IGIyZDczNTM3LTUwMWUtMDAzNC0xNDQwLWYzYTFmMzFlMWU3YQ0KeC1tcy12ZXJzaW9uOiAyMDE5LTEwLTEwDQpDb250ZW50LUxlbmd0aDogMjI2DQpDb250ZW50LVR5cGU6IGFwcGxpY2F0aW9uL3htbA0KU2VydmVyOiBXaW5kb3dzLUF6dXJlLUJsb2IvMS4wDQoNCu\u002B7vzw/eG1sIHZlcnNpb249IjEuMCIgZW5jb2Rpbmc9InV0Zi04Ij8\u002BCjxFcnJvcj48Q29kZT5Db250YWluZXJOb3RGb3VuZDwvQ29kZT48TWVzc2FnZT5UaGUgc3BlY2lmaWVkIGNvbnRhaW5lciBkb2VzIG5vdCBleGlzdC4KUmVxdWVzdElkOmIyZDczNTM3LTUwMWUtMDAzNC0xNDQwLWYzYTFmMzFlMWU3YQpUaW1lOjIwMjAtMDMtMDVUMjI6NTM6MzUuMTkwMjYxOVo8L01lc3NhZ2U\u002BPC9FcnJvcj4NCi0tYmF0Y2hyZXNwb25zZV9lY2Y3Nzc5Mi1mYTA1LTQxNDMtYjI2Yy1lMmM1NDM1ZGY5ZTUtLQ=="
    },
    {
      "RequestUri": "https://seanstagetest.blob.core.windows.net/test-container-1da70747-fbe8-c2e4-04b7-3280c566ee60/blob1",
      "RequestMethod": "HEAD",
      "RequestHeaders": {
        "Authorization": "Sanitized",
        "traceparent": "00-9dc2312735d12f4eaa9f4780454ef761-2f4359becfd4f848-00",
        "User-Agent": [
          "azsdk-net-Storage.Blobs/12.4.0-dev.20200305.1",
          "(.NET Core 4.6.28325.01; Microsoft Windows 10.0.18363 )"
        ],
        "x-ms-client-request-id": "28cba731-3947-00e3-ab4d-dfe66b425b97",
        "x-ms-date": "Thu, 05 Mar 2020 22:53:35 GMT",
        "x-ms-return-client-request-id": "true",
        "x-ms-version": "2019-10-10"
=======
        "x-ms-request-id": "f564bcdd-301e-009b-41f7-098ca5000000",
        "x-ms-version": "2019-12-12"
      },
      "ResponseBody": "LS1iYXRjaHJlc3BvbnNlXzdjMDE4MjczLTU5MzItNGJmZC05YWIzLWI0NzNiOGU0Mzc4Mg0KQ29udGVudC1UeXBlOiBhcHBsaWNhdGlvbi9odHRwDQpDb250ZW50LUlEOiAwDQoNCkhUVFAvMS4xIDIwMiBBY2NlcHRlZA0KeC1tcy1kZWxldGUtdHlwZS1wZXJtYW5lbnQ6IHRydWUNCngtbXMtcmVxdWVzdC1pZDogZjU2NGJjZGQtMzAxZS0wMDliLTQxZjctMDk4Y2E1MWViY2E3DQp4LW1zLXZlcnNpb246IDIwMTktMTItMTINClNlcnZlcjogV2luZG93cy1BenVyZS1CbG9iLzEuMA0KDQotLWJhdGNocmVzcG9uc2VfN2MwMTgyNzMtNTkzMi00YmZkLTlhYjMtYjQ3M2I4ZTQzNzgyDQpDb250ZW50LVR5cGU6IGFwcGxpY2F0aW9uL2h0dHANCkNvbnRlbnQtSUQ6IDENCg0KSFRUUC8xLjEgMjAyIEFjY2VwdGVkDQp4LW1zLWRlbGV0ZS10eXBlLXBlcm1hbmVudDogdHJ1ZQ0KeC1tcy1yZXF1ZXN0LWlkOiBmNTY0YmNkZC0zMDFlLTAwOWItNDFmNy0wOThjYTUxZWJjYTkNCngtbXMtdmVyc2lvbjogMjAxOS0xMi0xMg0KU2VydmVyOiBXaW5kb3dzLUF6dXJlLUJsb2IvMS4wDQoNCi0tYmF0Y2hyZXNwb25zZV83YzAxODI3My01OTMyLTRiZmQtOWFiMy1iNDczYjhlNDM3ODINCkNvbnRlbnQtVHlwZTogYXBwbGljYXRpb24vaHR0cA0KQ29udGVudC1JRDogMg0KDQpIVFRQLzEuMSA0MDQgVGhlIHNwZWNpZmllZCBjb250YWluZXIgZG9lcyBub3QgZXhpc3QuDQp4LW1zLWVycm9yLWNvZGU6IENvbnRhaW5lck5vdEZvdW5kDQp4LW1zLXJlcXVlc3QtaWQ6IGY1NjRiY2RkLTMwMWUtMDA5Yi00MWY3LTA5OGNhNTFlYmNhYQ0KeC1tcy12ZXJzaW9uOiAyMDE5LTEyLTEyDQpDb250ZW50LUxlbmd0aDogMjI2DQpDb250ZW50LVR5cGU6IGFwcGxpY2F0aW9uL3htbA0KU2VydmVyOiBXaW5kb3dzLUF6dXJlLUJsb2IvMS4wDQoNCu\u002B7vzw/eG1sIHZlcnNpb249IjEuMCIgZW5jb2Rpbmc9InV0Zi04Ij8\u002BCjxFcnJvcj48Q29kZT5Db250YWluZXJOb3RGb3VuZDwvQ29kZT48TWVzc2FnZT5UaGUgc3BlY2lmaWVkIGNvbnRhaW5lciBkb2VzIG5vdCBleGlzdC4KUmVxdWVzdElkOmY1NjRiY2RkLTMwMWUtMDA5Yi00MWY3LTA5OGNhNTFlYmNhYQpUaW1lOjIwMjAtMDQtMDNUMjA6MzM6MzcuMjYyODI0OFo8L01lc3NhZ2U\u002BPC9FcnJvcj4NCi0tYmF0Y2hyZXNwb25zZV83YzAxODI3My01OTMyLTRiZmQtOWFiMy1iNDczYjhlNDM3ODItLQ=="
    },
    {
      "RequestUri": "https://seanmcccanary.blob.core.windows.net/test-container-1da70747-fbe8-c2e4-04b7-3280c566ee60/blob1",
      "RequestMethod": "HEAD",
      "RequestHeaders": {
        "Authorization": "Sanitized",
        "traceparent": "00-82e3d8a3ec2a08498a66437ad021e02a-2d81e72cc1b10a4b-00",
        "User-Agent": [
          "azsdk-net-Storage.Blobs/12.5.0-dev.20200403.1",
          "(.NET Core 4.6.28325.01; Microsoft Windows 10.0.18362 )"
        ],
        "x-ms-client-request-id": "28cba731-3947-00e3-ab4d-dfe66b425b97",
        "x-ms-date": "Fri, 03 Apr 2020 20:33:38 GMT",
        "x-ms-return-client-request-id": "true",
        "x-ms-version": "2019-12-12"
>>>>>>> 32e373e2
      },
      "RequestBody": null,
      "StatusCode": 404,
      "ResponseHeaders": {
<<<<<<< HEAD
        "Date": "Thu, 05 Mar 2020 22:53:35 GMT",
=======
        "Date": "Fri, 03 Apr 2020 20:33:36 GMT",
>>>>>>> 32e373e2
        "Server": [
          "Windows-Azure-Blob/1.0",
          "Microsoft-HTTPAPI/2.0"
        ],
        "Transfer-Encoding": "chunked",
        "x-ms-client-request-id": "28cba731-3947-00e3-ab4d-dfe66b425b97",
        "x-ms-error-code": "BlobNotFound",
<<<<<<< HEAD
        "x-ms-request-id": "b2d73539-501e-0034-1640-f3a1f3000000",
        "x-ms-version": "2019-10-10"
=======
        "x-ms-request-id": "f564bce9-301e-009b-4bf7-098ca5000000",
        "x-ms-version": "2019-12-12"
>>>>>>> 32e373e2
      },
      "ResponseBody": []
    },
    {
<<<<<<< HEAD
      "RequestUri": "https://seanstagetest.blob.core.windows.net/test-container-1da70747-fbe8-c2e4-04b7-3280c566ee60/blob2",
      "RequestMethod": "HEAD",
      "RequestHeaders": {
        "Authorization": "Sanitized",
        "traceparent": "00-4567d2ab814e454b88b668db6af1fa28-0d02c7e3b4315d43-00",
        "User-Agent": [
          "azsdk-net-Storage.Blobs/12.4.0-dev.20200305.1",
          "(.NET Core 4.6.28325.01; Microsoft Windows 10.0.18363 )"
        ],
        "x-ms-client-request-id": "7f9a8e3c-7a3e-9090-d71f-c75500cfce7c",
        "x-ms-date": "Thu, 05 Mar 2020 22:53:35 GMT",
        "x-ms-return-client-request-id": "true",
        "x-ms-version": "2019-10-10"
=======
      "RequestUri": "https://seanmcccanary.blob.core.windows.net/test-container-1da70747-fbe8-c2e4-04b7-3280c566ee60/blob2",
      "RequestMethod": "HEAD",
      "RequestHeaders": {
        "Authorization": "Sanitized",
        "traceparent": "00-1c5948e1f8759d4ba81463c72a6afb3c-a0bbe9038aa74f4a-00",
        "User-Agent": [
          "azsdk-net-Storage.Blobs/12.5.0-dev.20200403.1",
          "(.NET Core 4.6.28325.01; Microsoft Windows 10.0.18362 )"
        ],
        "x-ms-client-request-id": "7f9a8e3c-7a3e-9090-d71f-c75500cfce7c",
        "x-ms-date": "Fri, 03 Apr 2020 20:33:38 GMT",
        "x-ms-return-client-request-id": "true",
        "x-ms-version": "2019-12-12"
>>>>>>> 32e373e2
      },
      "RequestBody": null,
      "StatusCode": 404,
      "ResponseHeaders": {
<<<<<<< HEAD
        "Date": "Thu, 05 Mar 2020 22:53:35 GMT",
=======
        "Date": "Fri, 03 Apr 2020 20:33:36 GMT",
>>>>>>> 32e373e2
        "Server": [
          "Windows-Azure-Blob/1.0",
          "Microsoft-HTTPAPI/2.0"
        ],
        "Transfer-Encoding": "chunked",
        "x-ms-client-request-id": "7f9a8e3c-7a3e-9090-d71f-c75500cfce7c",
        "x-ms-error-code": "BlobNotFound",
<<<<<<< HEAD
        "x-ms-request-id": "b2d7353a-501e-0034-1740-f3a1f3000000",
        "x-ms-version": "2019-10-10"
=======
        "x-ms-request-id": "f564bcf4-301e-009b-54f7-098ca5000000",
        "x-ms-version": "2019-12-12"
>>>>>>> 32e373e2
      },
      "ResponseBody": []
    },
    {
<<<<<<< HEAD
      "RequestUri": "https://seanstagetest.blob.core.windows.net/test-container-1da70747-fbe8-c2e4-04b7-3280c566ee60?restype=container",
      "RequestMethod": "DELETE",
      "RequestHeaders": {
        "Authorization": "Sanitized",
        "traceparent": "00-850cc6446b85254ab0bd79eb51c21599-9764b617ad3a4046-00",
        "User-Agent": [
          "azsdk-net-Storage.Blobs/12.4.0-dev.20200305.1",
          "(.NET Core 4.6.28325.01; Microsoft Windows 10.0.18363 )"
        ],
        "x-ms-client-request-id": "dda9cfcb-dca8-4858-942d-bd6ca14b51bb",
        "x-ms-date": "Thu, 05 Mar 2020 22:53:35 GMT",
        "x-ms-return-client-request-id": "true",
        "x-ms-version": "2019-10-10"
=======
      "RequestUri": "https://seanmcccanary.blob.core.windows.net/test-container-1da70747-fbe8-c2e4-04b7-3280c566ee60?restype=container",
      "RequestMethod": "DELETE",
      "RequestHeaders": {
        "Authorization": "Sanitized",
        "traceparent": "00-3da7f48f23648d4baa4f5f0ba8b6a51a-65c3ba06c6f1984c-00",
        "User-Agent": [
          "azsdk-net-Storage.Blobs/12.5.0-dev.20200403.1",
          "(.NET Core 4.6.28325.01; Microsoft Windows 10.0.18362 )"
        ],
        "x-ms-client-request-id": "dda9cfcb-dca8-4858-942d-bd6ca14b51bb",
        "x-ms-date": "Fri, 03 Apr 2020 20:33:38 GMT",
        "x-ms-return-client-request-id": "true",
        "x-ms-version": "2019-12-12"
>>>>>>> 32e373e2
      },
      "RequestBody": null,
      "StatusCode": 202,
      "ResponseHeaders": {
        "Content-Length": "0",
<<<<<<< HEAD
        "Date": "Thu, 05 Mar 2020 22:53:35 GMT",
=======
        "Date": "Fri, 03 Apr 2020 20:33:37 GMT",
>>>>>>> 32e373e2
        "Server": [
          "Windows-Azure-Blob/1.0",
          "Microsoft-HTTPAPI/2.0"
        ],
        "x-ms-client-request-id": "dda9cfcb-dca8-4858-942d-bd6ca14b51bb",
<<<<<<< HEAD
        "x-ms-request-id": "b2d7353b-501e-0034-1840-f3a1f3000000",
        "x-ms-version": "2019-10-10"
=======
        "x-ms-request-id": "f564bcfe-301e-009b-5ef7-098ca5000000",
        "x-ms-version": "2019-12-12"
>>>>>>> 32e373e2
      },
      "ResponseBody": []
    }
  ],
  "Variables": {
    "RandomSeed": "1732188586",
<<<<<<< HEAD
    "Storage_TestConfigDefault": "ProductionTenant\nseanstagetest\nU2FuaXRpemVk\nhttps://seanstagetest.blob.core.windows.net\nhttp://seanstagetest.file.core.windows.net\nhttp://seanstagetest.queue.core.windows.net\nhttp://seanstagetest.table.core.windows.net\n\n\n\n\nhttp://seanstagetest-secondary.blob.core.windows.net\nhttp://seanstagetest-secondary.file.core.windows.net\nhttp://seanstagetest-secondary.queue.core.windows.net\nhttp://seanstagetest-secondary.table.core.windows.net\n\nSanitized\n\n\nCloud\nBlobEndpoint=https://seanstagetest.blob.core.windows.net/;QueueEndpoint=http://seanstagetest.queue.core.windows.net/;FileEndpoint=http://seanstagetest.file.core.windows.net/;BlobSecondaryEndpoint=http://seanstagetest-secondary.blob.core.windows.net/;QueueSecondaryEndpoint=http://seanstagetest-secondary.queue.core.windows.net/;FileSecondaryEndpoint=http://seanstagetest-secondary.file.core.windows.net/;AccountName=seanstagetest;AccountKey=Sanitized\nseanscope1"
=======
    "Storage_TestConfigDefault": "ProductionTenant\nseanmcccanary\nU2FuaXRpemVk\nhttps://seanmcccanary.blob.core.windows.net\nhttps://seanmcccanary.file.core.windows.net\nhttps://seanmcccanary.queue.core.windows.net\nhttps://seanmcccanary.table.core.windows.net\n\n\n\n\nhttps://seanmcccanary-secondary.blob.core.windows.net\nhttps://seanmcccanary-secondary.file.core.windows.net\nhttps://seanmcccanary-secondary.queue.core.windows.net\nhttps://seanmcccanary-secondary.table.core.windows.net\n\nSanitized\n\n\nCloud\nBlobEndpoint=https://seanmcccanary.blob.core.windows.net/;QueueEndpoint=https://seanmcccanary.queue.core.windows.net/;FileEndpoint=https://seanmcccanary.file.core.windows.net/;BlobSecondaryEndpoint=https://seanmcccanary-secondary.blob.core.windows.net/;QueueSecondaryEndpoint=https://seanmcccanary-secondary.queue.core.windows.net/;FileSecondaryEndpoint=https://seanmcccanary-secondary.file.core.windows.net/;AccountName=seanmcccanary;AccountKey=Sanitized\nseanscope1"
>>>>>>> 32e373e2
  }
}<|MERGE_RESOLUTION|>--- conflicted
+++ resolved
@@ -1,228 +1,121 @@
 {
   "Entries": [
     {
-<<<<<<< HEAD
-      "RequestUri": "https://seanstagetest.blob.core.windows.net/test-container-1da70747-fbe8-c2e4-04b7-3280c566ee60?restype=container",
+      "RequestUri": "https://seanmcccanary.blob.core.windows.net/test-container-1da70747-fbe8-c2e4-04b7-3280c566ee60?restype=container",
       "RequestMethod": "PUT",
       "RequestHeaders": {
         "Authorization": "Sanitized",
-        "traceparent": "00-f663f63865a6154aa5fff11dbe414293-5ceb5c1977ada143-00",
-        "User-Agent": [
-          "azsdk-net-Storage.Blobs/12.4.0-dev.20200305.1",
-          "(.NET Core 4.6.28325.01; Microsoft Windows 10.0.18363 )"
+        "traceparent": "00-6c18b0d4d7a9d442b628bc6b1ce35a55-3ed4f95e114fe747-00",
+        "User-Agent": [
+          "azsdk-net-Storage.Blobs/12.5.0-dev.20200403.1",
+          "(.NET Core 4.6.28325.01; Microsoft Windows 10.0.18362 )"
         ],
         "x-ms-blob-public-access": "container",
         "x-ms-client-request-id": "bbf3c8ef-a40e-c15a-8c77-55efcd2e9f11",
-        "x-ms-date": "Thu, 05 Mar 2020 22:53:34 GMT",
-        "x-ms-return-client-request-id": "true",
-        "x-ms-version": "2019-10-10"
-=======
-      "RequestUri": "https://seanmcccanary.blob.core.windows.net/test-container-1da70747-fbe8-c2e4-04b7-3280c566ee60?restype=container",
-      "RequestMethod": "PUT",
-      "RequestHeaders": {
-        "Authorization": "Sanitized",
-        "traceparent": "00-6c18b0d4d7a9d442b628bc6b1ce35a55-3ed4f95e114fe747-00",
-        "User-Agent": [
-          "azsdk-net-Storage.Blobs/12.5.0-dev.20200403.1",
-          "(.NET Core 4.6.28325.01; Microsoft Windows 10.0.18362 )"
-        ],
-        "x-ms-blob-public-access": "container",
-        "x-ms-client-request-id": "bbf3c8ef-a40e-c15a-8c77-55efcd2e9f11",
-        "x-ms-date": "Fri, 03 Apr 2020 20:33:38 GMT",
-        "x-ms-return-client-request-id": "true",
-        "x-ms-version": "2019-12-12"
->>>>>>> 32e373e2
+        "x-ms-date": "Fri, 03 Apr 2020 20:33:38 GMT",
+        "x-ms-return-client-request-id": "true",
+        "x-ms-version": "2019-12-12"
       },
       "RequestBody": null,
       "StatusCode": 201,
       "ResponseHeaders": {
         "Content-Length": "0",
-<<<<<<< HEAD
-        "Date": "Thu, 05 Mar 2020 22:53:34 GMT",
-        "ETag": "\u00220x8D7C158090B7303\u0022",
-        "Last-Modified": "Thu, 05 Mar 2020 22:53:34 GMT",
-=======
         "Date": "Fri, 03 Apr 2020 20:33:36 GMT",
         "ETag": "\u00220x8D7D80E49784A07\u0022",
         "Last-Modified": "Fri, 03 Apr 2020 20:33:36 GMT",
->>>>>>> 32e373e2
         "Server": [
           "Windows-Azure-Blob/1.0",
           "Microsoft-HTTPAPI/2.0"
         ],
         "x-ms-client-request-id": "bbf3c8ef-a40e-c15a-8c77-55efcd2e9f11",
-<<<<<<< HEAD
-        "x-ms-request-id": "b2d73530-501e-0034-0f40-f3a1f3000000",
-        "x-ms-version": "2019-10-10"
-=======
         "x-ms-request-id": "f564bc96-301e-009b-08f7-098ca5000000",
         "x-ms-version": "2019-12-12"
->>>>>>> 32e373e2
-      },
-      "ResponseBody": []
-    },
-    {
-<<<<<<< HEAD
-      "RequestUri": "https://seanstagetest.blob.core.windows.net/test-container-1da70747-fbe8-c2e4-04b7-3280c566ee60/blob1",
-=======
+      },
+      "ResponseBody": []
+    },
+    {
       "RequestUri": "https://seanmcccanary.blob.core.windows.net/test-container-1da70747-fbe8-c2e4-04b7-3280c566ee60/blob1",
->>>>>>> 32e373e2
       "RequestMethod": "PUT",
       "RequestHeaders": {
         "Authorization": "Sanitized",
         "Content-Length": "1024",
         "If-None-Match": "*",
-<<<<<<< HEAD
-        "traceparent": "00-0ca9dce3ad7aae45a57a436288cf25d3-ff517495f4b91840-00",
-        "User-Agent": [
-          "azsdk-net-Storage.Blobs/12.4.0-dev.20200305.1",
-          "(.NET Core 4.6.28325.01; Microsoft Windows 10.0.18363 )"
+        "traceparent": "00-95e96c2a8b496a4185341254c36caf8f-79982326af64634f-00",
+        "User-Agent": [
+          "azsdk-net-Storage.Blobs/12.5.0-dev.20200403.1",
+          "(.NET Core 4.6.28325.01; Microsoft Windows 10.0.18362 )"
         ],
         "x-ms-blob-type": "BlockBlob",
         "x-ms-client-request-id": "b77ceb7e-9e78-e2db-2e9d-adbba7e942dd",
-        "x-ms-date": "Thu, 05 Mar 2020 22:53:35 GMT",
-        "x-ms-return-client-request-id": "true",
-        "x-ms-version": "2019-10-10"
-=======
-        "traceparent": "00-95e96c2a8b496a4185341254c36caf8f-79982326af64634f-00",
-        "User-Agent": [
-          "azsdk-net-Storage.Blobs/12.5.0-dev.20200403.1",
-          "(.NET Core 4.6.28325.01; Microsoft Windows 10.0.18362 )"
-        ],
-        "x-ms-blob-type": "BlockBlob",
-        "x-ms-client-request-id": "b77ceb7e-9e78-e2db-2e9d-adbba7e942dd",
-        "x-ms-date": "Fri, 03 Apr 2020 20:33:38 GMT",
-        "x-ms-return-client-request-id": "true",
-        "x-ms-version": "2019-12-12"
->>>>>>> 32e373e2
+        "x-ms-date": "Fri, 03 Apr 2020 20:33:38 GMT",
+        "x-ms-return-client-request-id": "true",
+        "x-ms-version": "2019-12-12"
       },
       "RequestBody": "26qJpTZJoWar2hgaa95wxni0kfxyMlGs8JE69ots/9YufiuotJpHpSeMEDOLP1auBo53GJ2jnqhY3LSlD6rbPttC6\u002B2zxxLdbOvU5SIeIbA7i\u002B/89OY4i9\u002BCUNjlopZ9sdFYSFRo\u002Bz58mayyzriFOboEaoO730r1CWAOMHc5\u002BMpUVzRRxthc0o\u002BwgFs6hrwm/BYd4DgTwdGHYj/zWsvHQqHhXneENHPiqJf0Cl7vuoOk6DNhHBeSQZViymOZaHjD6T26WChFosiiOzigHrdzmKi7T3GXZSWJTxzhIWoQSD8eMCEgNWFbXkZrv\u002BHe8SLd7zK73hkGK4QYMAkLY4BdkvL5ge6WUmNGYPArLKZEq176AzE4VWolGAScCARYT/rFDSzu5W80R53PdH0o2v/e04WrEF9PJT2H1Gnp\u002BUle7RD1Zh55VsbuxryTaeDs/D0EvjV/rT\u002BbdejvZhAFSk5UcIdtM3PhZH2\u002BvEqju7xcm9cs5DoU3j/RWvE2ie\u002B16HtuP/hZf8nJI1m3wPH097kskss52WYTQJJHnNiCqtuOCdPPNXzEAxsOYsDhXB1O3GM3CfYjew8VWv9lEePwRnh\u002BKbYdJcI9aI6vK3alMuR0\u002BL91S6Hkao7Eudp9XvE4HRxHYjJnMbeh\u002BqFndFCYcCga8Rkje/vXmr8oWGvnvwmddg1aXc\u002BxDccH1FD/fPU9K0mxYmzYFaEgb8hyPthLuTuXyv1CPhJZaORRG6eq2B3J6ywiNlydxGFsOe0GP87uvBoVZ7H4\u002B\u002B03V/mIhvn6dperqFOrKYPe\u002Bgac1gQkUykVYl\u002BMlHBr0e8/695iFD5nccNWW5d7Q5KXN22rXCTpEgTQciOabeImP9ZjbD6le\u002BXHNGRBzviSmh/N9V0DwHXLVdjZkqEazQPhMBzAF9dT8buH4yfAp0QMPdgEzHiFIn5hmBZly\u002BlDrWdgYJ3c0oJIeQOhe9xOCq6UzVTJFgCLWw2dXn/A7SbSRDbAX0emMGtWvFN046eiE41o0f2Uepdm1ASQPnMCh4vdzjemjatm7Z3oclqsF3hm\u002B0vxWBwpPcmfWopCFvH4UzTIlxRv\u002B4XiAeRfqwg8ub2MKkMnES5utJFuBzMgI9es8B4l5H9j9v/GD1c4yZHBYqDMtuut0EIFWeODAfRRwd0Ms7vpF9U\u002BKDNEYQLXNur/rKSTU23r/yDcH4qc3/ULdE15KxbW2ErLjo24aW9ALiL4g1RPvm1wILSbDPdKoUg\u002BOey0XQvUKdRax8XfM5awnPFoo1ygu7XfCQphO8tSgexEeTCCi9AXI1qA9feokO0e6nAG4v7snX031VQAcu4IB0bYmrllLhEgUH8BIMa\u002BNngdQ1BbTJ/uV9yySw==",
       "StatusCode": 201,
       "ResponseHeaders": {
         "Content-Length": "0",
         "Content-MD5": "nii\u002B/Rzp/BqkgNk26YT51A==",
-<<<<<<< HEAD
-        "Date": "Thu, 05 Mar 2020 22:53:34 GMT",
-        "ETag": "\u00220x8D7C15809180C7B\u0022",
-        "Last-Modified": "Thu, 05 Mar 2020 22:53:35 GMT",
-=======
         "Date": "Fri, 03 Apr 2020 20:33:36 GMT",
         "ETag": "\u00220x8D7D80E4985EC73\u0022",
         "Last-Modified": "Fri, 03 Apr 2020 20:33:37 GMT",
->>>>>>> 32e373e2
         "Server": [
           "Windows-Azure-Blob/1.0",
           "Microsoft-HTTPAPI/2.0"
         ],
         "x-ms-client-request-id": "b77ceb7e-9e78-e2db-2e9d-adbba7e942dd",
         "x-ms-content-crc64": "rpdINvHFE7s=",
-<<<<<<< HEAD
-        "x-ms-request-id": "b2d73533-501e-0034-1040-f3a1f3000000",
-        "x-ms-request-server-encrypted": "true",
-        "x-ms-version": "2019-10-10"
-=======
         "x-ms-request-id": "f564bca5-301e-009b-13f7-098ca5000000",
         "x-ms-request-server-encrypted": "true",
         "x-ms-version": "2019-12-12"
->>>>>>> 32e373e2
-      },
-      "ResponseBody": []
-    },
-    {
-<<<<<<< HEAD
-      "RequestUri": "https://seanstagetest.blob.core.windows.net/test-container-1da70747-fbe8-c2e4-04b7-3280c566ee60/blob2",
-=======
+      },
+      "ResponseBody": []
+    },
+    {
       "RequestUri": "https://seanmcccanary.blob.core.windows.net/test-container-1da70747-fbe8-c2e4-04b7-3280c566ee60/blob2",
->>>>>>> 32e373e2
       "RequestMethod": "PUT",
       "RequestHeaders": {
         "Authorization": "Sanitized",
         "Content-Length": "1024",
         "If-None-Match": "*",
-<<<<<<< HEAD
-        "traceparent": "00-26e1c8d70b2b3444bc6f843078be5c40-2d65b11675ad9544-00",
-        "User-Agent": [
-          "azsdk-net-Storage.Blobs/12.4.0-dev.20200305.1",
-          "(.NET Core 4.6.28325.01; Microsoft Windows 10.0.18363 )"
+        "traceparent": "00-f76441155abb5c458b5df7ca068c3763-6dc9d8ebb30dd74f-00",
+        "User-Agent": [
+          "azsdk-net-Storage.Blobs/12.5.0-dev.20200403.1",
+          "(.NET Core 4.6.28325.01; Microsoft Windows 10.0.18362 )"
         ],
         "x-ms-blob-type": "BlockBlob",
         "x-ms-client-request-id": "3c9bd1c4-5331-4bfe-6103-b2e3a060d657",
-        "x-ms-date": "Thu, 05 Mar 2020 22:53:35 GMT",
-        "x-ms-return-client-request-id": "true",
-        "x-ms-version": "2019-10-10"
-=======
-        "traceparent": "00-f76441155abb5c458b5df7ca068c3763-6dc9d8ebb30dd74f-00",
-        "User-Agent": [
-          "azsdk-net-Storage.Blobs/12.5.0-dev.20200403.1",
-          "(.NET Core 4.6.28325.01; Microsoft Windows 10.0.18362 )"
-        ],
-        "x-ms-blob-type": "BlockBlob",
-        "x-ms-client-request-id": "3c9bd1c4-5331-4bfe-6103-b2e3a060d657",
-        "x-ms-date": "Fri, 03 Apr 2020 20:33:38 GMT",
-        "x-ms-return-client-request-id": "true",
-        "x-ms-version": "2019-12-12"
->>>>>>> 32e373e2
+        "x-ms-date": "Fri, 03 Apr 2020 20:33:38 GMT",
+        "x-ms-return-client-request-id": "true",
+        "x-ms-version": "2019-12-12"
       },
       "RequestBody": "s\u002BJboznOlajYDmaC6ouU/GUNcGxf\u002B9IWoDSCzsozCOazVQTZA0JXr1bT32o4WPeiCbBVmXnWfbgQRAIETMbepQV/z5SHuvkitcAWixxo3Ug838UZ3W9t3NdMyb4/U2OP9TpkuYhiG063MuO4v/Kcp2a6x2wAxceWEfK8OvE642JdhpbhAyS/2cN3YqqLtB3lsCFXhYv2jzByzqeVpuFcfE\u002BBWzlbuqRC\u002Bu2piWIdClzV14nQ413XZvdlbzR8KjPiGuVaCVnjifZ9FYqdTQXNVcNLv85XjJnxqvVB9UpvxdC6x259wgAD8k2TU83TORnxmBpxMWpkio5LaF9kopOrDk\u002B544WWT5LCR82BwzjLHnDbT10w/pRmVTzgMVmhn0\u002B550V\u002BGVaTWkiHrumc48ZVf0rviFI2ew\u002B6U45Jth44Iah9yNzzTQQZSPQVqE\u002BqyXF1irIPsRb9gmw1w8XISqQqToxAHhrqYTJF1T9dIdLAD4kc0yxrKXCRf0Vvvok\u002BUf5Q6lrDaqtXiyh/ydvXoGGadLM8q3Z3viUcrp7VeqOoBoNBDDZ4/aXexUgE7GCUut/j1UnVAqWI2Sw0prsMgRCF18JYlpQqIXcOXeYuc9LEiPS/8aRZ0gPduTIKQ1bq0UM3fxWdPCRKuLPSx6S\u002BWmZZbx3HTZBrKwS\u002BetxhIN4gI4yj9vO9J0zPdDjwhgpfH1/MsdM4IoOyzFMQ3sFH6ZjVsaQYG2NynEjR99lXeqT5X1t9lG8K5wAI8CqgrEiKh4ugG9VmRgP7WRSLZyuqW1GuF35myVQpysmjDyo50u//R3BOt1/PkxhXgjtaf4DVXpXY8ZXJI702dlALwzfZwocliyC6XKTy34NmD0cZz0pJzbGUYOFZNSOyF0AOxM/hfcC0NPRgGgHx5hIRYxN2HacFwvWGRGGly1X8CEVj4xu0hJGGZZpW6LKvo3nPSNEPO/mYCAHaWzleDmmeZBK8jQP3Xd6B77gNr9lC1qHo1oOD7MxLy9oZ2SlYKFYwt4Sg8xZ21\u002BryjkxBi1knl4SYdjflGndGcMEo3YS1KMZh3PdVouOKcv6ZkF5/CT\u002BB8kGlwLIfSp0NWYJUTfpmPWWF4K5h0vShDQM4TIoZxmaBputCD2cUQpFaSEhgNSQEMlP5\u002BimRHyBNA7Ou5v4S85Mc0qYPJC39cJ4dB4msQdffNBk3H8s98IfL9Qy0ZVuTR1S1RGN99Q4l\u002B4mLcxiWocLbz7Hk29PH3uEfQy4hSAtCib809v10YT8LESRCsXxuNFRJ2Japr2uA7WWBXbHfA7J\u002BSepYYarFZ21y2cqvhS1ksQ/a2HB0mNpUtAmY8wONKw5xxGiSFdKphHEoN9ah0Gg3HKyiBA==",
       "StatusCode": 201,
       "ResponseHeaders": {
         "Content-Length": "0",
         "Content-MD5": "s9wm5bmD6xTwarkcmyqJ6g==",
-<<<<<<< HEAD
-        "Date": "Thu, 05 Mar 2020 22:53:34 GMT",
-        "ETag": "\u00220x8D7C15809248F2F\u0022",
-        "Last-Modified": "Thu, 05 Mar 2020 22:53:35 GMT",
-=======
         "Date": "Fri, 03 Apr 2020 20:33:36 GMT",
         "ETag": "\u00220x8D7D80E49938377\u0022",
         "Last-Modified": "Fri, 03 Apr 2020 20:33:37 GMT",
->>>>>>> 32e373e2
         "Server": [
           "Windows-Azure-Blob/1.0",
           "Microsoft-HTTPAPI/2.0"
         ],
         "x-ms-client-request-id": "3c9bd1c4-5331-4bfe-6103-b2e3a060d657",
         "x-ms-content-crc64": "wLL6B0L3/e8=",
-<<<<<<< HEAD
-        "x-ms-request-id": "b2d73535-501e-0034-1240-f3a1f3000000",
-        "x-ms-request-server-encrypted": "true",
-        "x-ms-version": "2019-10-10"
-=======
         "x-ms-request-id": "f564bccc-301e-009b-33f7-098ca5000000",
         "x-ms-request-server-encrypted": "true",
         "x-ms-version": "2019-12-12"
->>>>>>> 32e373e2
-      },
-      "ResponseBody": []
-    },
-    {
-<<<<<<< HEAD
-      "RequestUri": "https://seanstagetest.blob.core.windows.net/?comp=batch",
-=======
+      },
+      "ResponseBody": []
+    },
+    {
       "RequestUri": "https://seanmcccanary.blob.core.windows.net/?comp=batch",
->>>>>>> 32e373e2
       "RequestMethod": "POST",
       "RequestHeaders": {
         "Authorization": "Sanitized",
         "Content-Length": "1075",
         "Content-Type": "multipart/mixed; boundary=batch_f951ccdb-8bed-8545-520c-e9fc6977bf5b",
-<<<<<<< HEAD
-        "traceparent": "00-5b7ebbe087f29446bb8b4d842ce7303a-339f4ec85f14dc4c-00",
-        "User-Agent": [
-          "azsdk-net-Storage.Blobs/12.4.0-dev.20200305.1",
-          "(.NET Core 4.6.28325.01; Microsoft Windows 10.0.18363 )"
-        ],
-        "x-ms-client-request-id": "85304031-0778-11df-cd73-35cb2609a3d7",
-        "x-ms-date": "Thu, 05 Mar 2020 22:53:35 GMT",
-        "x-ms-return-client-request-id": "true",
-        "x-ms-version": "2019-10-10"
-      },
-      "RequestBody": "LS1iYXRjaF9mOTUxY2NkYi04YmVkLTg1NDUtNTIwYy1lOWZjNjk3N2JmNWINCkNvbnRlbnQtVHlwZTogYXBwbGljYXRpb24vaHR0cA0KQ29udGVudC1UcmFuc2Zlci1FbmNvZGluZzogYmluYXJ5DQpDb250ZW50LUlEOiAwDQoNCkRFTEVURSAvdGVzdC1jb250YWluZXItMWRhNzA3NDctZmJlOC1jMmU0LTA0YjctMzI4MGM1NjZlZTYwL2Jsb2IxIEhUVFAvMS4xDQpBdXRob3JpemF0aW9uOiBTaGFyZWRLZXkgc2VhbnN0YWdldGVzdDpnOHZldnNEOXFCd1F4a0RJTVFkWlZpbjhuV2c0V2ZuOEVJZ2lLMk1zMEJZPQ0KeC1tcy1kYXRlOiBUaHUsIDA1IE1hciAyMDIwIDIyOjUzOjM1IEdNVA0KQ29udGVudC1MZW5ndGg6IDANCg0KLS1iYXRjaF9mOTUxY2NkYi04YmVkLTg1NDUtNTIwYy1lOWZjNjk3N2JmNWINCkNvbnRlbnQtVHlwZTogYXBwbGljYXRpb24vaHR0cA0KQ29udGVudC1UcmFuc2Zlci1FbmNvZGluZzogYmluYXJ5DQpDb250ZW50LUlEOiAxDQoNCkRFTEVURSAvdGVzdC1jb250YWluZXItMWRhNzA3NDctZmJlOC1jMmU0LTA0YjctMzI4MGM1NjZlZTYwL2Jsb2IyIEhUVFAvMS4xDQpBdXRob3JpemF0aW9uOiBTaGFyZWRLZXkgc2VhbnN0YWdldGVzdDpGSGRCc09OTTBFK2p1Z1NzMUZpenpHYzRMVXduckZrZDhVQlZlbUNnUUk4PQ0KeC1tcy1kYXRlOiBUaHUsIDA1IE1hciAyMDIwIDIyOjUzOjM1IEdNVA0KQ29udGVudC1MZW5ndGg6IDANCg0KLS1iYXRjaF9mOTUxY2NkYi04YmVkLTg1NDUtNTIwYy1lOWZjNjk3N2JmNWINCkNvbnRlbnQtVHlwZTogYXBwbGljYXRpb24vaHR0cA0KQ29udGVudC1UcmFuc2Zlci1FbmNvZGluZzogYmluYXJ5DQpDb250ZW50LUlEOiAyDQoNCkRFTEVURSAvaW52YWxpZGNvbnRhaW5lci9ibG9iMyBIVFRQLzEuMQ0KQXV0aG9yaXphdGlvbjogU2hhcmVkS2V5IHNlYW5zdGFnZXRlc3Q6djR6YmVRVThXRzRDZERjd2J1d3ovdm82dXV3YzduS1o1SkgwdHl3Q0Z4WT0NCngtbXMtZGF0ZTogVGh1LCAwNSBNYXIgMjAyMCAyMjo1MzozNSBHTVQNCkNvbnRlbnQtTGVuZ3RoOiAwDQoNCi0tYmF0Y2hfZjk1MWNjZGItOGJlZC04NTQ1LTUyMGMtZTlmYzY5NzdiZjViLS0NCg==",
-      "StatusCode": 202,
-      "ResponseHeaders": {
-        "Content-Type": "multipart/mixed; boundary=batchresponse_ecf77792-fa05-4143-b26c-e2c5435df9e5",
-        "Date": "Thu, 05 Mar 2020 22:53:35 GMT",
-=======
         "traceparent": "00-4c47c49e88fdda479f1348cced994e86-315acf96751d6348-00",
         "User-Agent": [
           "azsdk-net-Storage.Blobs/12.5.0-dev.20200403.1",
@@ -238,34 +131,12 @@
       "ResponseHeaders": {
         "Content-Type": "multipart/mixed; boundary=batchresponse_7c018273-5932-4bfd-9ab3-b473b8e43782",
         "Date": "Fri, 03 Apr 2020 20:33:36 GMT",
->>>>>>> 32e373e2
         "Server": [
           "Windows-Azure-Blob/1.0",
           "Microsoft-HTTPAPI/2.0"
         ],
         "Transfer-Encoding": "chunked",
         "x-ms-client-request-id": "85304031-0778-11df-cd73-35cb2609a3d7",
-<<<<<<< HEAD
-        "x-ms-request-id": "b2d73537-501e-0034-1440-f3a1f3000000",
-        "x-ms-version": "2019-10-10"
-      },
-      "ResponseBody": "LS1iYXRjaHJlc3BvbnNlX2VjZjc3NzkyLWZhMDUtNDE0My1iMjZjLWUyYzU0MzVkZjllNQ0KQ29udGVudC1UeXBlOiBhcHBsaWNhdGlvbi9odHRwDQpDb250ZW50LUlEOiAwDQoNCkhUVFAvMS4xIDIwMiBBY2NlcHRlZA0KeC1tcy1kZWxldGUtdHlwZS1wZXJtYW5lbnQ6IHRydWUNCngtbXMtcmVxdWVzdC1pZDogYjJkNzM1MzctNTAxZS0wMDM0LTE0NDAtZjNhMWYzMWUxZTc2DQp4LW1zLXZlcnNpb246IDIwMTktMTAtMTANClNlcnZlcjogV2luZG93cy1BenVyZS1CbG9iLzEuMA0KDQotLWJhdGNocmVzcG9uc2VfZWNmNzc3OTItZmEwNS00MTQzLWIyNmMtZTJjNTQzNWRmOWU1DQpDb250ZW50LVR5cGU6IGFwcGxpY2F0aW9uL2h0dHANCkNvbnRlbnQtSUQ6IDENCg0KSFRUUC8xLjEgMjAyIEFjY2VwdGVkDQp4LW1zLWRlbGV0ZS10eXBlLXBlcm1hbmVudDogdHJ1ZQ0KeC1tcy1yZXF1ZXN0LWlkOiBiMmQ3MzUzNy01MDFlLTAwMzQtMTQ0MC1mM2ExZjMxZTFlNzkNCngtbXMtdmVyc2lvbjogMjAxOS0xMC0xMA0KU2VydmVyOiBXaW5kb3dzLUF6dXJlLUJsb2IvMS4wDQoNCi0tYmF0Y2hyZXNwb25zZV9lY2Y3Nzc5Mi1mYTA1LTQxNDMtYjI2Yy1lMmM1NDM1ZGY5ZTUNCkNvbnRlbnQtVHlwZTogYXBwbGljYXRpb24vaHR0cA0KQ29udGVudC1JRDogMg0KDQpIVFRQLzEuMSA0MDQgVGhlIHNwZWNpZmllZCBjb250YWluZXIgZG9lcyBub3QgZXhpc3QuDQp4LW1zLWVycm9yLWNvZGU6IENvbnRhaW5lck5vdEZvdW5kDQp4LW1zLXJlcXVlc3QtaWQ6IGIyZDczNTM3LTUwMWUtMDAzNC0xNDQwLWYzYTFmMzFlMWU3YQ0KeC1tcy12ZXJzaW9uOiAyMDE5LTEwLTEwDQpDb250ZW50LUxlbmd0aDogMjI2DQpDb250ZW50LVR5cGU6IGFwcGxpY2F0aW9uL3htbA0KU2VydmVyOiBXaW5kb3dzLUF6dXJlLUJsb2IvMS4wDQoNCu\u002B7vzw/eG1sIHZlcnNpb249IjEuMCIgZW5jb2Rpbmc9InV0Zi04Ij8\u002BCjxFcnJvcj48Q29kZT5Db250YWluZXJOb3RGb3VuZDwvQ29kZT48TWVzc2FnZT5UaGUgc3BlY2lmaWVkIGNvbnRhaW5lciBkb2VzIG5vdCBleGlzdC4KUmVxdWVzdElkOmIyZDczNTM3LTUwMWUtMDAzNC0xNDQwLWYzYTFmMzFlMWU3YQpUaW1lOjIwMjAtMDMtMDVUMjI6NTM6MzUuMTkwMjYxOVo8L01lc3NhZ2U\u002BPC9FcnJvcj4NCi0tYmF0Y2hyZXNwb25zZV9lY2Y3Nzc5Mi1mYTA1LTQxNDMtYjI2Yy1lMmM1NDM1ZGY5ZTUtLQ=="
-    },
-    {
-      "RequestUri": "https://seanstagetest.blob.core.windows.net/test-container-1da70747-fbe8-c2e4-04b7-3280c566ee60/blob1",
-      "RequestMethod": "HEAD",
-      "RequestHeaders": {
-        "Authorization": "Sanitized",
-        "traceparent": "00-9dc2312735d12f4eaa9f4780454ef761-2f4359becfd4f848-00",
-        "User-Agent": [
-          "azsdk-net-Storage.Blobs/12.4.0-dev.20200305.1",
-          "(.NET Core 4.6.28325.01; Microsoft Windows 10.0.18363 )"
-        ],
-        "x-ms-client-request-id": "28cba731-3947-00e3-ab4d-dfe66b425b97",
-        "x-ms-date": "Thu, 05 Mar 2020 22:53:35 GMT",
-        "x-ms-return-client-request-id": "true",
-        "x-ms-version": "2019-10-10"
-=======
         "x-ms-request-id": "f564bcdd-301e-009b-41f7-098ca5000000",
         "x-ms-version": "2019-12-12"
       },
@@ -285,16 +156,11 @@
         "x-ms-date": "Fri, 03 Apr 2020 20:33:38 GMT",
         "x-ms-return-client-request-id": "true",
         "x-ms-version": "2019-12-12"
->>>>>>> 32e373e2
       },
       "RequestBody": null,
       "StatusCode": 404,
       "ResponseHeaders": {
-<<<<<<< HEAD
-        "Date": "Thu, 05 Mar 2020 22:53:35 GMT",
-=======
-        "Date": "Fri, 03 Apr 2020 20:33:36 GMT",
->>>>>>> 32e373e2
+        "Date": "Fri, 03 Apr 2020 20:33:36 GMT",
         "Server": [
           "Windows-Azure-Blob/1.0",
           "Microsoft-HTTPAPI/2.0"
@@ -302,32 +168,12 @@
         "Transfer-Encoding": "chunked",
         "x-ms-client-request-id": "28cba731-3947-00e3-ab4d-dfe66b425b97",
         "x-ms-error-code": "BlobNotFound",
-<<<<<<< HEAD
-        "x-ms-request-id": "b2d73539-501e-0034-1640-f3a1f3000000",
-        "x-ms-version": "2019-10-10"
-=======
         "x-ms-request-id": "f564bce9-301e-009b-4bf7-098ca5000000",
         "x-ms-version": "2019-12-12"
->>>>>>> 32e373e2
-      },
-      "ResponseBody": []
-    },
-    {
-<<<<<<< HEAD
-      "RequestUri": "https://seanstagetest.blob.core.windows.net/test-container-1da70747-fbe8-c2e4-04b7-3280c566ee60/blob2",
-      "RequestMethod": "HEAD",
-      "RequestHeaders": {
-        "Authorization": "Sanitized",
-        "traceparent": "00-4567d2ab814e454b88b668db6af1fa28-0d02c7e3b4315d43-00",
-        "User-Agent": [
-          "azsdk-net-Storage.Blobs/12.4.0-dev.20200305.1",
-          "(.NET Core 4.6.28325.01; Microsoft Windows 10.0.18363 )"
-        ],
-        "x-ms-client-request-id": "7f9a8e3c-7a3e-9090-d71f-c75500cfce7c",
-        "x-ms-date": "Thu, 05 Mar 2020 22:53:35 GMT",
-        "x-ms-return-client-request-id": "true",
-        "x-ms-version": "2019-10-10"
-=======
+      },
+      "ResponseBody": []
+    },
+    {
       "RequestUri": "https://seanmcccanary.blob.core.windows.net/test-container-1da70747-fbe8-c2e4-04b7-3280c566ee60/blob2",
       "RequestMethod": "HEAD",
       "RequestHeaders": {
@@ -341,16 +187,11 @@
         "x-ms-date": "Fri, 03 Apr 2020 20:33:38 GMT",
         "x-ms-return-client-request-id": "true",
         "x-ms-version": "2019-12-12"
->>>>>>> 32e373e2
       },
       "RequestBody": null,
       "StatusCode": 404,
       "ResponseHeaders": {
-<<<<<<< HEAD
-        "Date": "Thu, 05 Mar 2020 22:53:35 GMT",
-=======
-        "Date": "Fri, 03 Apr 2020 20:33:36 GMT",
->>>>>>> 32e373e2
+        "Date": "Fri, 03 Apr 2020 20:33:36 GMT",
         "Server": [
           "Windows-Azure-Blob/1.0",
           "Microsoft-HTTPAPI/2.0"
@@ -358,32 +199,12 @@
         "Transfer-Encoding": "chunked",
         "x-ms-client-request-id": "7f9a8e3c-7a3e-9090-d71f-c75500cfce7c",
         "x-ms-error-code": "BlobNotFound",
-<<<<<<< HEAD
-        "x-ms-request-id": "b2d7353a-501e-0034-1740-f3a1f3000000",
-        "x-ms-version": "2019-10-10"
-=======
         "x-ms-request-id": "f564bcf4-301e-009b-54f7-098ca5000000",
         "x-ms-version": "2019-12-12"
->>>>>>> 32e373e2
-      },
-      "ResponseBody": []
-    },
-    {
-<<<<<<< HEAD
-      "RequestUri": "https://seanstagetest.blob.core.windows.net/test-container-1da70747-fbe8-c2e4-04b7-3280c566ee60?restype=container",
-      "RequestMethod": "DELETE",
-      "RequestHeaders": {
-        "Authorization": "Sanitized",
-        "traceparent": "00-850cc6446b85254ab0bd79eb51c21599-9764b617ad3a4046-00",
-        "User-Agent": [
-          "azsdk-net-Storage.Blobs/12.4.0-dev.20200305.1",
-          "(.NET Core 4.6.28325.01; Microsoft Windows 10.0.18363 )"
-        ],
-        "x-ms-client-request-id": "dda9cfcb-dca8-4858-942d-bd6ca14b51bb",
-        "x-ms-date": "Thu, 05 Mar 2020 22:53:35 GMT",
-        "x-ms-return-client-request-id": "true",
-        "x-ms-version": "2019-10-10"
-=======
+      },
+      "ResponseBody": []
+    },
+    {
       "RequestUri": "https://seanmcccanary.blob.core.windows.net/test-container-1da70747-fbe8-c2e4-04b7-3280c566ee60?restype=container",
       "RequestMethod": "DELETE",
       "RequestHeaders": {
@@ -397,39 +218,25 @@
         "x-ms-date": "Fri, 03 Apr 2020 20:33:38 GMT",
         "x-ms-return-client-request-id": "true",
         "x-ms-version": "2019-12-12"
->>>>>>> 32e373e2
       },
       "RequestBody": null,
       "StatusCode": 202,
       "ResponseHeaders": {
         "Content-Length": "0",
-<<<<<<< HEAD
-        "Date": "Thu, 05 Mar 2020 22:53:35 GMT",
-=======
         "Date": "Fri, 03 Apr 2020 20:33:37 GMT",
->>>>>>> 32e373e2
         "Server": [
           "Windows-Azure-Blob/1.0",
           "Microsoft-HTTPAPI/2.0"
         ],
         "x-ms-client-request-id": "dda9cfcb-dca8-4858-942d-bd6ca14b51bb",
-<<<<<<< HEAD
-        "x-ms-request-id": "b2d7353b-501e-0034-1840-f3a1f3000000",
-        "x-ms-version": "2019-10-10"
-=======
         "x-ms-request-id": "f564bcfe-301e-009b-5ef7-098ca5000000",
         "x-ms-version": "2019-12-12"
->>>>>>> 32e373e2
       },
       "ResponseBody": []
     }
   ],
   "Variables": {
     "RandomSeed": "1732188586",
-<<<<<<< HEAD
-    "Storage_TestConfigDefault": "ProductionTenant\nseanstagetest\nU2FuaXRpemVk\nhttps://seanstagetest.blob.core.windows.net\nhttp://seanstagetest.file.core.windows.net\nhttp://seanstagetest.queue.core.windows.net\nhttp://seanstagetest.table.core.windows.net\n\n\n\n\nhttp://seanstagetest-secondary.blob.core.windows.net\nhttp://seanstagetest-secondary.file.core.windows.net\nhttp://seanstagetest-secondary.queue.core.windows.net\nhttp://seanstagetest-secondary.table.core.windows.net\n\nSanitized\n\n\nCloud\nBlobEndpoint=https://seanstagetest.blob.core.windows.net/;QueueEndpoint=http://seanstagetest.queue.core.windows.net/;FileEndpoint=http://seanstagetest.file.core.windows.net/;BlobSecondaryEndpoint=http://seanstagetest-secondary.blob.core.windows.net/;QueueSecondaryEndpoint=http://seanstagetest-secondary.queue.core.windows.net/;FileSecondaryEndpoint=http://seanstagetest-secondary.file.core.windows.net/;AccountName=seanstagetest;AccountKey=Sanitized\nseanscope1"
-=======
     "Storage_TestConfigDefault": "ProductionTenant\nseanmcccanary\nU2FuaXRpemVk\nhttps://seanmcccanary.blob.core.windows.net\nhttps://seanmcccanary.file.core.windows.net\nhttps://seanmcccanary.queue.core.windows.net\nhttps://seanmcccanary.table.core.windows.net\n\n\n\n\nhttps://seanmcccanary-secondary.blob.core.windows.net\nhttps://seanmcccanary-secondary.file.core.windows.net\nhttps://seanmcccanary-secondary.queue.core.windows.net\nhttps://seanmcccanary-secondary.table.core.windows.net\n\nSanitized\n\n\nCloud\nBlobEndpoint=https://seanmcccanary.blob.core.windows.net/;QueueEndpoint=https://seanmcccanary.queue.core.windows.net/;FileEndpoint=https://seanmcccanary.file.core.windows.net/;BlobSecondaryEndpoint=https://seanmcccanary-secondary.blob.core.windows.net/;QueueSecondaryEndpoint=https://seanmcccanary-secondary.queue.core.windows.net/;FileSecondaryEndpoint=https://seanmcccanary-secondary.file.core.windows.net/;AccountName=seanmcccanary;AccountKey=Sanitized\nseanscope1"
->>>>>>> 32e373e2
   }
 }