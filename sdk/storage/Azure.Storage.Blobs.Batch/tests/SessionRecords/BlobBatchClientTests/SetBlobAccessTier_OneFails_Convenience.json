--- conflicted
+++ resolved
@@ -1,228 +1,121 @@
 {
   "Entries": [
     {
-<<<<<<< HEAD
-      "RequestUri": "https://seanstagetest.blob.core.windows.net/test-container-d74c8a3c-7ad6-55cf-598c-ca7845cf0b5b?restype=container",
+      "RequestUri": "https://seanmcccanary.blob.core.windows.net/test-container-d74c8a3c-7ad6-55cf-598c-ca7845cf0b5b?restype=container",
       "RequestMethod": "PUT",
       "RequestHeaders": {
         "Authorization": "Sanitized",
-        "traceparent": "00-4693e731db430f4aa9c1163b040619c1-0d908c60263ee141-00",
-        "User-Agent": [
-          "azsdk-net-Storage.Blobs/12.4.0-dev.20200305.1",
-          "(.NET Core 4.6.28325.01; Microsoft Windows 10.0.18363 )"
+        "traceparent": "00-4fb051ee5f8b3f41963e1d4db2247011-35975278fe5c0344-00",
+        "User-Agent": [
+          "azsdk-net-Storage.Blobs/12.5.0-dev.20200403.1",
+          "(.NET Core 4.6.28325.01; Microsoft Windows 10.0.18362 )"
         ],
         "x-ms-blob-public-access": "container",
         "x-ms-client-request-id": "e0d5f942-bd29-7a9c-e344-8be28eadc587",
-        "x-ms-date": "Thu, 05 Mar 2020 22:52:59 GMT",
-        "x-ms-return-client-request-id": "true",
-        "x-ms-version": "2019-10-10"
-=======
-      "RequestUri": "https://seanmcccanary.blob.core.windows.net/test-container-d74c8a3c-7ad6-55cf-598c-ca7845cf0b5b?restype=container",
-      "RequestMethod": "PUT",
-      "RequestHeaders": {
-        "Authorization": "Sanitized",
-        "traceparent": "00-4fb051ee5f8b3f41963e1d4db2247011-35975278fe5c0344-00",
-        "User-Agent": [
-          "azsdk-net-Storage.Blobs/12.5.0-dev.20200403.1",
-          "(.NET Core 4.6.28325.01; Microsoft Windows 10.0.18362 )"
-        ],
-        "x-ms-blob-public-access": "container",
-        "x-ms-client-request-id": "e0d5f942-bd29-7a9c-e344-8be28eadc587",
-        "x-ms-date": "Fri, 03 Apr 2020 20:33:00 GMT",
-        "x-ms-return-client-request-id": "true",
-        "x-ms-version": "2019-12-12"
->>>>>>> 32e373e2
+        "x-ms-date": "Fri, 03 Apr 2020 20:33:00 GMT",
+        "x-ms-return-client-request-id": "true",
+        "x-ms-version": "2019-12-12"
       },
       "RequestBody": null,
       "StatusCode": 201,
       "ResponseHeaders": {
         "Content-Length": "0",
-<<<<<<< HEAD
-        "Date": "Thu, 05 Mar 2020 22:52:58 GMT",
-        "ETag": "\u00220x8D7C157F3E5EE29\u0022",
-        "Last-Modified": "Thu, 05 Mar 2020 22:52:59 GMT",
-=======
         "Date": "Fri, 03 Apr 2020 20:32:58 GMT",
         "ETag": "\u00220x8D7D80E32B94A3B\u0022",
         "Last-Modified": "Fri, 03 Apr 2020 20:32:58 GMT",
->>>>>>> 32e373e2
         "Server": [
           "Windows-Azure-Blob/1.0",
           "Microsoft-HTTPAPI/2.0"
         ],
         "x-ms-client-request-id": "e0d5f942-bd29-7a9c-e344-8be28eadc587",
-<<<<<<< HEAD
-        "x-ms-request-id": "9583c133-601e-0010-5f40-f35753000000",
-        "x-ms-version": "2019-10-10"
-=======
         "x-ms-request-id": "96fe9c67-d01e-0048-4af7-095097000000",
         "x-ms-version": "2019-12-12"
->>>>>>> 32e373e2
-      },
-      "ResponseBody": []
-    },
-    {
-<<<<<<< HEAD
-      "RequestUri": "https://seanstagetest.blob.core.windows.net/test-container-d74c8a3c-7ad6-55cf-598c-ca7845cf0b5b/blob1",
-=======
+      },
+      "ResponseBody": []
+    },
+    {
       "RequestUri": "https://seanmcccanary.blob.core.windows.net/test-container-d74c8a3c-7ad6-55cf-598c-ca7845cf0b5b/blob1",
->>>>>>> 32e373e2
       "RequestMethod": "PUT",
       "RequestHeaders": {
         "Authorization": "Sanitized",
         "Content-Length": "1024",
         "If-None-Match": "*",
-<<<<<<< HEAD
-        "traceparent": "00-7d7a2286ff3cf04f977a5fae8a1270ac-f580940a1d0c1940-00",
-        "User-Agent": [
-          "azsdk-net-Storage.Blobs/12.4.0-dev.20200305.1",
-          "(.NET Core 4.6.28325.01; Microsoft Windows 10.0.18363 )"
+        "traceparent": "00-d5461e74c397ed42b3fe959ea4e03a6d-36df3c8471ecb842-00",
+        "User-Agent": [
+          "azsdk-net-Storage.Blobs/12.5.0-dev.20200403.1",
+          "(.NET Core 4.6.28325.01; Microsoft Windows 10.0.18362 )"
         ],
         "x-ms-blob-type": "BlockBlob",
         "x-ms-client-request-id": "c3178866-7df3-7069-c2af-406dd044518e",
-        "x-ms-date": "Thu, 05 Mar 2020 22:52:59 GMT",
-        "x-ms-return-client-request-id": "true",
-        "x-ms-version": "2019-10-10"
-=======
-        "traceparent": "00-d5461e74c397ed42b3fe959ea4e03a6d-36df3c8471ecb842-00",
-        "User-Agent": [
-          "azsdk-net-Storage.Blobs/12.5.0-dev.20200403.1",
-          "(.NET Core 4.6.28325.01; Microsoft Windows 10.0.18362 )"
-        ],
-        "x-ms-blob-type": "BlockBlob",
-        "x-ms-client-request-id": "c3178866-7df3-7069-c2af-406dd044518e",
-        "x-ms-date": "Fri, 03 Apr 2020 20:33:00 GMT",
-        "x-ms-return-client-request-id": "true",
-        "x-ms-version": "2019-12-12"
->>>>>>> 32e373e2
+        "x-ms-date": "Fri, 03 Apr 2020 20:33:00 GMT",
+        "x-ms-return-client-request-id": "true",
+        "x-ms-version": "2019-12-12"
       },
       "RequestBody": "chT7SOsoMMnC1UKY3lOwbcV6NUz6KzGUBt\u002Bim\u002Bfl6ed4EwmQ8H1kGsgMHVR7BJyPkx0dFHh5jUfiZ0EMhpXi3etaH8pKIHxHFRuD7g3dGQJDEgfJyNRv/oXBrok7WJMzKUBoIOTRRXOh1f5d9p86BU4/yHSOGBUX6iFEiHLzC7yHT8TNdPgdcsyTKPLVEgjmh6g7/I8fpREqUTbDjLwBrslC1abbbJBVIVan\u002BvAjQdgYXgHJtw4taKqyoiLCWuUQkXookzxiChoX5ds4d6ohBxBdqy67OPa7FG38KMptk8Zxlmh1\u002Bq2btlPmsdEz9PD/kZsSZK\u002B2VVmDbX/PZuFQqVEUxuBCqwxiwvTa1YYlhx99/JcvWy8XukEO8YwuzFBylQd/Hy4PveWOr6G63IDTXuZfUWlKIU4i/AyfM7qANPakaD9\u002BpWfxbj\u002BxoKuOXd7BO5KmznrmJ3S5XSMhcIorDnuqFXRAVLl/buMqmYCilJ8u3fcn2WV8vkDKxUhDz/20hZIw40dpgOfZJ2CWu470FsmD85KSBDQVLlc0do9xO57ldRPtcrBYxFwQTbIF5QKx1q9/wNtrIoBeGrTvNQpYaOvCsEZ6BqMYKy82gbeCEEhVgp/f8XvCelOTj1f8aI5RuOTGQzW8N88LZpSsNaDJ3AprmrNqeHZw/zby53dMG8Kg5MnSu80TmUrQ1IrmFkWyyrNNkM7b5kBuVkP\u002ByVBXv0vRC1HX9iA9VwFomqPriejxQBzE/4v0xf2IZGSJFND6eBU/FQr02tSSDzjMckydgs1aDYgzk7\u002B/3EZTT5G8s0MxbiGNq3Td/GVIMu9SKFKx6\u002BKXLgdHxuVVfzjEoItC1Vv1mwMqD9ZZfRAj6mHQbbTzomSuJIU76ag8Nyw7GVzZBVyTXIxPhtsMPrH2JNuDhRKD0P4nk7DWubFb7deqHWO0SeQFPBAnpBuIoubTRcXMubIZt0hesnKrvaPb85kDYSFNQdv2fkgBWyzinvDKAnTrjzQkkGUaVpZyWn9tTLGChEDFhgTq1TppF1wcfBOB4Lov72Rk3tG7MutEhCPJlA97XxqwBHxvAbn5u3gJ/tqD8XnEPV1MHaVvCVMYplEXoINNoRz50ds\u002Bv\u002B6qayNYsjQRwJKqBFayLkJ0QPspV1tn4hr1u1y\u002BiiCdhn5uobGBFlYeB\u002BW\u002BbJssm3PZhJDgFGeTQokJY/bYUzZyDH7XQ4yQ8iqkCk91qXV\u002BySDp5AWPvHEW218oeLNgRrSuTF8dVFfmSZFmPAoYHZkTiprW728w408MwWgtZ3p3RMSbx1wVYHTJApp0KYBn/r3FFO0YilZFfmkPEZPvueEW7vhFfFY8/SolDOzUvLnPpMKqZ1ONXg==",
       "StatusCode": 201,
       "ResponseHeaders": {
         "Content-Length": "0",
         "Content-MD5": "w1nqqSoSrWpmIX1u4t1s\u002BA==",
-<<<<<<< HEAD
-        "Date": "Thu, 05 Mar 2020 22:52:59 GMT",
-        "ETag": "\u00220x8D7C157F3F241E2\u0022",
-        "Last-Modified": "Thu, 05 Mar 2020 22:52:59 GMT",
-=======
         "Date": "Fri, 03 Apr 2020 20:32:58 GMT",
         "ETag": "\u00220x8D7D80E32C88E3F\u0022",
         "Last-Modified": "Fri, 03 Apr 2020 20:32:58 GMT",
->>>>>>> 32e373e2
         "Server": [
           "Windows-Azure-Blob/1.0",
           "Microsoft-HTTPAPI/2.0"
         ],
         "x-ms-client-request-id": "c3178866-7df3-7069-c2af-406dd044518e",
         "x-ms-content-crc64": "PvC81T9N5mM=",
-<<<<<<< HEAD
-        "x-ms-request-id": "9583c136-601e-0010-6040-f35753000000",
-        "x-ms-request-server-encrypted": "true",
-        "x-ms-version": "2019-10-10"
-=======
         "x-ms-request-id": "96fe9c7c-d01e-0048-58f7-095097000000",
         "x-ms-request-server-encrypted": "true",
         "x-ms-version": "2019-12-12"
->>>>>>> 32e373e2
-      },
-      "ResponseBody": []
-    },
-    {
-<<<<<<< HEAD
-      "RequestUri": "https://seanstagetest.blob.core.windows.net/test-container-d74c8a3c-7ad6-55cf-598c-ca7845cf0b5b/blob2",
-=======
+      },
+      "ResponseBody": []
+    },
+    {
       "RequestUri": "https://seanmcccanary.blob.core.windows.net/test-container-d74c8a3c-7ad6-55cf-598c-ca7845cf0b5b/blob2",
->>>>>>> 32e373e2
       "RequestMethod": "PUT",
       "RequestHeaders": {
         "Authorization": "Sanitized",
         "Content-Length": "1024",
         "If-None-Match": "*",
-<<<<<<< HEAD
-        "traceparent": "00-6f3f4cef8596e9469932aa1d10db3529-85c4420d3db2ed42-00",
-        "User-Agent": [
-          "azsdk-net-Storage.Blobs/12.4.0-dev.20200305.1",
-          "(.NET Core 4.6.28325.01; Microsoft Windows 10.0.18363 )"
+        "traceparent": "00-bb9c645e3014674a86de40fd9406bec7-f5d199c5acce8b41-00",
+        "User-Agent": [
+          "azsdk-net-Storage.Blobs/12.5.0-dev.20200403.1",
+          "(.NET Core 4.6.28325.01; Microsoft Windows 10.0.18362 )"
         ],
         "x-ms-blob-type": "BlockBlob",
         "x-ms-client-request-id": "998aa5c7-de0f-2e51-852a-97b36c4039d2",
-        "x-ms-date": "Thu, 05 Mar 2020 22:52:59 GMT",
-        "x-ms-return-client-request-id": "true",
-        "x-ms-version": "2019-10-10"
-=======
-        "traceparent": "00-bb9c645e3014674a86de40fd9406bec7-f5d199c5acce8b41-00",
-        "User-Agent": [
-          "azsdk-net-Storage.Blobs/12.5.0-dev.20200403.1",
-          "(.NET Core 4.6.28325.01; Microsoft Windows 10.0.18362 )"
-        ],
-        "x-ms-blob-type": "BlockBlob",
-        "x-ms-client-request-id": "998aa5c7-de0f-2e51-852a-97b36c4039d2",
-        "x-ms-date": "Fri, 03 Apr 2020 20:33:00 GMT",
-        "x-ms-return-client-request-id": "true",
-        "x-ms-version": "2019-12-12"
->>>>>>> 32e373e2
+        "x-ms-date": "Fri, 03 Apr 2020 20:33:00 GMT",
+        "x-ms-return-client-request-id": "true",
+        "x-ms-version": "2019-12-12"
       },
       "RequestBody": "iZA\u002B1yYNSffbRDKkHF5/R4JAQ948yWs8BOWGRMXiEJX2KdOqSUpbWT8f6K9KxVRjL/nqkAByUsAkAdNBhgQy\u002BTOdrfKK1f035eqfHOG88j6QIxTM94CVg9cThUh3GdI67O97rRdi2Vr7s6oV0zXeaA\u002BUsGPwZgGyCCkbdlC1v8sYZTDyQEUmLkq50EPVf7ChNRw44mhuSobtyaXuR2IKRfPe/W4F7CjKboIZNpW93Ih5eUEzfNxjqRupBXegOObnr4tQ94FCm0nzbnTmVRPxL\u002BwcdM0h1sgWe1RTXOaxKjWbMYcKbeUHN973Pw5ofVMHuNWKg8MZxtjCOXst7j9iQUQ\u002BSiOM5sEGFDzvKZa6rv4AS6MRJqZxgmuvRzRq2Uielf3JKTIwe9EThG\u002BGKpxBB4p9LaOcURuezci33Z6Nmzv0UJSY8IXL0NDR/aI36lfPbUCp7aylAkTiK1xqeJ0yhugzktoIqBcFsV3SylR4ZuJw6G9e5K6OTk1PtsQpYVcynne5A1h9xsUooztP0jjvacV5\u002BY8u1KE6pEOMuPJS3FAFnyzdv2OK8yKpNkFzP3sVYEz/r2fHBMrVf14U8A3T1cbqSTMLEqph7wVthJ1fxmXHd1ilUy3oPZthB0AEdQMU1mB6iPVICU2inb9hWn8sdbj5THi1LYKZAQyXqgtpXXoCWa095T5vf20LA7Vuh\u002BMbNZGHCimKX6jd4YbpsV9COEBFXgDR75B5is0LqirNK3ooe3R54VJRePoFYAO4hc0Oyct1KSjiSUYADn9bf7V\u002BELYLwDXqyFbt8\u002BYGzI6NwQX//OBfWAFRRjEueNPT9flFhk9NrMSYIwB0hzVC3H23c016XILUH7i0uXoDu0\u002BCGv7swUU/PxRAZtng6tDMD2q0dwSGWJh3cWeXmPJJlGex8m02VRo3dzM4OvWo8zXn56oQT0RK/MJmdVDdp6ci9tFxL/dilrlPfP/RTh2izn0yr7BIOUUjZvar0ODKWtCMFkMjN8Q9hVHwwdJEea2kw6bSq/f22r2MTsgBt8bZhSIvRDjZf5e49CpfV3dy3uxIBw06967YlTuGl\u002Bn8O86LFzywFTR1ykMPGrbNl4JFGW/bua\u002B5no1zVq/8U\u002BeuvLlc1D87wsm30j3JKt34C/65QH55IIIe0XiuPL6FeXZcYF39ccNCClalI\u002Bdy8HOwe0uwQhNpNJw3PQLHjIYLMVnGbMp/\u002Bpk7djUn1Pyaq\u002BEE/sBy1TZj8izAxjPAe33QmvGOrIOpMIGxdczdQWCgnJEgwo7FmFwiYnmevzRmevq4VzkKDP9eW84/wF9qhrHLICmhoLnvCgGVa0kJC3FMS/vRJeomlZCSwWfAhdf9uNzI0p4KxA==",
       "StatusCode": 201,
       "ResponseHeaders": {
         "Content-Length": "0",
         "Content-MD5": "R31awGguEmyre\u002BqbOz89xQ==",
-<<<<<<< HEAD
-        "Date": "Thu, 05 Mar 2020 22:52:59 GMT",
-        "ETag": "\u00220x8D7C157F3FE7767\u0022",
-        "Last-Modified": "Thu, 05 Mar 2020 22:52:59 GMT",
-=======
         "Date": "Fri, 03 Apr 2020 20:32:58 GMT",
         "ETag": "\u00220x8D7D80E32D5FE2C\u0022",
         "Last-Modified": "Fri, 03 Apr 2020 20:32:59 GMT",
->>>>>>> 32e373e2
         "Server": [
           "Windows-Azure-Blob/1.0",
           "Microsoft-HTTPAPI/2.0"
         ],
         "x-ms-client-request-id": "998aa5c7-de0f-2e51-852a-97b36c4039d2",
         "x-ms-content-crc64": "KS99q9K3RWQ=",
-<<<<<<< HEAD
-        "x-ms-request-id": "9583c138-601e-0010-6240-f35753000000",
-        "x-ms-request-server-encrypted": "true",
-        "x-ms-version": "2019-10-10"
-=======
         "x-ms-request-id": "96fe9c91-d01e-0048-69f7-095097000000",
         "x-ms-request-server-encrypted": "true",
         "x-ms-version": "2019-12-12"
->>>>>>> 32e373e2
-      },
-      "ResponseBody": []
-    },
-    {
-<<<<<<< HEAD
-      "RequestUri": "https://seanstagetest.blob.core.windows.net/?comp=batch",
-=======
+      },
+      "ResponseBody": []
+    },
+    {
       "RequestUri": "https://seanmcccanary.blob.core.windows.net/?comp=batch",
->>>>>>> 32e373e2
       "RequestMethod": "POST",
       "RequestHeaders": {
         "Authorization": "Sanitized",
         "Content-Length": "1168",
         "Content-Type": "multipart/mixed; boundary=batch_f093ffc7-0b3f-d1bf-d325-9fc2d6e04301",
-<<<<<<< HEAD
-        "traceparent": "00-ed336f05dc4b344284694b0f4e67c783-c7d34d9eaf0b4a44-00",
-        "User-Agent": [
-          "azsdk-net-Storage.Blobs/12.4.0-dev.20200305.1",
-          "(.NET Core 4.6.28325.01; Microsoft Windows 10.0.18363 )"
-        ],
-        "x-ms-client-request-id": "de46d5ce-5859-0ad4-cadf-1a1e694252d6",
-        "x-ms-date": "Thu, 05 Mar 2020 22:52:59 GMT",
-        "x-ms-return-client-request-id": "true",
-        "x-ms-version": "2019-10-10"
-      },
-      "RequestBody": "LS1iYXRjaF9mMDkzZmZjNy0wYjNmLWQxYmYtZDMyNS05ZmMyZDZlMDQzMDENCkNvbnRlbnQtVHlwZTogYXBwbGljYXRpb24vaHR0cA0KQ29udGVudC1UcmFuc2Zlci1FbmNvZGluZzogYmluYXJ5DQpDb250ZW50LUlEOiAwDQoNClBVVCAvdGVzdC1jb250YWluZXItZDc0YzhhM2MtN2FkNi01NWNmLTU5OGMtY2E3ODQ1Y2YwYjViL2Jsb2IxP2NvbXA9dGllciBIVFRQLzEuMQ0KeC1tcy1hY2Nlc3MtdGllcjogQ29vbA0KQXV0aG9yaXphdGlvbjogU2hhcmVkS2V5IHNlYW5zdGFnZXRlc3Q6Znl4WFpOMWowa1ZqVEl4M0pBMGliNkdxQWxXMEFianRpdlRQTDdsWGVPUT0NCngtbXMtZGF0ZTogVGh1LCAwNSBNYXIgMjAyMCAyMjo1Mjo1OSBHTVQNCkNvbnRlbnQtTGVuZ3RoOiAwDQoNCi0tYmF0Y2hfZjA5M2ZmYzctMGIzZi1kMWJmLWQzMjUtOWZjMmQ2ZTA0MzAxDQpDb250ZW50LVR5cGU6IGFwcGxpY2F0aW9uL2h0dHANCkNvbnRlbnQtVHJhbnNmZXItRW5jb2Rpbmc6IGJpbmFyeQ0KQ29udGVudC1JRDogMQ0KDQpQVVQgL3Rlc3QtY29udGFpbmVyLWQ3NGM4YTNjLTdhZDYtNTVjZi01OThjLWNhNzg0NWNmMGI1Yi9ibG9iMj9jb21wPXRpZXIgSFRUUC8xLjENCngtbXMtYWNjZXNzLXRpZXI6IENvb2wNCkF1dGhvcml6YXRpb246IFNoYXJlZEtleSBzZWFuc3RhZ2V0ZXN0OmJ0WmQxNVQ3cnBmTnFjMjJOT2RERXJmb0pFQ2U4RGNqWENuQW5xSjdPSXc9DQp4LW1zLWRhdGU6IFRodSwgMDUgTWFyIDIwMjAgMjI6NTI6NTkgR01UDQpDb250ZW50LUxlbmd0aDogMA0KDQotLWJhdGNoX2YwOTNmZmM3LTBiM2YtZDFiZi1kMzI1LTlmYzJkNmUwNDMwMQ0KQ29udGVudC1UeXBlOiBhcHBsaWNhdGlvbi9odHRwDQpDb250ZW50LVRyYW5zZmVyLUVuY29kaW5nOiBiaW5hcnkNCkNvbnRlbnQtSUQ6IDINCg0KUFVUIC9pbnZhbGlkY29udGFpbmVyL2Jsb2IzP2NvbXA9dGllciBIVFRQLzEuMQ0KeC1tcy1hY2Nlc3MtdGllcjogQ29vbA0KQXV0aG9yaXphdGlvbjogU2hhcmVkS2V5IHNlYW5zdGFnZXRlc3Q6d01IMytrUGxEdlZMTklSYTNQMGd4MkJoUFdEWHN6WXA2VDRTRjdEOUw3Yz0NCngtbXMtZGF0ZTogVGh1LCAwNSBNYXIgMjAyMCAyMjo1Mjo1OSBHTVQNCkNvbnRlbnQtTGVuZ3RoOiAwDQoNCi0tYmF0Y2hfZjA5M2ZmYzctMGIzZi1kMWJmLWQzMjUtOWZjMmQ2ZTA0MzAxLS0NCg==",
-      "StatusCode": 202,
-      "ResponseHeaders": {
-        "Content-Type": "multipart/mixed; boundary=batchresponse_59d5cd81-427a-4629-8176-972f7e930907",
-        "Date": "Thu, 05 Mar 2020 22:52:59 GMT",
-=======
         "traceparent": "00-79624505e8ce8b44b02a2d60a664c20a-5c2d41d81ac84143-00",
         "User-Agent": [
           "azsdk-net-Storage.Blobs/12.5.0-dev.20200403.1",
@@ -238,34 +131,12 @@
       "ResponseHeaders": {
         "Content-Type": "multipart/mixed; boundary=batchresponse_f32adef8-7f5d-4499-b836-0d5068cf1930",
         "Date": "Fri, 03 Apr 2020 20:32:58 GMT",
->>>>>>> 32e373e2
         "Server": [
           "Windows-Azure-Blob/1.0",
           "Microsoft-HTTPAPI/2.0"
         ],
         "Transfer-Encoding": "chunked",
         "x-ms-client-request-id": "de46d5ce-5859-0ad4-cadf-1a1e694252d6",
-<<<<<<< HEAD
-        "x-ms-request-id": "9583c139-601e-0010-6340-f35753000000",
-        "x-ms-version": "2019-10-10"
-      },
-      "ResponseBody": "LS1iYXRjaHJlc3BvbnNlXzU5ZDVjZDgxLTQyN2EtNDYyOS04MTc2LTk3MmY3ZTkzMDkwNw0KQ29udGVudC1UeXBlOiBhcHBsaWNhdGlvbi9odHRwDQpDb250ZW50LUlEOiAwDQoNCkhUVFAvMS4xIDIwMCBPSw0KeC1tcy1yZXF1ZXN0LWlkOiA5NTgzYzEzOS02MDFlLTAwMTAtNjM0MC1mMzU3NTMxZWI5Y2QNCngtbXMtdmVyc2lvbjogMjAxOS0xMC0xMA0KU2VydmVyOiBXaW5kb3dzLUF6dXJlLUJsb2IvMS4wDQoNCi0tYmF0Y2hyZXNwb25zZV81OWQ1Y2Q4MS00MjdhLTQ2MjktODE3Ni05NzJmN2U5MzA5MDcNCkNvbnRlbnQtVHlwZTogYXBwbGljYXRpb24vaHR0cA0KQ29udGVudC1JRDogMQ0KDQpIVFRQLzEuMSAyMDAgT0sNCngtbXMtcmVxdWVzdC1pZDogOTU4M2MxMzktNjAxZS0wMDEwLTYzNDAtZjM1NzUzMWViOWNmDQp4LW1zLXZlcnNpb246IDIwMTktMTAtMTANClNlcnZlcjogV2luZG93cy1BenVyZS1CbG9iLzEuMA0KDQotLWJhdGNocmVzcG9uc2VfNTlkNWNkODEtNDI3YS00NjI5LTgxNzYtOTcyZjdlOTMwOTA3DQpDb250ZW50LVR5cGU6IGFwcGxpY2F0aW9uL2h0dHANCkNvbnRlbnQtSUQ6IDINCg0KSFRUUC8xLjEgNDA0IFRoZSBzcGVjaWZpZWQgY29udGFpbmVyIGRvZXMgbm90IGV4aXN0Lg0KeC1tcy1lcnJvci1jb2RlOiBDb250YWluZXJOb3RGb3VuZA0KeC1tcy1yZXF1ZXN0LWlkOiA5NTgzYzEzOS02MDFlLTAwMTAtNjM0MC1mMzU3NTMxZWI5ZDANCngtbXMtdmVyc2lvbjogMjAxOS0xMC0xMA0KQ29udGVudC1MZW5ndGg6IDIyNg0KQ29udGVudC1UeXBlOiBhcHBsaWNhdGlvbi94bWwNClNlcnZlcjogV2luZG93cy1BenVyZS1CbG9iLzEuMA0KDQrvu788P3htbCB2ZXJzaW9uPSIxLjAiIGVuY29kaW5nPSJ1dGYtOCI/Pgo8RXJyb3I\u002BPENvZGU\u002BQ29udGFpbmVyTm90Rm91bmQ8L0NvZGU\u002BPE1lc3NhZ2U\u002BVGhlIHNwZWNpZmllZCBjb250YWluZXIgZG9lcyBub3QgZXhpc3QuClJlcXVlc3RJZDo5NTgzYzEzOS02MDFlLTAwMTAtNjM0MC1mMzU3NTMxZWI5ZDAKVGltZToyMDIwLTAzLTA1VDIyOjUyOjU5LjcyMTIzMTFaPC9NZXNzYWdlPjwvRXJyb3I\u002BDQotLWJhdGNocmVzcG9uc2VfNTlkNWNkODEtNDI3YS00NjI5LTgxNzYtOTcyZjdlOTMwOTA3LS0="
-    },
-    {
-      "RequestUri": "https://seanstagetest.blob.core.windows.net/test-container-d74c8a3c-7ad6-55cf-598c-ca7845cf0b5b/blob1",
-      "RequestMethod": "HEAD",
-      "RequestHeaders": {
-        "Authorization": "Sanitized",
-        "traceparent": "00-2a4df29fd50bcb42a98e1acbe1fc9a22-2214726fa6c61c48-00",
-        "User-Agent": [
-          "azsdk-net-Storage.Blobs/12.4.0-dev.20200305.1",
-          "(.NET Core 4.6.28325.01; Microsoft Windows 10.0.18363 )"
-        ],
-        "x-ms-client-request-id": "01f3e99b-6499-3aa8-82f6-0f025b36ad35",
-        "x-ms-date": "Thu, 05 Mar 2020 22:52:59 GMT",
-        "x-ms-return-client-request-id": "true",
-        "x-ms-version": "2019-10-10"
-=======
         "x-ms-request-id": "96fe9cae-d01e-0048-7ff7-095097000000",
         "x-ms-version": "2019-12-12"
       },
@@ -285,7 +156,6 @@
         "x-ms-date": "Fri, 03 Apr 2020 20:33:00 GMT",
         "x-ms-return-client-request-id": "true",
         "x-ms-version": "2019-12-12"
->>>>>>> 32e373e2
       },
       "RequestBody": null,
       "StatusCode": 200,
@@ -294,31 +164,14 @@
         "Content-Length": "1024",
         "Content-MD5": "w1nqqSoSrWpmIX1u4t1s\u002BA==",
         "Content-Type": "application/octet-stream",
-<<<<<<< HEAD
-        "Date": "Thu, 05 Mar 2020 22:52:59 GMT",
-        "ETag": "\u00220x8D7C157F3F241E2\u0022",
-        "Last-Modified": "Thu, 05 Mar 2020 22:52:59 GMT",
-=======
         "Date": "Fri, 03 Apr 2020 20:32:59 GMT",
         "ETag": "\u00220x8D7D80E32C88E3F\u0022",
         "Last-Modified": "Fri, 03 Apr 2020 20:32:58 GMT",
->>>>>>> 32e373e2
         "Server": [
           "Windows-Azure-Blob/1.0",
           "Microsoft-HTTPAPI/2.0"
         ],
         "x-ms-access-tier": "Cool",
-<<<<<<< HEAD
-        "x-ms-access-tier-change-time": "Thu, 05 Mar 2020 22:52:59 GMT",
-        "x-ms-blob-type": "BlockBlob",
-        "x-ms-client-request-id": "01f3e99b-6499-3aa8-82f6-0f025b36ad35",
-        "x-ms-creation-time": "Thu, 05 Mar 2020 22:52:59 GMT",
-        "x-ms-lease-state": "available",
-        "x-ms-lease-status": "unlocked",
-        "x-ms-request-id": "9583c13c-601e-0010-6640-f35753000000",
-        "x-ms-server-encrypted": "true",
-        "x-ms-version": "2019-10-10"
-=======
         "x-ms-access-tier-change-time": "Fri, 03 Apr 2020 20:32:59 GMT",
         "x-ms-blob-type": "BlockBlob",
         "x-ms-client-request-id": "01f3e99b-6499-3aa8-82f6-0f025b36ad35",
@@ -328,26 +181,10 @@
         "x-ms-request-id": "96fe9d04-d01e-0048-46f7-095097000000",
         "x-ms-server-encrypted": "true",
         "x-ms-version": "2019-12-12"
->>>>>>> 32e373e2
-      },
-      "ResponseBody": []
-    },
-    {
-<<<<<<< HEAD
-      "RequestUri": "https://seanstagetest.blob.core.windows.net/test-container-d74c8a3c-7ad6-55cf-598c-ca7845cf0b5b/blob2",
-      "RequestMethod": "HEAD",
-      "RequestHeaders": {
-        "Authorization": "Sanitized",
-        "traceparent": "00-6b8e848ba32f304da67435a16f9ccacc-d2c796b6d139fc43-00",
-        "User-Agent": [
-          "azsdk-net-Storage.Blobs/12.4.0-dev.20200305.1",
-          "(.NET Core 4.6.28325.01; Microsoft Windows 10.0.18363 )"
-        ],
-        "x-ms-client-request-id": "7f83c7d5-514e-c23c-0067-9741e10df673",
-        "x-ms-date": "Thu, 05 Mar 2020 22:52:59 GMT",
-        "x-ms-return-client-request-id": "true",
-        "x-ms-version": "2019-10-10"
-=======
+      },
+      "ResponseBody": []
+    },
+    {
       "RequestUri": "https://seanmcccanary.blob.core.windows.net/test-container-d74c8a3c-7ad6-55cf-598c-ca7845cf0b5b/blob2",
       "RequestMethod": "HEAD",
       "RequestHeaders": {
@@ -361,7 +198,6 @@
         "x-ms-date": "Fri, 03 Apr 2020 20:33:01 GMT",
         "x-ms-return-client-request-id": "true",
         "x-ms-version": "2019-12-12"
->>>>>>> 32e373e2
       },
       "RequestBody": null,
       "StatusCode": 200,
@@ -370,31 +206,14 @@
         "Content-Length": "1024",
         "Content-MD5": "R31awGguEmyre\u002BqbOz89xQ==",
         "Content-Type": "application/octet-stream",
-<<<<<<< HEAD
-        "Date": "Thu, 05 Mar 2020 22:52:59 GMT",
-        "ETag": "\u00220x8D7C157F3FE7767\u0022",
-        "Last-Modified": "Thu, 05 Mar 2020 22:52:59 GMT",
-=======
         "Date": "Fri, 03 Apr 2020 20:32:59 GMT",
         "ETag": "\u00220x8D7D80E32D5FE2C\u0022",
         "Last-Modified": "Fri, 03 Apr 2020 20:32:59 GMT",
->>>>>>> 32e373e2
         "Server": [
           "Windows-Azure-Blob/1.0",
           "Microsoft-HTTPAPI/2.0"
         ],
         "x-ms-access-tier": "Cool",
-<<<<<<< HEAD
-        "x-ms-access-tier-change-time": "Thu, 05 Mar 2020 22:52:59 GMT",
-        "x-ms-blob-type": "BlockBlob",
-        "x-ms-client-request-id": "7f83c7d5-514e-c23c-0067-9741e10df673",
-        "x-ms-creation-time": "Thu, 05 Mar 2020 22:52:59 GMT",
-        "x-ms-lease-state": "available",
-        "x-ms-lease-status": "unlocked",
-        "x-ms-request-id": "9583c13e-601e-0010-6840-f35753000000",
-        "x-ms-server-encrypted": "true",
-        "x-ms-version": "2019-10-10"
-=======
         "x-ms-access-tier-change-time": "Fri, 03 Apr 2020 20:32:59 GMT",
         "x-ms-blob-type": "BlockBlob",
         "x-ms-client-request-id": "7f83c7d5-514e-c23c-0067-9741e10df673",
@@ -404,26 +223,10 @@
         "x-ms-request-id": "96fe9d0e-d01e-0048-4ef7-095097000000",
         "x-ms-server-encrypted": "true",
         "x-ms-version": "2019-12-12"
->>>>>>> 32e373e2
-      },
-      "ResponseBody": []
-    },
-    {
-<<<<<<< HEAD
-      "RequestUri": "https://seanstagetest.blob.core.windows.net/test-container-d74c8a3c-7ad6-55cf-598c-ca7845cf0b5b?restype=container",
-      "RequestMethod": "DELETE",
-      "RequestHeaders": {
-        "Authorization": "Sanitized",
-        "traceparent": "00-14e28e2cdfccc848957fc227d5bc86a4-2a0808bda24d5b43-00",
-        "User-Agent": [
-          "azsdk-net-Storage.Blobs/12.4.0-dev.20200305.1",
-          "(.NET Core 4.6.28325.01; Microsoft Windows 10.0.18363 )"
-        ],
-        "x-ms-client-request-id": "942c5b81-2db3-34e7-63bf-1d77d83bfbb7",
-        "x-ms-date": "Thu, 05 Mar 2020 22:52:59 GMT",
-        "x-ms-return-client-request-id": "true",
-        "x-ms-version": "2019-10-10"
-=======
+      },
+      "ResponseBody": []
+    },
+    {
       "RequestUri": "https://seanmcccanary.blob.core.windows.net/test-container-d74c8a3c-7ad6-55cf-598c-ca7845cf0b5b?restype=container",
       "RequestMethod": "DELETE",
       "RequestHeaders": {
@@ -437,39 +240,25 @@
         "x-ms-date": "Fri, 03 Apr 2020 20:33:01 GMT",
         "x-ms-return-client-request-id": "true",
         "x-ms-version": "2019-12-12"
->>>>>>> 32e373e2
       },
       "RequestBody": null,
       "StatusCode": 202,
       "ResponseHeaders": {
         "Content-Length": "0",
-<<<<<<< HEAD
-        "Date": "Thu, 05 Mar 2020 22:52:59 GMT",
-=======
         "Date": "Fri, 03 Apr 2020 20:32:59 GMT",
->>>>>>> 32e373e2
         "Server": [
           "Windows-Azure-Blob/1.0",
           "Microsoft-HTTPAPI/2.0"
         ],
         "x-ms-client-request-id": "942c5b81-2db3-34e7-63bf-1d77d83bfbb7",
-<<<<<<< HEAD
-        "x-ms-request-id": "9583c140-601e-0010-6a40-f35753000000",
-        "x-ms-version": "2019-10-10"
-=======
         "x-ms-request-id": "96fe9d14-d01e-0048-54f7-095097000000",
         "x-ms-version": "2019-12-12"
->>>>>>> 32e373e2
       },
       "ResponseBody": []
     }
   ],
   "Variables": {
     "RandomSeed": "1470503775",
-<<<<<<< HEAD
-    "Storage_TestConfigDefault": "ProductionTenant\nseanstagetest\nU2FuaXRpemVk\nhttps://seanstagetest.blob.core.windows.net\nhttp://seanstagetest.file.core.windows.net\nhttp://seanstagetest.queue.core.windows.net\nhttp://seanstagetest.table.core.windows.net\n\n\n\n\nhttp://seanstagetest-secondary.blob.core.windows.net\nhttp://seanstagetest-secondary.file.core.windows.net\nhttp://seanstagetest-secondary.queue.core.windows.net\nhttp://seanstagetest-secondary.table.core.windows.net\n\nSanitized\n\n\nCloud\nBlobEndpoint=https://seanstagetest.blob.core.windows.net/;QueueEndpoint=http://seanstagetest.queue.core.windows.net/;FileEndpoint=http://seanstagetest.file.core.windows.net/;BlobSecondaryEndpoint=http://seanstagetest-secondary.blob.core.windows.net/;QueueSecondaryEndpoint=http://seanstagetest-secondary.queue.core.windows.net/;FileSecondaryEndpoint=http://seanstagetest-secondary.file.core.windows.net/;AccountName=seanstagetest;AccountKey=Sanitized\nseanscope1"
-=======
     "Storage_TestConfigDefault": "ProductionTenant\nseanmcccanary\nU2FuaXRpemVk\nhttps://seanmcccanary.blob.core.windows.net\nhttps://seanmcccanary.file.core.windows.net\nhttps://seanmcccanary.queue.core.windows.net\nhttps://seanmcccanary.table.core.windows.net\n\n\n\n\nhttps://seanmcccanary-secondary.blob.core.windows.net\nhttps://seanmcccanary-secondary.file.core.windows.net\nhttps://seanmcccanary-secondary.queue.core.windows.net\nhttps://seanmcccanary-secondary.table.core.windows.net\n\nSanitized\n\n\nCloud\nBlobEndpoint=https://seanmcccanary.blob.core.windows.net/;QueueEndpoint=https://seanmcccanary.queue.core.windows.net/;FileEndpoint=https://seanmcccanary.file.core.windows.net/;BlobSecondaryEndpoint=https://seanmcccanary-secondary.blob.core.windows.net/;QueueSecondaryEndpoint=https://seanmcccanary-secondary.queue.core.windows.net/;FileSecondaryEndpoint=https://seanmcccanary-secondary.file.core.windows.net/;AccountName=seanmcccanary;AccountKey=Sanitized\nseanscope1"
->>>>>>> 32e373e2
   }
 }