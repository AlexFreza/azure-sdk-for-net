{
  "Entries": [
    {
      "RequestUri": "https://seanmcccanary.blob.core.windows.net/test-container-c02ccd50-dc7e-b377-29a7-d30e2db0510f?restype=container",
      "RequestMethod": "PUT",
      "RequestHeaders": {
        "Authorization": "Sanitized",
        "traceparent": "00-2ca4d9abd2e3f442aaab2c3f3da40a46-d5155b1f5ab3c34b-00",
        "User-Agent": [
          "azsdk-net-Storage.Blobs/12.5.0-dev.20200403.1",
          "(.NET Core 4.6.28325.01; Microsoft Windows 10.0.18362 )"
        ],
        "x-ms-blob-public-access": "container",
        "x-ms-client-request-id": "8a187bb6-73cc-2fcb-5b76-4e4cd95f549d",
        "x-ms-date": "Fri, 03 Apr 2020 20:33:37 GMT",
        "x-ms-return-client-request-id": "true",
        "x-ms-version": "2019-12-12"
      },
      "RequestBody": null,
      "StatusCode": 201,
      "ResponseHeaders": {
        "Content-Length": "0",
        "Date": "Fri, 03 Apr 2020 20:33:35 GMT",
        "ETag": "\u00220x8D7D80E48DA6BEC\u0022",
        "Last-Modified": "Fri, 03 Apr 2020 20:33:35 GMT",
        "Server": [
          "Windows-Azure-Blob/1.0",
          "Microsoft-HTTPAPI/2.0"
        ],
        "x-ms-client-request-id": "8a187bb6-73cc-2fcb-5b76-4e4cd95f549d",
<<<<<<< HEAD
        "x-ms-request-id": "6ca6054b-901e-0014-2540-f3da54000000",
=======
        "x-ms-request-id": "9a1e21da-201e-0001-7df7-09127c000000",
>>>>>>> 8d420312
        "x-ms-version": "2019-12-12"
      },
      "ResponseBody": []
    },
    {
      "RequestUri": "https://seanmcccanary.blob.core.windows.net/test-container-c02ccd50-dc7e-b377-29a7-d30e2db0510f/blob1",
      "RequestMethod": "PUT",
      "RequestHeaders": {
        "Authorization": "Sanitized",
        "Content-Length": "1024",
        "If-None-Match": "*",
        "traceparent": "00-bf37bfaa0f15fa419687612cf261a190-827c26a49b6b4c4b-00",
        "User-Agent": [
          "azsdk-net-Storage.Blobs/12.5.0-dev.20200403.1",
          "(.NET Core 4.6.28325.01; Microsoft Windows 10.0.18362 )"
        ],
        "x-ms-blob-type": "BlockBlob",
        "x-ms-client-request-id": "6d446a3d-a2da-90e8-8dc3-8a2fce8eb327",
        "x-ms-date": "Fri, 03 Apr 2020 20:33:37 GMT",
        "x-ms-return-client-request-id": "true",
        "x-ms-version": "2019-12-12"
      },
      "RequestBody": "g/Gb5LZ8/MIX8jUeOcp0PGdfV7KXxkJTi63xHj9pYCsLBilNUlq8OX9Wc9k\u002BrPaRARHlegeiBb2vR1kJi92DrpIJEjKhJukMoh4yQVNoFd62YBwthOUkaQBrngoBs66h0sRGNJnD79so2Nfpb8RqRjJ6UyvBViqt5akyNYjeC\u002B9wkG6OIeBF8nBBBKwOOvk7AVjYh2CC33uZmU/wkbpSSczoed9V2yRRNWC7gFF\u002Bnqqw9jQvBoSP7bHy9IiRVWG17rrfJsEa5iUzhlH/x18qG/ukP5qFI0NIWYsuYuecwOD\u002BBZKWn3jolhAP\u002B38yjyVRyNmM7RXHMMp3ls027IM\u002Bl8VxAcLMk3yCu6mJdifEFcll3JkOD9PKN9XHHwirsqmN0GS5wY5jhTVcCjFrPbmjsoAD0A/pL4jypsnsBHR01wj//KXDClQ7AVdksQWhX/obJGyHqOGZo6DcxhrFdoDB6DMoa0AT36gsx8\u002B4hH6CUUfO0OAH7C8mZVkE50M6dorWo8nSePO5CEXEW\u002BAS4R4iWXXS9qWfufsDAgbnDvhk8VFE4eC1sNhUFMibQ5FPFIQ64o7NZ3/kN\u002BrNznbs0vlNX2mOzv89baidfuHdBHZptO6BrSxpl4rRX6r26OJiZ0LPTuQowEWF/HXmMOieBzJzYxmIayXN48jevG9URoTFOxefDraSQfSo/LC3g2ahM1d4g4TJ2fwcAWobSQPWMLXwIPXR/vl84SIl3250FV9hPIkX3MMA\u002B2EbgwxLdvfw0sz6xmJx0DVe\u002B6FhpPqNp\u002BwLug16vlPx7ySTtnvsMGsrNA2iek/872xUuOAinldnjdsgQLvqdhN4Cdc93hq5ccs2NnDs6i2dDsugJgZyz1HNLCigzPCvQb75KXB3vxFSmkcV7GjneqOtgzLwSVANBTmGcLHxGaTahvWx88C8JU\u002B5Tou/XePo5rGF8km\u002Bv/dt7CQ38U9fYIGiOmVyNYfi8V7jNvvETqhWnYn/bCdbHMf9QwachTP/We0KHCJ9dbEqogDr24j8qZ584FTFX/RZRh6ddfGARWsq49wOujGF2CfX1ckmb0E\u002BAJpoIKXfOvr4sNYE3wDAql2Vwfir7u5s9wct7ooqM9fdX3RWFyXGS6niFQpbgPgmFypska5IkxKs/CmdsktvzXz\u002BJ4CLapM4znVPydjjEXYOBtZfvqIolMthqRv8KJhdckeNXFh4m62XM8I4\u002Bck6yOqyj6x1EA7a1pO0KcB3PKXc8VaQVbUelmspx4rg75oCJ\u002BAwSZns52I4s4XFw3HsIPccWwhzqXI1lPhBS0iD\u002Bef5sgLfRvIM7wn0V6IvWNP5PKeTw5ORj35u\u002B7Whq5wZtbmeyxBuDdkFEGv\u002Bfg==",
      "StatusCode": 201,
      "ResponseHeaders": {
        "Content-Length": "0",
        "Content-MD5": "v8ef/bMJ6pU747Nm3rWbpg==",
        "Date": "Fri, 03 Apr 2020 20:33:35 GMT",
        "ETag": "\u00220x8D7D80E48E91AEF\u0022",
        "Last-Modified": "Fri, 03 Apr 2020 20:33:36 GMT",
        "Server": [
          "Windows-Azure-Blob/1.0",
          "Microsoft-HTTPAPI/2.0"
        ],
        "x-ms-client-request-id": "6d446a3d-a2da-90e8-8dc3-8a2fce8eb327",
        "x-ms-content-crc64": "wKvcNpWj8IA=",
        "x-ms-request-id": "9a1e21ed-201e-0001-0df7-09127c000000",
        "x-ms-request-server-encrypted": "true",
        "x-ms-version": "2019-12-12"
      },
      "ResponseBody": []
    },
    {
      "RequestUri": "https://seanmcccanary.blob.core.windows.net/test-container-c02ccd50-dc7e-b377-29a7-d30e2db0510f/blob2",
      "RequestMethod": "PUT",
      "RequestHeaders": {
        "Authorization": "Sanitized",
        "Content-Length": "1024",
        "If-None-Match": "*",
        "traceparent": "00-060813732e416347ac84b469e89f0baa-d0a6b5801874a244-00",
        "User-Agent": [
          "azsdk-net-Storage.Blobs/12.5.0-dev.20200403.1",
          "(.NET Core 4.6.28325.01; Microsoft Windows 10.0.18362 )"
        ],
        "x-ms-blob-type": "BlockBlob",
        "x-ms-client-request-id": "0737adea-a285-c311-cc08-54236218c3ad",
        "x-ms-date": "Fri, 03 Apr 2020 20:33:37 GMT",
        "x-ms-return-client-request-id": "true",
        "x-ms-version": "2019-12-12"
      },
      "RequestBody": "kxAsnfV5fGSMeMSDS2Ts6puNx6UnkKOu53WuYbzg02KCK9MTV9NVw\u002B7f4WLeZUUo1p\u002BTQMYN/wNsfbaAyxqorKVhAB\u002BQ2ZPHOAO3SK9B0IIvhYscTZOcdCvQptkd1fjTNzW9fGQmmPwMywjCVrdUK6w0UEWOi14SxYzzvzK5qmIK4xF5g1QdCeyOD4KK2R50fHst6YWyRavWq7bYMtjKUyGlt3Kl2qdYFkdYAHvch\u002Bxuf0O3jMDcWJ5mo9idRdYUxLxh5CGrzqHT1NM9WkQv\u002BSTKarOUE8ZgyV/UPzbPu9FwRDu/e6LKwrCh47ftnv1ZN6q009sif7H1ABvC145qBBkCzRUIb32B/6cD8jAPcyphegiMGuf1TsWKyXuGCOshN96e6tHoUMcsMtMzH4yA5o3xYFyG3uoxDH5PfqYC\u002B/e74btRcIhYeSlBX\u002BgUwS45CeLulKiPm1j0bd5TmNIgKjfbeD7QL3YEmecyRH4BHEpPFnTDE2ZPLEVjXQOqBeBXIDWxOEnwaNps6fvAXFfa8lCTA4JeXBbQjEz5bdFyWpQH2yNIUOMBX62ZVilrjs/tiGqzFgFd\u002BMQe4Kz99/sJ\u002Bo9muYEzkaJskqPVxQbtZf58C\u002BRmv0SSqeJfKm83BGixkFyaBNRNuvfIRoReiDO9MXuugOsXojpL1BCe1GYyNI06IzWpUmEpL1Hsnni/NCCvofj0iYN8mu4hTzDEruaQlhL2I2X9FN4ahFGaKgPCi5/v7zJuPasJvohGiAMwZYBrXAhmyRG7sY0Z2gQy4nDqXsOQ1L\u002BzIlhm7GTct4zb6R/QL837XMKOMz2kVGOm19wYXClAoJDBtzqw/9ys3/oBPvDlYbKi7wIAAqGBDs70wBWIw1pjm0iPD3iTS1zl4VRDoxVywXUpdm0mP53vQKhsuz7HIxugnqOnVlI6DqOlGyBMPWu4gf\u002BgX03tPFyrn8/PJ48eHr45owVyymoi72fJgCR9ogI9szo/J8TNsmFH/LaDauYUh/xiEpplRraUfXDlI7s4Lv3NkXRV3vf5a/CjK860n4SBtPknGo9n122DqqlU54\u002BlD864tdhyv6gEaKaqwhro393rZG7CEBNtZboG0TNNpYRh/Rv/\u002B\u002BmrDvVQIrHovRVSm8vMaIMg4v67S1AebO50t8IiScT/6eP0P1Z5cu1ihKiltDZogT0AQBodRLCZjaIH22vuxnNQU7Hn1yksp3ARWManebe3DDWFIQiq4aQzWrG0cpeBc740VWCEgakU1JmqC\u002Bvp8RTqT841aaRrpnENtH13eDTYj\u002BUIciRXM4uMcU1u/9a5SWmdySLITAoaya/vd80snVtk0XwF4X7wkhtDqfhW/KabU2oT2a4SEA==",
      "StatusCode": 201,
      "ResponseHeaders": {
        "Content-Length": "0",
        "Content-MD5": "g/x1eQ3hY2zi8oqtRx2ZqQ==",
        "Date": "Fri, 03 Apr 2020 20:33:35 GMT",
        "ETag": "\u00220x8D7D80E48F5C76E\u0022",
        "Last-Modified": "Fri, 03 Apr 2020 20:33:36 GMT",
        "Server": [
          "Windows-Azure-Blob/1.0",
          "Microsoft-HTTPAPI/2.0"
        ],
        "x-ms-client-request-id": "0737adea-a285-c311-cc08-54236218c3ad",
        "x-ms-content-crc64": "fkCkY\u002BmWEaY=",
        "x-ms-request-id": "9a1e21f8-201e-0001-18f7-09127c000000",
        "x-ms-request-server-encrypted": "true",
        "x-ms-version": "2019-12-12"
      },
      "ResponseBody": []
    },
    {
      "RequestUri": "https://seanmcccanary.blob.core.windows.net/?comp=batch",
      "RequestMethod": "POST",
      "RequestHeaders": {
        "Authorization": "Sanitized",
        "Content-Length": "1075",
        "Content-Type": "multipart/mixed; boundary=batch_6183128f-97ee-4735-3698-61c7f80e17c6",
        "traceparent": "00-f7631377f337394e9d1cb74af4120458-70c220e7f1860d47-00",
        "User-Agent": [
          "azsdk-net-Storage.Blobs/12.5.0-dev.20200403.1",
          "(.NET Core 4.6.28325.01; Microsoft Windows 10.0.18362 )"
        ],
        "x-ms-client-request-id": "01dc02cc-f915-7858-0f6f-358827ae1d23",
        "x-ms-date": "Fri, 03 Apr 2020 20:33:37 GMT",
        "x-ms-return-client-request-id": "true",
        "x-ms-version": "2019-12-12"
      },
      "RequestBody": "LS1iYXRjaF82MTgzMTI4Zi05N2VlLTQ3MzUtMzY5OC02MWM3ZjgwZTE3YzYNCkNvbnRlbnQtVHlwZTogYXBwbGljYXRpb24vaHR0cA0KQ29udGVudC1UcmFuc2Zlci1FbmNvZGluZzogYmluYXJ5DQpDb250ZW50LUlEOiAwDQoNCkRFTEVURSAvdGVzdC1jb250YWluZXItYzAyY2NkNTAtZGM3ZS1iMzc3LTI5YTctZDMwZTJkYjA1MTBmL2Jsb2IxIEhUVFAvMS4xDQpBdXRob3JpemF0aW9uOiBTaGFyZWRLZXkgc2Vhbm1jY2NhbmFyeTpSYmlpY0E3eTFKeW9HZVFHQ1JxL3BERThWUjB0S1Q4WjVrRW5iaXFyT29zPQ0KeC1tcy1kYXRlOiBGcmksIDAzIEFwciAyMDIwIDIwOjMzOjM3IEdNVA0KQ29udGVudC1MZW5ndGg6IDANCg0KLS1iYXRjaF82MTgzMTI4Zi05N2VlLTQ3MzUtMzY5OC02MWM3ZjgwZTE3YzYNCkNvbnRlbnQtVHlwZTogYXBwbGljYXRpb24vaHR0cA0KQ29udGVudC1UcmFuc2Zlci1FbmNvZGluZzogYmluYXJ5DQpDb250ZW50LUlEOiAxDQoNCkRFTEVURSAvdGVzdC1jb250YWluZXItYzAyY2NkNTAtZGM3ZS1iMzc3LTI5YTctZDMwZTJkYjA1MTBmL2Jsb2IyIEhUVFAvMS4xDQpBdXRob3JpemF0aW9uOiBTaGFyZWRLZXkgc2Vhbm1jY2NhbmFyeTpFTEdnUWhYaGFBY01ISWZsYzJLZ0ZIOVQ0NmVhaThtQzdXWWpUSGVSOVNJPQ0KeC1tcy1kYXRlOiBGcmksIDAzIEFwciAyMDIwIDIwOjMzOjM3IEdNVA0KQ29udGVudC1MZW5ndGg6IDANCg0KLS1iYXRjaF82MTgzMTI4Zi05N2VlLTQ3MzUtMzY5OC02MWM3ZjgwZTE3YzYNCkNvbnRlbnQtVHlwZTogYXBwbGljYXRpb24vaHR0cA0KQ29udGVudC1UcmFuc2Zlci1FbmNvZGluZzogYmluYXJ5DQpDb250ZW50LUlEOiAyDQoNCkRFTEVURSAvaW52YWxpZGNvbnRhaW5lci9ibG9iMyBIVFRQLzEuMQ0KQXV0aG9yaXphdGlvbjogU2hhcmVkS2V5IHNlYW5tY2NjYW5hcnk6VHZxZExQMkF0eGR2UFZpV0xNQ3hodHJobmF2TTVxbEJLSVBxV21qaWNUaz0NCngtbXMtZGF0ZTogRnJpLCAwMyBBcHIgMjAyMCAyMDozMzozNyBHTVQNCkNvbnRlbnQtTGVuZ3RoOiAwDQoNCi0tYmF0Y2hfNjE4MzEyOGYtOTdlZS00NzM1LTM2OTgtNjFjN2Y4MGUxN2M2LS0NCg==",
      "StatusCode": 202,
      "ResponseHeaders": {
        "Content-Type": "multipart/mixed; boundary=batchresponse_00a8d5be-5dc8-4e06-aed8-244ac1ab825a",
        "Date": "Fri, 03 Apr 2020 20:33:35 GMT",
        "Server": [
          "Windows-Azure-Blob/1.0",
          "Microsoft-HTTPAPI/2.0"
        ],
        "Transfer-Encoding": "chunked",
        "x-ms-client-request-id": "01dc02cc-f915-7858-0f6f-358827ae1d23",
<<<<<<< HEAD
        "x-ms-request-id": "6ca60551-901e-0014-2940-f3da54000000",
=======
        "x-ms-request-id": "9a1e2205-201e-0001-22f7-09127c000000",
>>>>>>> 8d420312
        "x-ms-version": "2019-12-12"
      },
      "ResponseBody": "LS1iYXRjaHJlc3BvbnNlXzAwYThkNWJlLTVkYzgtNGUwNi1hZWQ4LTI0NGFjMWFiODI1YQ0KQ29udGVudC1UeXBlOiBhcHBsaWNhdGlvbi9odHRwDQpDb250ZW50LUlEOiAwDQoNCkhUVFAvMS4xIDIwMiBBY2NlcHRlZA0KeC1tcy1kZWxldGUtdHlwZS1wZXJtYW5lbnQ6IHRydWUNCngtbXMtcmVxdWVzdC1pZDogOWExZTIyMDUtMjAxZS0wMDAxLTIyZjctMDkxMjdjMWUzZTgwDQp4LW1zLXZlcnNpb246IDIwMTktMTItMTINClNlcnZlcjogV2luZG93cy1BenVyZS1CbG9iLzEuMA0KDQotLWJhdGNocmVzcG9uc2VfMDBhOGQ1YmUtNWRjOC00ZTA2LWFlZDgtMjQ0YWMxYWI4MjVhDQpDb250ZW50LVR5cGU6IGFwcGxpY2F0aW9uL2h0dHANCkNvbnRlbnQtSUQ6IDENCg0KSFRUUC8xLjEgMjAyIEFjY2VwdGVkDQp4LW1zLWRlbGV0ZS10eXBlLXBlcm1hbmVudDogdHJ1ZQ0KeC1tcy1yZXF1ZXN0LWlkOiA5YTFlMjIwNS0yMDFlLTAwMDEtMjJmNy0wOTEyN2MxZTNlODcNCngtbXMtdmVyc2lvbjogMjAxOS0xMi0xMg0KU2VydmVyOiBXaW5kb3dzLUF6dXJlLUJsb2IvMS4wDQoNCi0tYmF0Y2hyZXNwb25zZV8wMGE4ZDViZS01ZGM4LTRlMDYtYWVkOC0yNDRhYzFhYjgyNWENCkNvbnRlbnQtVHlwZTogYXBwbGljYXRpb24vaHR0cA0KQ29udGVudC1JRDogMg0KDQpIVFRQLzEuMSA0MDQgVGhlIHNwZWNpZmllZCBjb250YWluZXIgZG9lcyBub3QgZXhpc3QuDQp4LW1zLWVycm9yLWNvZGU6IENvbnRhaW5lck5vdEZvdW5kDQp4LW1zLXJlcXVlc3QtaWQ6IDlhMWUyMjA1LTIwMWUtMDAwMS0yMmY3LTA5MTI3YzFlM2U4OA0KeC1tcy12ZXJzaW9uOiAyMDE5LTEyLTEyDQpDb250ZW50LUxlbmd0aDogMjI2DQpDb250ZW50LVR5cGU6IGFwcGxpY2F0aW9uL3htbA0KU2VydmVyOiBXaW5kb3dzLUF6dXJlLUJsb2IvMS4wDQoNCu\u002B7vzw/eG1sIHZlcnNpb249IjEuMCIgZW5jb2Rpbmc9InV0Zi04Ij8\u002BCjxFcnJvcj48Q29kZT5Db250YWluZXJOb3RGb3VuZDwvQ29kZT48TWVzc2FnZT5UaGUgc3BlY2lmaWVkIGNvbnRhaW5lciBkb2VzIG5vdCBleGlzdC4KUmVxdWVzdElkOjlhMWUyMjA1LTIwMWUtMDAwMS0yMmY3LTA5MTI3YzFlM2U4OApUaW1lOjIwMjAtMDQtMDNUMjA6MzM6MzYuMjg3MjU5OFo8L01lc3NhZ2U\u002BPC9FcnJvcj4NCi0tYmF0Y2hyZXNwb25zZV8wMGE4ZDViZS01ZGM4LTRlMDYtYWVkOC0yNDRhYzFhYjgyNWEtLQ=="
    },
    {
      "RequestUri": "https://seanmcccanary.blob.core.windows.net/test-container-c02ccd50-dc7e-b377-29a7-d30e2db0510f/blob1",
      "RequestMethod": "HEAD",
      "RequestHeaders": {
        "Authorization": "Sanitized",
        "traceparent": "00-5c70ce89f6e08240907d5bc9600374a7-a5be1d614c50144f-00",
        "User-Agent": [
          "azsdk-net-Storage.Blobs/12.5.0-dev.20200403.1",
          "(.NET Core 4.6.28325.01; Microsoft Windows 10.0.18362 )"
        ],
        "x-ms-client-request-id": "f5fb8450-1531-2fb1-a99b-10cad698efdd",
        "x-ms-date": "Fri, 03 Apr 2020 20:33:37 GMT",
        "x-ms-return-client-request-id": "true",
        "x-ms-version": "2019-12-12"
      },
      "RequestBody": null,
      "StatusCode": 404,
      "ResponseHeaders": {
        "Date": "Fri, 03 Apr 2020 20:33:35 GMT",
        "Server": [
          "Windows-Azure-Blob/1.0",
          "Microsoft-HTTPAPI/2.0"
        ],
        "Transfer-Encoding": "chunked",
        "x-ms-client-request-id": "f5fb8450-1531-2fb1-a99b-10cad698efdd",
        "x-ms-error-code": "BlobNotFound",
<<<<<<< HEAD
        "x-ms-request-id": "6ca60553-901e-0014-2b40-f3da54000000",
=======
        "x-ms-request-id": "9a1e222d-201e-0001-45f7-09127c000000",
>>>>>>> 8d420312
        "x-ms-version": "2019-12-12"
      },
      "ResponseBody": []
    },
    {
      "RequestUri": "https://seanmcccanary.blob.core.windows.net/test-container-c02ccd50-dc7e-b377-29a7-d30e2db0510f/blob2",
      "RequestMethod": "HEAD",
      "RequestHeaders": {
        "Authorization": "Sanitized",
        "traceparent": "00-9d664723918e254ab96945eb96df986a-e42f67ebadb16e4c-00",
        "User-Agent": [
          "azsdk-net-Storage.Blobs/12.5.0-dev.20200403.1",
          "(.NET Core 4.6.28325.01; Microsoft Windows 10.0.18362 )"
        ],
        "x-ms-client-request-id": "a3378a8b-27b2-dff2-30a6-ad3d2ed5ad5a",
        "x-ms-date": "Fri, 03 Apr 2020 20:33:38 GMT",
        "x-ms-return-client-request-id": "true",
        "x-ms-version": "2019-12-12"
      },
      "RequestBody": null,
      "StatusCode": 404,
      "ResponseHeaders": {
        "Date": "Fri, 03 Apr 2020 20:33:35 GMT",
        "Server": [
          "Windows-Azure-Blob/1.0",
          "Microsoft-HTTPAPI/2.0"
        ],
        "Transfer-Encoding": "chunked",
        "x-ms-client-request-id": "a3378a8b-27b2-dff2-30a6-ad3d2ed5ad5a",
        "x-ms-error-code": "BlobNotFound",
<<<<<<< HEAD
        "x-ms-request-id": "6ca60556-901e-0014-2e40-f3da54000000",
=======
        "x-ms-request-id": "9a1e2237-201e-0001-4ff7-09127c000000",
>>>>>>> 8d420312
        "x-ms-version": "2019-12-12"
      },
      "ResponseBody": []
    },
    {
      "RequestUri": "https://seanmcccanary.blob.core.windows.net/test-container-c02ccd50-dc7e-b377-29a7-d30e2db0510f?restype=container",
      "RequestMethod": "DELETE",
      "RequestHeaders": {
        "Authorization": "Sanitized",
        "traceparent": "00-9b0c1608a748694794b1bb1a30859c69-a1e23f0af9c3ba48-00",
        "User-Agent": [
          "azsdk-net-Storage.Blobs/12.5.0-dev.20200403.1",
          "(.NET Core 4.6.28325.01; Microsoft Windows 10.0.18362 )"
        ],
        "x-ms-client-request-id": "4b3fcbc1-4c60-cf2b-e397-510e43c65e8c",
        "x-ms-date": "Fri, 03 Apr 2020 20:33:38 GMT",
        "x-ms-return-client-request-id": "true",
        "x-ms-version": "2019-12-12"
      },
      "RequestBody": null,
      "StatusCode": 202,
      "ResponseHeaders": {
        "Content-Length": "0",
        "Date": "Fri, 03 Apr 2020 20:33:35 GMT",
        "Server": [
          "Windows-Azure-Blob/1.0",
          "Microsoft-HTTPAPI/2.0"
        ],
        "x-ms-client-request-id": "4b3fcbc1-4c60-cf2b-e397-510e43c65e8c",
<<<<<<< HEAD
        "x-ms-request-id": "6ca60559-901e-0014-3140-f3da54000000",
=======
        "x-ms-request-id": "9a1e2248-201e-0001-5cf7-09127c000000",
>>>>>>> 8d420312
        "x-ms-version": "2019-12-12"
      },
      "ResponseBody": []
    }
  ],
  "Variables": {
    "RandomSeed": "393764469",
    "Storage_TestConfigDefault": "ProductionTenant\nseanmcccanary\nU2FuaXRpemVk\nhttps://seanmcccanary.blob.core.windows.net\nhttps://seanmcccanary.file.core.windows.net\nhttps://seanmcccanary.queue.core.windows.net\nhttps://seanmcccanary.table.core.windows.net\n\n\n\n\nhttps://seanmcccanary-secondary.blob.core.windows.net\nhttps://seanmcccanary-secondary.file.core.windows.net\nhttps://seanmcccanary-secondary.queue.core.windows.net\nhttps://seanmcccanary-secondary.table.core.windows.net\n\nSanitized\n\n\nCloud\nBlobEndpoint=https://seanmcccanary.blob.core.windows.net/;QueueEndpoint=https://seanmcccanary.queue.core.windows.net/;FileEndpoint=https://seanmcccanary.file.core.windows.net/;BlobSecondaryEndpoint=https://seanmcccanary-secondary.blob.core.windows.net/;QueueSecondaryEndpoint=https://seanmcccanary-secondary.queue.core.windows.net/;FileSecondaryEndpoint=https://seanmcccanary-secondary.file.core.windows.net/;AccountName=seanmcccanary;AccountKey=Sanitized\nseanscope1"
  }
}<|MERGE_RESOLUTION|>--- conflicted
+++ resolved
@@ -28,11 +28,7 @@
           "Microsoft-HTTPAPI/2.0"
         ],
         "x-ms-client-request-id": "8a187bb6-73cc-2fcb-5b76-4e4cd95f549d",
-<<<<<<< HEAD
-        "x-ms-request-id": "6ca6054b-901e-0014-2540-f3da54000000",
-=======
         "x-ms-request-id": "9a1e21da-201e-0001-7df7-09127c000000",
->>>>>>> 8d420312
         "x-ms-version": "2019-12-12"
       },
       "ResponseBody": []
@@ -141,11 +137,7 @@
         ],
         "Transfer-Encoding": "chunked",
         "x-ms-client-request-id": "01dc02cc-f915-7858-0f6f-358827ae1d23",
-<<<<<<< HEAD
-        "x-ms-request-id": "6ca60551-901e-0014-2940-f3da54000000",
-=======
         "x-ms-request-id": "9a1e2205-201e-0001-22f7-09127c000000",
->>>>>>> 8d420312
         "x-ms-version": "2019-12-12"
       },
       "ResponseBody": "LS1iYXRjaHJlc3BvbnNlXzAwYThkNWJlLTVkYzgtNGUwNi1hZWQ4LTI0NGFjMWFiODI1YQ0KQ29udGVudC1UeXBlOiBhcHBsaWNhdGlvbi9odHRwDQpDb250ZW50LUlEOiAwDQoNCkhUVFAvMS4xIDIwMiBBY2NlcHRlZA0KeC1tcy1kZWxldGUtdHlwZS1wZXJtYW5lbnQ6IHRydWUNCngtbXMtcmVxdWVzdC1pZDogOWExZTIyMDUtMjAxZS0wMDAxLTIyZjctMDkxMjdjMWUzZTgwDQp4LW1zLXZlcnNpb246IDIwMTktMTItMTINClNlcnZlcjogV2luZG93cy1BenVyZS1CbG9iLzEuMA0KDQotLWJhdGNocmVzcG9uc2VfMDBhOGQ1YmUtNWRjOC00ZTA2LWFlZDgtMjQ0YWMxYWI4MjVhDQpDb250ZW50LVR5cGU6IGFwcGxpY2F0aW9uL2h0dHANCkNvbnRlbnQtSUQ6IDENCg0KSFRUUC8xLjEgMjAyIEFjY2VwdGVkDQp4LW1zLWRlbGV0ZS10eXBlLXBlcm1hbmVudDogdHJ1ZQ0KeC1tcy1yZXF1ZXN0LWlkOiA5YTFlMjIwNS0yMDFlLTAwMDEtMjJmNy0wOTEyN2MxZTNlODcNCngtbXMtdmVyc2lvbjogMjAxOS0xMi0xMg0KU2VydmVyOiBXaW5kb3dzLUF6dXJlLUJsb2IvMS4wDQoNCi0tYmF0Y2hyZXNwb25zZV8wMGE4ZDViZS01ZGM4LTRlMDYtYWVkOC0yNDRhYzFhYjgyNWENCkNvbnRlbnQtVHlwZTogYXBwbGljYXRpb24vaHR0cA0KQ29udGVudC1JRDogMg0KDQpIVFRQLzEuMSA0MDQgVGhlIHNwZWNpZmllZCBjb250YWluZXIgZG9lcyBub3QgZXhpc3QuDQp4LW1zLWVycm9yLWNvZGU6IENvbnRhaW5lck5vdEZvdW5kDQp4LW1zLXJlcXVlc3QtaWQ6IDlhMWUyMjA1LTIwMWUtMDAwMS0yMmY3LTA5MTI3YzFlM2U4OA0KeC1tcy12ZXJzaW9uOiAyMDE5LTEyLTEyDQpDb250ZW50LUxlbmd0aDogMjI2DQpDb250ZW50LVR5cGU6IGFwcGxpY2F0aW9uL3htbA0KU2VydmVyOiBXaW5kb3dzLUF6dXJlLUJsb2IvMS4wDQoNCu\u002B7vzw/eG1sIHZlcnNpb249IjEuMCIgZW5jb2Rpbmc9InV0Zi04Ij8\u002BCjxFcnJvcj48Q29kZT5Db250YWluZXJOb3RGb3VuZDwvQ29kZT48TWVzc2FnZT5UaGUgc3BlY2lmaWVkIGNvbnRhaW5lciBkb2VzIG5vdCBleGlzdC4KUmVxdWVzdElkOjlhMWUyMjA1LTIwMWUtMDAwMS0yMmY3LTA5MTI3YzFlM2U4OApUaW1lOjIwMjAtMDQtMDNUMjA6MzM6MzYuMjg3MjU5OFo8L01lc3NhZ2U\u002BPC9FcnJvcj4NCi0tYmF0Y2hyZXNwb25zZV8wMGE4ZDViZS01ZGM4LTRlMDYtYWVkOC0yNDRhYzFhYjgyNWEtLQ=="
@@ -176,11 +168,7 @@
         "Transfer-Encoding": "chunked",
         "x-ms-client-request-id": "f5fb8450-1531-2fb1-a99b-10cad698efdd",
         "x-ms-error-code": "BlobNotFound",
-<<<<<<< HEAD
-        "x-ms-request-id": "6ca60553-901e-0014-2b40-f3da54000000",
-=======
         "x-ms-request-id": "9a1e222d-201e-0001-45f7-09127c000000",
->>>>>>> 8d420312
         "x-ms-version": "2019-12-12"
       },
       "ResponseBody": []
@@ -211,11 +199,7 @@
         "Transfer-Encoding": "chunked",
         "x-ms-client-request-id": "a3378a8b-27b2-dff2-30a6-ad3d2ed5ad5a",
         "x-ms-error-code": "BlobNotFound",
-<<<<<<< HEAD
-        "x-ms-request-id": "6ca60556-901e-0014-2e40-f3da54000000",
-=======
         "x-ms-request-id": "9a1e2237-201e-0001-4ff7-09127c000000",
->>>>>>> 8d420312
         "x-ms-version": "2019-12-12"
       },
       "ResponseBody": []
@@ -245,11 +229,7 @@
           "Microsoft-HTTPAPI/2.0"
         ],
         "x-ms-client-request-id": "4b3fcbc1-4c60-cf2b-e397-510e43c65e8c",
-<<<<<<< HEAD
-        "x-ms-request-id": "6ca60559-901e-0014-3140-f3da54000000",
-=======
         "x-ms-request-id": "9a1e2248-201e-0001-5cf7-09127c000000",
->>>>>>> 8d420312
         "x-ms-version": "2019-12-12"
       },
       "ResponseBody": []
