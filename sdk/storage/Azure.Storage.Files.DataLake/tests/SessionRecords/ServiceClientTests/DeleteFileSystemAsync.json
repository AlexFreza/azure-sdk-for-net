{
  "Entries": [
    {
<<<<<<< HEAD
      "RequestUri": "https://seanstagehierarchical.blob.core.windows.net/test-filesystem-741b4a50-72e9-9788-be98-5d5fd0806a1e?restype=container",
      "RequestMethod": "PUT",
      "RequestHeaders": {
        "Authorization": "Sanitized",
        "traceparent": "00-763207906120a741a2efd34971021c9d-8510a980476d304c-00",
        "User-Agent": [
          "azsdk-net-Storage.Files.DataLake/12.0.0-dev.20200305.1",
          "(.NET Core 4.6.28325.01; Microsoft Windows 10.0.18363 )"
        ],
        "x-ms-client-request-id": "500c0911-f1ee-c19d-3d9d-b639b80f44f8",
        "x-ms-date": "Thu, 05 Mar 2020 21:56:14 GMT",
        "x-ms-return-client-request-id": "true",
        "x-ms-version": "2019-10-10"
=======
      "RequestUri": "http://seannsecanary.blob.core.windows.net/test-filesystem-741b4a50-72e9-9788-be98-5d5fd0806a1e?restype=container",
      "RequestMethod": "PUT",
      "RequestHeaders": {
        "Authorization": "Sanitized",
        "traceparent": "00-28351f097eaafc4d871e99705a26a6e2-1c1f5c8f97822e45-00",
        "User-Agent": [
          "azsdk-net-Storage.Files.DataLake/12.1.0-dev.20200403.1",
          "(.NET Core 4.6.28325.01; Microsoft Windows 10.0.18362 )"
        ],
        "x-ms-client-request-id": "500c0911-f1ee-c19d-3d9d-b639b80f44f8",
        "x-ms-date": "Fri, 03 Apr 2020 21:06:08 GMT",
        "x-ms-return-client-request-id": "true",
        "x-ms-version": "2019-12-12"
>>>>>>> 32e373e2
      },
      "RequestBody": null,
      "StatusCode": 201,
      "ResponseHeaders": {
        "Content-Length": "0",
<<<<<<< HEAD
        "Date": "Thu, 05 Mar 2020 21:56:14 GMT",
        "ETag": "\u00220x8D7C15006701793\u0022",
        "Last-Modified": "Thu, 05 Mar 2020 21:56:14 GMT",
=======
        "Date": "Fri, 03 Apr 2020 21:06:06 GMT",
        "ETag": "\u00220x8D7D812D3ED807B\u0022",
        "Last-Modified": "Fri, 03 Apr 2020 21:06:07 GMT",
>>>>>>> 32e373e2
        "Server": [
          "Windows-Azure-Blob/1.0",
          "Microsoft-HTTPAPI/2.0"
        ],
        "x-ms-client-request-id": "500c0911-f1ee-c19d-3d9d-b639b80f44f8",
<<<<<<< HEAD
        "x-ms-request-id": "42819dd2-601e-003f-1b38-f35a98000000",
        "x-ms-version": "2019-10-10"
=======
        "x-ms-request-id": "9622c85b-f01e-0012-4ffb-093670000000",
        "x-ms-version": "2019-12-12"
>>>>>>> 32e373e2
      },
      "ResponseBody": []
    },
    {
<<<<<<< HEAD
      "RequestUri": "https://seanstagehierarchical.blob.core.windows.net/test-filesystem-741b4a50-72e9-9788-be98-5d5fd0806a1e?restype=container",
      "RequestMethod": "DELETE",
      "RequestHeaders": {
        "Authorization": "Sanitized",
        "traceparent": "00-1e2b26af90c179438b697c147bfc3655-e3fbbb1347cd9a4b-00",
        "User-Agent": [
          "azsdk-net-Storage.Files.DataLake/12.0.0-dev.20200305.1",
          "(.NET Core 4.6.28325.01; Microsoft Windows 10.0.18363 )"
        ],
        "x-ms-client-request-id": "c64e8a56-1a74-7030-9343-07c51d211422",
        "x-ms-date": "Thu, 05 Mar 2020 21:56:14 GMT",
        "x-ms-return-client-request-id": "true",
        "x-ms-version": "2019-10-10"
=======
      "RequestUri": "http://seannsecanary.blob.core.windows.net/test-filesystem-741b4a50-72e9-9788-be98-5d5fd0806a1e?restype=container",
      "RequestMethod": "DELETE",
      "RequestHeaders": {
        "Authorization": "Sanitized",
        "traceparent": "00-1deaa41ccf16504fa4674fd929e98b22-32d09e6f7045dd49-00",
        "User-Agent": [
          "azsdk-net-Storage.Files.DataLake/12.1.0-dev.20200403.1",
          "(.NET Core 4.6.28325.01; Microsoft Windows 10.0.18362 )"
        ],
        "x-ms-client-request-id": "c64e8a56-1a74-7030-9343-07c51d211422",
        "x-ms-date": "Fri, 03 Apr 2020 21:06:08 GMT",
        "x-ms-return-client-request-id": "true",
        "x-ms-version": "2019-12-12"
>>>>>>> 32e373e2
      },
      "RequestBody": null,
      "StatusCode": 202,
      "ResponseHeaders": {
        "Content-Length": "0",
<<<<<<< HEAD
        "Date": "Thu, 05 Mar 2020 21:56:14 GMT",
=======
        "Date": "Fri, 03 Apr 2020 21:06:06 GMT",
>>>>>>> 32e373e2
        "Server": [
          "Windows-Azure-Blob/1.0",
          "Microsoft-HTTPAPI/2.0"
        ],
        "x-ms-client-request-id": "c64e8a56-1a74-7030-9343-07c51d211422",
<<<<<<< HEAD
        "x-ms-request-id": "42819dda-601e-003f-1f38-f35a98000000",
        "x-ms-version": "2019-10-10"
=======
        "x-ms-request-id": "9622c86f-f01e-0012-62fb-093670000000",
        "x-ms-version": "2019-12-12"
>>>>>>> 32e373e2
      },
      "ResponseBody": []
    },
    {
<<<<<<< HEAD
      "RequestUri": "https://seanstagehierarchical.blob.core.windows.net/test-filesystem-741b4a50-72e9-9788-be98-5d5fd0806a1e?restype=container",
      "RequestMethod": "GET",
      "RequestHeaders": {
        "Authorization": "Sanitized",
        "traceparent": "00-7490613e8536ac4dae00f1c528ebbe02-e87f95b076464946-00",
        "User-Agent": [
          "azsdk-net-Storage.Files.DataLake/12.0.0-dev.20200305.1",
          "(.NET Core 4.6.28325.01; Microsoft Windows 10.0.18363 )"
        ],
        "x-ms-client-request-id": "2de2cf17-7dc0-9e84-4309-eddae35b5fce",
        "x-ms-date": "Thu, 05 Mar 2020 21:56:14 GMT",
        "x-ms-return-client-request-id": "true",
        "x-ms-version": "2019-10-10"
=======
      "RequestUri": "http://seannsecanary.blob.core.windows.net/test-filesystem-741b4a50-72e9-9788-be98-5d5fd0806a1e?restype=container",
      "RequestMethod": "GET",
      "RequestHeaders": {
        "Authorization": "Sanitized",
        "traceparent": "00-c31a65ea5d396843a22d43ef9e4ae808-2c70849a8e0a0545-00",
        "User-Agent": [
          "azsdk-net-Storage.Files.DataLake/12.1.0-dev.20200403.1",
          "(.NET Core 4.6.28325.01; Microsoft Windows 10.0.18362 )"
        ],
        "x-ms-client-request-id": "2de2cf17-7dc0-9e84-4309-eddae35b5fce",
        "x-ms-date": "Fri, 03 Apr 2020 21:06:09 GMT",
        "x-ms-return-client-request-id": "true",
        "x-ms-version": "2019-12-12"
>>>>>>> 32e373e2
      },
      "RequestBody": null,
      "StatusCode": 404,
      "ResponseHeaders": {
        "Content-Length": "225",
        "Content-Type": "application/xml",
<<<<<<< HEAD
        "Date": "Thu, 05 Mar 2020 21:56:14 GMT",
=======
        "Date": "Fri, 03 Apr 2020 21:06:06 GMT",
>>>>>>> 32e373e2
        "Server": [
          "Windows-Azure-Blob/1.0",
          "Microsoft-HTTPAPI/2.0"
        ],
        "x-ms-client-request-id": "2de2cf17-7dc0-9e84-4309-eddae35b5fce",
        "x-ms-error-code": "ContainerNotFound",
<<<<<<< HEAD
        "x-ms-request-id": "42819ddd-601e-003f-2138-f35a98000000",
        "x-ms-version": "2019-10-10"
      },
      "ResponseBody": [
        "\uFEFF\u003C?xml version=\u00221.0\u0022 encoding=\u0022utf-8\u0022?\u003E\u003CError\u003E\u003CCode\u003EContainerNotFound\u003C/Code\u003E\u003CMessage\u003EThe specified container does not exist.\n",
        "RequestId:42819ddd-601e-003f-2138-f35a98000000\n",
        "Time:2020-03-05T21:56:14.8601391Z\u003C/Message\u003E\u003C/Error\u003E"
=======
        "x-ms-request-id": "9622c883-f01e-0012-74fb-093670000000",
        "x-ms-version": "2019-12-12"
      },
      "ResponseBody": [
        "\uFEFF\u003C?xml version=\u00221.0\u0022 encoding=\u0022utf-8\u0022?\u003E\u003CError\u003E\u003CCode\u003EContainerNotFound\u003C/Code\u003E\u003CMessage\u003EThe specified container does not exist.\n",
        "RequestId:9622c883-f01e-0012-74fb-093670000000\n",
        "Time:2020-04-03T21:06:07.6195413Z\u003C/Message\u003E\u003C/Error\u003E"
>>>>>>> 32e373e2
      ]
    }
  ],
  "Variables": {
    "RandomSeed": "1034783787",
<<<<<<< HEAD
    "Storage_TestConfigHierarchicalNamespace": "NamespaceTenant\nseanstagehierarchical\nU2FuaXRpemVk\nhttps://seanstagehierarchical.blob.core.windows.net\nhttp://seanstagehierarchical.file.core.windows.net\nhttp://seanstagehierarchical.queue.core.windows.net\nhttp://seanstagehierarchical.table.core.windows.net\n\n\n\n\nhttp://seanstagehierarchical-secondary.blob.core.windows.net\nhttp://seanstagehierarchical-secondary.file.core.windows.net\nhttp://seanstagehierarchical-secondary.queue.core.windows.net\nhttp://seanstagehierarchical-secondary.table.core.windows.net\n68390a19-a643-458b-b726-408abf67b4fc\nSanitized\n72f988bf-86f1-41af-91ab-2d7cd011db47\nhttps://login.microsoftonline.com/\nCloud\nBlobEndpoint=https://seanstagehierarchical.blob.core.windows.net/;QueueEndpoint=http://seanstagehierarchical.queue.core.windows.net/;FileEndpoint=http://seanstagehierarchical.file.core.windows.net/;BlobSecondaryEndpoint=http://seanstagehierarchical-secondary.blob.core.windows.net/;QueueSecondaryEndpoint=http://seanstagehierarchical-secondary.queue.core.windows.net/;FileSecondaryEndpoint=http://seanstagehierarchical-secondary.file.core.windows.net/;AccountName=seanstagehierarchical;AccountKey=Sanitized\n"
=======
    "Storage_TestConfigHierarchicalNamespace": "NamespaceTenant\nseannsecanary\nU2FuaXRpemVk\nhttp://seannsecanary.blob.core.windows.net\nhttp://seannsecanary.file.core.windows.net\nhttp://seannsecanary.queue.core.windows.net\nhttp://seannsecanary.table.core.windows.net\n\n\n\n\nhttp://seannsecanary-secondary.blob.core.windows.net\nhttp://seannsecanary-secondary.file.core.windows.net\nhttp://seannsecanary-secondary.queue.core.windows.net\nhttp://seannsecanary-secondary.table.core.windows.net\n68390a19-a643-458b-b726-408abf67b4fc\nSanitized\n72f988bf-86f1-41af-91ab-2d7cd011db47\nhttps://login.microsoftonline.com/\nCloud\nBlobEndpoint=http://seannsecanary.blob.core.windows.net/;QueueEndpoint=http://seannsecanary.queue.core.windows.net/;FileEndpoint=http://seannsecanary.file.core.windows.net/;BlobSecondaryEndpoint=http://seannsecanary-secondary.blob.core.windows.net/;QueueSecondaryEndpoint=http://seannsecanary-secondary.queue.core.windows.net/;FileSecondaryEndpoint=http://seannsecanary-secondary.file.core.windows.net/;AccountName=seannsecanary;AccountKey=Sanitized\n"
>>>>>>> 32e373e2
  }
}<|MERGE_RESOLUTION|>--- conflicted
+++ resolved
@@ -1,21 +1,6 @@
 {
   "Entries": [
     {
-<<<<<<< HEAD
-      "RequestUri": "https://seanstagehierarchical.blob.core.windows.net/test-filesystem-741b4a50-72e9-9788-be98-5d5fd0806a1e?restype=container",
-      "RequestMethod": "PUT",
-      "RequestHeaders": {
-        "Authorization": "Sanitized",
-        "traceparent": "00-763207906120a741a2efd34971021c9d-8510a980476d304c-00",
-        "User-Agent": [
-          "azsdk-net-Storage.Files.DataLake/12.0.0-dev.20200305.1",
-          "(.NET Core 4.6.28325.01; Microsoft Windows 10.0.18363 )"
-        ],
-        "x-ms-client-request-id": "500c0911-f1ee-c19d-3d9d-b639b80f44f8",
-        "x-ms-date": "Thu, 05 Mar 2020 21:56:14 GMT",
-        "x-ms-return-client-request-id": "true",
-        "x-ms-version": "2019-10-10"
-=======
       "RequestUri": "http://seannsecanary.blob.core.windows.net/test-filesystem-741b4a50-72e9-9788-be98-5d5fd0806a1e?restype=container",
       "RequestMethod": "PUT",
       "RequestHeaders": {
@@ -29,52 +14,25 @@
         "x-ms-date": "Fri, 03 Apr 2020 21:06:08 GMT",
         "x-ms-return-client-request-id": "true",
         "x-ms-version": "2019-12-12"
->>>>>>> 32e373e2
       },
       "RequestBody": null,
       "StatusCode": 201,
       "ResponseHeaders": {
         "Content-Length": "0",
-<<<<<<< HEAD
-        "Date": "Thu, 05 Mar 2020 21:56:14 GMT",
-        "ETag": "\u00220x8D7C15006701793\u0022",
-        "Last-Modified": "Thu, 05 Mar 2020 21:56:14 GMT",
-=======
         "Date": "Fri, 03 Apr 2020 21:06:06 GMT",
         "ETag": "\u00220x8D7D812D3ED807B\u0022",
         "Last-Modified": "Fri, 03 Apr 2020 21:06:07 GMT",
->>>>>>> 32e373e2
         "Server": [
           "Windows-Azure-Blob/1.0",
           "Microsoft-HTTPAPI/2.0"
         ],
         "x-ms-client-request-id": "500c0911-f1ee-c19d-3d9d-b639b80f44f8",
-<<<<<<< HEAD
-        "x-ms-request-id": "42819dd2-601e-003f-1b38-f35a98000000",
-        "x-ms-version": "2019-10-10"
-=======
         "x-ms-request-id": "9622c85b-f01e-0012-4ffb-093670000000",
         "x-ms-version": "2019-12-12"
->>>>>>> 32e373e2
       },
       "ResponseBody": []
     },
     {
-<<<<<<< HEAD
-      "RequestUri": "https://seanstagehierarchical.blob.core.windows.net/test-filesystem-741b4a50-72e9-9788-be98-5d5fd0806a1e?restype=container",
-      "RequestMethod": "DELETE",
-      "RequestHeaders": {
-        "Authorization": "Sanitized",
-        "traceparent": "00-1e2b26af90c179438b697c147bfc3655-e3fbbb1347cd9a4b-00",
-        "User-Agent": [
-          "azsdk-net-Storage.Files.DataLake/12.0.0-dev.20200305.1",
-          "(.NET Core 4.6.28325.01; Microsoft Windows 10.0.18363 )"
-        ],
-        "x-ms-client-request-id": "c64e8a56-1a74-7030-9343-07c51d211422",
-        "x-ms-date": "Thu, 05 Mar 2020 21:56:14 GMT",
-        "x-ms-return-client-request-id": "true",
-        "x-ms-version": "2019-10-10"
-=======
       "RequestUri": "http://seannsecanary.blob.core.windows.net/test-filesystem-741b4a50-72e9-9788-be98-5d5fd0806a1e?restype=container",
       "RequestMethod": "DELETE",
       "RequestHeaders": {
@@ -88,48 +46,23 @@
         "x-ms-date": "Fri, 03 Apr 2020 21:06:08 GMT",
         "x-ms-return-client-request-id": "true",
         "x-ms-version": "2019-12-12"
->>>>>>> 32e373e2
       },
       "RequestBody": null,
       "StatusCode": 202,
       "ResponseHeaders": {
         "Content-Length": "0",
-<<<<<<< HEAD
-        "Date": "Thu, 05 Mar 2020 21:56:14 GMT",
-=======
         "Date": "Fri, 03 Apr 2020 21:06:06 GMT",
->>>>>>> 32e373e2
         "Server": [
           "Windows-Azure-Blob/1.0",
           "Microsoft-HTTPAPI/2.0"
         ],
         "x-ms-client-request-id": "c64e8a56-1a74-7030-9343-07c51d211422",
-<<<<<<< HEAD
-        "x-ms-request-id": "42819dda-601e-003f-1f38-f35a98000000",
-        "x-ms-version": "2019-10-10"
-=======
         "x-ms-request-id": "9622c86f-f01e-0012-62fb-093670000000",
         "x-ms-version": "2019-12-12"
->>>>>>> 32e373e2
       },
       "ResponseBody": []
     },
     {
-<<<<<<< HEAD
-      "RequestUri": "https://seanstagehierarchical.blob.core.windows.net/test-filesystem-741b4a50-72e9-9788-be98-5d5fd0806a1e?restype=container",
-      "RequestMethod": "GET",
-      "RequestHeaders": {
-        "Authorization": "Sanitized",
-        "traceparent": "00-7490613e8536ac4dae00f1c528ebbe02-e87f95b076464946-00",
-        "User-Agent": [
-          "azsdk-net-Storage.Files.DataLake/12.0.0-dev.20200305.1",
-          "(.NET Core 4.6.28325.01; Microsoft Windows 10.0.18363 )"
-        ],
-        "x-ms-client-request-id": "2de2cf17-7dc0-9e84-4309-eddae35b5fce",
-        "x-ms-date": "Thu, 05 Mar 2020 21:56:14 GMT",
-        "x-ms-return-client-request-id": "true",
-        "x-ms-version": "2019-10-10"
-=======
       "RequestUri": "http://seannsecanary.blob.core.windows.net/test-filesystem-741b4a50-72e9-9788-be98-5d5fd0806a1e?restype=container",
       "RequestMethod": "GET",
       "RequestHeaders": {
@@ -143,33 +76,19 @@
         "x-ms-date": "Fri, 03 Apr 2020 21:06:09 GMT",
         "x-ms-return-client-request-id": "true",
         "x-ms-version": "2019-12-12"
->>>>>>> 32e373e2
       },
       "RequestBody": null,
       "StatusCode": 404,
       "ResponseHeaders": {
         "Content-Length": "225",
         "Content-Type": "application/xml",
-<<<<<<< HEAD
-        "Date": "Thu, 05 Mar 2020 21:56:14 GMT",
-=======
         "Date": "Fri, 03 Apr 2020 21:06:06 GMT",
->>>>>>> 32e373e2
         "Server": [
           "Windows-Azure-Blob/1.0",
           "Microsoft-HTTPAPI/2.0"
         ],
         "x-ms-client-request-id": "2de2cf17-7dc0-9e84-4309-eddae35b5fce",
         "x-ms-error-code": "ContainerNotFound",
-<<<<<<< HEAD
-        "x-ms-request-id": "42819ddd-601e-003f-2138-f35a98000000",
-        "x-ms-version": "2019-10-10"
-      },
-      "ResponseBody": [
-        "\uFEFF\u003C?xml version=\u00221.0\u0022 encoding=\u0022utf-8\u0022?\u003E\u003CError\u003E\u003CCode\u003EContainerNotFound\u003C/Code\u003E\u003CMessage\u003EThe specified container does not exist.\n",
-        "RequestId:42819ddd-601e-003f-2138-f35a98000000\n",
-        "Time:2020-03-05T21:56:14.8601391Z\u003C/Message\u003E\u003C/Error\u003E"
-=======
         "x-ms-request-id": "9622c883-f01e-0012-74fb-093670000000",
         "x-ms-version": "2019-12-12"
       },
@@ -177,16 +96,11 @@
         "\uFEFF\u003C?xml version=\u00221.0\u0022 encoding=\u0022utf-8\u0022?\u003E\u003CError\u003E\u003CCode\u003EContainerNotFound\u003C/Code\u003E\u003CMessage\u003EThe specified container does not exist.\n",
         "RequestId:9622c883-f01e-0012-74fb-093670000000\n",
         "Time:2020-04-03T21:06:07.6195413Z\u003C/Message\u003E\u003C/Error\u003E"
->>>>>>> 32e373e2
       ]
     }
   ],
   "Variables": {
     "RandomSeed": "1034783787",
-<<<<<<< HEAD
-    "Storage_TestConfigHierarchicalNamespace": "NamespaceTenant\nseanstagehierarchical\nU2FuaXRpemVk\nhttps://seanstagehierarchical.blob.core.windows.net\nhttp://seanstagehierarchical.file.core.windows.net\nhttp://seanstagehierarchical.queue.core.windows.net\nhttp://seanstagehierarchical.table.core.windows.net\n\n\n\n\nhttp://seanstagehierarchical-secondary.blob.core.windows.net\nhttp://seanstagehierarchical-secondary.file.core.windows.net\nhttp://seanstagehierarchical-secondary.queue.core.windows.net\nhttp://seanstagehierarchical-secondary.table.core.windows.net\n68390a19-a643-458b-b726-408abf67b4fc\nSanitized\n72f988bf-86f1-41af-91ab-2d7cd011db47\nhttps://login.microsoftonline.com/\nCloud\nBlobEndpoint=https://seanstagehierarchical.blob.core.windows.net/;QueueEndpoint=http://seanstagehierarchical.queue.core.windows.net/;FileEndpoint=http://seanstagehierarchical.file.core.windows.net/;BlobSecondaryEndpoint=http://seanstagehierarchical-secondary.blob.core.windows.net/;QueueSecondaryEndpoint=http://seanstagehierarchical-secondary.queue.core.windows.net/;FileSecondaryEndpoint=http://seanstagehierarchical-secondary.file.core.windows.net/;AccountName=seanstagehierarchical;AccountKey=Sanitized\n"
-=======
     "Storage_TestConfigHierarchicalNamespace": "NamespaceTenant\nseannsecanary\nU2FuaXRpemVk\nhttp://seannsecanary.blob.core.windows.net\nhttp://seannsecanary.file.core.windows.net\nhttp://seannsecanary.queue.core.windows.net\nhttp://seannsecanary.table.core.windows.net\n\n\n\n\nhttp://seannsecanary-secondary.blob.core.windows.net\nhttp://seannsecanary-secondary.file.core.windows.net\nhttp://seannsecanary-secondary.queue.core.windows.net\nhttp://seannsecanary-secondary.table.core.windows.net\n68390a19-a643-458b-b726-408abf67b4fc\nSanitized\n72f988bf-86f1-41af-91ab-2d7cd011db47\nhttps://login.microsoftonline.com/\nCloud\nBlobEndpoint=http://seannsecanary.blob.core.windows.net/;QueueEndpoint=http://seannsecanary.queue.core.windows.net/;FileEndpoint=http://seannsecanary.file.core.windows.net/;BlobSecondaryEndpoint=http://seannsecanary-secondary.blob.core.windows.net/;QueueSecondaryEndpoint=http://seannsecanary-secondary.queue.core.windows.net/;FileSecondaryEndpoint=http://seannsecanary-secondary.file.core.windows.net/;AccountName=seannsecanary;AccountKey=Sanitized\n"
->>>>>>> 32e373e2
   }
 }