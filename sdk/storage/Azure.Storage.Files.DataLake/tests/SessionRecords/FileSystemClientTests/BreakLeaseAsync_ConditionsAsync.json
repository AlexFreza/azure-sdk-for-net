{
  "Entries": [
    {
      "RequestUri": "http://seannsecanary.blob.core.windows.net/test-filesystem-32a87f6e-c2bb-514a-636f-82445dc6a8ce?restype=container",
      "RequestMethod": "PUT",
      "RequestHeaders": {
        "Authorization": "Sanitized",
        "traceparent": "00-4ab6e6655997274ab050c633270d6451-5bb0c9fffeaa1d4a-00",
        "User-Agent": [
          "azsdk-net-Storage.Files.DataLake/12.1.0-dev.20200403.1",
          "(.NET Core 4.6.28325.01; Microsoft Windows 10.0.18362 )"
        ],
        "x-ms-client-request-id": "50e383e2-3fab-b6a3-312d-8dc2d1b57f18",
        "x-ms-date": "Fri, 03 Apr 2020 21:04:50 GMT",
        "x-ms-return-client-request-id": "true",
        "x-ms-version": "2019-12-12"
      },
      "RequestBody": null,
      "StatusCode": 201,
      "ResponseHeaders": {
        "Content-Length": "0",
        "Date": "Fri, 03 Apr 2020 21:04:48 GMT",
        "ETag": "\u00220x8D7D812A57E9B55\u0022",
        "Last-Modified": "Fri, 03 Apr 2020 21:04:49 GMT",
        "Server": [
          "Windows-Azure-Blob/1.0",
          "Microsoft-HTTPAPI/2.0"
        ],
        "x-ms-client-request-id": "50e383e2-3fab-b6a3-312d-8dc2d1b57f18",
<<<<<<< HEAD
        "x-ms-request-id": "815fc518-d01e-002a-1a39-f34d2b000000",
=======
        "x-ms-request-id": "96229d0d-f01e-0012-76fb-093670000000",
>>>>>>> 8d420312
        "x-ms-version": "2019-12-12"
      },
      "ResponseBody": []
    },
    {
      "RequestUri": "http://seannsecanary.blob.core.windows.net/test-filesystem-32a87f6e-c2bb-514a-636f-82445dc6a8ce?comp=lease\u0026restype=container",
      "RequestMethod": "PUT",
      "RequestHeaders": {
        "Authorization": "Sanitized",
        "traceparent": "00-f0d6c0a65fa7e94d821e0d074eb0a39c-c552522ecd734345-00",
        "User-Agent": [
          "azsdk-net-Storage.Files.DataLake/12.1.0-dev.20200403.1",
          "(.NET Core 4.6.28325.01; Microsoft Windows 10.0.18362 )"
        ],
        "x-ms-client-request-id": "1affa1e7-324c-add6-fe37-bb925050ad06",
        "x-ms-date": "Fri, 03 Apr 2020 21:04:50 GMT",
        "x-ms-lease-action": "acquire",
        "x-ms-lease-duration": "15",
        "x-ms-proposed-lease-id": "bfa06321-345c-ab84-9419-ee53082ad475",
        "x-ms-return-client-request-id": "true",
        "x-ms-version": "2019-12-12"
      },
      "RequestBody": null,
      "StatusCode": 201,
      "ResponseHeaders": {
        "Content-Length": "0",
        "Date": "Fri, 03 Apr 2020 21:04:49 GMT",
        "ETag": "\u00220x8D7D812A57E9B55\u0022",
        "Last-Modified": "Fri, 03 Apr 2020 21:04:49 GMT",
        "Server": [
          "Windows-Azure-Blob/1.0",
          "Microsoft-HTTPAPI/2.0"
        ],
        "x-ms-client-request-id": "1affa1e7-324c-add6-fe37-bb925050ad06",
        "x-ms-lease-id": "bfa06321-345c-ab84-9419-ee53082ad475",
<<<<<<< HEAD
        "x-ms-request-id": "815fc521-d01e-002a-2039-f34d2b000000",
=======
        "x-ms-request-id": "96229d18-f01e-0012-7ffb-093670000000",
>>>>>>> 8d420312
        "x-ms-version": "2019-12-12"
      },
      "ResponseBody": []
    },
    {
      "RequestUri": "http://seannsecanary.blob.core.windows.net/test-filesystem-32a87f6e-c2bb-514a-636f-82445dc6a8ce?comp=lease\u0026restype=container",
      "RequestMethod": "PUT",
      "RequestHeaders": {
        "Authorization": "Sanitized",
        "traceparent": "00-171d4ded1371694ebe1c679e206a252a-6208794987117c42-00",
        "User-Agent": [
          "azsdk-net-Storage.Files.DataLake/12.1.0-dev.20200403.1",
          "(.NET Core 4.6.28325.01; Microsoft Windows 10.0.18362 )"
        ],
        "x-ms-client-request-id": "666b605b-b92b-4b29-78b4-dcaa9d906d5b",
        "x-ms-date": "Fri, 03 Apr 2020 21:04:51 GMT",
        "x-ms-lease-action": "break",
        "x-ms-return-client-request-id": "true",
        "x-ms-version": "2019-12-12"
      },
      "RequestBody": null,
      "StatusCode": 202,
      "ResponseHeaders": {
        "Content-Length": "0",
        "Date": "Fri, 03 Apr 2020 21:04:49 GMT",
        "ETag": "\u00220x8D7D812A57E9B55\u0022",
        "Last-Modified": "Fri, 03 Apr 2020 21:04:49 GMT",
        "Server": [
          "Windows-Azure-Blob/1.0",
          "Microsoft-HTTPAPI/2.0"
        ],
        "x-ms-client-request-id": "666b605b-b92b-4b29-78b4-dcaa9d906d5b",
        "x-ms-lease-time": "14",
<<<<<<< HEAD
        "x-ms-request-id": "815fc526-d01e-002a-2539-f34d2b000000",
=======
        "x-ms-request-id": "96229d1e-f01e-0012-03fb-093670000000",
>>>>>>> 8d420312
        "x-ms-version": "2019-12-12"
      },
      "ResponseBody": []
    },
    {
      "RequestUri": "http://seannsecanary.blob.core.windows.net/test-filesystem-32a87f6e-c2bb-514a-636f-82445dc6a8ce?restype=container",
      "RequestMethod": "DELETE",
      "RequestHeaders": {
        "Authorization": "Sanitized",
        "traceparent": "00-bf277eff73120a4e9a0f565c9e20ade2-bb936292dc62e14e-00",
        "User-Agent": [
          "azsdk-net-Storage.Files.DataLake/12.1.0-dev.20200403.1",
          "(.NET Core 4.6.28325.01; Microsoft Windows 10.0.18362 )"
        ],
        "x-ms-client-request-id": "f0364ec2-46e4-9fdb-eef9-099ec88b2caf",
        "x-ms-date": "Fri, 03 Apr 2020 21:04:51 GMT",
        "x-ms-lease-id": "bfa06321-345c-ab84-9419-ee53082ad475",
        "x-ms-return-client-request-id": "true",
        "x-ms-version": "2019-12-12"
      },
      "RequestBody": null,
      "StatusCode": 202,
      "ResponseHeaders": {
        "Content-Length": "0",
        "Date": "Fri, 03 Apr 2020 21:04:49 GMT",
        "Server": [
          "Windows-Azure-Blob/1.0",
          "Microsoft-HTTPAPI/2.0"
        ],
        "x-ms-client-request-id": "f0364ec2-46e4-9fdb-eef9-099ec88b2caf",
<<<<<<< HEAD
        "x-ms-request-id": "815fc529-d01e-002a-2839-f34d2b000000",
=======
        "x-ms-request-id": "96229d29-f01e-0012-0dfb-093670000000",
>>>>>>> 8d420312
        "x-ms-version": "2019-12-12"
      },
      "ResponseBody": []
    },
    {
      "RequestUri": "http://seannsecanary.blob.core.windows.net/test-filesystem-a557b975-57e1-2089-2528-fbf5dfbf2d24?restype=container",
      "RequestMethod": "PUT",
      "RequestHeaders": {
        "Authorization": "Sanitized",
        "traceparent": "00-0840926a74cd184e874cf18bf98d68e4-6fee96cc6d39d345-00",
        "User-Agent": [
          "azsdk-net-Storage.Files.DataLake/12.1.0-dev.20200403.1",
          "(.NET Core 4.6.28325.01; Microsoft Windows 10.0.18362 )"
        ],
        "x-ms-client-request-id": "64f42b09-1efc-6a96-c416-cbbb4be5c02e",
        "x-ms-date": "Fri, 03 Apr 2020 21:04:51 GMT",
        "x-ms-return-client-request-id": "true",
        "x-ms-version": "2019-12-12"
      },
      "RequestBody": null,
      "StatusCode": 201,
      "ResponseHeaders": {
        "Content-Length": "0",
        "Date": "Fri, 03 Apr 2020 21:04:49 GMT",
        "ETag": "\u00220x8D7D812A5BC4C1B\u0022",
        "Last-Modified": "Fri, 03 Apr 2020 21:04:49 GMT",
        "Server": [
          "Windows-Azure-Blob/1.0",
          "Microsoft-HTTPAPI/2.0"
        ],
        "x-ms-client-request-id": "64f42b09-1efc-6a96-c416-cbbb4be5c02e",
<<<<<<< HEAD
        "x-ms-request-id": "2d191b36-901e-0004-7439-f31f3c000000",
=======
        "x-ms-request-id": "96229d2e-f01e-0012-11fb-093670000000",
>>>>>>> 8d420312
        "x-ms-version": "2019-12-12"
      },
      "ResponseBody": []
    },
    {
      "RequestUri": "http://seannsecanary.blob.core.windows.net/test-filesystem-a557b975-57e1-2089-2528-fbf5dfbf2d24?comp=lease\u0026restype=container",
      "RequestMethod": "PUT",
      "RequestHeaders": {
        "Authorization": "Sanitized",
        "traceparent": "00-1411e5c5ba3beb4dbc179cc7eee13380-61f130be46f16640-00",
        "User-Agent": [
          "azsdk-net-Storage.Files.DataLake/12.1.0-dev.20200403.1",
          "(.NET Core 4.6.28325.01; Microsoft Windows 10.0.18362 )"
        ],
        "x-ms-client-request-id": "4e1d0144-17ee-2c3d-d6fc-228ae2b94224",
        "x-ms-date": "Fri, 03 Apr 2020 21:04:51 GMT",
        "x-ms-lease-action": "acquire",
        "x-ms-lease-duration": "15",
        "x-ms-proposed-lease-id": "63aee4cc-dda2-f754-4271-3cdc27a0ed88",
        "x-ms-return-client-request-id": "true",
        "x-ms-version": "2019-12-12"
      },
      "RequestBody": null,
      "StatusCode": 201,
      "ResponseHeaders": {
        "Content-Length": "0",
        "Date": "Fri, 03 Apr 2020 21:04:49 GMT",
        "ETag": "\u00220x8D7D812A5BC4C1B\u0022",
        "Last-Modified": "Fri, 03 Apr 2020 21:04:49 GMT",
        "Server": [
          "Windows-Azure-Blob/1.0",
          "Microsoft-HTTPAPI/2.0"
        ],
        "x-ms-client-request-id": "4e1d0144-17ee-2c3d-d6fc-228ae2b94224",
        "x-ms-lease-id": "63aee4cc-dda2-f754-4271-3cdc27a0ed88",
<<<<<<< HEAD
        "x-ms-request-id": "2d191b3f-901e-0004-7939-f31f3c000000",
=======
        "x-ms-request-id": "96229d3c-f01e-0012-1dfb-093670000000",
>>>>>>> 8d420312
        "x-ms-version": "2019-12-12"
      },
      "ResponseBody": []
    },
    {
      "RequestUri": "http://seannsecanary.blob.core.windows.net/test-filesystem-a557b975-57e1-2089-2528-fbf5dfbf2d24?comp=lease\u0026restype=container",
      "RequestMethod": "PUT",
      "RequestHeaders": {
        "Authorization": "Sanitized",
        "If-Modified-Since": "Thu, 02 Apr 2020 21:04:50 GMT",
        "traceparent": "00-71e706ccb4cb00499b2e59074fcf53be-9d8bc1c1fa7dd84a-00",
        "User-Agent": [
          "azsdk-net-Storage.Files.DataLake/12.1.0-dev.20200403.1",
          "(.NET Core 4.6.28325.01; Microsoft Windows 10.0.18362 )"
        ],
        "x-ms-client-request-id": "2598b8d8-9f83-969a-ddbe-dccfa69cee15",
        "x-ms-date": "Fri, 03 Apr 2020 21:04:51 GMT",
        "x-ms-lease-action": "break",
        "x-ms-return-client-request-id": "true",
        "x-ms-version": "2019-12-12"
      },
      "RequestBody": null,
      "StatusCode": 202,
      "ResponseHeaders": {
        "Content-Length": "0",
        "Date": "Fri, 03 Apr 2020 21:04:49 GMT",
        "ETag": "\u00220x8D7D812A5BC4C1B\u0022",
        "Last-Modified": "Fri, 03 Apr 2020 21:04:49 GMT",
        "Server": [
          "Windows-Azure-Blob/1.0",
          "Microsoft-HTTPAPI/2.0"
        ],
        "x-ms-client-request-id": "2598b8d8-9f83-969a-ddbe-dccfa69cee15",
        "x-ms-lease-time": "14",
<<<<<<< HEAD
        "x-ms-request-id": "2d191b42-901e-0004-7b39-f31f3c000000",
=======
        "x-ms-request-id": "96229d49-f01e-0012-2afb-093670000000",
>>>>>>> 8d420312
        "x-ms-version": "2019-12-12"
      },
      "ResponseBody": []
    },
    {
      "RequestUri": "http://seannsecanary.blob.core.windows.net/test-filesystem-a557b975-57e1-2089-2528-fbf5dfbf2d24?restype=container",
      "RequestMethod": "DELETE",
      "RequestHeaders": {
        "Authorization": "Sanitized",
        "traceparent": "00-2a8b5d638444f3488182d84cb2dfbaac-78c0654b483dbb4f-00",
        "User-Agent": [
          "azsdk-net-Storage.Files.DataLake/12.1.0-dev.20200403.1",
          "(.NET Core 4.6.28325.01; Microsoft Windows 10.0.18362 )"
        ],
        "x-ms-client-request-id": "2ab29cb6-1d20-89a1-a876-513b30935c1f",
        "x-ms-date": "Fri, 03 Apr 2020 21:04:51 GMT",
        "x-ms-lease-id": "63aee4cc-dda2-f754-4271-3cdc27a0ed88",
        "x-ms-return-client-request-id": "true",
        "x-ms-version": "2019-12-12"
      },
      "RequestBody": null,
      "StatusCode": 202,
      "ResponseHeaders": {
        "Content-Length": "0",
        "Date": "Fri, 03 Apr 2020 21:04:49 GMT",
        "Server": [
          "Windows-Azure-Blob/1.0",
          "Microsoft-HTTPAPI/2.0"
        ],
        "x-ms-client-request-id": "2ab29cb6-1d20-89a1-a876-513b30935c1f",
<<<<<<< HEAD
        "x-ms-request-id": "2d191b43-901e-0004-7c39-f31f3c000000",
=======
        "x-ms-request-id": "96229d58-f01e-0012-38fb-093670000000",
>>>>>>> 8d420312
        "x-ms-version": "2019-12-12"
      },
      "ResponseBody": []
    },
    {
      "RequestUri": "http://seannsecanary.blob.core.windows.net/test-filesystem-ede97fee-d6f3-6dd7-2f61-86680d8814c4?restype=container",
      "RequestMethod": "PUT",
      "RequestHeaders": {
        "Authorization": "Sanitized",
        "traceparent": "00-e9c87b7e961ce44780bb562e854d5354-2c9e4c60ae0b8d46-00",
        "User-Agent": [
          "azsdk-net-Storage.Files.DataLake/12.1.0-dev.20200403.1",
          "(.NET Core 4.6.28325.01; Microsoft Windows 10.0.18362 )"
        ],
        "x-ms-client-request-id": "022371be-ec2f-e0d3-c544-fabf97387c1f",
        "x-ms-date": "Fri, 03 Apr 2020 21:04:51 GMT",
        "x-ms-return-client-request-id": "true",
        "x-ms-version": "2019-12-12"
      },
      "RequestBody": null,
      "StatusCode": 201,
      "ResponseHeaders": {
        "Content-Length": "0",
        "Date": "Fri, 03 Apr 2020 21:04:49 GMT",
        "ETag": "\u00220x8D7D812A5FD7FF5\u0022",
        "Last-Modified": "Fri, 03 Apr 2020 21:04:50 GMT",
        "Server": [
          "Windows-Azure-Blob/1.0",
          "Microsoft-HTTPAPI/2.0"
        ],
        "x-ms-client-request-id": "022371be-ec2f-e0d3-c544-fabf97387c1f",
<<<<<<< HEAD
        "x-ms-request-id": "e0bcb0d5-301e-000d-6439-f35aef000000",
=======
        "x-ms-request-id": "96229d6f-f01e-0012-4afb-093670000000",
>>>>>>> 8d420312
        "x-ms-version": "2019-12-12"
      },
      "ResponseBody": []
    },
    {
      "RequestUri": "http://seannsecanary.blob.core.windows.net/test-filesystem-ede97fee-d6f3-6dd7-2f61-86680d8814c4?comp=lease\u0026restype=container",
      "RequestMethod": "PUT",
      "RequestHeaders": {
        "Authorization": "Sanitized",
        "traceparent": "00-9d5a2c74f411ee43ac2c66d02d68c8c9-bca226ad3475ff45-00",
        "User-Agent": [
          "azsdk-net-Storage.Files.DataLake/12.1.0-dev.20200403.1",
          "(.NET Core 4.6.28325.01; Microsoft Windows 10.0.18362 )"
        ],
        "x-ms-client-request-id": "8ad6a716-ecf7-6c90-3bf9-7764c372d226",
        "x-ms-date": "Fri, 03 Apr 2020 21:04:51 GMT",
        "x-ms-lease-action": "acquire",
        "x-ms-lease-duration": "15",
        "x-ms-proposed-lease-id": "1a558d62-517b-2935-8bcb-28610e9e55e2",
        "x-ms-return-client-request-id": "true",
        "x-ms-version": "2019-12-12"
      },
      "RequestBody": null,
      "StatusCode": 201,
      "ResponseHeaders": {
        "Content-Length": "0",
        "Date": "Fri, 03 Apr 2020 21:04:49 GMT",
        "ETag": "\u00220x8D7D812A5FD7FF5\u0022",
        "Last-Modified": "Fri, 03 Apr 2020 21:04:50 GMT",
        "Server": [
          "Windows-Azure-Blob/1.0",
          "Microsoft-HTTPAPI/2.0"
        ],
        "x-ms-client-request-id": "8ad6a716-ecf7-6c90-3bf9-7764c372d226",
        "x-ms-lease-id": "1a558d62-517b-2935-8bcb-28610e9e55e2",
<<<<<<< HEAD
        "x-ms-request-id": "e0bcb101-301e-000d-0c39-f35aef000000",
=======
        "x-ms-request-id": "96229d9d-f01e-0012-75fb-093670000000",
>>>>>>> 8d420312
        "x-ms-version": "2019-12-12"
      },
      "ResponseBody": []
    },
    {
      "RequestUri": "http://seannsecanary.blob.core.windows.net/test-filesystem-ede97fee-d6f3-6dd7-2f61-86680d8814c4?comp=lease\u0026restype=container",
      "RequestMethod": "PUT",
      "RequestHeaders": {
        "Authorization": "Sanitized",
        "If-Unmodified-Since": "Sat, 04 Apr 2020 21:04:50 GMT",
        "traceparent": "00-adaba304e3eaa14e9fa1e0f8d44e4873-0131bfa780d3954d-00",
        "User-Agent": [
          "azsdk-net-Storage.Files.DataLake/12.1.0-dev.20200403.1",
          "(.NET Core 4.6.28325.01; Microsoft Windows 10.0.18362 )"
        ],
        "x-ms-client-request-id": "674a9c44-cbc8-6dea-e93d-5f6b993035ce",
        "x-ms-date": "Fri, 03 Apr 2020 21:04:51 GMT",
        "x-ms-lease-action": "break",
        "x-ms-return-client-request-id": "true",
        "x-ms-version": "2019-12-12"
      },
      "RequestBody": null,
      "StatusCode": 202,
      "ResponseHeaders": {
        "Content-Length": "0",
        "Date": "Fri, 03 Apr 2020 21:04:49 GMT",
        "ETag": "\u00220x8D7D812A5FD7FF5\u0022",
        "Last-Modified": "Fri, 03 Apr 2020 21:04:50 GMT",
        "Server": [
          "Windows-Azure-Blob/1.0",
          "Microsoft-HTTPAPI/2.0"
        ],
        "x-ms-client-request-id": "674a9c44-cbc8-6dea-e93d-5f6b993035ce",
        "x-ms-lease-time": "14",
<<<<<<< HEAD
        "x-ms-request-id": "e0bcb106-301e-000d-1139-f35aef000000",
=======
        "x-ms-request-id": "96229dbc-f01e-0012-13fb-093670000000",
>>>>>>> 8d420312
        "x-ms-version": "2019-12-12"
      },
      "ResponseBody": []
    },
    {
      "RequestUri": "http://seannsecanary.blob.core.windows.net/test-filesystem-ede97fee-d6f3-6dd7-2f61-86680d8814c4?restype=container",
      "RequestMethod": "DELETE",
      "RequestHeaders": {
        "Authorization": "Sanitized",
        "traceparent": "00-cc5d9be541d9284ba63a36194f76d486-267914f3b0b4e141-00",
        "User-Agent": [
          "azsdk-net-Storage.Files.DataLake/12.1.0-dev.20200403.1",
          "(.NET Core 4.6.28325.01; Microsoft Windows 10.0.18362 )"
        ],
        "x-ms-client-request-id": "271f2199-6a28-245e-2df7-3250804eb7c7",
        "x-ms-date": "Fri, 03 Apr 2020 21:04:51 GMT",
        "x-ms-lease-id": "1a558d62-517b-2935-8bcb-28610e9e55e2",
        "x-ms-return-client-request-id": "true",
        "x-ms-version": "2019-12-12"
      },
      "RequestBody": null,
      "StatusCode": 202,
      "ResponseHeaders": {
        "Content-Length": "0",
        "Date": "Fri, 03 Apr 2020 21:04:49 GMT",
        "Server": [
          "Windows-Azure-Blob/1.0",
          "Microsoft-HTTPAPI/2.0"
        ],
        "x-ms-client-request-id": "271f2199-6a28-245e-2df7-3250804eb7c7",
<<<<<<< HEAD
        "x-ms-request-id": "e0bcb107-301e-000d-1239-f35aef000000",
=======
        "x-ms-request-id": "96229dc2-f01e-0012-18fb-093670000000",
>>>>>>> 8d420312
        "x-ms-version": "2019-12-12"
      },
      "ResponseBody": []
    }
  ],
  "Variables": {
    "DateTimeOffsetNow": "2020-04-03T14:04:50.8210608-07:00",
    "RandomSeed": "2049520473",
    "Storage_TestConfigHierarchicalNamespace": "NamespaceTenant\nseannsecanary\nU2FuaXRpemVk\nhttp://seannsecanary.blob.core.windows.net\nhttp://seannsecanary.file.core.windows.net\nhttp://seannsecanary.queue.core.windows.net\nhttp://seannsecanary.table.core.windows.net\n\n\n\n\nhttp://seannsecanary-secondary.blob.core.windows.net\nhttp://seannsecanary-secondary.file.core.windows.net\nhttp://seannsecanary-secondary.queue.core.windows.net\nhttp://seannsecanary-secondary.table.core.windows.net\n68390a19-a643-458b-b726-408abf67b4fc\nSanitized\n72f988bf-86f1-41af-91ab-2d7cd011db47\nhttps://login.microsoftonline.com/\nCloud\nBlobEndpoint=http://seannsecanary.blob.core.windows.net/;QueueEndpoint=http://seannsecanary.queue.core.windows.net/;FileEndpoint=http://seannsecanary.file.core.windows.net/;BlobSecondaryEndpoint=http://seannsecanary-secondary.blob.core.windows.net/;QueueSecondaryEndpoint=http://seannsecanary-secondary.queue.core.windows.net/;FileSecondaryEndpoint=http://seannsecanary-secondary.file.core.windows.net/;AccountName=seannsecanary;AccountKey=Sanitized\n"
  }
}<|MERGE_RESOLUTION|>--- conflicted
+++ resolved
@@ -27,11 +27,7 @@
           "Microsoft-HTTPAPI/2.0"
         ],
         "x-ms-client-request-id": "50e383e2-3fab-b6a3-312d-8dc2d1b57f18",
-<<<<<<< HEAD
-        "x-ms-request-id": "815fc518-d01e-002a-1a39-f34d2b000000",
-=======
         "x-ms-request-id": "96229d0d-f01e-0012-76fb-093670000000",
->>>>>>> 8d420312
         "x-ms-version": "2019-12-12"
       },
       "ResponseBody": []
@@ -67,11 +63,7 @@
         ],
         "x-ms-client-request-id": "1affa1e7-324c-add6-fe37-bb925050ad06",
         "x-ms-lease-id": "bfa06321-345c-ab84-9419-ee53082ad475",
-<<<<<<< HEAD
-        "x-ms-request-id": "815fc521-d01e-002a-2039-f34d2b000000",
-=======
         "x-ms-request-id": "96229d18-f01e-0012-7ffb-093670000000",
->>>>>>> 8d420312
         "x-ms-version": "2019-12-12"
       },
       "ResponseBody": []
@@ -105,11 +97,7 @@
         ],
         "x-ms-client-request-id": "666b605b-b92b-4b29-78b4-dcaa9d906d5b",
         "x-ms-lease-time": "14",
-<<<<<<< HEAD
-        "x-ms-request-id": "815fc526-d01e-002a-2539-f34d2b000000",
-=======
         "x-ms-request-id": "96229d1e-f01e-0012-03fb-093670000000",
->>>>>>> 8d420312
         "x-ms-version": "2019-12-12"
       },
       "ResponseBody": []
@@ -140,11 +128,7 @@
           "Microsoft-HTTPAPI/2.0"
         ],
         "x-ms-client-request-id": "f0364ec2-46e4-9fdb-eef9-099ec88b2caf",
-<<<<<<< HEAD
-        "x-ms-request-id": "815fc529-d01e-002a-2839-f34d2b000000",
-=======
         "x-ms-request-id": "96229d29-f01e-0012-0dfb-093670000000",
->>>>>>> 8d420312
         "x-ms-version": "2019-12-12"
       },
       "ResponseBody": []
@@ -176,11 +160,7 @@
           "Microsoft-HTTPAPI/2.0"
         ],
         "x-ms-client-request-id": "64f42b09-1efc-6a96-c416-cbbb4be5c02e",
-<<<<<<< HEAD
-        "x-ms-request-id": "2d191b36-901e-0004-7439-f31f3c000000",
-=======
         "x-ms-request-id": "96229d2e-f01e-0012-11fb-093670000000",
->>>>>>> 8d420312
         "x-ms-version": "2019-12-12"
       },
       "ResponseBody": []
@@ -216,11 +196,7 @@
         ],
         "x-ms-client-request-id": "4e1d0144-17ee-2c3d-d6fc-228ae2b94224",
         "x-ms-lease-id": "63aee4cc-dda2-f754-4271-3cdc27a0ed88",
-<<<<<<< HEAD
-        "x-ms-request-id": "2d191b3f-901e-0004-7939-f31f3c000000",
-=======
         "x-ms-request-id": "96229d3c-f01e-0012-1dfb-093670000000",
->>>>>>> 8d420312
         "x-ms-version": "2019-12-12"
       },
       "ResponseBody": []
@@ -255,11 +231,7 @@
         ],
         "x-ms-client-request-id": "2598b8d8-9f83-969a-ddbe-dccfa69cee15",
         "x-ms-lease-time": "14",
-<<<<<<< HEAD
-        "x-ms-request-id": "2d191b42-901e-0004-7b39-f31f3c000000",
-=======
         "x-ms-request-id": "96229d49-f01e-0012-2afb-093670000000",
->>>>>>> 8d420312
         "x-ms-version": "2019-12-12"
       },
       "ResponseBody": []
@@ -290,11 +262,7 @@
           "Microsoft-HTTPAPI/2.0"
         ],
         "x-ms-client-request-id": "2ab29cb6-1d20-89a1-a876-513b30935c1f",
-<<<<<<< HEAD
-        "x-ms-request-id": "2d191b43-901e-0004-7c39-f31f3c000000",
-=======
         "x-ms-request-id": "96229d58-f01e-0012-38fb-093670000000",
->>>>>>> 8d420312
         "x-ms-version": "2019-12-12"
       },
       "ResponseBody": []
@@ -326,11 +294,7 @@
           "Microsoft-HTTPAPI/2.0"
         ],
         "x-ms-client-request-id": "022371be-ec2f-e0d3-c544-fabf97387c1f",
-<<<<<<< HEAD
-        "x-ms-request-id": "e0bcb0d5-301e-000d-6439-f35aef000000",
-=======
         "x-ms-request-id": "96229d6f-f01e-0012-4afb-093670000000",
->>>>>>> 8d420312
         "x-ms-version": "2019-12-12"
       },
       "ResponseBody": []
@@ -366,11 +330,7 @@
         ],
         "x-ms-client-request-id": "8ad6a716-ecf7-6c90-3bf9-7764c372d226",
         "x-ms-lease-id": "1a558d62-517b-2935-8bcb-28610e9e55e2",
-<<<<<<< HEAD
-        "x-ms-request-id": "e0bcb101-301e-000d-0c39-f35aef000000",
-=======
         "x-ms-request-id": "96229d9d-f01e-0012-75fb-093670000000",
->>>>>>> 8d420312
         "x-ms-version": "2019-12-12"
       },
       "ResponseBody": []
@@ -405,11 +365,7 @@
         ],
         "x-ms-client-request-id": "674a9c44-cbc8-6dea-e93d-5f6b993035ce",
         "x-ms-lease-time": "14",
-<<<<<<< HEAD
-        "x-ms-request-id": "e0bcb106-301e-000d-1139-f35aef000000",
-=======
         "x-ms-request-id": "96229dbc-f01e-0012-13fb-093670000000",
->>>>>>> 8d420312
         "x-ms-version": "2019-12-12"
       },
       "ResponseBody": []
@@ -440,11 +396,7 @@
           "Microsoft-HTTPAPI/2.0"
         ],
         "x-ms-client-request-id": "271f2199-6a28-245e-2df7-3250804eb7c7",
-<<<<<<< HEAD
-        "x-ms-request-id": "e0bcb107-301e-000d-1239-f35aef000000",
-=======
         "x-ms-request-id": "96229dc2-f01e-0012-18fb-093670000000",
->>>>>>> 8d420312
         "x-ms-version": "2019-12-12"
       },
       "ResponseBody": []
