--- conflicted
+++ resolved
@@ -1,145 +1,74 @@
 {
   "Entries": [
     {
-<<<<<<< HEAD
-      "RequestUri": "https://seanstagehierarchical.blob.core.windows.net/test-filesystem-b48db38b-ae90-e11b-dc22-ae05ce5b00ea?restype=container",
-      "RequestMethod": "PUT",
-      "RequestHeaders": {
-        "Authorization": "Sanitized",
-        "traceparent": "00-95f755a78e095041a36d6dbc6a5e55c3-fcbf661e95775742-00",
-        "User-Agent": [
-          "azsdk-net-Storage.Files.DataLake/12.0.0-dev.20200305.1",
-          "(.NET Core 4.6.28325.01; Microsoft Windows 10.0.18363 )"
+      "RequestUri": "http://seannsecanary.blob.core.windows.net/test-filesystem-b48db38b-ae90-e11b-dc22-ae05ce5b00ea?restype=container",
+      "RequestMethod": "PUT",
+      "RequestHeaders": {
+        "Authorization": "Sanitized",
+        "traceparent": "00-04a5737ba7a2ae48b3d3707590a17349-f007ecc9a5b44043-00",
+        "User-Agent": [
+          "azsdk-net-Storage.Files.DataLake/12.1.0-dev.20200403.1",
+          "(.NET Core 4.6.28325.01; Microsoft Windows 10.0.18362 )"
         ],
         "x-ms-client-request-id": "db0d3b4c-5693-96a0-15a3-c26fe098513f",
-        "x-ms-date": "Thu, 05 Mar 2020 21:58:46 GMT",
-        "x-ms-return-client-request-id": "true",
-        "x-ms-version": "2019-10-10"
-=======
-      "RequestUri": "http://seannsecanary.blob.core.windows.net/test-filesystem-b48db38b-ae90-e11b-dc22-ae05ce5b00ea?restype=container",
-      "RequestMethod": "PUT",
-      "RequestHeaders": {
-        "Authorization": "Sanitized",
-        "traceparent": "00-04a5737ba7a2ae48b3d3707590a17349-f007ecc9a5b44043-00",
-        "User-Agent": [
-          "azsdk-net-Storage.Files.DataLake/12.1.0-dev.20200403.1",
-          "(.NET Core 4.6.28325.01; Microsoft Windows 10.0.18362 )"
-        ],
-        "x-ms-client-request-id": "db0d3b4c-5693-96a0-15a3-c26fe098513f",
-        "x-ms-date": "Fri, 03 Apr 2020 21:04:46 GMT",
-        "x-ms-return-client-request-id": "true",
-        "x-ms-version": "2019-12-12"
->>>>>>> 32e373e2
+        "x-ms-date": "Fri, 03 Apr 2020 21:04:46 GMT",
+        "x-ms-return-client-request-id": "true",
+        "x-ms-version": "2019-12-12"
       },
       "RequestBody": null,
       "StatusCode": 201,
       "ResponseHeaders": {
         "Content-Length": "0",
-<<<<<<< HEAD
-        "Date": "Thu, 05 Mar 2020 21:58:46 GMT",
-        "ETag": "\u00220x8D7C1506138AABC\u0022",
-        "Last-Modified": "Thu, 05 Mar 2020 21:58:46 GMT",
-=======
         "Date": "Fri, 03 Apr 2020 21:04:44 GMT",
         "ETag": "\u00220x8D7D812A2B69219\u0022",
         "Last-Modified": "Fri, 03 Apr 2020 21:04:44 GMT",
->>>>>>> 32e373e2
         "Server": [
           "Windows-Azure-Blob/1.0",
           "Microsoft-HTTPAPI/2.0"
         ],
         "x-ms-client-request-id": "db0d3b4c-5693-96a0-15a3-c26fe098513f",
-<<<<<<< HEAD
-        "x-ms-request-id": "1b76bfc0-e01e-001e-2f39-f37ee3000000",
-        "x-ms-version": "2019-10-10"
-=======
         "x-ms-request-id": "96229aa5-f01e-0012-12fb-093670000000",
         "x-ms-version": "2019-12-12"
->>>>>>> 32e373e2
-      },
-      "ResponseBody": []
-    },
-    {
-<<<<<<< HEAD
-      "RequestUri": "https://seanstagehierarchical.blob.core.windows.net/test-filesystem-b48db38b-ae90-e11b-dc22-ae05ce5b00ea?restype=container\u0026comp=metadata",
-      "RequestMethod": "PUT",
-      "RequestHeaders": {
-        "Authorization": "Sanitized",
-        "traceparent": "00-c6d978c9ace9c047a5faa66927c3d015-dc148b4db00afb40-00",
-        "User-Agent": [
-          "azsdk-net-Storage.Files.DataLake/12.0.0-dev.20200305.1",
-          "(.NET Core 4.6.28325.01; Microsoft Windows 10.0.18363 )"
+      },
+      "ResponseBody": []
+    },
+    {
+      "RequestUri": "http://seannsecanary.blob.core.windows.net/test-filesystem-b48db38b-ae90-e11b-dc22-ae05ce5b00ea?restype=container\u0026comp=metadata",
+      "RequestMethod": "PUT",
+      "RequestHeaders": {
+        "Authorization": "Sanitized",
+        "traceparent": "00-a5bcf43f65402a45b42a68d0558c7c8a-66d564cd2cd68446-00",
+        "User-Agent": [
+          "azsdk-net-Storage.Files.DataLake/12.1.0-dev.20200403.1",
+          "(.NET Core 4.6.28325.01; Microsoft Windows 10.0.18362 )"
         ],
         "x-ms-client-request-id": "93b9dcab-244d-e557-533a-f5dfabc1acaf",
-        "x-ms-date": "Thu, 05 Mar 2020 21:58:47 GMT",
-=======
-      "RequestUri": "http://seannsecanary.blob.core.windows.net/test-filesystem-b48db38b-ae90-e11b-dc22-ae05ce5b00ea?restype=container\u0026comp=metadata",
-      "RequestMethod": "PUT",
-      "RequestHeaders": {
-        "Authorization": "Sanitized",
-        "traceparent": "00-a5bcf43f65402a45b42a68d0558c7c8a-66d564cd2cd68446-00",
-        "User-Agent": [
-          "azsdk-net-Storage.Files.DataLake/12.1.0-dev.20200403.1",
-          "(.NET Core 4.6.28325.01; Microsoft Windows 10.0.18362 )"
-        ],
-        "x-ms-client-request-id": "93b9dcab-244d-e557-533a-f5dfabc1acaf",
-        "x-ms-date": "Fri, 03 Apr 2020 21:04:46 GMT",
->>>>>>> 32e373e2
+        "x-ms-date": "Fri, 03 Apr 2020 21:04:46 GMT",
         "x-ms-meta-Capital": "letter",
         "x-ms-meta-foo": "bar",
         "x-ms-meta-meta": "data",
         "x-ms-meta-UPPER": "case",
         "x-ms-return-client-request-id": "true",
-<<<<<<< HEAD
-        "x-ms-version": "2019-10-10"
-=======
-        "x-ms-version": "2019-12-12"
->>>>>>> 32e373e2
+        "x-ms-version": "2019-12-12"
       },
       "RequestBody": null,
       "StatusCode": 200,
       "ResponseHeaders": {
         "Content-Length": "0",
-<<<<<<< HEAD
-        "Date": "Thu, 05 Mar 2020 21:58:46 GMT",
-        "ETag": "\u00220x8D7C15061470C1F\u0022",
-        "Last-Modified": "Thu, 05 Mar 2020 21:58:46 GMT",
-=======
         "Date": "Fri, 03 Apr 2020 21:04:44 GMT",
         "ETag": "\u00220x8D7D812A2CBFBDA\u0022",
         "Last-Modified": "Fri, 03 Apr 2020 21:04:44 GMT",
->>>>>>> 32e373e2
         "Server": [
           "Windows-Azure-Blob/1.0",
           "Microsoft-HTTPAPI/2.0"
         ],
         "x-ms-client-request-id": "93b9dcab-244d-e557-533a-f5dfabc1acaf",
-<<<<<<< HEAD
-        "x-ms-request-id": "1b76bfc7-e01e-001e-3339-f37ee3000000",
-        "x-ms-version": "2019-10-10"
-=======
         "x-ms-request-id": "96229ab1-f01e-0012-1cfb-093670000000",
         "x-ms-version": "2019-12-12"
->>>>>>> 32e373e2
-      },
-      "ResponseBody": []
-    },
-    {
-<<<<<<< HEAD
-      "RequestUri": "https://seanstagehierarchical.blob.core.windows.net/test-filesystem-b48db38b-ae90-e11b-dc22-ae05ce5b00ea?restype=container",
-      "RequestMethod": "DELETE",
-      "RequestHeaders": {
-        "Authorization": "Sanitized",
-        "traceparent": "00-b330b9847bab91449724d01e5e435c5d-9cb00432a0005142-00",
-        "User-Agent": [
-          "azsdk-net-Storage.Files.DataLake/12.0.0-dev.20200305.1",
-          "(.NET Core 4.6.28325.01; Microsoft Windows 10.0.18363 )"
-        ],
-        "x-ms-client-request-id": "03c33e6f-bede-9ff1-ecdc-a3eb24bb71c1",
-        "x-ms-date": "Thu, 05 Mar 2020 21:58:47 GMT",
-        "x-ms-return-client-request-id": "true",
-        "x-ms-version": "2019-10-10"
-=======
+      },
+      "ResponseBody": []
+    },
+    {
       "RequestUri": "http://seannsecanary.blob.core.windows.net/test-filesystem-b48db38b-ae90-e11b-dc22-ae05ce5b00ea?restype=container",
       "RequestMethod": "DELETE",
       "RequestHeaders": {
@@ -153,106 +82,55 @@
         "x-ms-date": "Fri, 03 Apr 2020 21:04:46 GMT",
         "x-ms-return-client-request-id": "true",
         "x-ms-version": "2019-12-12"
->>>>>>> 32e373e2
       },
       "RequestBody": null,
       "StatusCode": 202,
       "ResponseHeaders": {
         "Content-Length": "0",
-<<<<<<< HEAD
-        "Date": "Thu, 05 Mar 2020 21:58:46 GMT",
-=======
-        "Date": "Fri, 03 Apr 2020 21:04:44 GMT",
->>>>>>> 32e373e2
+        "Date": "Fri, 03 Apr 2020 21:04:44 GMT",
         "Server": [
           "Windows-Azure-Blob/1.0",
           "Microsoft-HTTPAPI/2.0"
         ],
         "x-ms-client-request-id": "03c33e6f-bede-9ff1-ecdc-a3eb24bb71c1",
-<<<<<<< HEAD
-        "x-ms-request-id": "1b76bfc9-e01e-001e-3539-f37ee3000000",
-        "x-ms-version": "2019-10-10"
-=======
         "x-ms-request-id": "96229ab8-f01e-0012-22fb-093670000000",
         "x-ms-version": "2019-12-12"
->>>>>>> 32e373e2
-      },
-      "ResponseBody": []
-    },
-    {
-<<<<<<< HEAD
-      "RequestUri": "https://seanstagehierarchical.blob.core.windows.net/test-filesystem-df16bd54-ca58-2cec-3187-f25dcbc3fb5d?restype=container",
-      "RequestMethod": "PUT",
-      "RequestHeaders": {
-        "Authorization": "Sanitized",
-        "traceparent": "00-9e4bfa0d54ac574bbc008ca2ce87ba2c-3c5d9850c1c55e4f-00",
-        "User-Agent": [
-          "azsdk-net-Storage.Files.DataLake/12.0.0-dev.20200305.1",
-          "(.NET Core 4.6.28325.01; Microsoft Windows 10.0.18363 )"
+      },
+      "ResponseBody": []
+    },
+    {
+      "RequestUri": "http://seannsecanary.blob.core.windows.net/test-filesystem-df16bd54-ca58-2cec-3187-f25dcbc3fb5d?restype=container",
+      "RequestMethod": "PUT",
+      "RequestHeaders": {
+        "Authorization": "Sanitized",
+        "traceparent": "00-4641e9a4eb366a478983f0a3ee47f87c-84c67e22012fdc43-00",
+        "User-Agent": [
+          "azsdk-net-Storage.Files.DataLake/12.1.0-dev.20200403.1",
+          "(.NET Core 4.6.28325.01; Microsoft Windows 10.0.18362 )"
         ],
         "x-ms-client-request-id": "2b3f977f-0fdf-a4e4-5197-d257cc94d428",
-        "x-ms-date": "Thu, 05 Mar 2020 21:58:47 GMT",
-        "x-ms-return-client-request-id": "true",
-        "x-ms-version": "2019-10-10"
-=======
-      "RequestUri": "http://seannsecanary.blob.core.windows.net/test-filesystem-df16bd54-ca58-2cec-3187-f25dcbc3fb5d?restype=container",
-      "RequestMethod": "PUT",
-      "RequestHeaders": {
-        "Authorization": "Sanitized",
-        "traceparent": "00-4641e9a4eb366a478983f0a3ee47f87c-84c67e22012fdc43-00",
-        "User-Agent": [
-          "azsdk-net-Storage.Files.DataLake/12.1.0-dev.20200403.1",
-          "(.NET Core 4.6.28325.01; Microsoft Windows 10.0.18362 )"
+        "x-ms-date": "Fri, 03 Apr 2020 21:04:46 GMT",
+        "x-ms-return-client-request-id": "true",
+        "x-ms-version": "2019-12-12"
+      },
+      "RequestBody": null,
+      "StatusCode": 201,
+      "ResponseHeaders": {
+        "Content-Length": "0",
+        "Date": "Fri, 03 Apr 2020 21:04:44 GMT",
+        "ETag": "\u00220x8D7D812A2F1D166\u0022",
+        "Last-Modified": "Fri, 03 Apr 2020 21:04:45 GMT",
+        "Server": [
+          "Windows-Azure-Blob/1.0",
+          "Microsoft-HTTPAPI/2.0"
         ],
         "x-ms-client-request-id": "2b3f977f-0fdf-a4e4-5197-d257cc94d428",
-        "x-ms-date": "Fri, 03 Apr 2020 21:04:46 GMT",
-        "x-ms-return-client-request-id": "true",
-        "x-ms-version": "2019-12-12"
->>>>>>> 32e373e2
-      },
-      "RequestBody": null,
-      "StatusCode": 201,
-      "ResponseHeaders": {
-        "Content-Length": "0",
-<<<<<<< HEAD
-        "Date": "Thu, 05 Mar 2020 21:58:46 GMT",
-        "ETag": "\u00220x8D7C1506183C337\u0022",
-        "Last-Modified": "Thu, 05 Mar 2020 21:58:47 GMT",
-=======
-        "Date": "Fri, 03 Apr 2020 21:04:44 GMT",
-        "ETag": "\u00220x8D7D812A2F1D166\u0022",
-        "Last-Modified": "Fri, 03 Apr 2020 21:04:45 GMT",
->>>>>>> 32e373e2
-        "Server": [
-          "Windows-Azure-Blob/1.0",
-          "Microsoft-HTTPAPI/2.0"
-        ],
-        "x-ms-client-request-id": "2b3f977f-0fdf-a4e4-5197-d257cc94d428",
-<<<<<<< HEAD
-        "x-ms-request-id": "9c495818-601e-0000-3339-f3923b000000",
-        "x-ms-version": "2019-10-10"
-=======
         "x-ms-request-id": "96229acf-f01e-0012-30fb-093670000000",
         "x-ms-version": "2019-12-12"
->>>>>>> 32e373e2
-      },
-      "ResponseBody": []
-    },
-    {
-<<<<<<< HEAD
-      "RequestUri": "https://seanstagehierarchical.blob.core.windows.net/test-filesystem-df16bd54-ca58-2cec-3187-f25dcbc3fb5d?restype=container\u0026comp=metadata",
-      "RequestMethod": "PUT",
-      "RequestHeaders": {
-        "Authorization": "Sanitized",
-        "If-Modified-Since": "Wed, 04 Mar 2020 21:58:46 GMT",
-        "traceparent": "00-04cc9e79f4b03745a80d0d5630f890e1-0c617b68d4a2bf44-00",
-        "User-Agent": [
-          "azsdk-net-Storage.Files.DataLake/12.0.0-dev.20200305.1",
-          "(.NET Core 4.6.28325.01; Microsoft Windows 10.0.18363 )"
-        ],
-        "x-ms-client-request-id": "33dd0e79-cf84-3c7e-d4cb-1c65d6780943",
-        "x-ms-date": "Thu, 05 Mar 2020 21:58:47 GMT",
-=======
+      },
+      "ResponseBody": []
+    },
+    {
       "RequestUri": "http://seannsecanary.blob.core.windows.net/test-filesystem-df16bd54-ca58-2cec-3187-f25dcbc3fb5d?restype=container\u0026comp=metadata",
       "RequestMethod": "PUT",
       "RequestHeaders": {
@@ -265,62 +143,31 @@
         ],
         "x-ms-client-request-id": "33dd0e79-cf84-3c7e-d4cb-1c65d6780943",
         "x-ms-date": "Fri, 03 Apr 2020 21:04:46 GMT",
->>>>>>> 32e373e2
         "x-ms-meta-Capital": "letter",
         "x-ms-meta-foo": "bar",
         "x-ms-meta-meta": "data",
         "x-ms-meta-UPPER": "case",
         "x-ms-return-client-request-id": "true",
-<<<<<<< HEAD
-        "x-ms-version": "2019-10-10"
-=======
-        "x-ms-version": "2019-12-12"
->>>>>>> 32e373e2
+        "x-ms-version": "2019-12-12"
       },
       "RequestBody": null,
       "StatusCode": 200,
       "ResponseHeaders": {
         "Content-Length": "0",
-<<<<<<< HEAD
-        "Date": "Thu, 05 Mar 2020 21:58:46 GMT",
-        "ETag": "\u00220x8D7C1506195C858\u0022",
-        "Last-Modified": "Thu, 05 Mar 2020 21:58:47 GMT",
-=======
         "Date": "Fri, 03 Apr 2020 21:04:44 GMT",
         "ETag": "\u00220x8D7D812A310D998\u0022",
         "Last-Modified": "Fri, 03 Apr 2020 21:04:45 GMT",
->>>>>>> 32e373e2
         "Server": [
           "Windows-Azure-Blob/1.0",
           "Microsoft-HTTPAPI/2.0"
         ],
         "x-ms-client-request-id": "33dd0e79-cf84-3c7e-d4cb-1c65d6780943",
-<<<<<<< HEAD
-        "x-ms-request-id": "9c49581c-601e-0000-3439-f3923b000000",
-        "x-ms-version": "2019-10-10"
-=======
         "x-ms-request-id": "96229aee-f01e-0012-46fb-093670000000",
         "x-ms-version": "2019-12-12"
->>>>>>> 32e373e2
-      },
-      "ResponseBody": []
-    },
-    {
-<<<<<<< HEAD
-      "RequestUri": "https://seanstagehierarchical.blob.core.windows.net/test-filesystem-df16bd54-ca58-2cec-3187-f25dcbc3fb5d?restype=container",
-      "RequestMethod": "DELETE",
-      "RequestHeaders": {
-        "Authorization": "Sanitized",
-        "traceparent": "00-f6e3df9774ba3e41b0d3f07e15654a1d-ba2ed1680c61f24d-00",
-        "User-Agent": [
-          "azsdk-net-Storage.Files.DataLake/12.0.0-dev.20200305.1",
-          "(.NET Core 4.6.28325.01; Microsoft Windows 10.0.18363 )"
-        ],
-        "x-ms-client-request-id": "bdde6147-a0b6-11a3-c763-9780e75ed574",
-        "x-ms-date": "Thu, 05 Mar 2020 21:58:47 GMT",
-        "x-ms-return-client-request-id": "true",
-        "x-ms-version": "2019-10-10"
-=======
+      },
+      "ResponseBody": []
+    },
+    {
       "RequestUri": "http://seannsecanary.blob.core.windows.net/test-filesystem-df16bd54-ca58-2cec-3187-f25dcbc3fb5d?restype=container",
       "RequestMethod": "DELETE",
       "RequestHeaders": {
@@ -334,172 +181,91 @@
         "x-ms-date": "Fri, 03 Apr 2020 21:04:46 GMT",
         "x-ms-return-client-request-id": "true",
         "x-ms-version": "2019-12-12"
->>>>>>> 32e373e2
       },
       "RequestBody": null,
       "StatusCode": 202,
       "ResponseHeaders": {
         "Content-Length": "0",
-<<<<<<< HEAD
-        "Date": "Thu, 05 Mar 2020 21:58:46 GMT",
-=======
-        "Date": "Fri, 03 Apr 2020 21:04:44 GMT",
->>>>>>> 32e373e2
+        "Date": "Fri, 03 Apr 2020 21:04:44 GMT",
         "Server": [
           "Windows-Azure-Blob/1.0",
           "Microsoft-HTTPAPI/2.0"
         ],
         "x-ms-client-request-id": "bdde6147-a0b6-11a3-c763-9780e75ed574",
-<<<<<<< HEAD
-        "x-ms-request-id": "9c49581d-601e-0000-3539-f3923b000000",
-        "x-ms-version": "2019-10-10"
-=======
         "x-ms-request-id": "96229afa-f01e-0012-4efb-093670000000",
         "x-ms-version": "2019-12-12"
->>>>>>> 32e373e2
-      },
-      "ResponseBody": []
-    },
-    {
-<<<<<<< HEAD
-      "RequestUri": "https://seanstagehierarchical.blob.core.windows.net/test-filesystem-f76cc537-b959-d751-7561-60f090e03567?restype=container",
-      "RequestMethod": "PUT",
-      "RequestHeaders": {
-        "Authorization": "Sanitized",
-        "traceparent": "00-6ce2f71e4747de45947193bf887686c7-85b03a756f20a643-00",
-        "User-Agent": [
-          "azsdk-net-Storage.Files.DataLake/12.0.0-dev.20200305.1",
-          "(.NET Core 4.6.28325.01; Microsoft Windows 10.0.18363 )"
+      },
+      "ResponseBody": []
+    },
+    {
+      "RequestUri": "http://seannsecanary.blob.core.windows.net/test-filesystem-f76cc537-b959-d751-7561-60f090e03567?restype=container",
+      "RequestMethod": "PUT",
+      "RequestHeaders": {
+        "Authorization": "Sanitized",
+        "traceparent": "00-1f1b04da53a2e0489a3357a8b3bcb251-f02f0a7821e8a44c-00",
+        "User-Agent": [
+          "azsdk-net-Storage.Files.DataLake/12.1.0-dev.20200403.1",
+          "(.NET Core 4.6.28325.01; Microsoft Windows 10.0.18362 )"
         ],
         "x-ms-client-request-id": "4166cabe-60ff-8ec5-1006-485540b281e6",
-        "x-ms-date": "Thu, 05 Mar 2020 21:58:47 GMT",
-        "x-ms-return-client-request-id": "true",
-        "x-ms-version": "2019-10-10"
-=======
-      "RequestUri": "http://seannsecanary.blob.core.windows.net/test-filesystem-f76cc537-b959-d751-7561-60f090e03567?restype=container",
-      "RequestMethod": "PUT",
-      "RequestHeaders": {
-        "Authorization": "Sanitized",
-        "traceparent": "00-1f1b04da53a2e0489a3357a8b3bcb251-f02f0a7821e8a44c-00",
-        "User-Agent": [
-          "azsdk-net-Storage.Files.DataLake/12.1.0-dev.20200403.1",
-          "(.NET Core 4.6.28325.01; Microsoft Windows 10.0.18362 )"
+        "x-ms-date": "Fri, 03 Apr 2020 21:04:46 GMT",
+        "x-ms-return-client-request-id": "true",
+        "x-ms-version": "2019-12-12"
+      },
+      "RequestBody": null,
+      "StatusCode": 201,
+      "ResponseHeaders": {
+        "Content-Length": "0",
+        "Date": "Fri, 03 Apr 2020 21:04:45 GMT",
+        "ETag": "\u00220x8D7D812A3304598\u0022",
+        "Last-Modified": "Fri, 03 Apr 2020 21:04:45 GMT",
+        "Server": [
+          "Windows-Azure-Blob/1.0",
+          "Microsoft-HTTPAPI/2.0"
         ],
         "x-ms-client-request-id": "4166cabe-60ff-8ec5-1006-485540b281e6",
-        "x-ms-date": "Fri, 03 Apr 2020 21:04:46 GMT",
-        "x-ms-return-client-request-id": "true",
-        "x-ms-version": "2019-12-12"
->>>>>>> 32e373e2
-      },
-      "RequestBody": null,
-      "StatusCode": 201,
-      "ResponseHeaders": {
-        "Content-Length": "0",
-<<<<<<< HEAD
-        "Date": "Thu, 05 Mar 2020 21:58:49 GMT",
-        "ETag": "\u00220x8D7C15062279EAE\u0022",
-        "Last-Modified": "Thu, 05 Mar 2020 21:58:48 GMT",
-=======
-        "Date": "Fri, 03 Apr 2020 21:04:45 GMT",
-        "ETag": "\u00220x8D7D812A3304598\u0022",
-        "Last-Modified": "Fri, 03 Apr 2020 21:04:45 GMT",
->>>>>>> 32e373e2
-        "Server": [
-          "Windows-Azure-Blob/1.0",
-          "Microsoft-HTTPAPI/2.0"
-        ],
-        "x-ms-client-request-id": "4166cabe-60ff-8ec5-1006-485540b281e6",
-<<<<<<< HEAD
-        "x-ms-request-id": "4a11b7e9-c01e-0026-6539-f3da23000000",
-        "x-ms-version": "2019-10-10"
-=======
         "x-ms-request-id": "96229b03-f01e-0012-55fb-093670000000",
         "x-ms-version": "2019-12-12"
->>>>>>> 32e373e2
-      },
-      "ResponseBody": []
-    },
-    {
-<<<<<<< HEAD
-      "RequestUri": "https://seanstagehierarchical.blob.core.windows.net/test-filesystem-f76cc537-b959-d751-7561-60f090e03567?restype=container\u0026comp=metadata",
-      "RequestMethod": "PUT",
-      "RequestHeaders": {
-        "Authorization": "Sanitized",
-        "traceparent": "00-be94711e52557b43b67baad8d73f411e-e282274b02214343-00",
-        "User-Agent": [
-          "azsdk-net-Storage.Files.DataLake/12.0.0-dev.20200305.1",
-          "(.NET Core 4.6.28325.01; Microsoft Windows 10.0.18363 )"
+      },
+      "ResponseBody": []
+    },
+    {
+      "RequestUri": "http://seannsecanary.blob.core.windows.net/test-filesystem-f76cc537-b959-d751-7561-60f090e03567?restype=container\u0026comp=metadata",
+      "RequestMethod": "PUT",
+      "RequestHeaders": {
+        "Authorization": "Sanitized",
+        "traceparent": "00-88b23df7b5333540a7057ab3525925f4-255a8438cab8294c-00",
+        "User-Agent": [
+          "azsdk-net-Storage.Files.DataLake/12.1.0-dev.20200403.1",
+          "(.NET Core 4.6.28325.01; Microsoft Windows 10.0.18362 )"
         ],
         "x-ms-client-request-id": "c631ebcc-f37a-1268-378f-649302362bff",
-        "x-ms-date": "Thu, 05 Mar 2020 21:58:50 GMT",
-=======
-      "RequestUri": "http://seannsecanary.blob.core.windows.net/test-filesystem-f76cc537-b959-d751-7561-60f090e03567?restype=container\u0026comp=metadata",
-      "RequestMethod": "PUT",
-      "RequestHeaders": {
-        "Authorization": "Sanitized",
-        "traceparent": "00-88b23df7b5333540a7057ab3525925f4-255a8438cab8294c-00",
-        "User-Agent": [
-          "azsdk-net-Storage.Files.DataLake/12.1.0-dev.20200403.1",
-          "(.NET Core 4.6.28325.01; Microsoft Windows 10.0.18362 )"
-        ],
-        "x-ms-client-request-id": "c631ebcc-f37a-1268-378f-649302362bff",
-        "x-ms-date": "Fri, 03 Apr 2020 21:04:47 GMT",
->>>>>>> 32e373e2
+        "x-ms-date": "Fri, 03 Apr 2020 21:04:47 GMT",
         "x-ms-meta-Capital": "letter",
         "x-ms-meta-foo": "bar",
         "x-ms-meta-meta": "data",
         "x-ms-meta-UPPER": "case",
         "x-ms-return-client-request-id": "true",
-<<<<<<< HEAD
-        "x-ms-version": "2019-10-10"
-=======
-        "x-ms-version": "2019-12-12"
->>>>>>> 32e373e2
+        "x-ms-version": "2019-12-12"
       },
       "RequestBody": null,
       "StatusCode": 200,
       "ResponseHeaders": {
         "Content-Length": "0",
-<<<<<<< HEAD
-        "Date": "Thu, 05 Mar 2020 21:58:49 GMT",
-        "ETag": "\u00220x8D7C150630F97A7\u0022",
-        "Last-Modified": "Thu, 05 Mar 2020 21:58:49 GMT",
-=======
         "Date": "Fri, 03 Apr 2020 21:04:45 GMT",
         "ETag": "\u00220x8D7D812A33E3363\u0022",
         "Last-Modified": "Fri, 03 Apr 2020 21:04:45 GMT",
->>>>>>> 32e373e2
         "Server": [
           "Windows-Azure-Blob/1.0",
           "Microsoft-HTTPAPI/2.0"
         ],
         "x-ms-client-request-id": "c631ebcc-f37a-1268-378f-649302362bff",
-<<<<<<< HEAD
-        "x-ms-request-id": "4a11b7f4-c01e-0026-6a39-f3da23000000",
-        "x-ms-version": "2019-10-10"
-=======
         "x-ms-request-id": "96229b12-f01e-0012-62fb-093670000000",
         "x-ms-version": "2019-12-12"
->>>>>>> 32e373e2
-      },
-      "ResponseBody": []
-    },
-    {
-<<<<<<< HEAD
-      "RequestUri": "https://seanstagehierarchical.blob.core.windows.net/test-filesystem-f76cc537-b959-d751-7561-60f090e03567?restype=container",
-      "RequestMethod": "DELETE",
-      "RequestHeaders": {
-        "Authorization": "Sanitized",
-        "traceparent": "00-c2387dd64c29984eb4c7c381f86dc0f1-0e718b69ae96cf4e-00",
-        "User-Agent": [
-          "azsdk-net-Storage.Files.DataLake/12.0.0-dev.20200305.1",
-          "(.NET Core 4.6.28325.01; Microsoft Windows 10.0.18363 )"
-        ],
-        "x-ms-client-request-id": "5489ec38-ba80-3a6c-c7fa-b2b0fc46e902",
-        "x-ms-date": "Thu, 05 Mar 2020 21:58:50 GMT",
-        "x-ms-return-client-request-id": "true",
-        "x-ms-version": "2019-10-10"
-=======
+      },
+      "ResponseBody": []
+    },
+    {
       "RequestUri": "http://seannsecanary.blob.core.windows.net/test-filesystem-f76cc537-b959-d751-7561-60f090e03567?restype=container",
       "RequestMethod": "DELETE",
       "RequestHeaders": {
@@ -513,239 +279,128 @@
         "x-ms-date": "Fri, 03 Apr 2020 21:04:47 GMT",
         "x-ms-return-client-request-id": "true",
         "x-ms-version": "2019-12-12"
->>>>>>> 32e373e2
       },
       "RequestBody": null,
       "StatusCode": 202,
       "ResponseHeaders": {
         "Content-Length": "0",
-<<<<<<< HEAD
-        "Date": "Thu, 05 Mar 2020 21:58:49 GMT",
-=======
-        "Date": "Fri, 03 Apr 2020 21:04:45 GMT",
->>>>>>> 32e373e2
+        "Date": "Fri, 03 Apr 2020 21:04:45 GMT",
         "Server": [
           "Windows-Azure-Blob/1.0",
           "Microsoft-HTTPAPI/2.0"
         ],
         "x-ms-client-request-id": "5489ec38-ba80-3a6c-c7fa-b2b0fc46e902",
-<<<<<<< HEAD
-        "x-ms-request-id": "4a11b7f5-c01e-0026-6b39-f3da23000000",
-        "x-ms-version": "2019-10-10"
-=======
         "x-ms-request-id": "96229b1e-f01e-0012-6bfb-093670000000",
         "x-ms-version": "2019-12-12"
->>>>>>> 32e373e2
-      },
-      "ResponseBody": []
-    },
-    {
-<<<<<<< HEAD
-      "RequestUri": "https://seanstagehierarchical.blob.core.windows.net/test-filesystem-014b45d5-f307-2151-b6d3-d600eb69f703?restype=container",
-      "RequestMethod": "PUT",
-      "RequestHeaders": {
-        "Authorization": "Sanitized",
-        "traceparent": "00-d716658910ae234b815b3c6f43641d6c-cede113e4f35ab4c-00",
-        "User-Agent": [
-          "azsdk-net-Storage.Files.DataLake/12.0.0-dev.20200305.1",
-          "(.NET Core 4.6.28325.01; Microsoft Windows 10.0.18363 )"
+      },
+      "ResponseBody": []
+    },
+    {
+      "RequestUri": "http://seannsecanary.blob.core.windows.net/test-filesystem-014b45d5-f307-2151-b6d3-d600eb69f703?restype=container",
+      "RequestMethod": "PUT",
+      "RequestHeaders": {
+        "Authorization": "Sanitized",
+        "traceparent": "00-a49533a4da5dc240aae93be6aeeb1fac-837c40c88b240349-00",
+        "User-Agent": [
+          "azsdk-net-Storage.Files.DataLake/12.1.0-dev.20200403.1",
+          "(.NET Core 4.6.28325.01; Microsoft Windows 10.0.18362 )"
         ],
         "x-ms-client-request-id": "d5280590-a3e9-4474-9b68-9eade46b4e5e",
-        "x-ms-date": "Thu, 05 Mar 2020 21:58:50 GMT",
-        "x-ms-return-client-request-id": "true",
-        "x-ms-version": "2019-10-10"
-=======
-      "RequestUri": "http://seannsecanary.blob.core.windows.net/test-filesystem-014b45d5-f307-2151-b6d3-d600eb69f703?restype=container",
-      "RequestMethod": "PUT",
-      "RequestHeaders": {
-        "Authorization": "Sanitized",
-        "traceparent": "00-a49533a4da5dc240aae93be6aeeb1fac-837c40c88b240349-00",
-        "User-Agent": [
-          "azsdk-net-Storage.Files.DataLake/12.1.0-dev.20200403.1",
-          "(.NET Core 4.6.28325.01; Microsoft Windows 10.0.18362 )"
+        "x-ms-date": "Fri, 03 Apr 2020 21:04:47 GMT",
+        "x-ms-return-client-request-id": "true",
+        "x-ms-version": "2019-12-12"
+      },
+      "RequestBody": null,
+      "StatusCode": 201,
+      "ResponseHeaders": {
+        "Content-Length": "0",
+        "Date": "Fri, 03 Apr 2020 21:04:45 GMT",
+        "ETag": "\u00220x8D7D812A3625B70\u0022",
+        "Last-Modified": "Fri, 03 Apr 2020 21:04:45 GMT",
+        "Server": [
+          "Windows-Azure-Blob/1.0",
+          "Microsoft-HTTPAPI/2.0"
         ],
         "x-ms-client-request-id": "d5280590-a3e9-4474-9b68-9eade46b4e5e",
-        "x-ms-date": "Fri, 03 Apr 2020 21:04:47 GMT",
-        "x-ms-return-client-request-id": "true",
-        "x-ms-version": "2019-12-12"
->>>>>>> 32e373e2
-      },
-      "RequestBody": null,
-      "StatusCode": 201,
-      "ResponseHeaders": {
-        "Content-Length": "0",
-<<<<<<< HEAD
-        "Date": "Thu, 05 Mar 2020 21:58:49 GMT",
-        "ETag": "\u00220x8D7C150634E05E9\u0022",
-        "Last-Modified": "Thu, 05 Mar 2020 21:58:50 GMT",
-=======
-        "Date": "Fri, 03 Apr 2020 21:04:45 GMT",
-        "ETag": "\u00220x8D7D812A3625B70\u0022",
-        "Last-Modified": "Fri, 03 Apr 2020 21:04:45 GMT",
->>>>>>> 32e373e2
-        "Server": [
-          "Windows-Azure-Blob/1.0",
-          "Microsoft-HTTPAPI/2.0"
-        ],
-        "x-ms-client-request-id": "d5280590-a3e9-4474-9b68-9eade46b4e5e",
-<<<<<<< HEAD
-        "x-ms-request-id": "958326ed-601e-0010-3739-f35753000000",
-        "x-ms-version": "2019-10-10"
-=======
         "x-ms-request-id": "96229b2f-f01e-0012-78fb-093670000000",
         "x-ms-version": "2019-12-12"
->>>>>>> 32e373e2
-      },
-      "ResponseBody": []
-    },
-    {
-<<<<<<< HEAD
-      "RequestUri": "https://seanstagehierarchical.blob.core.windows.net/test-filesystem-014b45d5-f307-2151-b6d3-d600eb69f703?comp=lease\u0026restype=container",
-      "RequestMethod": "PUT",
-      "RequestHeaders": {
-        "Authorization": "Sanitized",
-        "traceparent": "00-13e50f959658fd4ea123e5ca8a54a6e9-c7a1a595aec3ac4d-00",
-        "User-Agent": [
-          "azsdk-net-Storage.Files.DataLake/12.0.0-dev.20200305.1",
-          "(.NET Core 4.6.28325.01; Microsoft Windows 10.0.18363 )"
+      },
+      "ResponseBody": []
+    },
+    {
+      "RequestUri": "http://seannsecanary.blob.core.windows.net/test-filesystem-014b45d5-f307-2151-b6d3-d600eb69f703?comp=lease\u0026restype=container",
+      "RequestMethod": "PUT",
+      "RequestHeaders": {
+        "Authorization": "Sanitized",
+        "traceparent": "00-430c60b46cd5494d9c04ce164fbda9b4-f470f250ee9caf4c-00",
+        "User-Agent": [
+          "azsdk-net-Storage.Files.DataLake/12.1.0-dev.20200403.1",
+          "(.NET Core 4.6.28325.01; Microsoft Windows 10.0.18362 )"
         ],
         "x-ms-client-request-id": "480fb404-4fbe-bdbd-b029-0d291fc0635b",
-        "x-ms-date": "Thu, 05 Mar 2020 21:58:50 GMT",
-=======
-      "RequestUri": "http://seannsecanary.blob.core.windows.net/test-filesystem-014b45d5-f307-2151-b6d3-d600eb69f703?comp=lease\u0026restype=container",
-      "RequestMethod": "PUT",
-      "RequestHeaders": {
-        "Authorization": "Sanitized",
-        "traceparent": "00-430c60b46cd5494d9c04ce164fbda9b4-f470f250ee9caf4c-00",
-        "User-Agent": [
-          "azsdk-net-Storage.Files.DataLake/12.1.0-dev.20200403.1",
-          "(.NET Core 4.6.28325.01; Microsoft Windows 10.0.18362 )"
-        ],
-        "x-ms-client-request-id": "480fb404-4fbe-bdbd-b029-0d291fc0635b",
-        "x-ms-date": "Fri, 03 Apr 2020 21:04:47 GMT",
->>>>>>> 32e373e2
+        "x-ms-date": "Fri, 03 Apr 2020 21:04:47 GMT",
         "x-ms-lease-action": "acquire",
         "x-ms-lease-duration": "-1",
         "x-ms-proposed-lease-id": "13c5af02-d3eb-ff55-c7bf-84b3e13f2832",
         "x-ms-return-client-request-id": "true",
-<<<<<<< HEAD
-        "x-ms-version": "2019-10-10"
-=======
-        "x-ms-version": "2019-12-12"
->>>>>>> 32e373e2
+        "x-ms-version": "2019-12-12"
       },
       "RequestBody": null,
       "StatusCode": 201,
       "ResponseHeaders": {
         "Content-Length": "0",
-<<<<<<< HEAD
-        "Date": "Thu, 05 Mar 2020 21:58:49 GMT",
-        "ETag": "\u00220x8D7C150634E05E9\u0022",
-        "Last-Modified": "Thu, 05 Mar 2020 21:58:50 GMT",
-=======
         "Date": "Fri, 03 Apr 2020 21:04:45 GMT",
         "ETag": "\u00220x8D7D812A3625B70\u0022",
         "Last-Modified": "Fri, 03 Apr 2020 21:04:45 GMT",
->>>>>>> 32e373e2
         "Server": [
           "Windows-Azure-Blob/1.0",
           "Microsoft-HTTPAPI/2.0"
         ],
         "x-ms-client-request-id": "480fb404-4fbe-bdbd-b029-0d291fc0635b",
         "x-ms-lease-id": "13c5af02-d3eb-ff55-c7bf-84b3e13f2832",
-<<<<<<< HEAD
-        "x-ms-request-id": "958326f4-601e-0010-3b39-f35753000000",
-        "x-ms-version": "2019-10-10"
-=======
         "x-ms-request-id": "96229b39-f01e-0012-7ffb-093670000000",
         "x-ms-version": "2019-12-12"
->>>>>>> 32e373e2
-      },
-      "ResponseBody": []
-    },
-    {
-<<<<<<< HEAD
-      "RequestUri": "https://seanstagehierarchical.blob.core.windows.net/test-filesystem-014b45d5-f307-2151-b6d3-d600eb69f703?restype=container\u0026comp=metadata",
-      "RequestMethod": "PUT",
-      "RequestHeaders": {
-        "Authorization": "Sanitized",
-        "traceparent": "00-f5510bf2d18619478c6d61d418ba0ea3-a8f609a25f50bb4e-00",
-        "User-Agent": [
-          "azsdk-net-Storage.Files.DataLake/12.0.0-dev.20200305.1",
-          "(.NET Core 4.6.28325.01; Microsoft Windows 10.0.18363 )"
+      },
+      "ResponseBody": []
+    },
+    {
+      "RequestUri": "http://seannsecanary.blob.core.windows.net/test-filesystem-014b45d5-f307-2151-b6d3-d600eb69f703?restype=container\u0026comp=metadata",
+      "RequestMethod": "PUT",
+      "RequestHeaders": {
+        "Authorization": "Sanitized",
+        "traceparent": "00-09fb56bc6d7bd547a1fd4d1e53e82340-9a1058b592d7e34a-00",
+        "User-Agent": [
+          "azsdk-net-Storage.Files.DataLake/12.1.0-dev.20200403.1",
+          "(.NET Core 4.6.28325.01; Microsoft Windows 10.0.18362 )"
         ],
         "x-ms-client-request-id": "2daf7318-df30-2173-6fb2-351714ef28b3",
-        "x-ms-date": "Thu, 05 Mar 2020 21:58:50 GMT",
-=======
-      "RequestUri": "http://seannsecanary.blob.core.windows.net/test-filesystem-014b45d5-f307-2151-b6d3-d600eb69f703?restype=container\u0026comp=metadata",
-      "RequestMethod": "PUT",
-      "RequestHeaders": {
-        "Authorization": "Sanitized",
-        "traceparent": "00-09fb56bc6d7bd547a1fd4d1e53e82340-9a1058b592d7e34a-00",
-        "User-Agent": [
-          "azsdk-net-Storage.Files.DataLake/12.1.0-dev.20200403.1",
-          "(.NET Core 4.6.28325.01; Microsoft Windows 10.0.18362 )"
-        ],
-        "x-ms-client-request-id": "2daf7318-df30-2173-6fb2-351714ef28b3",
-        "x-ms-date": "Fri, 03 Apr 2020 21:04:47 GMT",
->>>>>>> 32e373e2
+        "x-ms-date": "Fri, 03 Apr 2020 21:04:47 GMT",
         "x-ms-lease-id": "13c5af02-d3eb-ff55-c7bf-84b3e13f2832",
         "x-ms-meta-Capital": "letter",
         "x-ms-meta-foo": "bar",
         "x-ms-meta-meta": "data",
         "x-ms-meta-UPPER": "case",
         "x-ms-return-client-request-id": "true",
-<<<<<<< HEAD
-        "x-ms-version": "2019-10-10"
-=======
-        "x-ms-version": "2019-12-12"
->>>>>>> 32e373e2
+        "x-ms-version": "2019-12-12"
       },
       "RequestBody": null,
       "StatusCode": 200,
       "ResponseHeaders": {
         "Content-Length": "0",
-<<<<<<< HEAD
-        "Date": "Thu, 05 Mar 2020 21:58:49 GMT",
-        "ETag": "\u00220x8D7C1506369ECC1\u0022",
-        "Last-Modified": "Thu, 05 Mar 2020 21:58:50 GMT",
-=======
         "Date": "Fri, 03 Apr 2020 21:04:45 GMT",
         "ETag": "\u00220x8D7D812A37C5920\u0022",
         "Last-Modified": "Fri, 03 Apr 2020 21:04:46 GMT",
->>>>>>> 32e373e2
         "Server": [
           "Windows-Azure-Blob/1.0",
           "Microsoft-HTTPAPI/2.0"
         ],
         "x-ms-client-request-id": "2daf7318-df30-2173-6fb2-351714ef28b3",
-<<<<<<< HEAD
-        "x-ms-request-id": "958326f7-601e-0010-3e39-f35753000000",
-        "x-ms-version": "2019-10-10"
-=======
         "x-ms-request-id": "96229b40-f01e-0012-06fb-093670000000",
         "x-ms-version": "2019-12-12"
->>>>>>> 32e373e2
-      },
-      "ResponseBody": []
-    },
-    {
-<<<<<<< HEAD
-      "RequestUri": "https://seanstagehierarchical.blob.core.windows.net/test-filesystem-014b45d5-f307-2151-b6d3-d600eb69f703?restype=container",
-      "RequestMethod": "DELETE",
-      "RequestHeaders": {
-        "Authorization": "Sanitized",
-        "traceparent": "00-8bab1e22488b004ca054061ecaf6e139-775b47ec1f668c46-00",
-        "User-Agent": [
-          "azsdk-net-Storage.Files.DataLake/12.0.0-dev.20200305.1",
-          "(.NET Core 4.6.28325.01; Microsoft Windows 10.0.18363 )"
-        ],
-        "x-ms-client-request-id": "ab111761-3510-5f2b-f91b-484a3305cba6",
-        "x-ms-date": "Thu, 05 Mar 2020 21:58:50 GMT",
-        "x-ms-lease-id": "13c5af02-d3eb-ff55-c7bf-84b3e13f2832",
-        "x-ms-return-client-request-id": "true",
-        "x-ms-version": "2019-10-10"
-=======
+      },
+      "ResponseBody": []
+    },
+    {
       "RequestUri": "http://seannsecanary.blob.core.windows.net/test-filesystem-014b45d5-f307-2151-b6d3-d600eb69f703?restype=container",
       "RequestMethod": "DELETE",
       "RequestHeaders": {
@@ -760,42 +415,26 @@
         "x-ms-lease-id": "13c5af02-d3eb-ff55-c7bf-84b3e13f2832",
         "x-ms-return-client-request-id": "true",
         "x-ms-version": "2019-12-12"
->>>>>>> 32e373e2
       },
       "RequestBody": null,
       "StatusCode": 202,
       "ResponseHeaders": {
         "Content-Length": "0",
-<<<<<<< HEAD
-        "Date": "Thu, 05 Mar 2020 21:58:49 GMT",
-=======
-        "Date": "Fri, 03 Apr 2020 21:04:45 GMT",
->>>>>>> 32e373e2
+        "Date": "Fri, 03 Apr 2020 21:04:45 GMT",
         "Server": [
           "Windows-Azure-Blob/1.0",
           "Microsoft-HTTPAPI/2.0"
         ],
         "x-ms-client-request-id": "ab111761-3510-5f2b-f91b-484a3305cba6",
-<<<<<<< HEAD
-        "x-ms-request-id": "958326fb-601e-0010-4239-f35753000000",
-        "x-ms-version": "2019-10-10"
-=======
         "x-ms-request-id": "96229b5d-f01e-0012-1cfb-093670000000",
         "x-ms-version": "2019-12-12"
->>>>>>> 32e373e2
       },
       "ResponseBody": []
     }
   ],
   "Variables": {
-<<<<<<< HEAD
-    "DateTimeOffsetNow": "2020-03-05T13:58:46.7086530-08:00",
-    "RandomSeed": "492073396",
-    "Storage_TestConfigHierarchicalNamespace": "NamespaceTenant\nseanstagehierarchical\nU2FuaXRpemVk\nhttps://seanstagehierarchical.blob.core.windows.net\nhttp://seanstagehierarchical.file.core.windows.net\nhttp://seanstagehierarchical.queue.core.windows.net\nhttp://seanstagehierarchical.table.core.windows.net\n\n\n\n\nhttp://seanstagehierarchical-secondary.blob.core.windows.net\nhttp://seanstagehierarchical-secondary.file.core.windows.net\nhttp://seanstagehierarchical-secondary.queue.core.windows.net\nhttp://seanstagehierarchical-secondary.table.core.windows.net\n68390a19-a643-458b-b726-408abf67b4fc\nSanitized\n72f988bf-86f1-41af-91ab-2d7cd011db47\nhttps://login.microsoftonline.com/\nCloud\nBlobEndpoint=https://seanstagehierarchical.blob.core.windows.net/;QueueEndpoint=http://seanstagehierarchical.queue.core.windows.net/;FileEndpoint=http://seanstagehierarchical.file.core.windows.net/;BlobSecondaryEndpoint=http://seanstagehierarchical-secondary.blob.core.windows.net/;QueueSecondaryEndpoint=http://seanstagehierarchical-secondary.queue.core.windows.net/;FileSecondaryEndpoint=http://seanstagehierarchical-secondary.file.core.windows.net/;AccountName=seanstagehierarchical;AccountKey=Sanitized\n"
-=======
     "DateTimeOffsetNow": "2020-04-03T14:04:46.1539636-07:00",
     "RandomSeed": "492073396",
     "Storage_TestConfigHierarchicalNamespace": "NamespaceTenant\nseannsecanary\nU2FuaXRpemVk\nhttp://seannsecanary.blob.core.windows.net\nhttp://seannsecanary.file.core.windows.net\nhttp://seannsecanary.queue.core.windows.net\nhttp://seannsecanary.table.core.windows.net\n\n\n\n\nhttp://seannsecanary-secondary.blob.core.windows.net\nhttp://seannsecanary-secondary.file.core.windows.net\nhttp://seannsecanary-secondary.queue.core.windows.net\nhttp://seannsecanary-secondary.table.core.windows.net\n68390a19-a643-458b-b726-408abf67b4fc\nSanitized\n72f988bf-86f1-41af-91ab-2d7cd011db47\nhttps://login.microsoftonline.com/\nCloud\nBlobEndpoint=http://seannsecanary.blob.core.windows.net/;QueueEndpoint=http://seannsecanary.queue.core.windows.net/;FileEndpoint=http://seannsecanary.file.core.windows.net/;BlobSecondaryEndpoint=http://seannsecanary-secondary.blob.core.windows.net/;QueueSecondaryEndpoint=http://seannsecanary-secondary.queue.core.windows.net/;FileSecondaryEndpoint=http://seannsecanary-secondary.file.core.windows.net/;AccountName=seannsecanary;AccountKey=Sanitized\n"
->>>>>>> 32e373e2
   }
 }