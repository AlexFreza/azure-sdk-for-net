{
  "Entries": [
    {
<<<<<<< HEAD
      "RequestUri": "https://seanstagehierarchical.blob.core.windows.net/test-filesystem-aab0d2e4-469d-2dfd-7c33-a782c7cffe77?sv=2019-10-10\u0026ss=b\u0026srt=sco\u0026st=2020-03-05T21%3A43%3A13Z\u0026se=2020-03-05T23%3A43%3A13Z\u0026sp=rwdlac\u0026sig=Sanitized\u0026restype=container",
      "RequestMethod": "PUT",
      "RequestHeaders": {
        "traceparent": "00-11386f28ea953645b495b571830670f0-0c259e5d084a4742-00",
        "User-Agent": [
          "azsdk-net-Storage.Files.DataLake/12.0.0-dev.20200305.1",
          "(.NET Core 4.6.28325.01; Microsoft Windows 10.0.18363 )"
        ],
        "x-ms-client-request-id": "defec9d5-4a8d-337f-7f10-b6a36b1e0f1e",
        "x-ms-return-client-request-id": "true",
        "x-ms-version": "2019-10-10"
=======
      "RequestUri": "http://seannsecanary.blob.core.windows.net/test-filesystem-aab0d2e4-469d-2dfd-7c33-a782c7cffe77?sv=2019-07-07\u0026ss=b\u0026srt=sco\u0026st=2020-04-03T20%3A20%3A40Z\u0026se=2020-04-03T22%3A20%3A40Z\u0026sp=rwdlac\u0026sig=Sanitized\u0026restype=container",
      "RequestMethod": "PUT",
      "RequestHeaders": {
        "traceparent": "00-15839ef548a9b24fa194f6e05337f504-8a582e1df3815049-00",
        "User-Agent": [
          "azsdk-net-Storage.Files.DataLake/12.1.0-dev.20200403.1",
          "(.NET Core 4.6.28325.01; Microsoft Windows 10.0.18362 )"
        ],
        "x-ms-client-request-id": "defec9d5-4a8d-337f-7f10-b6a36b1e0f1e",
        "x-ms-return-client-request-id": "true",
        "x-ms-version": "2019-12-12"
>>>>>>> 32e373e2
      },
      "RequestBody": null,
      "StatusCode": 201,
      "ResponseHeaders": {
        "Content-Length": "0",
<<<<<<< HEAD
        "Date": "Thu, 05 Mar 2020 22:43:13 GMT",
        "ETag": "\u00220x8D7C15697368DE7\u0022",
        "Last-Modified": "Thu, 05 Mar 2020 22:43:14 GMT",
=======
        "Date": "Fri, 03 Apr 2020 21:20:37 GMT",
        "ETag": "\u00220x8D7D814DB5FC146\u0022",
        "Last-Modified": "Fri, 03 Apr 2020 21:20:38 GMT",
>>>>>>> 32e373e2
        "Server": [
          "Windows-Azure-Blob/1.0",
          "Microsoft-HTTPAPI/2.0"
        ],
        "x-ms-client-request-id": "defec9d5-4a8d-337f-7f10-b6a36b1e0f1e",
<<<<<<< HEAD
        "x-ms-request-id": "9d9a61df-f01e-0002-5b3f-f32c83000000",
        "x-ms-version": "2019-10-10"
=======
        "x-ms-request-id": "172aa1f5-d01e-0005-47fd-099f7b000000",
        "x-ms-version": "2019-12-12"
>>>>>>> 32e373e2
      },
      "ResponseBody": []
    },
    {
<<<<<<< HEAD
      "RequestUri": "https://seanstagehierarchical.blob.core.windows.net/test-filesystem-aab0d2e4-469d-2dfd-7c33-a782c7cffe77?sv=2019-10-10\u0026ss=b\u0026srt=sco\u0026st=2020-03-05T21%3A43%3A13Z\u0026se=2020-03-05T23%3A43%3A13Z\u0026sp=rwdlac\u0026sig=Sanitized\u0026restype=container",
      "RequestMethod": "DELETE",
      "RequestHeaders": {
        "traceparent": "00-105a1571b43f684b93230fc2f60adc87-9e91a48ca1bd2147-00",
        "User-Agent": [
          "azsdk-net-Storage.Files.DataLake/12.0.0-dev.20200305.1",
          "(.NET Core 4.6.28325.01; Microsoft Windows 10.0.18363 )"
        ],
        "x-ms-client-request-id": "fead5ec5-20d1-a7e9-e115-2d76b1924d99",
        "x-ms-return-client-request-id": "true",
        "x-ms-version": "2019-10-10"
=======
      "RequestUri": "http://seannsecanary.blob.core.windows.net/test-filesystem-aab0d2e4-469d-2dfd-7c33-a782c7cffe77?sv=2019-07-07\u0026ss=b\u0026srt=sco\u0026st=2020-04-03T20%3A20%3A40Z\u0026se=2020-04-03T22%3A20%3A40Z\u0026sp=rwdlac\u0026sig=Sanitized\u0026restype=container",
      "RequestMethod": "DELETE",
      "RequestHeaders": {
        "traceparent": "00-bf64d19518c862419e1167a3a7cc3467-b2d1731c92067741-00",
        "User-Agent": [
          "azsdk-net-Storage.Files.DataLake/12.1.0-dev.20200403.1",
          "(.NET Core 4.6.28325.01; Microsoft Windows 10.0.18362 )"
        ],
        "x-ms-client-request-id": "fead5ec5-20d1-a7e9-e115-2d76b1924d99",
        "x-ms-return-client-request-id": "true",
        "x-ms-version": "2019-12-12"
>>>>>>> 32e373e2
      },
      "RequestBody": null,
      "StatusCode": 202,
      "ResponseHeaders": {
        "Content-Length": "0",
<<<<<<< HEAD
        "Date": "Thu, 05 Mar 2020 22:43:13 GMT",
=======
        "Date": "Fri, 03 Apr 2020 21:20:38 GMT",
>>>>>>> 32e373e2
        "Server": [
          "Windows-Azure-Blob/1.0",
          "Microsoft-HTTPAPI/2.0"
        ],
        "x-ms-client-request-id": "fead5ec5-20d1-a7e9-e115-2d76b1924d99",
<<<<<<< HEAD
        "x-ms-request-id": "9d9a61e5-f01e-0002-5d3f-f32c83000000",
        "x-ms-version": "2019-10-10"
=======
        "x-ms-request-id": "172aa207-d01e-0005-53fd-099f7b000000",
        "x-ms-version": "2019-12-12"
>>>>>>> 32e373e2
      },
      "ResponseBody": []
    }
  ],
  "Variables": {
<<<<<<< HEAD
    "DateTimeOffsetNow": "2020-03-05T14:43:13.9015132-08:00",
    "RandomSeed": "1221251887",
    "Storage_TestConfigHierarchicalNamespace": "NamespaceTenant\nseanstagehierarchical\nU2FuaXRpemVk\nhttps://seanstagehierarchical.blob.core.windows.net\nhttp://seanstagehierarchical.file.core.windows.net\nhttp://seanstagehierarchical.queue.core.windows.net\nhttp://seanstagehierarchical.table.core.windows.net\n\n\n\n\nhttp://seanstagehierarchical-secondary.blob.core.windows.net\nhttp://seanstagehierarchical-secondary.file.core.windows.net\nhttp://seanstagehierarchical-secondary.queue.core.windows.net\nhttp://seanstagehierarchical-secondary.table.core.windows.net\n68390a19-a643-458b-b726-408abf67b4fc\nSanitized\n72f988bf-86f1-41af-91ab-2d7cd011db47\nhttps://login.microsoftonline.com/\nCloud\nBlobEndpoint=https://seanstagehierarchical.blob.core.windows.net/;QueueEndpoint=http://seanstagehierarchical.queue.core.windows.net/;FileEndpoint=http://seanstagehierarchical.file.core.windows.net/;BlobSecondaryEndpoint=http://seanstagehierarchical-secondary.blob.core.windows.net/;QueueSecondaryEndpoint=http://seanstagehierarchical-secondary.queue.core.windows.net/;FileSecondaryEndpoint=http://seanstagehierarchical-secondary.file.core.windows.net/;AccountName=seanstagehierarchical;AccountKey=Sanitized\n"
=======
    "DateTimeOffsetNow": "2020-04-03T14:20:40.0081200-07:00",
    "RandomSeed": "1221251887",
    "Storage_TestConfigHierarchicalNamespace": "NamespaceTenant\nseannsecanary\nU2FuaXRpemVk\nhttp://seannsecanary.blob.core.windows.net\nhttp://seannsecanary.file.core.windows.net\nhttp://seannsecanary.queue.core.windows.net\nhttp://seannsecanary.table.core.windows.net\n\n\n\n\nhttp://seannsecanary-secondary.blob.core.windows.net\nhttp://seannsecanary-secondary.file.core.windows.net\nhttp://seannsecanary-secondary.queue.core.windows.net\nhttp://seannsecanary-secondary.table.core.windows.net\n68390a19-a643-458b-b726-408abf67b4fc\nSanitized\n72f988bf-86f1-41af-91ab-2d7cd011db47\nhttps://login.microsoftonline.com/\nCloud\nBlobEndpoint=http://seannsecanary.blob.core.windows.net/;QueueEndpoint=http://seannsecanary.queue.core.windows.net/;FileEndpoint=http://seannsecanary.file.core.windows.net/;BlobSecondaryEndpoint=http://seannsecanary-secondary.blob.core.windows.net/;QueueSecondaryEndpoint=http://seannsecanary-secondary.queue.core.windows.net/;FileSecondaryEndpoint=http://seannsecanary-secondary.file.core.windows.net/;AccountName=seannsecanary;AccountKey=Sanitized\n"
>>>>>>> 32e373e2
  }
}<|MERGE_RESOLUTION|>--- conflicted
+++ resolved
@@ -1,19 +1,6 @@
 {
   "Entries": [
     {
-<<<<<<< HEAD
-      "RequestUri": "https://seanstagehierarchical.blob.core.windows.net/test-filesystem-aab0d2e4-469d-2dfd-7c33-a782c7cffe77?sv=2019-10-10\u0026ss=b\u0026srt=sco\u0026st=2020-03-05T21%3A43%3A13Z\u0026se=2020-03-05T23%3A43%3A13Z\u0026sp=rwdlac\u0026sig=Sanitized\u0026restype=container",
-      "RequestMethod": "PUT",
-      "RequestHeaders": {
-        "traceparent": "00-11386f28ea953645b495b571830670f0-0c259e5d084a4742-00",
-        "User-Agent": [
-          "azsdk-net-Storage.Files.DataLake/12.0.0-dev.20200305.1",
-          "(.NET Core 4.6.28325.01; Microsoft Windows 10.0.18363 )"
-        ],
-        "x-ms-client-request-id": "defec9d5-4a8d-337f-7f10-b6a36b1e0f1e",
-        "x-ms-return-client-request-id": "true",
-        "x-ms-version": "2019-10-10"
-=======
       "RequestUri": "http://seannsecanary.blob.core.windows.net/test-filesystem-aab0d2e4-469d-2dfd-7c33-a782c7cffe77?sv=2019-07-07\u0026ss=b\u0026srt=sco\u0026st=2020-04-03T20%3A20%3A40Z\u0026se=2020-04-03T22%3A20%3A40Z\u0026sp=rwdlac\u0026sig=Sanitized\u0026restype=container",
       "RequestMethod": "PUT",
       "RequestHeaders": {
@@ -25,50 +12,25 @@
         "x-ms-client-request-id": "defec9d5-4a8d-337f-7f10-b6a36b1e0f1e",
         "x-ms-return-client-request-id": "true",
         "x-ms-version": "2019-12-12"
->>>>>>> 32e373e2
       },
       "RequestBody": null,
       "StatusCode": 201,
       "ResponseHeaders": {
         "Content-Length": "0",
-<<<<<<< HEAD
-        "Date": "Thu, 05 Mar 2020 22:43:13 GMT",
-        "ETag": "\u00220x8D7C15697368DE7\u0022",
-        "Last-Modified": "Thu, 05 Mar 2020 22:43:14 GMT",
-=======
         "Date": "Fri, 03 Apr 2020 21:20:37 GMT",
         "ETag": "\u00220x8D7D814DB5FC146\u0022",
         "Last-Modified": "Fri, 03 Apr 2020 21:20:38 GMT",
->>>>>>> 32e373e2
         "Server": [
           "Windows-Azure-Blob/1.0",
           "Microsoft-HTTPAPI/2.0"
         ],
         "x-ms-client-request-id": "defec9d5-4a8d-337f-7f10-b6a36b1e0f1e",
-<<<<<<< HEAD
-        "x-ms-request-id": "9d9a61df-f01e-0002-5b3f-f32c83000000",
-        "x-ms-version": "2019-10-10"
-=======
         "x-ms-request-id": "172aa1f5-d01e-0005-47fd-099f7b000000",
         "x-ms-version": "2019-12-12"
->>>>>>> 32e373e2
       },
       "ResponseBody": []
     },
     {
-<<<<<<< HEAD
-      "RequestUri": "https://seanstagehierarchical.blob.core.windows.net/test-filesystem-aab0d2e4-469d-2dfd-7c33-a782c7cffe77?sv=2019-10-10\u0026ss=b\u0026srt=sco\u0026st=2020-03-05T21%3A43%3A13Z\u0026se=2020-03-05T23%3A43%3A13Z\u0026sp=rwdlac\u0026sig=Sanitized\u0026restype=container",
-      "RequestMethod": "DELETE",
-      "RequestHeaders": {
-        "traceparent": "00-105a1571b43f684b93230fc2f60adc87-9e91a48ca1bd2147-00",
-        "User-Agent": [
-          "azsdk-net-Storage.Files.DataLake/12.0.0-dev.20200305.1",
-          "(.NET Core 4.6.28325.01; Microsoft Windows 10.0.18363 )"
-        ],
-        "x-ms-client-request-id": "fead5ec5-20d1-a7e9-e115-2d76b1924d99",
-        "x-ms-return-client-request-id": "true",
-        "x-ms-version": "2019-10-10"
-=======
       "RequestUri": "http://seannsecanary.blob.core.windows.net/test-filesystem-aab0d2e4-469d-2dfd-7c33-a782c7cffe77?sv=2019-07-07\u0026ss=b\u0026srt=sco\u0026st=2020-04-03T20%3A20%3A40Z\u0026se=2020-04-03T22%3A20%3A40Z\u0026sp=rwdlac\u0026sig=Sanitized\u0026restype=container",
       "RequestMethod": "DELETE",
       "RequestHeaders": {
@@ -80,42 +42,26 @@
         "x-ms-client-request-id": "fead5ec5-20d1-a7e9-e115-2d76b1924d99",
         "x-ms-return-client-request-id": "true",
         "x-ms-version": "2019-12-12"
->>>>>>> 32e373e2
       },
       "RequestBody": null,
       "StatusCode": 202,
       "ResponseHeaders": {
         "Content-Length": "0",
-<<<<<<< HEAD
-        "Date": "Thu, 05 Mar 2020 22:43:13 GMT",
-=======
         "Date": "Fri, 03 Apr 2020 21:20:38 GMT",
->>>>>>> 32e373e2
         "Server": [
           "Windows-Azure-Blob/1.0",
           "Microsoft-HTTPAPI/2.0"
         ],
         "x-ms-client-request-id": "fead5ec5-20d1-a7e9-e115-2d76b1924d99",
-<<<<<<< HEAD
-        "x-ms-request-id": "9d9a61e5-f01e-0002-5d3f-f32c83000000",
-        "x-ms-version": "2019-10-10"
-=======
         "x-ms-request-id": "172aa207-d01e-0005-53fd-099f7b000000",
         "x-ms-version": "2019-12-12"
->>>>>>> 32e373e2
       },
       "ResponseBody": []
     }
   ],
   "Variables": {
-<<<<<<< HEAD
-    "DateTimeOffsetNow": "2020-03-05T14:43:13.9015132-08:00",
-    "RandomSeed": "1221251887",
-    "Storage_TestConfigHierarchicalNamespace": "NamespaceTenant\nseanstagehierarchical\nU2FuaXRpemVk\nhttps://seanstagehierarchical.blob.core.windows.net\nhttp://seanstagehierarchical.file.core.windows.net\nhttp://seanstagehierarchical.queue.core.windows.net\nhttp://seanstagehierarchical.table.core.windows.net\n\n\n\n\nhttp://seanstagehierarchical-secondary.blob.core.windows.net\nhttp://seanstagehierarchical-secondary.file.core.windows.net\nhttp://seanstagehierarchical-secondary.queue.core.windows.net\nhttp://seanstagehierarchical-secondary.table.core.windows.net\n68390a19-a643-458b-b726-408abf67b4fc\nSanitized\n72f988bf-86f1-41af-91ab-2d7cd011db47\nhttps://login.microsoftonline.com/\nCloud\nBlobEndpoint=https://seanstagehierarchical.blob.core.windows.net/;QueueEndpoint=http://seanstagehierarchical.queue.core.windows.net/;FileEndpoint=http://seanstagehierarchical.file.core.windows.net/;BlobSecondaryEndpoint=http://seanstagehierarchical-secondary.blob.core.windows.net/;QueueSecondaryEndpoint=http://seanstagehierarchical-secondary.queue.core.windows.net/;FileSecondaryEndpoint=http://seanstagehierarchical-secondary.file.core.windows.net/;AccountName=seanstagehierarchical;AccountKey=Sanitized\n"
-=======
     "DateTimeOffsetNow": "2020-04-03T14:20:40.0081200-07:00",
     "RandomSeed": "1221251887",
     "Storage_TestConfigHierarchicalNamespace": "NamespaceTenant\nseannsecanary\nU2FuaXRpemVk\nhttp://seannsecanary.blob.core.windows.net\nhttp://seannsecanary.file.core.windows.net\nhttp://seannsecanary.queue.core.windows.net\nhttp://seannsecanary.table.core.windows.net\n\n\n\n\nhttp://seannsecanary-secondary.blob.core.windows.net\nhttp://seannsecanary-secondary.file.core.windows.net\nhttp://seannsecanary-secondary.queue.core.windows.net\nhttp://seannsecanary-secondary.table.core.windows.net\n68390a19-a643-458b-b726-408abf67b4fc\nSanitized\n72f988bf-86f1-41af-91ab-2d7cd011db47\nhttps://login.microsoftonline.com/\nCloud\nBlobEndpoint=http://seannsecanary.blob.core.windows.net/;QueueEndpoint=http://seannsecanary.queue.core.windows.net/;FileEndpoint=http://seannsecanary.file.core.windows.net/;BlobSecondaryEndpoint=http://seannsecanary-secondary.blob.core.windows.net/;QueueSecondaryEndpoint=http://seannsecanary-secondary.queue.core.windows.net/;FileSecondaryEndpoint=http://seannsecanary-secondary.file.core.windows.net/;AccountName=seannsecanary;AccountKey=Sanitized\n"
->>>>>>> 32e373e2
   }
 }