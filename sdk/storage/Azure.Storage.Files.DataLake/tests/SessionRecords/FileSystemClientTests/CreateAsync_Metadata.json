--- conflicted
+++ resolved
@@ -1,19 +1,6 @@
 {
   "Entries": [
     {
-<<<<<<< HEAD
-      "RequestUri": "https://seanstagehierarchical.blob.core.windows.net/test-filesystem-a36483ff-3a17-a036-59b4-7f8b90a71a86?restype=container",
-      "RequestMethod": "PUT",
-      "RequestHeaders": {
-        "Authorization": "Sanitized",
-        "traceparent": "00-74173e4ffcd9a242bd6a8453c7067792-3291fe4348f8614f-00",
-        "User-Agent": [
-          "azsdk-net-Storage.Files.DataLake/12.0.0-dev.20200305.1",
-          "(.NET Core 4.6.28325.01; Microsoft Windows 10.0.18363 )"
-        ],
-        "x-ms-client-request-id": "ed7ca5d8-47ca-07bb-dd4e-deae8b8a0f71",
-        "x-ms-date": "Thu, 05 Mar 2020 21:57:49 GMT",
-=======
       "RequestUri": "http://seannsecanary.blob.core.windows.net/test-filesystem-a36483ff-3a17-a036-59b4-7f8b90a71a86?restype=container",
       "RequestMethod": "PUT",
       "RequestHeaders": {
@@ -25,62 +12,31 @@
         ],
         "x-ms-client-request-id": "ed7ca5d8-47ca-07bb-dd4e-deae8b8a0f71",
         "x-ms-date": "Fri, 03 Apr 2020 21:04:16 GMT",
->>>>>>> 32e373e2
         "x-ms-meta-Capital": "letter",
         "x-ms-meta-foo": "bar",
         "x-ms-meta-meta": "data",
         "x-ms-meta-UPPER": "case",
         "x-ms-return-client-request-id": "true",
-<<<<<<< HEAD
-        "x-ms-version": "2019-10-10"
-=======
         "x-ms-version": "2019-12-12"
->>>>>>> 32e373e2
       },
       "RequestBody": null,
       "StatusCode": 201,
       "ResponseHeaders": {
         "Content-Length": "0",
-<<<<<<< HEAD
-        "Date": "Thu, 05 Mar 2020 21:57:49 GMT",
-        "ETag": "\u00220x8D7C1503F0758C1\u0022",
-        "Last-Modified": "Thu, 05 Mar 2020 21:57:49 GMT",
-=======
         "Date": "Fri, 03 Apr 2020 21:04:14 GMT",
         "ETag": "\u00220x8D7D81290EFE657\u0022",
         "Last-Modified": "Fri, 03 Apr 2020 21:04:14 GMT",
->>>>>>> 32e373e2
         "Server": [
           "Windows-Azure-Blob/1.0",
           "Microsoft-HTTPAPI/2.0"
         ],
         "x-ms-client-request-id": "ed7ca5d8-47ca-07bb-dd4e-deae8b8a0f71",
-<<<<<<< HEAD
-        "x-ms-request-id": "5f1ac90a-901e-003b-0c39-f3d79f000000",
-        "x-ms-version": "2019-10-10"
-=======
         "x-ms-request-id": "96228a0f-f01e-0012-74fb-093670000000",
         "x-ms-version": "2019-12-12"
->>>>>>> 32e373e2
       },
       "ResponseBody": []
     },
     {
-<<<<<<< HEAD
-      "RequestUri": "https://seanstagehierarchical.blob.core.windows.net/test-filesystem-a36483ff-3a17-a036-59b4-7f8b90a71a86?restype=container",
-      "RequestMethod": "GET",
-      "RequestHeaders": {
-        "Authorization": "Sanitized",
-        "traceparent": "00-d095a633ebe6344098d35e7feb0ee9e5-9117fe96927da34b-00",
-        "User-Agent": [
-          "azsdk-net-Storage.Files.DataLake/12.0.0-dev.20200305.1",
-          "(.NET Core 4.6.28325.01; Microsoft Windows 10.0.18363 )"
-        ],
-        "x-ms-client-request-id": "eab3a45c-2d2b-c6bb-fc5b-12d4806d9177",
-        "x-ms-date": "Thu, 05 Mar 2020 21:57:49 GMT",
-        "x-ms-return-client-request-id": "true",
-        "x-ms-version": "2019-10-10"
-=======
       "RequestUri": "http://seannsecanary.blob.core.windows.net/test-filesystem-a36483ff-3a17-a036-59b4-7f8b90a71a86?restype=container",
       "RequestMethod": "GET",
       "RequestHeaders": {
@@ -94,21 +50,14 @@
         "x-ms-date": "Fri, 03 Apr 2020 21:04:16 GMT",
         "x-ms-return-client-request-id": "true",
         "x-ms-version": "2019-12-12"
->>>>>>> 32e373e2
       },
       "RequestBody": null,
       "StatusCode": 200,
       "ResponseHeaders": {
         "Content-Length": "0",
-<<<<<<< HEAD
-        "Date": "Thu, 05 Mar 2020 21:57:49 GMT",
-        "ETag": "\u00220x8D7C1503F0758C1\u0022",
-        "Last-Modified": "Thu, 05 Mar 2020 21:57:49 GMT",
-=======
         "Date": "Fri, 03 Apr 2020 21:04:14 GMT",
         "ETag": "\u00220x8D7D81290EFE657\u0022",
         "Last-Modified": "Fri, 03 Apr 2020 21:04:14 GMT",
->>>>>>> 32e373e2
         "Server": [
           "Windows-Azure-Blob/1.0",
           "Microsoft-HTTPAPI/2.0"
@@ -124,32 +73,12 @@
         "x-ms-meta-foo": "bar",
         "x-ms-meta-meta": "data",
         "x-ms-meta-UPPER": "case",
-<<<<<<< HEAD
-        "x-ms-request-id": "5f1ac913-901e-003b-1239-f3d79f000000",
-        "x-ms-version": "2019-10-10"
-=======
         "x-ms-request-id": "96228a3f-f01e-0012-15fb-093670000000",
         "x-ms-version": "2019-12-12"
->>>>>>> 32e373e2
       },
       "ResponseBody": []
     },
     {
-<<<<<<< HEAD
-      "RequestUri": "https://seanstagehierarchical.blob.core.windows.net/test-filesystem-a36483ff-3a17-a036-59b4-7f8b90a71a86?restype=container",
-      "RequestMethod": "DELETE",
-      "RequestHeaders": {
-        "Authorization": "Sanitized",
-        "traceparent": "00-d8501a42f6b58f4e88deb35068665661-6ae5193ece27fa4d-00",
-        "User-Agent": [
-          "azsdk-net-Storage.Files.DataLake/12.0.0-dev.20200305.1",
-          "(.NET Core 4.6.28325.01; Microsoft Windows 10.0.18363 )"
-        ],
-        "x-ms-client-request-id": "e752fd7e-25d7-7545-af27-b81b62a91ff8",
-        "x-ms-date": "Thu, 05 Mar 2020 21:57:49 GMT",
-        "x-ms-return-client-request-id": "true",
-        "x-ms-version": "2019-10-10"
-=======
       "RequestUri": "http://seannsecanary.blob.core.windows.net/test-filesystem-a36483ff-3a17-a036-59b4-7f8b90a71a86?restype=container",
       "RequestMethod": "DELETE",
       "RequestHeaders": {
@@ -163,39 +92,25 @@
         "x-ms-date": "Fri, 03 Apr 2020 21:04:16 GMT",
         "x-ms-return-client-request-id": "true",
         "x-ms-version": "2019-12-12"
->>>>>>> 32e373e2
       },
       "RequestBody": null,
       "StatusCode": 202,
       "ResponseHeaders": {
         "Content-Length": "0",
-<<<<<<< HEAD
-        "Date": "Thu, 05 Mar 2020 21:57:49 GMT",
-=======
         "Date": "Fri, 03 Apr 2020 21:04:14 GMT",
->>>>>>> 32e373e2
         "Server": [
           "Windows-Azure-Blob/1.0",
           "Microsoft-HTTPAPI/2.0"
         ],
         "x-ms-client-request-id": "e752fd7e-25d7-7545-af27-b81b62a91ff8",
-<<<<<<< HEAD
-        "x-ms-request-id": "5f1ac914-901e-003b-1339-f3d79f000000",
-        "x-ms-version": "2019-10-10"
-=======
         "x-ms-request-id": "96228a45-f01e-0012-1bfb-093670000000",
         "x-ms-version": "2019-12-12"
->>>>>>> 32e373e2
       },
       "ResponseBody": []
     }
   ],
   "Variables": {
     "RandomSeed": "1372929276",
-<<<<<<< HEAD
-    "Storage_TestConfigHierarchicalNamespace": "NamespaceTenant\nseanstagehierarchical\nU2FuaXRpemVk\nhttps://seanstagehierarchical.blob.core.windows.net\nhttp://seanstagehierarchical.file.core.windows.net\nhttp://seanstagehierarchical.queue.core.windows.net\nhttp://seanstagehierarchical.table.core.windows.net\n\n\n\n\nhttp://seanstagehierarchical-secondary.blob.core.windows.net\nhttp://seanstagehierarchical-secondary.file.core.windows.net\nhttp://seanstagehierarchical-secondary.queue.core.windows.net\nhttp://seanstagehierarchical-secondary.table.core.windows.net\n68390a19-a643-458b-b726-408abf67b4fc\nSanitized\n72f988bf-86f1-41af-91ab-2d7cd011db47\nhttps://login.microsoftonline.com/\nCloud\nBlobEndpoint=https://seanstagehierarchical.blob.core.windows.net/;QueueEndpoint=http://seanstagehierarchical.queue.core.windows.net/;FileEndpoint=http://seanstagehierarchical.file.core.windows.net/;BlobSecondaryEndpoint=http://seanstagehierarchical-secondary.blob.core.windows.net/;QueueSecondaryEndpoint=http://seanstagehierarchical-secondary.queue.core.windows.net/;FileSecondaryEndpoint=http://seanstagehierarchical-secondary.file.core.windows.net/;AccountName=seanstagehierarchical;AccountKey=Sanitized\n"
-=======
     "Storage_TestConfigHierarchicalNamespace": "NamespaceTenant\nseannsecanary\nU2FuaXRpemVk\nhttp://seannsecanary.blob.core.windows.net\nhttp://seannsecanary.file.core.windows.net\nhttp://seannsecanary.queue.core.windows.net\nhttp://seannsecanary.table.core.windows.net\n\n\n\n\nhttp://seannsecanary-secondary.blob.core.windows.net\nhttp://seannsecanary-secondary.file.core.windows.net\nhttp://seannsecanary-secondary.queue.core.windows.net\nhttp://seannsecanary-secondary.table.core.windows.net\n68390a19-a643-458b-b726-408abf67b4fc\nSanitized\n72f988bf-86f1-41af-91ab-2d7cd011db47\nhttps://login.microsoftonline.com/\nCloud\nBlobEndpoint=http://seannsecanary.blob.core.windows.net/;QueueEndpoint=http://seannsecanary.queue.core.windows.net/;FileEndpoint=http://seannsecanary.file.core.windows.net/;BlobSecondaryEndpoint=http://seannsecanary-secondary.blob.core.windows.net/;QueueSecondaryEndpoint=http://seannsecanary-secondary.queue.core.windows.net/;FileSecondaryEndpoint=http://seannsecanary-secondary.file.core.windows.net/;AccountName=seannsecanary;AccountKey=Sanitized\n"
->>>>>>> 32e373e2
   }
 }