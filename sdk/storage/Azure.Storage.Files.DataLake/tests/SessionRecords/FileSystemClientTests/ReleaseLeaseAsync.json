--- conflicted
+++ resolved
@@ -1,22 +1,6 @@
 {
   "Entries": [
     {
-<<<<<<< HEAD
-      "RequestUri": "https://seanstagehierarchical.blob.core.windows.net/test-filesystem-a8c078e9-a156-72a0-d688-752a40a0bed8?restype=container",
-      "RequestMethod": "PUT",
-      "RequestHeaders": {
-        "Authorization": "Sanitized",
-        "traceparent": "00-04b2afbe9bcf7c4496e85b35a83fb279-16e3c77175ac334a-00",
-        "User-Agent": [
-          "azsdk-net-Storage.Files.DataLake/12.0.0-dev.20200305.1",
-          "(.NET Core 4.6.28325.01; Microsoft Windows 10.0.18363 )"
-        ],
-        "x-ms-blob-public-access": "container",
-        "x-ms-client-request-id": "fba5ffcf-0cd9-a441-496b-dcb3a637fb2a",
-        "x-ms-date": "Thu, 05 Mar 2020 21:58:31 GMT",
-        "x-ms-return-client-request-id": "true",
-        "x-ms-version": "2019-10-10"
-=======
       "RequestUri": "http://seannsecanary.blob.core.windows.net/test-filesystem-a8c078e9-a156-72a0-d688-752a40a0bed8?restype=container",
       "RequestMethod": "PUT",
       "RequestHeaders": {
@@ -31,50 +15,25 @@
         "x-ms-date": "Fri, 03 Apr 2020 21:04:37 GMT",
         "x-ms-return-client-request-id": "true",
         "x-ms-version": "2019-12-12"
->>>>>>> 32e373e2
       },
       "RequestBody": null,
       "StatusCode": 201,
       "ResponseHeaders": {
         "Content-Length": "0",
-<<<<<<< HEAD
-        "Date": "Thu, 05 Mar 2020 21:58:30 GMT",
-        "ETag": "\u00220x8D7C150580AC12E\u0022",
-        "Last-Modified": "Thu, 05 Mar 2020 21:58:31 GMT",
-=======
         "Date": "Fri, 03 Apr 2020 21:04:35 GMT",
         "ETag": "\u00220x8D7D8129DA07E67\u0022",
         "Last-Modified": "Fri, 03 Apr 2020 21:04:36 GMT",
->>>>>>> 32e373e2
         "Server": [
           "Windows-Azure-Blob/1.0",
           "Microsoft-HTTPAPI/2.0"
         ],
         "x-ms-client-request-id": "fba5ffcf-0cd9-a441-496b-dcb3a637fb2a",
-<<<<<<< HEAD
-        "x-ms-request-id": "96266a48-f01e-002d-5239-f32148000000",
-        "x-ms-version": "2019-10-10"
-=======
         "x-ms-request-id": "96229683-f01e-0012-0bfb-093670000000",
         "x-ms-version": "2019-12-12"
->>>>>>> 32e373e2
       },
       "ResponseBody": []
     },
     {
-<<<<<<< HEAD
-      "RequestUri": "https://seanstagehierarchical.blob.core.windows.net/test-filesystem-a8c078e9-a156-72a0-d688-752a40a0bed8?comp=lease\u0026restype=container",
-      "RequestMethod": "PUT",
-      "RequestHeaders": {
-        "Authorization": "Sanitized",
-        "traceparent": "00-6c4afb5aae663b4282055f96ce4026da-ab73c6c8695cda4b-00",
-        "User-Agent": [
-          "azsdk-net-Storage.Files.DataLake/12.0.0-dev.20200305.1",
-          "(.NET Core 4.6.28325.01; Microsoft Windows 10.0.18363 )"
-        ],
-        "x-ms-client-request-id": "cc8088a0-268b-c090-bf02-c4dd5487b688",
-        "x-ms-date": "Thu, 05 Mar 2020 21:58:31 GMT",
-=======
       "RequestUri": "http://seannsecanary.blob.core.windows.net/test-filesystem-a8c078e9-a156-72a0-d688-752a40a0bed8?comp=lease\u0026restype=container",
       "RequestMethod": "PUT",
       "RequestHeaders": {
@@ -86,64 +45,31 @@
         ],
         "x-ms-client-request-id": "cc8088a0-268b-c090-bf02-c4dd5487b688",
         "x-ms-date": "Fri, 03 Apr 2020 21:04:37 GMT",
->>>>>>> 32e373e2
         "x-ms-lease-action": "acquire",
         "x-ms-lease-duration": "15",
         "x-ms-proposed-lease-id": "7e324e5f-0fb9-a33f-36fb-b8baeec05818",
         "x-ms-return-client-request-id": "true",
-<<<<<<< HEAD
-        "x-ms-version": "2019-10-10"
-=======
         "x-ms-version": "2019-12-12"
->>>>>>> 32e373e2
       },
       "RequestBody": null,
       "StatusCode": 201,
       "ResponseHeaders": {
         "Content-Length": "0",
-<<<<<<< HEAD
-        "Date": "Thu, 05 Mar 2020 21:58:30 GMT",
-        "ETag": "\u00220x8D7C150580AC12E\u0022",
-        "Last-Modified": "Thu, 05 Mar 2020 21:58:31 GMT",
-=======
         "Date": "Fri, 03 Apr 2020 21:04:35 GMT",
         "ETag": "\u00220x8D7D8129DA07E67\u0022",
         "Last-Modified": "Fri, 03 Apr 2020 21:04:36 GMT",
->>>>>>> 32e373e2
         "Server": [
           "Windows-Azure-Blob/1.0",
           "Microsoft-HTTPAPI/2.0"
         ],
         "x-ms-client-request-id": "cc8088a0-268b-c090-bf02-c4dd5487b688",
         "x-ms-lease-id": "7e324e5f-0fb9-a33f-36fb-b8baeec05818",
-<<<<<<< HEAD
-        "x-ms-request-id": "96266a4f-f01e-002d-5439-f32148000000",
-        "x-ms-version": "2019-10-10"
-=======
         "x-ms-request-id": "962296a0-f01e-0012-25fb-093670000000",
         "x-ms-version": "2019-12-12"
->>>>>>> 32e373e2
       },
       "ResponseBody": []
     },
     {
-<<<<<<< HEAD
-      "RequestUri": "https://seanstagehierarchical.blob.core.windows.net/test-filesystem-a8c078e9-a156-72a0-d688-752a40a0bed8?comp=lease\u0026restype=container",
-      "RequestMethod": "PUT",
-      "RequestHeaders": {
-        "Authorization": "Sanitized",
-        "traceparent": "00-760f847e8d713e4b90c2fd0c48f508f4-6168b4398972414f-00",
-        "User-Agent": [
-          "azsdk-net-Storage.Files.DataLake/12.0.0-dev.20200305.1",
-          "(.NET Core 4.6.28325.01; Microsoft Windows 10.0.18363 )"
-        ],
-        "x-ms-client-request-id": "651affde-8c3f-bb8d-999a-81f8fe216612",
-        "x-ms-date": "Thu, 05 Mar 2020 21:58:31 GMT",
-        "x-ms-lease-action": "release",
-        "x-ms-lease-id": "7e324e5f-0fb9-a33f-36fb-b8baeec05818",
-        "x-ms-return-client-request-id": "true",
-        "x-ms-version": "2019-10-10"
-=======
       "RequestUri": "http://seannsecanary.blob.core.windows.net/test-filesystem-a8c078e9-a156-72a0-d688-752a40a0bed8?comp=lease\u0026restype=container",
       "RequestMethod": "PUT",
       "RequestHeaders": {
@@ -159,52 +85,25 @@
         "x-ms-lease-id": "7e324e5f-0fb9-a33f-36fb-b8baeec05818",
         "x-ms-return-client-request-id": "true",
         "x-ms-version": "2019-12-12"
->>>>>>> 32e373e2
       },
       "RequestBody": null,
       "StatusCode": 200,
       "ResponseHeaders": {
         "Content-Length": "0",
-<<<<<<< HEAD
-        "Date": "Thu, 05 Mar 2020 21:58:30 GMT",
-        "ETag": "\u00220x8D7C150580AC12E\u0022",
-        "Last-Modified": "Thu, 05 Mar 2020 21:58:31 GMT",
-=======
         "Date": "Fri, 03 Apr 2020 21:04:35 GMT",
         "ETag": "\u00220x8D7D8129DA07E67\u0022",
         "Last-Modified": "Fri, 03 Apr 2020 21:04:36 GMT",
->>>>>>> 32e373e2
         "Server": [
           "Windows-Azure-Blob/1.0",
           "Microsoft-HTTPAPI/2.0"
         ],
         "x-ms-client-request-id": "651affde-8c3f-bb8d-999a-81f8fe216612",
-<<<<<<< HEAD
-        "x-ms-request-id": "96266a50-f01e-002d-5539-f32148000000",
-        "x-ms-version": "2019-10-10"
-=======
         "x-ms-request-id": "962296ac-f01e-0012-31fb-093670000000",
         "x-ms-version": "2019-12-12"
->>>>>>> 32e373e2
       },
       "ResponseBody": []
     },
     {
-<<<<<<< HEAD
-      "RequestUri": "https://seanstagehierarchical.blob.core.windows.net/test-filesystem-a8c078e9-a156-72a0-d688-752a40a0bed8?restype=container",
-      "RequestMethod": "GET",
-      "RequestHeaders": {
-        "Authorization": "Sanitized",
-        "traceparent": "00-88857d7daa56494ba0ed7b34f4517ed0-9e6f5844086c424f-00",
-        "User-Agent": [
-          "azsdk-net-Storage.Files.DataLake/12.0.0-dev.20200305.1",
-          "(.NET Core 4.6.28325.01; Microsoft Windows 10.0.18363 )"
-        ],
-        "x-ms-client-request-id": "54fe1bc7-506c-8648-3614-e24238369d2d",
-        "x-ms-date": "Thu, 05 Mar 2020 21:58:31 GMT",
-        "x-ms-return-client-request-id": "true",
-        "x-ms-version": "2019-10-10"
-=======
       "RequestUri": "http://seannsecanary.blob.core.windows.net/test-filesystem-a8c078e9-a156-72a0-d688-752a40a0bed8?restype=container",
       "RequestMethod": "GET",
       "RequestHeaders": {
@@ -218,21 +117,14 @@
         "x-ms-date": "Fri, 03 Apr 2020 21:04:37 GMT",
         "x-ms-return-client-request-id": "true",
         "x-ms-version": "2019-12-12"
->>>>>>> 32e373e2
       },
       "RequestBody": null,
       "StatusCode": 200,
       "ResponseHeaders": {
         "Content-Length": "0",
-<<<<<<< HEAD
-        "Date": "Thu, 05 Mar 2020 21:58:30 GMT",
-        "ETag": "\u00220x8D7C150580AC12E\u0022",
-        "Last-Modified": "Thu, 05 Mar 2020 21:58:31 GMT",
-=======
         "Date": "Fri, 03 Apr 2020 21:04:36 GMT",
         "ETag": "\u00220x8D7D8129DA07E67\u0022",
         "Last-Modified": "Fri, 03 Apr 2020 21:04:36 GMT",
->>>>>>> 32e373e2
         "Server": [
           "Windows-Azure-Blob/1.0",
           "Microsoft-HTTPAPI/2.0"
@@ -245,32 +137,12 @@
         "x-ms-has-legal-hold": "false",
         "x-ms-lease-state": "available",
         "x-ms-lease-status": "unlocked",
-<<<<<<< HEAD
-        "x-ms-request-id": "96266a55-f01e-002d-5839-f32148000000",
-        "x-ms-version": "2019-10-10"
-=======
         "x-ms-request-id": "962296b0-f01e-0012-34fb-093670000000",
         "x-ms-version": "2019-12-12"
->>>>>>> 32e373e2
       },
       "ResponseBody": []
     },
     {
-<<<<<<< HEAD
-      "RequestUri": "https://seanstagehierarchical.blob.core.windows.net/test-filesystem-a8c078e9-a156-72a0-d688-752a40a0bed8?restype=container",
-      "RequestMethod": "DELETE",
-      "RequestHeaders": {
-        "Authorization": "Sanitized",
-        "traceparent": "00-c6288dc092f9e7409e694165bdf7a4d0-4d65a97f7191844e-00",
-        "User-Agent": [
-          "azsdk-net-Storage.Files.DataLake/12.0.0-dev.20200305.1",
-          "(.NET Core 4.6.28325.01; Microsoft Windows 10.0.18363 )"
-        ],
-        "x-ms-client-request-id": "e230e11b-1222-68a5-fd86-6ea9be98ad22",
-        "x-ms-date": "Thu, 05 Mar 2020 21:58:31 GMT",
-        "x-ms-return-client-request-id": "true",
-        "x-ms-version": "2019-10-10"
-=======
       "RequestUri": "http://seannsecanary.blob.core.windows.net/test-filesystem-a8c078e9-a156-72a0-d688-752a40a0bed8?restype=container",
       "RequestMethod": "DELETE",
       "RequestHeaders": {
@@ -284,39 +156,25 @@
         "x-ms-date": "Fri, 03 Apr 2020 21:04:38 GMT",
         "x-ms-return-client-request-id": "true",
         "x-ms-version": "2019-12-12"
->>>>>>> 32e373e2
       },
       "RequestBody": null,
       "StatusCode": 202,
       "ResponseHeaders": {
         "Content-Length": "0",
-<<<<<<< HEAD
-        "Date": "Thu, 05 Mar 2020 21:58:31 GMT",
-=======
         "Date": "Fri, 03 Apr 2020 21:04:36 GMT",
->>>>>>> 32e373e2
         "Server": [
           "Windows-Azure-Blob/1.0",
           "Microsoft-HTTPAPI/2.0"
         ],
         "x-ms-client-request-id": "e230e11b-1222-68a5-fd86-6ea9be98ad22",
-<<<<<<< HEAD
-        "x-ms-request-id": "96266a56-f01e-002d-5939-f32148000000",
-        "x-ms-version": "2019-10-10"
-=======
         "x-ms-request-id": "962296b9-f01e-0012-3cfb-093670000000",
         "x-ms-version": "2019-12-12"
->>>>>>> 32e373e2
       },
       "ResponseBody": []
     }
   ],
   "Variables": {
     "RandomSeed": "1007606458",
-<<<<<<< HEAD
-    "Storage_TestConfigHierarchicalNamespace": "NamespaceTenant\nseanstagehierarchical\nU2FuaXRpemVk\nhttps://seanstagehierarchical.blob.core.windows.net\nhttp://seanstagehierarchical.file.core.windows.net\nhttp://seanstagehierarchical.queue.core.windows.net\nhttp://seanstagehierarchical.table.core.windows.net\n\n\n\n\nhttp://seanstagehierarchical-secondary.blob.core.windows.net\nhttp://seanstagehierarchical-secondary.file.core.windows.net\nhttp://seanstagehierarchical-secondary.queue.core.windows.net\nhttp://seanstagehierarchical-secondary.table.core.windows.net\n68390a19-a643-458b-b726-408abf67b4fc\nSanitized\n72f988bf-86f1-41af-91ab-2d7cd011db47\nhttps://login.microsoftonline.com/\nCloud\nBlobEndpoint=https://seanstagehierarchical.blob.core.windows.net/;QueueEndpoint=http://seanstagehierarchical.queue.core.windows.net/;FileEndpoint=http://seanstagehierarchical.file.core.windows.net/;BlobSecondaryEndpoint=http://seanstagehierarchical-secondary.blob.core.windows.net/;QueueSecondaryEndpoint=http://seanstagehierarchical-secondary.queue.core.windows.net/;FileSecondaryEndpoint=http://seanstagehierarchical-secondary.file.core.windows.net/;AccountName=seanstagehierarchical;AccountKey=Sanitized\n"
-=======
     "Storage_TestConfigHierarchicalNamespace": "NamespaceTenant\nseannsecanary\nU2FuaXRpemVk\nhttp://seannsecanary.blob.core.windows.net\nhttp://seannsecanary.file.core.windows.net\nhttp://seannsecanary.queue.core.windows.net\nhttp://seannsecanary.table.core.windows.net\n\n\n\n\nhttp://seannsecanary-secondary.blob.core.windows.net\nhttp://seannsecanary-secondary.file.core.windows.net\nhttp://seannsecanary-secondary.queue.core.windows.net\nhttp://seannsecanary-secondary.table.core.windows.net\n68390a19-a643-458b-b726-408abf67b4fc\nSanitized\n72f988bf-86f1-41af-91ab-2d7cd011db47\nhttps://login.microsoftonline.com/\nCloud\nBlobEndpoint=http://seannsecanary.blob.core.windows.net/;QueueEndpoint=http://seannsecanary.queue.core.windows.net/;FileEndpoint=http://seannsecanary.file.core.windows.net/;BlobSecondaryEndpoint=http://seannsecanary-secondary.blob.core.windows.net/;QueueSecondaryEndpoint=http://seannsecanary-secondary.queue.core.windows.net/;FileSecondaryEndpoint=http://seannsecanary-secondary.file.core.windows.net/;AccountName=seannsecanary;AccountKey=Sanitized\n"
->>>>>>> 32e373e2
   }
 }