--- conflicted
+++ resolved
@@ -1,22 +1,6 @@
 {
   "Entries": [
     {
-<<<<<<< HEAD
-      "RequestUri": "https://seanstagehierarchical.blob.core.windows.net/test-filesystem-0c6e4055-1f93-3f56-843a-62e57f15409d?restype=container",
-      "RequestMethod": "PUT",
-      "RequestHeaders": {
-        "Authorization": "Sanitized",
-        "traceparent": "00-1fd19785912f7845aa8dc17953571ec1-5cf0694bad3a884d-00",
-        "User-Agent": [
-          "azsdk-net-Storage.Files.DataLake/12.0.0-dev.20200305.1",
-          "(.NET Core 4.6.28325.01; Microsoft Windows 10.0.18363 )"
-        ],
-        "x-ms-blob-public-access": "container",
-        "x-ms-client-request-id": "6a972e4a-89f6-b04f-25b0-f5326316d2d1",
-        "x-ms-date": "Thu, 05 Mar 2020 21:58:00 GMT",
-        "x-ms-return-client-request-id": "true",
-        "x-ms-version": "2019-10-10"
-=======
       "RequestUri": "http://seannsecanary.blob.core.windows.net/test-filesystem-0c6e4055-1f93-3f56-843a-62e57f15409d?restype=container",
       "RequestMethod": "PUT",
       "RequestHeaders": {
@@ -31,53 +15,25 @@
         "x-ms-date": "Fri, 03 Apr 2020 21:04:21 GMT",
         "x-ms-return-client-request-id": "true",
         "x-ms-version": "2019-12-12"
->>>>>>> 32e373e2
       },
       "RequestBody": null,
       "StatusCode": 201,
       "ResponseHeaders": {
         "Content-Length": "0",
-<<<<<<< HEAD
-        "Date": "Thu, 05 Mar 2020 21:58:00 GMT",
-        "ETag": "\u00220x8D7C15045AE812F\u0022",
-        "Last-Modified": "Thu, 05 Mar 2020 21:58:00 GMT",
-=======
         "Date": "Fri, 03 Apr 2020 21:04:20 GMT",
         "ETag": "\u00220x8D7D8129446C746\u0022",
         "Last-Modified": "Fri, 03 Apr 2020 21:04:20 GMT",
->>>>>>> 32e373e2
         "Server": [
           "Windows-Azure-Blob/1.0",
           "Microsoft-HTTPAPI/2.0"
         ],
         "x-ms-client-request-id": "6a972e4a-89f6-b04f-25b0-f5326316d2d1",
-<<<<<<< HEAD
-        "x-ms-request-id": "83081461-a01e-001f-7339-f3213f000000",
-        "x-ms-version": "2019-10-10"
-=======
         "x-ms-request-id": "96228d46-f01e-0012-20fb-093670000000",
         "x-ms-version": "2019-12-12"
->>>>>>> 32e373e2
       },
       "ResponseBody": []
     },
     {
-<<<<<<< HEAD
-      "RequestUri": "https://seanstagehierarchical.dfs.core.windows.net/test-filesystem-0c6e4055-1f93-3f56-843a-62e57f15409d/test-file-d96d7cc5-15ba-373f-b760-ecb33162a25c?resource=file",
-      "RequestMethod": "PUT",
-      "RequestHeaders": {
-        "Authorization": "Sanitized",
-        "traceparent": "00-9912288bc4a4744fa3db852e6a945a1e-9910522063c2b84f-00",
-        "User-Agent": [
-          "azsdk-net-Storage.Files.DataLake/12.0.0-dev.20200305.1",
-          "(.NET Core 4.6.28325.01; Microsoft Windows 10.0.18363 )"
-        ],
-        "x-ms-client-request-id": "1f2f1c0d-33bb-34bc-ef60-b3959d9c7ec2",
-        "x-ms-date": "Thu, 05 Mar 2020 21:58:00 GMT",
-        "x-ms-properties": "foo=YmFy,meta=ZGF0YQ==,Capital=bGV0dGVy,UPPER=Y2FzZQ==",
-        "x-ms-return-client-request-id": "true",
-        "x-ms-version": "2019-10-10"
-=======
       "RequestUri": "http://seannsecanary.dfs.core.windows.net/test-filesystem-0c6e4055-1f93-3f56-843a-62e57f15409d/test-file-d96d7cc5-15ba-373f-b760-ecb33162a25c?resource=file",
       "RequestMethod": "PUT",
       "RequestHeaders": {
@@ -92,55 +48,30 @@
         "x-ms-properties": "foo=YmFy,meta=ZGF0YQ==,Capital=bGV0dGVy,UPPER=Y2FzZQ==",
         "x-ms-return-client-request-id": "true",
         "x-ms-version": "2019-12-12"
->>>>>>> 32e373e2
       },
       "RequestBody": null,
       "StatusCode": 201,
       "ResponseHeaders": {
         "Content-Length": "0",
-<<<<<<< HEAD
-        "Date": "Thu, 05 Mar 2020 21:58:00 GMT",
-        "ETag": "\u00220x8D7C15045F17FE0\u0022",
-        "Last-Modified": "Thu, 05 Mar 2020 21:58:01 GMT",
-=======
         "Date": "Fri, 03 Apr 2020 21:04:20 GMT",
         "ETag": "\u00220x8D7D8129471CAB2\u0022",
         "Last-Modified": "Fri, 03 Apr 2020 21:04:20 GMT",
->>>>>>> 32e373e2
         "Server": [
           "Windows-Azure-HDFS/1.0",
           "Microsoft-HTTPAPI/2.0"
         ],
         "x-ms-client-request-id": "1f2f1c0d-33bb-34bc-ef60-b3959d9c7ec2",
-<<<<<<< HEAD
-        "x-ms-request-id": "327ddd90-b01f-002c-7d39-f37e94000000",
-        "x-ms-version": "2019-10-10"
-=======
         "x-ms-request-id": "fa4403a4-201f-0097-14fb-091bad000000",
         "x-ms-version": "2019-12-12"
->>>>>>> 32e373e2
       },
       "ResponseBody": []
     },
     {
-<<<<<<< HEAD
-      "RequestUri": "https://seanstagehierarchical.blob.core.windows.net/test-filesystem-0c6e4055-1f93-3f56-843a-62e57f15409d/test-file-d96d7cc5-15ba-373f-b760-ecb33162a25c",
-=======
       "RequestUri": "http://seannsecanary.blob.core.windows.net/test-filesystem-0c6e4055-1f93-3f56-843a-62e57f15409d/test-file-d96d7cc5-15ba-373f-b760-ecb33162a25c",
->>>>>>> 32e373e2
       "RequestMethod": "HEAD",
       "RequestHeaders": {
         "Authorization": "Sanitized",
         "User-Agent": [
-<<<<<<< HEAD
-          "azsdk-net-Storage.Files.DataLake/12.0.0-dev.20200305.1",
-          "(.NET Core 4.6.28325.01; Microsoft Windows 10.0.18363 )"
-        ],
-        "x-ms-client-request-id": "14a5e2b6-8333-f9a0-2f66-611d2211c19e",
-        "x-ms-date": "Thu, 05 Mar 2020 21:58:01 GMT",
-        "x-ms-return-client-request-id": "true",
-        "x-ms-version": "2019-10-10"
-=======
           "azsdk-net-Storage.Files.DataLake/12.1.0-dev.20200403.1",
           "(.NET Core 4.6.28325.01; Microsoft Windows 10.0.18362 )"
         ],
@@ -148,7 +79,6 @@
         "x-ms-date": "Fri, 03 Apr 2020 21:04:22 GMT",
         "x-ms-return-client-request-id": "true",
         "x-ms-version": "2019-12-12"
->>>>>>> 32e373e2
       },
       "RequestBody": null,
       "StatusCode": 200,
@@ -156,15 +86,9 @@
         "Accept-Ranges": "bytes",
         "Content-Length": "0",
         "Content-Type": "application/octet-stream",
-<<<<<<< HEAD
-        "Date": "Thu, 05 Mar 2020 21:58:01 GMT",
-        "ETag": "\u00220x8D7C15045F17FE0\u0022",
-        "Last-Modified": "Thu, 05 Mar 2020 21:58:01 GMT",
-=======
         "Date": "Fri, 03 Apr 2020 21:04:20 GMT",
         "ETag": "\u00220x8D7D8129471CAB2\u0022",
         "Last-Modified": "Fri, 03 Apr 2020 21:04:20 GMT",
->>>>>>> 32e373e2
         "Server": [
           "Windows-Azure-Blob/1.0",
           "Microsoft-HTTPAPI/2.0"
@@ -173,45 +97,20 @@
         "x-ms-access-tier-inferred": "true",
         "x-ms-blob-type": "BlockBlob",
         "x-ms-client-request-id": "14a5e2b6-8333-f9a0-2f66-611d2211c19e",
-<<<<<<< HEAD
-        "x-ms-creation-time": "Thu, 05 Mar 2020 21:58:01 GMT",
-=======
         "x-ms-creation-time": "Fri, 03 Apr 2020 21:04:20 GMT",
->>>>>>> 32e373e2
         "x-ms-lease-state": "available",
         "x-ms-lease-status": "unlocked",
         "x-ms-meta-Capital": "letter",
         "x-ms-meta-foo": "bar",
         "x-ms-meta-meta": "data",
         "x-ms-meta-UPPER": "case",
-<<<<<<< HEAD
-        "x-ms-request-id": "83081471-a01e-001f-7f39-f3213f000000",
-        "x-ms-server-encrypted": "true",
-        "x-ms-version": "2019-10-10"
-=======
         "x-ms-request-id": "96228d85-f01e-0012-55fb-093670000000",
         "x-ms-server-encrypted": "true",
         "x-ms-version": "2019-12-12"
->>>>>>> 32e373e2
       },
       "ResponseBody": []
     },
     {
-<<<<<<< HEAD
-      "RequestUri": "https://seanstagehierarchical.blob.core.windows.net/test-filesystem-0c6e4055-1f93-3f56-843a-62e57f15409d?restype=container",
-      "RequestMethod": "DELETE",
-      "RequestHeaders": {
-        "Authorization": "Sanitized",
-        "traceparent": "00-b0e1984022c10845bd2373221d8ec099-80ee99dd091cec4b-00",
-        "User-Agent": [
-          "azsdk-net-Storage.Files.DataLake/12.0.0-dev.20200305.1",
-          "(.NET Core 4.6.28325.01; Microsoft Windows 10.0.18363 )"
-        ],
-        "x-ms-client-request-id": "bbdf5251-69f7-8a8f-f80b-48142034cdc4",
-        "x-ms-date": "Thu, 05 Mar 2020 21:58:01 GMT",
-        "x-ms-return-client-request-id": "true",
-        "x-ms-version": "2019-10-10"
-=======
       "RequestUri": "http://seannsecanary.blob.core.windows.net/test-filesystem-0c6e4055-1f93-3f56-843a-62e57f15409d?restype=container",
       "RequestMethod": "DELETE",
       "RequestHeaders": {
@@ -225,39 +124,25 @@
         "x-ms-date": "Fri, 03 Apr 2020 21:04:22 GMT",
         "x-ms-return-client-request-id": "true",
         "x-ms-version": "2019-12-12"
->>>>>>> 32e373e2
       },
       "RequestBody": null,
       "StatusCode": 202,
       "ResponseHeaders": {
         "Content-Length": "0",
-<<<<<<< HEAD
-        "Date": "Thu, 05 Mar 2020 21:58:01 GMT",
-=======
         "Date": "Fri, 03 Apr 2020 21:04:20 GMT",
->>>>>>> 32e373e2
         "Server": [
           "Windows-Azure-Blob/1.0",
           "Microsoft-HTTPAPI/2.0"
         ],
         "x-ms-client-request-id": "bbdf5251-69f7-8a8f-f80b-48142034cdc4",
-<<<<<<< HEAD
-        "x-ms-request-id": "83081472-a01e-001f-8039-f3213f000000",
-        "x-ms-version": "2019-10-10"
-=======
         "x-ms-request-id": "96228d8d-f01e-0012-5bfb-093670000000",
         "x-ms-version": "2019-12-12"
->>>>>>> 32e373e2
       },
       "ResponseBody": []
     }
   ],
   "Variables": {
     "RandomSeed": "675771465",
-<<<<<<< HEAD
-    "Storage_TestConfigHierarchicalNamespace": "NamespaceTenant\nseanstagehierarchical\nU2FuaXRpemVk\nhttps://seanstagehierarchical.blob.core.windows.net\nhttp://seanstagehierarchical.file.core.windows.net\nhttp://seanstagehierarchical.queue.core.windows.net\nhttp://seanstagehierarchical.table.core.windows.net\n\n\n\n\nhttp://seanstagehierarchical-secondary.blob.core.windows.net\nhttp://seanstagehierarchical-secondary.file.core.windows.net\nhttp://seanstagehierarchical-secondary.queue.core.windows.net\nhttp://seanstagehierarchical-secondary.table.core.windows.net\n68390a19-a643-458b-b726-408abf67b4fc\nSanitized\n72f988bf-86f1-41af-91ab-2d7cd011db47\nhttps://login.microsoftonline.com/\nCloud\nBlobEndpoint=https://seanstagehierarchical.blob.core.windows.net/;QueueEndpoint=http://seanstagehierarchical.queue.core.windows.net/;FileEndpoint=http://seanstagehierarchical.file.core.windows.net/;BlobSecondaryEndpoint=http://seanstagehierarchical-secondary.blob.core.windows.net/;QueueSecondaryEndpoint=http://seanstagehierarchical-secondary.queue.core.windows.net/;FileSecondaryEndpoint=http://seanstagehierarchical-secondary.file.core.windows.net/;AccountName=seanstagehierarchical;AccountKey=Sanitized\n"
-=======
     "Storage_TestConfigHierarchicalNamespace": "NamespaceTenant\nseannsecanary\nU2FuaXRpemVk\nhttp://seannsecanary.blob.core.windows.net\nhttp://seannsecanary.file.core.windows.net\nhttp://seannsecanary.queue.core.windows.net\nhttp://seannsecanary.table.core.windows.net\n\n\n\n\nhttp://seannsecanary-secondary.blob.core.windows.net\nhttp://seannsecanary-secondary.file.core.windows.net\nhttp://seannsecanary-secondary.queue.core.windows.net\nhttp://seannsecanary-secondary.table.core.windows.net\n68390a19-a643-458b-b726-408abf67b4fc\nSanitized\n72f988bf-86f1-41af-91ab-2d7cd011db47\nhttps://login.microsoftonline.com/\nCloud\nBlobEndpoint=http://seannsecanary.blob.core.windows.net/;QueueEndpoint=http://seannsecanary.queue.core.windows.net/;FileEndpoint=http://seannsecanary.file.core.windows.net/;BlobSecondaryEndpoint=http://seannsecanary-secondary.blob.core.windows.net/;QueueSecondaryEndpoint=http://seannsecanary-secondary.queue.core.windows.net/;FileSecondaryEndpoint=http://seannsecanary-secondary.file.core.windows.net/;AccountName=seannsecanary;AccountKey=Sanitized\n"
->>>>>>> 32e373e2
   }
 }