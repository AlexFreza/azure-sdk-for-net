--- conflicted
+++ resolved
@@ -26,11 +26,7 @@
         ],
         "x-ms-client-request-id": "17849b3b-3940-8f99-696b-7f619fa18109",
         "x-ms-error-code": "FilesystemNotFound",
-<<<<<<< HEAD
-        "x-ms-request-id": "f1e75895-901f-0004-6639-f31f3c000000",
-=======
         "x-ms-request-id": "fa440410-201f-0097-5efb-091bad000000",
->>>>>>> 8d420312
         "x-ms-version": "2019-12-12"
       },
       "ResponseBody": {
