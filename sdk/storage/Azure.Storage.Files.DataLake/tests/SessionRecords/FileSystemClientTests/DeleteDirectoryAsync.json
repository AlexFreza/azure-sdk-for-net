--- conflicted
+++ resolved
@@ -28,11 +28,7 @@
           "Microsoft-HTTPAPI/2.0"
         ],
         "x-ms-client-request-id": "d19d9a60-a9fb-aca4-f101-1d89c33f962c",
-<<<<<<< HEAD
-        "x-ms-request-id": "050914db-b01e-002c-7839-f37e94000000",
-=======
         "x-ms-request-id": "96229160-f01e-0012-39fb-093670000000",
->>>>>>> 8d420312
         "x-ms-version": "2019-12-12"
       },
       "ResponseBody": []
@@ -64,11 +60,7 @@
           "Microsoft-HTTPAPI/2.0"
         ],
         "x-ms-client-request-id": "acc8f7a2-26ee-b117-453c-75497c2fde04",
-<<<<<<< HEAD
-        "x-ms-request-id": "3ab45b91-601f-002f-5339-f39ff0000000",
-=======
         "x-ms-request-id": "fa4403a8-201f-0097-17fb-091bad000000",
->>>>>>> 8d420312
         "x-ms-version": "2019-12-12"
       },
       "ResponseBody": []
@@ -98,11 +90,7 @@
           "Microsoft-HTTPAPI/2.0"
         ],
         "x-ms-client-request-id": "d5d211ec-c324-bbdf-0749-b3b834a08f1d",
-<<<<<<< HEAD
-        "x-ms-request-id": "3ab45b92-601f-002f-5439-f39ff0000000",
-=======
         "x-ms-request-id": "fa4403a9-201f-0097-18fb-091bad000000",
->>>>>>> 8d420312
         "x-ms-version": "2019-12-12"
       },
       "ResponseBody": []
@@ -132,11 +120,7 @@
           "Microsoft-HTTPAPI/2.0"
         ],
         "x-ms-client-request-id": "6b5c3e25-095d-cee0-71ea-9dfce87f73a7",
-<<<<<<< HEAD
-        "x-ms-request-id": "050914e9-b01e-002c-8039-f37e94000000",
-=======
         "x-ms-request-id": "962291b4-f01e-0012-05fb-093670000000",
->>>>>>> 8d420312
         "x-ms-version": "2019-12-12"
       },
       "ResponseBody": []
