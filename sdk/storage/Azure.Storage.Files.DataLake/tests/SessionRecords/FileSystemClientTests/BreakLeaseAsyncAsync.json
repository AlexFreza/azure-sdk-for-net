--- conflicted
+++ resolved
@@ -1,22 +1,6 @@
 {
   "Entries": [
     {
-<<<<<<< HEAD
-      "RequestUri": "https://seanstagehierarchical.blob.core.windows.net/test-filesystem-2e3a2445-530c-1e86-e0c1-bc0aa152a022?restype=container",
-      "RequestMethod": "PUT",
-      "RequestHeaders": {
-        "Authorization": "Sanitized",
-        "traceparent": "00-b1e299659f55ac49986257143028287f-7481986c1402a94e-00",
-        "User-Agent": [
-          "azsdk-net-Storage.Files.DataLake/12.0.0-dev.20200305.1",
-          "(.NET Core 4.6.28325.01; Microsoft Windows 10.0.18363 )"
-        ],
-        "x-ms-blob-public-access": "container",
-        "x-ms-client-request-id": "5dd92e3c-5837-cf36-1e24-24b9f3bf4354",
-        "x-ms-date": "Thu, 05 Mar 2020 21:58:55 GMT",
-        "x-ms-return-client-request-id": "true",
-        "x-ms-version": "2019-10-10"
-=======
       "RequestUri": "http://seannsecanary.blob.core.windows.net/test-filesystem-2e3a2445-530c-1e86-e0c1-bc0aa152a022?restype=container",
       "RequestMethod": "PUT",
       "RequestHeaders": {
@@ -31,50 +15,25 @@
         "x-ms-date": "Fri, 03 Apr 2020 21:04:50 GMT",
         "x-ms-return-client-request-id": "true",
         "x-ms-version": "2019-12-12"
->>>>>>> 32e373e2
       },
       "RequestBody": null,
       "StatusCode": 201,
       "ResponseHeaders": {
         "Content-Length": "0",
-<<<<<<< HEAD
-        "Date": "Thu, 05 Mar 2020 21:58:55 GMT",
-        "ETag": "\u00220x8D7C15066AA0888\u0022",
-        "Last-Modified": "Thu, 05 Mar 2020 21:58:56 GMT",
-=======
         "Date": "Fri, 03 Apr 2020 21:04:48 GMT",
         "ETag": "\u00220x8D7D812A532B71D\u0022",
         "Last-Modified": "Fri, 03 Apr 2020 21:04:48 GMT",
->>>>>>> 32e373e2
         "Server": [
           "Windows-Azure-Blob/1.0",
           "Microsoft-HTTPAPI/2.0"
         ],
         "x-ms-client-request-id": "5dd92e3c-5837-cf36-1e24-24b9f3bf4354",
-<<<<<<< HEAD
-        "x-ms-request-id": "09b5a337-a01e-0030-2839-f32cf4000000",
-        "x-ms-version": "2019-10-10"
-=======
         "x-ms-request-id": "96229cb5-f01e-0012-30fb-093670000000",
         "x-ms-version": "2019-12-12"
->>>>>>> 32e373e2
       },
       "ResponseBody": []
     },
     {
-<<<<<<< HEAD
-      "RequestUri": "https://seanstagehierarchical.blob.core.windows.net/test-filesystem-2e3a2445-530c-1e86-e0c1-bc0aa152a022?comp=lease\u0026restype=container",
-      "RequestMethod": "PUT",
-      "RequestHeaders": {
-        "Authorization": "Sanitized",
-        "traceparent": "00-741a60b1fbbe674e8f1ae51ed99d8932-726aa1d59520044e-00",
-        "User-Agent": [
-          "azsdk-net-Storage.Files.DataLake/12.0.0-dev.20200305.1",
-          "(.NET Core 4.6.28325.01; Microsoft Windows 10.0.18363 )"
-        ],
-        "x-ms-client-request-id": "b028c8b9-912b-c7f9-74d7-23ef5726985d",
-        "x-ms-date": "Thu, 05 Mar 2020 21:58:56 GMT",
-=======
       "RequestUri": "http://seannsecanary.blob.core.windows.net/test-filesystem-2e3a2445-530c-1e86-e0c1-bc0aa152a022?comp=lease\u0026restype=container",
       "RequestMethod": "PUT",
       "RequestHeaders": {
@@ -86,64 +45,31 @@
         ],
         "x-ms-client-request-id": "b028c8b9-912b-c7f9-74d7-23ef5726985d",
         "x-ms-date": "Fri, 03 Apr 2020 21:04:50 GMT",
->>>>>>> 32e373e2
         "x-ms-lease-action": "acquire",
         "x-ms-lease-duration": "15",
         "x-ms-proposed-lease-id": "a74f6f9d-75af-02ba-3a48-010f36c0fd65",
         "x-ms-return-client-request-id": "true",
-<<<<<<< HEAD
-        "x-ms-version": "2019-10-10"
-=======
         "x-ms-version": "2019-12-12"
->>>>>>> 32e373e2
       },
       "RequestBody": null,
       "StatusCode": 201,
       "ResponseHeaders": {
         "Content-Length": "0",
-<<<<<<< HEAD
-        "Date": "Thu, 05 Mar 2020 21:58:55 GMT",
-        "ETag": "\u00220x8D7C15066AA0888\u0022",
-        "Last-Modified": "Thu, 05 Mar 2020 21:58:56 GMT",
-=======
         "Date": "Fri, 03 Apr 2020 21:04:48 GMT",
         "ETag": "\u00220x8D7D812A532B71D\u0022",
         "Last-Modified": "Fri, 03 Apr 2020 21:04:48 GMT",
->>>>>>> 32e373e2
         "Server": [
           "Windows-Azure-Blob/1.0",
           "Microsoft-HTTPAPI/2.0"
         ],
         "x-ms-client-request-id": "b028c8b9-912b-c7f9-74d7-23ef5726985d",
         "x-ms-lease-id": "a74f6f9d-75af-02ba-3a48-010f36c0fd65",
-<<<<<<< HEAD
-        "x-ms-request-id": "09b5a33d-a01e-0030-2d39-f32cf4000000",
-        "x-ms-version": "2019-10-10"
-=======
         "x-ms-request-id": "96229cc1-f01e-0012-3afb-093670000000",
         "x-ms-version": "2019-12-12"
->>>>>>> 32e373e2
       },
       "ResponseBody": []
     },
     {
-<<<<<<< HEAD
-      "RequestUri": "https://seanstagehierarchical.blob.core.windows.net/test-filesystem-2e3a2445-530c-1e86-e0c1-bc0aa152a022?comp=lease\u0026restype=container",
-      "RequestMethod": "PUT",
-      "RequestHeaders": {
-        "Authorization": "Sanitized",
-        "traceparent": "00-469fca201674774da0091c3b64dbf200-ca542f38dcdbdb4b-00",
-        "User-Agent": [
-          "azsdk-net-Storage.Files.DataLake/12.0.0-dev.20200305.1",
-          "(.NET Core 4.6.28325.01; Microsoft Windows 10.0.18363 )"
-        ],
-        "x-ms-client-request-id": "6e569349-4d98-f63a-1907-ffa11efa6092",
-        "x-ms-date": "Thu, 05 Mar 2020 21:58:56 GMT",
-        "x-ms-lease-action": "break",
-        "x-ms-lease-break-period": "0",
-        "x-ms-return-client-request-id": "true",
-        "x-ms-version": "2019-10-10"
-=======
       "RequestUri": "http://seannsecanary.blob.core.windows.net/test-filesystem-2e3a2445-530c-1e86-e0c1-bc0aa152a022?comp=lease\u0026restype=container",
       "RequestMethod": "PUT",
       "RequestHeaders": {
@@ -159,53 +85,26 @@
         "x-ms-lease-break-period": "0",
         "x-ms-return-client-request-id": "true",
         "x-ms-version": "2019-12-12"
->>>>>>> 32e373e2
       },
       "RequestBody": null,
       "StatusCode": 202,
       "ResponseHeaders": {
         "Content-Length": "0",
-<<<<<<< HEAD
-        "Date": "Thu, 05 Mar 2020 21:58:55 GMT",
-        "ETag": "\u00220x8D7C15066AA0888\u0022",
-        "Last-Modified": "Thu, 05 Mar 2020 21:58:56 GMT",
-=======
         "Date": "Fri, 03 Apr 2020 21:04:48 GMT",
         "ETag": "\u00220x8D7D812A532B71D\u0022",
         "Last-Modified": "Fri, 03 Apr 2020 21:04:48 GMT",
->>>>>>> 32e373e2
         "Server": [
           "Windows-Azure-Blob/1.0",
           "Microsoft-HTTPAPI/2.0"
         ],
         "x-ms-client-request-id": "6e569349-4d98-f63a-1907-ffa11efa6092",
         "x-ms-lease-time": "0",
-<<<<<<< HEAD
-        "x-ms-request-id": "09b5a33e-a01e-0030-2e39-f32cf4000000",
-        "x-ms-version": "2019-10-10"
-=======
         "x-ms-request-id": "96229cd6-f01e-0012-4bfb-093670000000",
         "x-ms-version": "2019-12-12"
->>>>>>> 32e373e2
       },
       "ResponseBody": []
     },
     {
-<<<<<<< HEAD
-      "RequestUri": "https://seanstagehierarchical.blob.core.windows.net/test-filesystem-2e3a2445-530c-1e86-e0c1-bc0aa152a022?restype=container",
-      "RequestMethod": "GET",
-      "RequestHeaders": {
-        "Authorization": "Sanitized",
-        "traceparent": "00-08ee3a4422267c41bb6f2b9c2b1c3b69-41d8bc8812482848-00",
-        "User-Agent": [
-          "azsdk-net-Storage.Files.DataLake/12.0.0-dev.20200305.1",
-          "(.NET Core 4.6.28325.01; Microsoft Windows 10.0.18363 )"
-        ],
-        "x-ms-client-request-id": "c3a61af3-2ad0-d9c5-843a-c5ead1393c8a",
-        "x-ms-date": "Thu, 05 Mar 2020 21:58:56 GMT",
-        "x-ms-return-client-request-id": "true",
-        "x-ms-version": "2019-10-10"
-=======
       "RequestUri": "http://seannsecanary.blob.core.windows.net/test-filesystem-2e3a2445-530c-1e86-e0c1-bc0aa152a022?restype=container",
       "RequestMethod": "GET",
       "RequestHeaders": {
@@ -219,21 +118,14 @@
         "x-ms-date": "Fri, 03 Apr 2020 21:04:50 GMT",
         "x-ms-return-client-request-id": "true",
         "x-ms-version": "2019-12-12"
->>>>>>> 32e373e2
       },
       "RequestBody": null,
       "StatusCode": 200,
       "ResponseHeaders": {
         "Content-Length": "0",
-<<<<<<< HEAD
-        "Date": "Thu, 05 Mar 2020 21:58:55 GMT",
-        "ETag": "\u00220x8D7C15066AA0888\u0022",
-        "Last-Modified": "Thu, 05 Mar 2020 21:58:56 GMT",
-=======
         "Date": "Fri, 03 Apr 2020 21:04:48 GMT",
         "ETag": "\u00220x8D7D812A532B71D\u0022",
         "Last-Modified": "Fri, 03 Apr 2020 21:04:48 GMT",
->>>>>>> 32e373e2
         "Server": [
           "Windows-Azure-Blob/1.0",
           "Microsoft-HTTPAPI/2.0"
@@ -246,32 +138,12 @@
         "x-ms-has-legal-hold": "false",
         "x-ms-lease-state": "broken",
         "x-ms-lease-status": "unlocked",
-<<<<<<< HEAD
-        "x-ms-request-id": "09b5a342-a01e-0030-3239-f32cf4000000",
-        "x-ms-version": "2019-10-10"
-=======
         "x-ms-request-id": "96229cf2-f01e-0012-60fb-093670000000",
         "x-ms-version": "2019-12-12"
->>>>>>> 32e373e2
       },
       "ResponseBody": []
     },
     {
-<<<<<<< HEAD
-      "RequestUri": "https://seanstagehierarchical.blob.core.windows.net/test-filesystem-2e3a2445-530c-1e86-e0c1-bc0aa152a022?restype=container",
-      "RequestMethod": "DELETE",
-      "RequestHeaders": {
-        "Authorization": "Sanitized",
-        "traceparent": "00-5f71b5daa0439b4faacc2f0071bc9f22-530f1a37c0113b46-00",
-        "User-Agent": [
-          "azsdk-net-Storage.Files.DataLake/12.0.0-dev.20200305.1",
-          "(.NET Core 4.6.28325.01; Microsoft Windows 10.0.18363 )"
-        ],
-        "x-ms-client-request-id": "04ae5aa7-9c54-f5c1-ebeb-dbc4599116b2",
-        "x-ms-date": "Thu, 05 Mar 2020 21:58:56 GMT",
-        "x-ms-return-client-request-id": "true",
-        "x-ms-version": "2019-10-10"
-=======
       "RequestUri": "http://seannsecanary.blob.core.windows.net/test-filesystem-2e3a2445-530c-1e86-e0c1-bc0aa152a022?restype=container",
       "RequestMethod": "DELETE",
       "RequestHeaders": {
@@ -285,39 +157,25 @@
         "x-ms-date": "Fri, 03 Apr 2020 21:04:50 GMT",
         "x-ms-return-client-request-id": "true",
         "x-ms-version": "2019-12-12"
->>>>>>> 32e373e2
       },
       "RequestBody": null,
       "StatusCode": 202,
       "ResponseHeaders": {
         "Content-Length": "0",
-<<<<<<< HEAD
-        "Date": "Thu, 05 Mar 2020 21:58:55 GMT",
-=======
         "Date": "Fri, 03 Apr 2020 21:04:48 GMT",
->>>>>>> 32e373e2
         "Server": [
           "Windows-Azure-Blob/1.0",
           "Microsoft-HTTPAPI/2.0"
         ],
         "x-ms-client-request-id": "04ae5aa7-9c54-f5c1-ebeb-dbc4599116b2",
-<<<<<<< HEAD
-        "x-ms-request-id": "09b5a34b-a01e-0030-3839-f32cf4000000",
-        "x-ms-version": "2019-10-10"
-=======
         "x-ms-request-id": "96229cfd-f01e-0012-68fb-093670000000",
         "x-ms-version": "2019-12-12"
->>>>>>> 32e373e2
       },
       "ResponseBody": []
     }
   ],
   "Variables": {
     "RandomSeed": "391944429",
-<<<<<<< HEAD
-    "Storage_TestConfigHierarchicalNamespace": "NamespaceTenant\nseanstagehierarchical\nU2FuaXRpemVk\nhttps://seanstagehierarchical.blob.core.windows.net\nhttp://seanstagehierarchical.file.core.windows.net\nhttp://seanstagehierarchical.queue.core.windows.net\nhttp://seanstagehierarchical.table.core.windows.net\n\n\n\n\nhttp://seanstagehierarchical-secondary.blob.core.windows.net\nhttp://seanstagehierarchical-secondary.file.core.windows.net\nhttp://seanstagehierarchical-secondary.queue.core.windows.net\nhttp://seanstagehierarchical-secondary.table.core.windows.net\n68390a19-a643-458b-b726-408abf67b4fc\nSanitized\n72f988bf-86f1-41af-91ab-2d7cd011db47\nhttps://login.microsoftonline.com/\nCloud\nBlobEndpoint=https://seanstagehierarchical.blob.core.windows.net/;QueueEndpoint=http://seanstagehierarchical.queue.core.windows.net/;FileEndpoint=http://seanstagehierarchical.file.core.windows.net/;BlobSecondaryEndpoint=http://seanstagehierarchical-secondary.blob.core.windows.net/;QueueSecondaryEndpoint=http://seanstagehierarchical-secondary.queue.core.windows.net/;FileSecondaryEndpoint=http://seanstagehierarchical-secondary.file.core.windows.net/;AccountName=seanstagehierarchical;AccountKey=Sanitized\n"
-=======
     "Storage_TestConfigHierarchicalNamespace": "NamespaceTenant\nseannsecanary\nU2FuaXRpemVk\nhttp://seannsecanary.blob.core.windows.net\nhttp://seannsecanary.file.core.windows.net\nhttp://seannsecanary.queue.core.windows.net\nhttp://seannsecanary.table.core.windows.net\n\n\n\n\nhttp://seannsecanary-secondary.blob.core.windows.net\nhttp://seannsecanary-secondary.file.core.windows.net\nhttp://seannsecanary-secondary.queue.core.windows.net\nhttp://seannsecanary-secondary.table.core.windows.net\n68390a19-a643-458b-b726-408abf67b4fc\nSanitized\n72f988bf-86f1-41af-91ab-2d7cd011db47\nhttps://login.microsoftonline.com/\nCloud\nBlobEndpoint=http://seannsecanary.blob.core.windows.net/;QueueEndpoint=http://seannsecanary.queue.core.windows.net/;FileEndpoint=http://seannsecanary.file.core.windows.net/;BlobSecondaryEndpoint=http://seannsecanary-secondary.blob.core.windows.net/;QueueSecondaryEndpoint=http://seannsecanary-secondary.queue.core.windows.net/;FileSecondaryEndpoint=http://seannsecanary-secondary.file.core.windows.net/;AccountName=seannsecanary;AccountKey=Sanitized\n"
->>>>>>> 32e373e2
   }
 }