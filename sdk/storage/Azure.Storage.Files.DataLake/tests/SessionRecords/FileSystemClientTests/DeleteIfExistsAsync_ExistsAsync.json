--- conflicted
+++ resolved
@@ -1,27 +1,17 @@
 {
   "Entries": [
     {
-      "RequestUri": "https://seanstagehierarchical.blob.core.windows.net/test-filesystem-465f412b-303c-620f-644f-326dd5bad6de?restype=container",
+      "RequestUri": "http://seannse.blob.core.windows.net/test-filesystem-2ec16a3e-0922-df83-cc7e-f1f9d6ec5a8c?restype=container",
       "RequestMethod": "PUT",
       "RequestHeaders": {
         "Authorization": "Sanitized",
-<<<<<<< HEAD
-        "traceparent": "00-04570dde189302438a522a915e2f1a3e-36ef54eb63db9540-00",
+        "traceparent": "00-2dc62a9e684d2c49838a1152614fb9ca-f6ea940da704d84e-00",
         "User-Agent": [
-          "azsdk-net-Storage.Files.DataLake/12.1.0-dev.20200321.1",
+          "azsdk-net-Storage.Files.DataLake/12.1.0-dev.20200330.1",
           "(.NET Core 4.6.28325.01; Microsoft Windows 10.0.18362 )"
         ],
-        "x-ms-client-request-id": "cfdddaf9-9822-5d41-6be0-40ad98d7ff83",
-        "x-ms-date": "Sat, 21 Mar 2020 16:43:28 GMT",
-=======
-        "traceparent": "00-03f89ca0a18afa408b23bbbf18e679da-f578752a6d2e874a-00",
-        "User-Agent": [
-          "azsdk-net-Storage.Files.DataLake/12.0.0-dev.20200305.1",
-          "(.NET Core 4.6.28325.01; Microsoft Windows 10.0.18363 )"
-        ],
-        "x-ms-client-request-id": "cfdddaf9-9822-5d41-6be0-40ad98d7ff83",
-        "x-ms-date": "Thu, 05 Mar 2020 21:59:31 GMT",
->>>>>>> 5924e015
+        "x-ms-client-request-id": "2df72f3c-9328-955f-bdd2-8fd76ce1625f",
+        "x-ms-date": "Mon, 30 Mar 2020 20:12:20 GMT",
         "x-ms-return-client-request-id": "true",
         "x-ms-version": "2019-10-10"
       },
@@ -29,52 +19,31 @@
       "StatusCode": 201,
       "ResponseHeaders": {
         "Content-Length": "0",
-<<<<<<< HEAD
-        "Date": "Sat, 21 Mar 2020 16:43:27 GMT",
-        "ETag": "\u00220x8D7CDB6FB59847E\u0022",
-        "Last-Modified": "Sat, 21 Mar 2020 16:43:28 GMT",
-=======
-        "Date": "Thu, 05 Mar 2020 21:59:31 GMT",
-        "ETag": "\u00220x8D7C1507BCD1861\u0022",
-        "Last-Modified": "Thu, 05 Mar 2020 21:59:31 GMT",
->>>>>>> 5924e015
+        "Date": "Mon, 30 Mar 2020 20:12:20 GMT",
+        "ETag": "\u00220x8D7D4E6A6E4174B\u0022",
+        "Last-Modified": "Mon, 30 Mar 2020 20:12:20 GMT",
         "Server": [
           "Windows-Azure-Blob/1.0",
           "Microsoft-HTTPAPI/2.0"
         ],
-        "x-ms-client-request-id": "cfdddaf9-9822-5d41-6be0-40ad98d7ff83",
-<<<<<<< HEAD
-        "x-ms-request-id": "baac0944-001e-00a3-3f9f-ff1a9a000000",
-        "x-ms-version": "2019-07-07"
-=======
-        "x-ms-request-id": "d714f5e7-d01e-003a-5e39-f38843000000",
+        "x-ms-client-request-id": "2df72f3c-9328-955f-bdd2-8fd76ce1625f",
+        "x-ms-request-id": "cdf45619-301e-003e-4dcf-06e820000000",
         "x-ms-version": "2019-10-10"
->>>>>>> 5924e015
       },
       "ResponseBody": []
     },
     {
-      "RequestUri": "https://seanstagehierarchical.blob.core.windows.net/test-filesystem-465f412b-303c-620f-644f-326dd5bad6de?restype=container",
+      "RequestUri": "http://seannse.blob.core.windows.net/test-filesystem-2ec16a3e-0922-df83-cc7e-f1f9d6ec5a8c?restype=container",
       "RequestMethod": "DELETE",
       "RequestHeaders": {
         "Authorization": "Sanitized",
-<<<<<<< HEAD
-        "traceparent": "00-54a4b8114fc7c4409fd80b530cd2bafd-cfb03c38224ef140-00",
+        "traceparent": "00-1946f2c1d5ab3f44810dd118371d4ef1-c833855f79338647-00",
         "User-Agent": [
-          "azsdk-net-Storage.Files.DataLake/12.1.0-dev.20200321.1",
+          "azsdk-net-Storage.Files.DataLake/12.1.0-dev.20200330.1",
           "(.NET Core 4.6.28325.01; Microsoft Windows 10.0.18362 )"
         ],
-        "x-ms-client-request-id": "fb73a6fc-07dd-26bb-c09a-703eeea8b88e",
-        "x-ms-date": "Sat, 21 Mar 2020 16:43:28 GMT",
-=======
-        "traceparent": "00-a6c3d4a278d55142b52968ff395f80b3-4cfd3cf75bd12f42-00",
-        "User-Agent": [
-          "azsdk-net-Storage.Files.DataLake/12.0.0-dev.20200305.1",
-          "(.NET Core 4.6.28325.01; Microsoft Windows 10.0.18363 )"
-        ],
-        "x-ms-client-request-id": "fb73a6fc-07dd-26bb-c09a-703eeea8b88e",
-        "x-ms-date": "Thu, 05 Mar 2020 21:59:31 GMT",
->>>>>>> 5924e015
+        "x-ms-client-request-id": "a7bda00b-2df4-0b64-ac0e-ce933ed73d1d",
+        "x-ms-date": "Mon, 30 Mar 2020 20:12:21 GMT",
         "x-ms-return-client-request-id": "true",
         "x-ms-version": "2019-10-10"
       },
@@ -82,65 +51,56 @@
       "StatusCode": 202,
       "ResponseHeaders": {
         "Content-Length": "0",
-<<<<<<< HEAD
-        "Date": "Sat, 21 Mar 2020 16:43:27 GMT",
-=======
-        "Date": "Thu, 05 Mar 2020 21:59:31 GMT",
->>>>>>> 5924e015
+        "Date": "Mon, 30 Mar 2020 20:12:20 GMT",
         "Server": [
           "Windows-Azure-Blob/1.0",
           "Microsoft-HTTPAPI/2.0"
         ],
-        "x-ms-client-request-id": "fb73a6fc-07dd-26bb-c09a-703eeea8b88e",
-<<<<<<< HEAD
-        "x-ms-request-id": "baac096e-001e-00a3-619f-ff1a9a000000",
-        "x-ms-version": "2019-07-07"
-=======
-        "x-ms-request-id": "d714f5ea-d01e-003a-6039-f38843000000",
+        "x-ms-client-request-id": "a7bda00b-2df4-0b64-ac0e-ce933ed73d1d",
+        "x-ms-request-id": "cdf45625-301e-003e-56cf-06e820000000",
         "x-ms-version": "2019-10-10"
->>>>>>> 5924e015
       },
       "ResponseBody": []
     },
     {
-      "RequestUri": "http://seannse.blob.core.windows.net/test-filesystem-465f412b-303c-620f-644f-326dd5bad6de?restype=container",
+      "RequestUri": "http://seannse.blob.core.windows.net/test-filesystem-2ec16a3e-0922-df83-cc7e-f1f9d6ec5a8c?restype=container",
       "RequestMethod": "DELETE",
       "RequestHeaders": {
         "Authorization": "Sanitized",
-        "traceparent": "00-ba9b20abf686ef43974c73d0d6b437a3-f46a381fae8a2344-00",
+        "traceparent": "00-6a8d0ad71af3ec4da9307b1d91a75b4f-7f9fb1c9c2241e4f-00",
         "User-Agent": [
-          "azsdk-net-Storage.Files.DataLake/12.1.0-dev.20200321.1",
+          "azsdk-net-Storage.Files.DataLake/12.1.0-dev.20200330.1",
           "(.NET Core 4.6.28325.01; Microsoft Windows 10.0.18362 )"
         ],
-        "x-ms-client-request-id": "f1b0a430-0463-fba6-046d-344df7af0e43",
-        "x-ms-date": "Sat, 21 Mar 2020 16:43:28 GMT",
+        "x-ms-client-request-id": "cbcb041e-ba24-f86a-5489-726db1fd31e4",
+        "x-ms-date": "Mon, 30 Mar 2020 20:12:21 GMT",
         "x-ms-return-client-request-id": "true",
-        "x-ms-version": "2019-07-07"
+        "x-ms-version": "2019-10-10"
       },
       "RequestBody": null,
       "StatusCode": 404,
       "ResponseHeaders": {
         "Content-Length": "215",
         "Content-Type": "application/xml",
-        "Date": "Sat, 21 Mar 2020 16:43:27 GMT",
+        "Date": "Mon, 30 Mar 2020 20:12:20 GMT",
         "Server": [
           "Windows-Azure-Blob/1.0",
           "Microsoft-HTTPAPI/2.0"
         ],
-        "x-ms-client-request-id": "f1b0a430-0463-fba6-046d-344df7af0e43",
+        "x-ms-client-request-id": "cbcb041e-ba24-f86a-5489-726db1fd31e4",
         "x-ms-error-code": "BlobNotFound",
-        "x-ms-request-id": "baac097e-001e-00a3-6e9f-ff1a9a000000",
-        "x-ms-version": "2019-07-07"
+        "x-ms-request-id": "cdf45626-301e-003e-57cf-06e820000000",
+        "x-ms-version": "2019-10-10"
       },
       "ResponseBody": [
         "\uFEFF\u003C?xml version=\u00221.0\u0022 encoding=\u0022utf-8\u0022?\u003E\u003CError\u003E\u003CCode\u003EBlobNotFound\u003C/Code\u003E\u003CMessage\u003EThe specified blob does not exist.\n",
-        "RequestId:baac097e-001e-00a3-6e9f-ff1a9a000000\n",
-        "Time:2020-03-21T16:43:28.1704916Z\u003C/Message\u003E\u003C/Error\u003E"
+        "RequestId:cdf45626-301e-003e-57cf-06e820000000\n",
+        "Time:2020-03-30T20:12:20.4307553Z\u003C/Message\u003E\u003C/Error\u003E"
       ]
     }
   ],
   "Variables": {
-    "RandomSeed": "1050433614",
-    "Storage_TestConfigHierarchicalNamespace": "NamespaceTenant\nseanstagehierarchical\nU2FuaXRpemVk\nhttps://seanstagehierarchical.blob.core.windows.net\nhttp://seanstagehierarchical.file.core.windows.net\nhttp://seanstagehierarchical.queue.core.windows.net\nhttp://seanstagehierarchical.table.core.windows.net\n\n\n\n\nhttp://seanstagehierarchical-secondary.blob.core.windows.net\nhttp://seanstagehierarchical-secondary.file.core.windows.net\nhttp://seanstagehierarchical-secondary.queue.core.windows.net\nhttp://seanstagehierarchical-secondary.table.core.windows.net\n68390a19-a643-458b-b726-408abf67b4fc\nSanitized\n72f988bf-86f1-41af-91ab-2d7cd011db47\nhttps://login.microsoftonline.com/\nCloud\nBlobEndpoint=https://seanstagehierarchical.blob.core.windows.net/;QueueEndpoint=http://seanstagehierarchical.queue.core.windows.net/;FileEndpoint=http://seanstagehierarchical.file.core.windows.net/;BlobSecondaryEndpoint=http://seanstagehierarchical-secondary.blob.core.windows.net/;QueueSecondaryEndpoint=http://seanstagehierarchical-secondary.queue.core.windows.net/;FileSecondaryEndpoint=http://seanstagehierarchical-secondary.file.core.windows.net/;AccountName=seanstagehierarchical;AccountKey=Sanitized\n"
+    "RandomSeed": "375026754",
+    "Storage_TestConfigHierarchicalNamespace": "NamespaceTenant\nseannse\nU2FuaXRpemVk\nhttp://seannse.blob.core.windows.net\nhttp://seannse.file.core.windows.net\nhttp://seannse.queue.core.windows.net\nhttp://seannse.table.core.windows.net\n\n\n\n\nhttp://seannse-secondary.blob.core.windows.net\nhttp://seannse-secondary.file.core.windows.net\nhttp://seannse-secondary.queue.core.windows.net\nhttp://seannse-secondary.table.core.windows.net\n68390a19-a643-458b-b726-408abf67b4fc\nSanitized\n72f988bf-86f1-41af-91ab-2d7cd011db47\nhttps://login.microsoftonline.com/\nCloud\nBlobEndpoint=http://seannse.blob.core.windows.net/;QueueEndpoint=http://seannse.queue.core.windows.net/;FileEndpoint=http://seannse.file.core.windows.net/;BlobSecondaryEndpoint=http://seannse-secondary.blob.core.windows.net/;QueueSecondaryEndpoint=http://seannse-secondary.queue.core.windows.net/;FileSecondaryEndpoint=http://seannse-secondary.file.core.windows.net/;AccountName=seannse;AccountKey=Sanitized\n"
   }
 }