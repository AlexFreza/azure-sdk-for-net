--- conflicted
+++ resolved
@@ -27,11 +27,7 @@
           "Microsoft-HTTPAPI/2.0"
         ],
         "x-ms-client-request-id": "6b62ed36-2303-0671-ff3d-dab7f0bc8085",
-<<<<<<< HEAD
-        "x-ms-request-id": "359703ac-201e-0001-6239-f3cde7000000",
-=======
         "x-ms-request-id": "9622abf8-f01e-0012-06fb-093670000000",
->>>>>>> 8d420312
         "x-ms-version": "2019-12-12"
       },
       "ResponseBody": []
@@ -67,11 +63,7 @@
         ],
         "x-ms-client-request-id": "d7bfe7b9-4c3e-803f-4fe8-11a123418f44",
         "x-ms-lease-id": "5071b396-b523-799d-5a62-002f76bb10f0",
-<<<<<<< HEAD
-        "x-ms-request-id": "359703b4-201e-0001-6739-f3cde7000000",
-=======
         "x-ms-request-id": "9622ac07-f01e-0012-13fb-093670000000",
->>>>>>> 8d420312
         "x-ms-version": "2019-12-12"
       },
       "ResponseBody": []
@@ -106,11 +98,7 @@
         ],
         "x-ms-client-request-id": "8e7669b4-38fc-96b2-9a78-8103972c3d37",
         "x-ms-error-code": "ConditionNotMet",
-<<<<<<< HEAD
-        "x-ms-request-id": "359703b7-201e-0001-6a39-f3cde7000000",
-=======
         "x-ms-request-id": "9622ac0f-f01e-0012-1afb-093670000000",
->>>>>>> 8d420312
         "x-ms-version": "2019-12-12"
       },
       "ResponseBody": [
@@ -145,11 +133,7 @@
           "Microsoft-HTTPAPI/2.0"
         ],
         "x-ms-client-request-id": "b9ecbd75-00cb-f448-373d-7c4b2c9656ba",
-<<<<<<< HEAD
-        "x-ms-request-id": "359703ba-201e-0001-6d39-f3cde7000000",
-=======
         "x-ms-request-id": "9622ac1c-f01e-0012-24fb-093670000000",
->>>>>>> 8d420312
         "x-ms-version": "2019-12-12"
       },
       "ResponseBody": []
@@ -181,11 +165,7 @@
           "Microsoft-HTTPAPI/2.0"
         ],
         "x-ms-client-request-id": "d559367a-9398-1eb1-9bce-215fc01dadb2",
-<<<<<<< HEAD
-        "x-ms-request-id": "c74ecf06-a01e-000f-1a39-f3e457000000",
-=======
         "x-ms-request-id": "9622ac25-f01e-0012-2dfb-093670000000",
->>>>>>> 8d420312
         "x-ms-version": "2019-12-12"
       },
       "ResponseBody": []
@@ -221,11 +201,7 @@
         ],
         "x-ms-client-request-id": "61d8321e-91a9-fdaf-bb08-a283d08fac6e",
         "x-ms-lease-id": "4bdeb91c-7c08-507b-3214-c322712c020f",
-<<<<<<< HEAD
-        "x-ms-request-id": "c74ecf0c-a01e-000f-1e39-f3e457000000",
-=======
         "x-ms-request-id": "9622ac2d-f01e-0012-34fb-093670000000",
->>>>>>> 8d420312
         "x-ms-version": "2019-12-12"
       },
       "ResponseBody": []
@@ -260,11 +236,7 @@
         ],
         "x-ms-client-request-id": "3f032baa-a154-fc66-d9b3-5622a8a7089f",
         "x-ms-error-code": "ConditionNotMet",
-<<<<<<< HEAD
-        "x-ms-request-id": "c74ecf0f-a01e-000f-2139-f3e457000000",
-=======
         "x-ms-request-id": "9622ac32-f01e-0012-39fb-093670000000",
->>>>>>> 8d420312
         "x-ms-version": "2019-12-12"
       },
       "ResponseBody": [
@@ -299,11 +271,7 @@
           "Microsoft-HTTPAPI/2.0"
         ],
         "x-ms-client-request-id": "a4d87d1a-6c8b-2a1a-acd4-5eb7456527e6",
-<<<<<<< HEAD
-        "x-ms-request-id": "c74ecf16-a01e-000f-2739-f3e457000000",
-=======
         "x-ms-request-id": "9622ac38-f01e-0012-3ffb-093670000000",
->>>>>>> 8d420312
         "x-ms-version": "2019-12-12"
       },
       "ResponseBody": []
