--- conflicted
+++ resolved
@@ -27,11 +27,7 @@
           "Microsoft-HTTPAPI/2.0"
         ],
         "x-ms-client-request-id": "0af0a929-55c2-a338-a371-3a7b184f6f98",
-<<<<<<< HEAD
-        "x-ms-request-id": "69f8febb-701e-0033-3639-f3cd90000000",
-=======
         "x-ms-request-id": "9622a282-f01e-0012-0bfb-093670000000",
->>>>>>> 8d420312
         "x-ms-version": "2019-12-12"
       },
       "ResponseBody": []
@@ -61,11 +57,7 @@
           "Microsoft-HTTPAPI/2.0"
         ],
         "x-ms-client-request-id": "c6675ef9-ad92-ff01-eb3f-3b6c438f2a00",
-<<<<<<< HEAD
-        "x-ms-request-id": "69f8fec1-701e-0033-3839-f3cd90000000",
-=======
         "x-ms-request-id": "9622a298-f01e-0012-1bfb-093670000000",
->>>>>>> 8d420312
         "x-ms-version": "2019-12-12"
       },
       "ResponseBody": []
