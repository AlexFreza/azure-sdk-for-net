--- conflicted
+++ resolved
@@ -27,11 +27,7 @@
           "Microsoft-HTTPAPI/2.0"
         ],
         "x-ms-client-request-id": "53529111-760b-b714-ea5d-84b754bed386",
-<<<<<<< HEAD
-        "x-ms-request-id": "3596fba3-201e-0001-4439-f3cde7000000",
-=======
         "x-ms-request-id": "96229888-f01e-0012-47fb-093670000000",
->>>>>>> 8d420312
         "x-ms-version": "2019-12-12"
       },
       "ResponseBody": []
@@ -67,11 +63,7 @@
         ],
         "x-ms-client-request-id": "466ce4d4-c241-f6c7-36ec-b306b9f1cca4",
         "x-ms-lease-id": "5c8987bc-1b42-655a-9f04-bd23ea45683c",
-<<<<<<< HEAD
-        "x-ms-request-id": "3596fbae-201e-0001-4c39-f3cde7000000",
-=======
         "x-ms-request-id": "96229899-f01e-0012-56fb-093670000000",
->>>>>>> 8d420312
         "x-ms-version": "2019-12-12"
       },
       "ResponseBody": []
@@ -106,11 +98,7 @@
         ],
         "x-ms-client-request-id": "064f8692-22d8-73fa-fc33-b707d3ab9460",
         "x-ms-error-code": "ConditionNotMet",
-<<<<<<< HEAD
-        "x-ms-request-id": "3596fbb1-201e-0001-4f39-f3cde7000000",
-=======
         "x-ms-request-id": "962298a5-f01e-0012-60fb-093670000000",
->>>>>>> 8d420312
         "x-ms-version": "2019-12-12"
       },
       "ResponseBody": [
@@ -145,11 +133,7 @@
           "Microsoft-HTTPAPI/2.0"
         ],
         "x-ms-client-request-id": "3274bea2-c5a2-d1cb-4d0d-94612d8b6029",
-<<<<<<< HEAD
-        "x-ms-request-id": "3596fbb5-201e-0001-5339-f3cde7000000",
-=======
         "x-ms-request-id": "962298ba-f01e-0012-71fb-093670000000",
->>>>>>> 8d420312
         "x-ms-version": "2019-12-12"
       },
       "ResponseBody": []
@@ -181,11 +165,7 @@
           "Microsoft-HTTPAPI/2.0"
         ],
         "x-ms-client-request-id": "0e5e47d7-d7e5-2c49-f1c2-4c420f2a1f59",
-<<<<<<< HEAD
-        "x-ms-request-id": "ffab0f21-301e-0040-3c39-f39503000000",
-=======
         "x-ms-request-id": "962298c7-f01e-0012-7dfb-093670000000",
->>>>>>> 8d420312
         "x-ms-version": "2019-12-12"
       },
       "ResponseBody": []
@@ -221,11 +201,7 @@
         ],
         "x-ms-client-request-id": "0aca2c04-864c-8b9e-5518-22b463f23c40",
         "x-ms-lease-id": "3af24251-4b27-45f2-eb31-7356f0b164a6",
-<<<<<<< HEAD
-        "x-ms-request-id": "ffab0f2f-301e-0040-4439-f39503000000",
-=======
         "x-ms-request-id": "962298d0-f01e-0012-05fb-093670000000",
->>>>>>> 8d420312
         "x-ms-version": "2019-12-12"
       },
       "ResponseBody": []
@@ -260,11 +236,7 @@
         ],
         "x-ms-client-request-id": "c35225ad-5ae7-1759-513e-147d8ab834b5",
         "x-ms-error-code": "ConditionNotMet",
-<<<<<<< HEAD
-        "x-ms-request-id": "ffab0f31-301e-0040-4639-f39503000000",
-=======
         "x-ms-request-id": "962298e2-f01e-0012-14fb-093670000000",
->>>>>>> 8d420312
         "x-ms-version": "2019-12-12"
       },
       "ResponseBody": [
@@ -299,11 +271,7 @@
           "Microsoft-HTTPAPI/2.0"
         ],
         "x-ms-client-request-id": "3d07b3e8-78a0-0359-4c8b-cd23a045191c",
-<<<<<<< HEAD
-        "x-ms-request-id": "ffab0f36-301e-0040-4a39-f39503000000",
-=======
         "x-ms-request-id": "962298ec-f01e-0012-1dfb-093670000000",
->>>>>>> 8d420312
         "x-ms-version": "2019-12-12"
       },
       "ResponseBody": []
