--- conflicted
+++ resolved
@@ -1,83 +1,39 @@
 {
   "Entries": [
     {
-<<<<<<< HEAD
-      "RequestUri": "https://seanstagehierarchical.blob.core.windows.net/test-filesystem-f7d290e0-7aec-2566-1f82-7427e6a63daa?restype=container",
+      "RequestUri": "http://seannsecanary.blob.core.windows.net/test-filesystem-f7d290e0-7aec-2566-1f82-7427e6a63daa?restype=container",
       "RequestMethod": "PUT",
       "RequestHeaders": {
         "Authorization": "Sanitized",
-        "traceparent": "00-ddae2aaf2c5fb94680c02d3bcf1f5b41-b80442f2eee26e45-00",
-        "User-Agent": [
-          "azsdk-net-Storage.Files.DataLake/12.0.0-dev.20200305.1",
-          "(.NET Core 4.6.28325.01; Microsoft Windows 10.0.18363 )"
+        "traceparent": "00-bb22c4181fbc344a8dcfa634e45f8ac8-6c10964b94ecad45-00",
+        "User-Agent": [
+          "azsdk-net-Storage.Files.DataLake/12.1.0-dev.20200403.1",
+          "(.NET Core 4.6.28325.01; Microsoft Windows 10.0.18362 )"
         ],
         "x-ms-blob-public-access": "container",
         "x-ms-client-request-id": "8b0cb0e9-83ab-9931-99d6-2b990ebf805d",
-        "x-ms-date": "Thu, 05 Mar 2020 21:59:26 GMT",
-        "x-ms-return-client-request-id": "true",
-        "x-ms-version": "2019-10-10"
-=======
-      "RequestUri": "http://seannsecanary.blob.core.windows.net/test-filesystem-f7d290e0-7aec-2566-1f82-7427e6a63daa?restype=container",
-      "RequestMethod": "PUT",
-      "RequestHeaders": {
-        "Authorization": "Sanitized",
-        "traceparent": "00-bb22c4181fbc344a8dcfa634e45f8ac8-6c10964b94ecad45-00",
-        "User-Agent": [
-          "azsdk-net-Storage.Files.DataLake/12.1.0-dev.20200403.1",
-          "(.NET Core 4.6.28325.01; Microsoft Windows 10.0.18362 )"
-        ],
-        "x-ms-blob-public-access": "container",
-        "x-ms-client-request-id": "8b0cb0e9-83ab-9931-99d6-2b990ebf805d",
-        "x-ms-date": "Fri, 03 Apr 2020 21:05:04 GMT",
-        "x-ms-return-client-request-id": "true",
-        "x-ms-version": "2019-12-12"
->>>>>>> 32e373e2
+        "x-ms-date": "Fri, 03 Apr 2020 21:05:04 GMT",
+        "x-ms-return-client-request-id": "true",
+        "x-ms-version": "2019-12-12"
       },
       "RequestBody": null,
       "StatusCode": 201,
       "ResponseHeaders": {
         "Content-Length": "0",
-<<<<<<< HEAD
-        "Date": "Thu, 05 Mar 2020 21:59:25 GMT",
-        "ETag": "\u00220x8D7C15078BA2880\u0022",
-        "Last-Modified": "Thu, 05 Mar 2020 21:59:26 GMT",
-=======
         "Date": "Fri, 03 Apr 2020 21:05:02 GMT",
         "ETag": "\u00220x8D7D812AD8F16CA\u0022",
         "Last-Modified": "Fri, 03 Apr 2020 21:05:02 GMT",
->>>>>>> 32e373e2
         "Server": [
           "Windows-Azure-Blob/1.0",
           "Microsoft-HTTPAPI/2.0"
         ],
         "x-ms-client-request-id": "8b0cb0e9-83ab-9931-99d6-2b990ebf805d",
-<<<<<<< HEAD
-        "x-ms-request-id": "d5227737-301e-0022-0f39-f35724000000",
-        "x-ms-version": "2019-10-10"
-=======
         "x-ms-request-id": "9622a3db-f01e-0012-19fb-093670000000",
         "x-ms-version": "2019-12-12"
->>>>>>> 32e373e2
-      },
-      "ResponseBody": []
-    },
-    {
-<<<<<<< HEAD
-      "RequestUri": "https://seanstagehierarchical.blob.core.windows.net/test-filesystem-f7d290e0-7aec-2566-1f82-7427e6a63daa?restype=container",
-      "RequestMethod": "DELETE",
-      "RequestHeaders": {
-        "Authorization": "Sanitized",
-        "If-Modified-Since": "Fri, 06 Mar 2020 21:59:26 GMT",
-        "traceparent": "00-28791b4014d3f94c9520dc8bbfa30e31-be55dc7925a70648-00",
-        "User-Agent": [
-          "azsdk-net-Storage.Files.DataLake/12.0.0-dev.20200305.1",
-          "(.NET Core 4.6.28325.01; Microsoft Windows 10.0.18363 )"
-        ],
-        "x-ms-client-request-id": "353d859e-b19a-cbff-8eed-6d8f1173bc14",
-        "x-ms-date": "Thu, 05 Mar 2020 21:59:26 GMT",
-        "x-ms-return-client-request-id": "true",
-        "x-ms-version": "2019-10-10"
-=======
+      },
+      "ResponseBody": []
+    },
+    {
       "RequestUri": "http://seannsecanary.blob.core.windows.net/test-filesystem-f7d290e0-7aec-2566-1f82-7427e6a63daa?restype=container",
       "RequestMethod": "DELETE",
       "RequestHeaders": {
@@ -92,49 +48,19 @@
         "x-ms-date": "Fri, 03 Apr 2020 21:05:04 GMT",
         "x-ms-return-client-request-id": "true",
         "x-ms-version": "2019-12-12"
->>>>>>> 32e373e2
       },
       "RequestBody": null,
       "StatusCode": 412,
       "ResponseHeaders": {
         "Content-Length": "252",
         "Content-Type": "application/xml",
-<<<<<<< HEAD
-        "Date": "Thu, 05 Mar 2020 21:59:25 GMT",
-=======
-        "Date": "Fri, 03 Apr 2020 21:05:02 GMT",
->>>>>>> 32e373e2
+        "Date": "Fri, 03 Apr 2020 21:05:02 GMT",
         "Server": [
           "Windows-Azure-Blob/1.0",
           "Microsoft-HTTPAPI/2.0"
         ],
         "x-ms-client-request-id": "353d859e-b19a-cbff-8eed-6d8f1173bc14",
         "x-ms-error-code": "ConditionNotMet",
-<<<<<<< HEAD
-        "x-ms-request-id": "d522773d-301e-0022-1339-f35724000000",
-        "x-ms-version": "2019-10-10"
-      },
-      "ResponseBody": [
-        "\uFEFF\u003C?xml version=\u00221.0\u0022 encoding=\u0022utf-8\u0022?\u003E\u003CError\u003E\u003CCode\u003EConditionNotMet\u003C/Code\u003E\u003CMessage\u003EThe condition specified using HTTP conditional header(s) is not met.\n",
-        "RequestId:d522773d-301e-0022-1339-f35724000000\n",
-        "Time:2020-03-05T21:59:26.4514906Z\u003C/Message\u003E\u003C/Error\u003E"
-      ]
-    },
-    {
-      "RequestUri": "https://seanstagehierarchical.blob.core.windows.net/test-filesystem-f7d290e0-7aec-2566-1f82-7427e6a63daa?restype=container",
-      "RequestMethod": "DELETE",
-      "RequestHeaders": {
-        "Authorization": "Sanitized",
-        "traceparent": "00-84cd159d0cd1874ba9a10441afc5ada8-d25fdb02a4501742-00",
-        "User-Agent": [
-          "azsdk-net-Storage.Files.DataLake/12.0.0-dev.20200305.1",
-          "(.NET Core 4.6.28325.01; Microsoft Windows 10.0.18363 )"
-        ],
-        "x-ms-client-request-id": "88fa0bf9-4a82-b8c3-2f2a-cc0ac551920f",
-        "x-ms-date": "Thu, 05 Mar 2020 21:59:26 GMT",
-        "x-ms-return-client-request-id": "true",
-        "x-ms-version": "2019-10-10"
-=======
         "x-ms-request-id": "9622a3e2-f01e-0012-1ffb-093670000000",
         "x-ms-version": "2019-12-12"
       },
@@ -158,110 +84,56 @@
         "x-ms-date": "Fri, 03 Apr 2020 21:05:04 GMT",
         "x-ms-return-client-request-id": "true",
         "x-ms-version": "2019-12-12"
->>>>>>> 32e373e2
       },
       "RequestBody": null,
       "StatusCode": 202,
       "ResponseHeaders": {
         "Content-Length": "0",
-<<<<<<< HEAD
-        "Date": "Thu, 05 Mar 2020 21:59:25 GMT",
-=======
-        "Date": "Fri, 03 Apr 2020 21:05:02 GMT",
->>>>>>> 32e373e2
+        "Date": "Fri, 03 Apr 2020 21:05:02 GMT",
         "Server": [
           "Windows-Azure-Blob/1.0",
           "Microsoft-HTTPAPI/2.0"
         ],
         "x-ms-client-request-id": "88fa0bf9-4a82-b8c3-2f2a-cc0ac551920f",
-<<<<<<< HEAD
-        "x-ms-request-id": "d5227741-301e-0022-1539-f35724000000",
-        "x-ms-version": "2019-10-10"
-=======
         "x-ms-request-id": "9622a3f0-f01e-0012-29fb-093670000000",
         "x-ms-version": "2019-12-12"
->>>>>>> 32e373e2
-      },
-      "ResponseBody": []
-    },
-    {
-<<<<<<< HEAD
-      "RequestUri": "https://seanstagehierarchical.blob.core.windows.net/test-filesystem-0f1c0f4c-c2b0-1617-8d87-6631a95d6ca0?restype=container",
+      },
+      "ResponseBody": []
+    },
+    {
+      "RequestUri": "http://seannsecanary.blob.core.windows.net/test-filesystem-0f1c0f4c-c2b0-1617-8d87-6631a95d6ca0?restype=container",
       "RequestMethod": "PUT",
       "RequestHeaders": {
         "Authorization": "Sanitized",
-        "traceparent": "00-f176902ef11f874b867946073f2ae514-e264f4c65e6cb141-00",
-        "User-Agent": [
-          "azsdk-net-Storage.Files.DataLake/12.0.0-dev.20200305.1",
-          "(.NET Core 4.6.28325.01; Microsoft Windows 10.0.18363 )"
+        "traceparent": "00-7c9734c63b686548979c032cee35026b-594853d20d3eb048-00",
+        "User-Agent": [
+          "azsdk-net-Storage.Files.DataLake/12.1.0-dev.20200403.1",
+          "(.NET Core 4.6.28325.01; Microsoft Windows 10.0.18362 )"
         ],
         "x-ms-blob-public-access": "container",
         "x-ms-client-request-id": "4f55f8d6-f3d1-3693-f3e3-fbfae3920ed1",
-        "x-ms-date": "Thu, 05 Mar 2020 21:59:26 GMT",
-        "x-ms-return-client-request-id": "true",
-        "x-ms-version": "2019-10-10"
-=======
-      "RequestUri": "http://seannsecanary.blob.core.windows.net/test-filesystem-0f1c0f4c-c2b0-1617-8d87-6631a95d6ca0?restype=container",
-      "RequestMethod": "PUT",
-      "RequestHeaders": {
-        "Authorization": "Sanitized",
-        "traceparent": "00-7c9734c63b686548979c032cee35026b-594853d20d3eb048-00",
-        "User-Agent": [
-          "azsdk-net-Storage.Files.DataLake/12.1.0-dev.20200403.1",
-          "(.NET Core 4.6.28325.01; Microsoft Windows 10.0.18362 )"
-        ],
-        "x-ms-blob-public-access": "container",
-        "x-ms-client-request-id": "4f55f8d6-f3d1-3693-f3e3-fbfae3920ed1",
-        "x-ms-date": "Fri, 03 Apr 2020 21:05:04 GMT",
-        "x-ms-return-client-request-id": "true",
-        "x-ms-version": "2019-12-12"
->>>>>>> 32e373e2
+        "x-ms-date": "Fri, 03 Apr 2020 21:05:04 GMT",
+        "x-ms-return-client-request-id": "true",
+        "x-ms-version": "2019-12-12"
       },
       "RequestBody": null,
       "StatusCode": 201,
       "ResponseHeaders": {
         "Content-Length": "0",
-<<<<<<< HEAD
-        "Date": "Thu, 05 Mar 2020 21:59:26 GMT",
-        "ETag": "\u00220x8D7C150790A977C\u0022",
-        "Last-Modified": "Thu, 05 Mar 2020 21:59:26 GMT",
-=======
         "Date": "Fri, 03 Apr 2020 21:05:02 GMT",
         "ETag": "\u00220x8D7D812ADBDA976\u0022",
         "Last-Modified": "Fri, 03 Apr 2020 21:05:03 GMT",
->>>>>>> 32e373e2
         "Server": [
           "Windows-Azure-Blob/1.0",
           "Microsoft-HTTPAPI/2.0"
         ],
         "x-ms-client-request-id": "4f55f8d6-f3d1-3693-f3e3-fbfae3920ed1",
-<<<<<<< HEAD
-        "x-ms-request-id": "9c495a01-601e-0000-0f39-f3923b000000",
-        "x-ms-version": "2019-10-10"
-=======
         "x-ms-request-id": "9622a419-f01e-0012-48fb-093670000000",
         "x-ms-version": "2019-12-12"
->>>>>>> 32e373e2
-      },
-      "ResponseBody": []
-    },
-    {
-<<<<<<< HEAD
-      "RequestUri": "https://seanstagehierarchical.blob.core.windows.net/test-filesystem-0f1c0f4c-c2b0-1617-8d87-6631a95d6ca0?restype=container",
-      "RequestMethod": "DELETE",
-      "RequestHeaders": {
-        "Authorization": "Sanitized",
-        "If-Unmodified-Since": "Wed, 04 Mar 2020 21:59:26 GMT",
-        "traceparent": "00-5365663f01e2a544b0ed4fbdbc1833f5-a9eeab17968c5845-00",
-        "User-Agent": [
-          "azsdk-net-Storage.Files.DataLake/12.0.0-dev.20200305.1",
-          "(.NET Core 4.6.28325.01; Microsoft Windows 10.0.18363 )"
-        ],
-        "x-ms-client-request-id": "b15ae995-1c07-f6ce-965f-12953797f930",
-        "x-ms-date": "Thu, 05 Mar 2020 21:59:26 GMT",
-        "x-ms-return-client-request-id": "true",
-        "x-ms-version": "2019-10-10"
-=======
+      },
+      "ResponseBody": []
+    },
+    {
       "RequestUri": "http://seannsecanary.blob.core.windows.net/test-filesystem-0f1c0f4c-c2b0-1617-8d87-6631a95d6ca0?restype=container",
       "RequestMethod": "DELETE",
       "RequestHeaders": {
@@ -276,49 +148,19 @@
         "x-ms-date": "Fri, 03 Apr 2020 21:05:04 GMT",
         "x-ms-return-client-request-id": "true",
         "x-ms-version": "2019-12-12"
->>>>>>> 32e373e2
       },
       "RequestBody": null,
       "StatusCode": 412,
       "ResponseHeaders": {
         "Content-Length": "252",
         "Content-Type": "application/xml",
-<<<<<<< HEAD
-        "Date": "Thu, 05 Mar 2020 21:59:26 GMT",
-=======
-        "Date": "Fri, 03 Apr 2020 21:05:02 GMT",
->>>>>>> 32e373e2
+        "Date": "Fri, 03 Apr 2020 21:05:02 GMT",
         "Server": [
           "Windows-Azure-Blob/1.0",
           "Microsoft-HTTPAPI/2.0"
         ],
         "x-ms-client-request-id": "b15ae995-1c07-f6ce-965f-12953797f930",
         "x-ms-error-code": "ConditionNotMet",
-<<<<<<< HEAD
-        "x-ms-request-id": "9c495a08-601e-0000-1339-f3923b000000",
-        "x-ms-version": "2019-10-10"
-      },
-      "ResponseBody": [
-        "\uFEFF\u003C?xml version=\u00221.0\u0022 encoding=\u0022utf-8\u0022?\u003E\u003CError\u003E\u003CCode\u003EConditionNotMet\u003C/Code\u003E\u003CMessage\u003EThe condition specified using HTTP conditional header(s) is not met.\n",
-        "RequestId:9c495a08-601e-0000-1339-f3923b000000\n",
-        "Time:2020-03-05T21:59:27.0005707Z\u003C/Message\u003E\u003C/Error\u003E"
-      ]
-    },
-    {
-      "RequestUri": "https://seanstagehierarchical.blob.core.windows.net/test-filesystem-0f1c0f4c-c2b0-1617-8d87-6631a95d6ca0?restype=container",
-      "RequestMethod": "DELETE",
-      "RequestHeaders": {
-        "Authorization": "Sanitized",
-        "traceparent": "00-c83495e794543b43afddb37ec5300131-dfb250c4feba6642-00",
-        "User-Agent": [
-          "azsdk-net-Storage.Files.DataLake/12.0.0-dev.20200305.1",
-          "(.NET Core 4.6.28325.01; Microsoft Windows 10.0.18363 )"
-        ],
-        "x-ms-client-request-id": "fa655c88-5d38-a1ca-5d29-055b7901e1e6",
-        "x-ms-date": "Thu, 05 Mar 2020 21:59:27 GMT",
-        "x-ms-return-client-request-id": "true",
-        "x-ms-version": "2019-10-10"
-=======
         "x-ms-request-id": "9622a429-f01e-0012-54fb-093670000000",
         "x-ms-version": "2019-12-12"
       },
@@ -342,110 +184,56 @@
         "x-ms-date": "Fri, 03 Apr 2020 21:05:04 GMT",
         "x-ms-return-client-request-id": "true",
         "x-ms-version": "2019-12-12"
->>>>>>> 32e373e2
       },
       "RequestBody": null,
       "StatusCode": 202,
       "ResponseHeaders": {
         "Content-Length": "0",
-<<<<<<< HEAD
-        "Date": "Thu, 05 Mar 2020 21:59:26 GMT",
-=======
-        "Date": "Fri, 03 Apr 2020 21:05:02 GMT",
->>>>>>> 32e373e2
+        "Date": "Fri, 03 Apr 2020 21:05:02 GMT",
         "Server": [
           "Windows-Azure-Blob/1.0",
           "Microsoft-HTTPAPI/2.0"
         ],
         "x-ms-client-request-id": "fa655c88-5d38-a1ca-5d29-055b7901e1e6",
-<<<<<<< HEAD
-        "x-ms-request-id": "9c495a09-601e-0000-1439-f3923b000000",
-        "x-ms-version": "2019-10-10"
-=======
         "x-ms-request-id": "9622a432-f01e-0012-5cfb-093670000000",
         "x-ms-version": "2019-12-12"
->>>>>>> 32e373e2
-      },
-      "ResponseBody": []
-    },
-    {
-<<<<<<< HEAD
-      "RequestUri": "https://seanstagehierarchical.blob.core.windows.net/test-filesystem-bee31c44-cb17-40d1-270f-4fca4a3c4fc5?restype=container",
+      },
+      "ResponseBody": []
+    },
+    {
+      "RequestUri": "http://seannsecanary.blob.core.windows.net/test-filesystem-bee31c44-cb17-40d1-270f-4fca4a3c4fc5?restype=container",
       "RequestMethod": "PUT",
       "RequestHeaders": {
         "Authorization": "Sanitized",
-        "traceparent": "00-42aca6781018d049b65181cf92fdf439-adcc275bac4d5d41-00",
-        "User-Agent": [
-          "azsdk-net-Storage.Files.DataLake/12.0.0-dev.20200305.1",
-          "(.NET Core 4.6.28325.01; Microsoft Windows 10.0.18363 )"
+        "traceparent": "00-5316fc9bb1154445886325120c630054-605f892a21970444-00",
+        "User-Agent": [
+          "azsdk-net-Storage.Files.DataLake/12.1.0-dev.20200403.1",
+          "(.NET Core 4.6.28325.01; Microsoft Windows 10.0.18362 )"
         ],
         "x-ms-blob-public-access": "container",
         "x-ms-client-request-id": "8a4eec5a-a0ec-bda4-8a24-d2280eff5721",
-        "x-ms-date": "Thu, 05 Mar 2020 21:59:27 GMT",
-        "x-ms-return-client-request-id": "true",
-        "x-ms-version": "2019-10-10"
-=======
-      "RequestUri": "http://seannsecanary.blob.core.windows.net/test-filesystem-bee31c44-cb17-40d1-270f-4fca4a3c4fc5?restype=container",
-      "RequestMethod": "PUT",
-      "RequestHeaders": {
-        "Authorization": "Sanitized",
-        "traceparent": "00-5316fc9bb1154445886325120c630054-605f892a21970444-00",
-        "User-Agent": [
-          "azsdk-net-Storage.Files.DataLake/12.1.0-dev.20200403.1",
-          "(.NET Core 4.6.28325.01; Microsoft Windows 10.0.18362 )"
-        ],
-        "x-ms-blob-public-access": "container",
-        "x-ms-client-request-id": "8a4eec5a-a0ec-bda4-8a24-d2280eff5721",
-        "x-ms-date": "Fri, 03 Apr 2020 21:05:04 GMT",
-        "x-ms-return-client-request-id": "true",
-        "x-ms-version": "2019-12-12"
->>>>>>> 32e373e2
+        "x-ms-date": "Fri, 03 Apr 2020 21:05:04 GMT",
+        "x-ms-return-client-request-id": "true",
+        "x-ms-version": "2019-12-12"
       },
       "RequestBody": null,
       "StatusCode": 201,
       "ResponseHeaders": {
         "Content-Length": "0",
-<<<<<<< HEAD
-        "Date": "Thu, 05 Mar 2020 21:59:27 GMT",
-        "ETag": "\u00220x8D7C150796123C0\u0022",
-        "Last-Modified": "Thu, 05 Mar 2020 21:59:27 GMT",
-=======
         "Date": "Fri, 03 Apr 2020 21:05:03 GMT",
         "ETag": "\u00220x8D7D812ADEBEDF0\u0022",
         "Last-Modified": "Fri, 03 Apr 2020 21:05:03 GMT",
->>>>>>> 32e373e2
         "Server": [
           "Windows-Azure-Blob/1.0",
           "Microsoft-HTTPAPI/2.0"
         ],
         "x-ms-client-request-id": "8a4eec5a-a0ec-bda4-8a24-d2280eff5721",
-<<<<<<< HEAD
-        "x-ms-request-id": "0e69de00-201e-003e-0939-f30544000000",
-        "x-ms-version": "2019-10-10"
-=======
         "x-ms-request-id": "9622a441-f01e-0012-6afb-093670000000",
         "x-ms-version": "2019-12-12"
->>>>>>> 32e373e2
-      },
-      "ResponseBody": []
-    },
-    {
-<<<<<<< HEAD
-      "RequestUri": "https://seanstagehierarchical.blob.core.windows.net/test-filesystem-bee31c44-cb17-40d1-270f-4fca4a3c4fc5?restype=container",
-      "RequestMethod": "DELETE",
-      "RequestHeaders": {
-        "Authorization": "Sanitized",
-        "traceparent": "00-0eb9d938ed4b994495783b02a4540d15-769f6ae936f3a442-00",
-        "User-Agent": [
-          "azsdk-net-Storage.Files.DataLake/12.0.0-dev.20200305.1",
-          "(.NET Core 4.6.28325.01; Microsoft Windows 10.0.18363 )"
-        ],
-        "x-ms-client-request-id": "5e70ef3d-c5ed-5fd8-b24e-500d2dcf724f",
-        "x-ms-date": "Thu, 05 Mar 2020 21:59:27 GMT",
-        "x-ms-lease-id": "\u0022garbage\u0022",
-        "x-ms-return-client-request-id": "true",
-        "x-ms-version": "2019-10-10"
-=======
+      },
+      "ResponseBody": []
+    },
+    {
       "RequestUri": "http://seannsecanary.blob.core.windows.net/test-filesystem-bee31c44-cb17-40d1-270f-4fca4a3c4fc5?restype=container",
       "RequestMethod": "DELETE",
       "RequestHeaders": {
@@ -460,49 +248,19 @@
         "x-ms-lease-id": "\u0022garbage\u0022",
         "x-ms-return-client-request-id": "true",
         "x-ms-version": "2019-12-12"
->>>>>>> 32e373e2
       },
       "RequestBody": null,
       "StatusCode": 400,
       "ResponseHeaders": {
         "Content-Length": "328",
         "Content-Type": "application/xml",
-<<<<<<< HEAD
-        "Date": "Thu, 05 Mar 2020 21:59:27 GMT",
-=======
         "Date": "Fri, 03 Apr 2020 21:05:03 GMT",
->>>>>>> 32e373e2
         "Server": [
           "Windows-Azure-Blob/1.0",
           "Microsoft-HTTPAPI/2.0"
         ],
         "x-ms-client-request-id": "5e70ef3d-c5ed-5fd8-b24e-500d2dcf724f",
         "x-ms-error-code": "InvalidHeaderValue",
-<<<<<<< HEAD
-        "x-ms-request-id": "0e69de04-201e-003e-0a39-f30544000000",
-        "x-ms-version": "2019-10-10"
-      },
-      "ResponseBody": [
-        "\uFEFF\u003C?xml version=\u00221.0\u0022 encoding=\u0022utf-8\u0022?\u003E\u003CError\u003E\u003CCode\u003EInvalidHeaderValue\u003C/Code\u003E\u003CMessage\u003EThe value for one of the HTTP headers is not in the correct format.\n",
-        "RequestId:0e69de04-201e-003e-0a39-f30544000000\n",
-        "Time:2020-03-05T21:59:27.6518595Z\u003C/Message\u003E\u003CHeaderName\u003Ex-ms-lease-id\u003C/HeaderName\u003E\u003CHeaderValue\u003E\u0022garbage\u0022\u003C/HeaderValue\u003E\u003C/Error\u003E"
-      ]
-    },
-    {
-      "RequestUri": "https://seanstagehierarchical.blob.core.windows.net/test-filesystem-bee31c44-cb17-40d1-270f-4fca4a3c4fc5?restype=container",
-      "RequestMethod": "DELETE",
-      "RequestHeaders": {
-        "Authorization": "Sanitized",
-        "traceparent": "00-9bcb2d779546724db03afcee03d0111f-4371c42cf28b5042-00",
-        "User-Agent": [
-          "azsdk-net-Storage.Files.DataLake/12.0.0-dev.20200305.1",
-          "(.NET Core 4.6.28325.01; Microsoft Windows 10.0.18363 )"
-        ],
-        "x-ms-client-request-id": "1eeb1134-f98f-1433-67fa-70a5b6a61754",
-        "x-ms-date": "Thu, 05 Mar 2020 21:59:27 GMT",
-        "x-ms-return-client-request-id": "true",
-        "x-ms-version": "2019-10-10"
-=======
         "x-ms-request-id": "9622a44d-f01e-0012-75fb-093670000000",
         "x-ms-version": "2019-12-12"
       },
@@ -526,42 +284,26 @@
         "x-ms-date": "Fri, 03 Apr 2020 21:05:05 GMT",
         "x-ms-return-client-request-id": "true",
         "x-ms-version": "2019-12-12"
->>>>>>> 32e373e2
       },
       "RequestBody": null,
       "StatusCode": 202,
       "ResponseHeaders": {
         "Content-Length": "0",
-<<<<<<< HEAD
-        "Date": "Thu, 05 Mar 2020 21:59:27 GMT",
-=======
         "Date": "Fri, 03 Apr 2020 21:05:03 GMT",
->>>>>>> 32e373e2
         "Server": [
           "Windows-Azure-Blob/1.0",
           "Microsoft-HTTPAPI/2.0"
         ],
         "x-ms-client-request-id": "1eeb1134-f98f-1433-67fa-70a5b6a61754",
-<<<<<<< HEAD
-        "x-ms-request-id": "0e69de06-201e-003e-0b39-f30544000000",
-        "x-ms-version": "2019-10-10"
-=======
         "x-ms-request-id": "9622a45f-f01e-0012-02fb-093670000000",
         "x-ms-version": "2019-12-12"
->>>>>>> 32e373e2
       },
       "ResponseBody": []
     }
   ],
   "Variables": {
-<<<<<<< HEAD
-    "DateTimeOffsetNow": "2020-03-05T13:59:26.1448457-08:00",
-    "RandomSeed": "1049288989",
-    "Storage_TestConfigHierarchicalNamespace": "NamespaceTenant\nseanstagehierarchical\nU2FuaXRpemVk\nhttps://seanstagehierarchical.blob.core.windows.net\nhttp://seanstagehierarchical.file.core.windows.net\nhttp://seanstagehierarchical.queue.core.windows.net\nhttp://seanstagehierarchical.table.core.windows.net\n\n\n\n\nhttp://seanstagehierarchical-secondary.blob.core.windows.net\nhttp://seanstagehierarchical-secondary.file.core.windows.net\nhttp://seanstagehierarchical-secondary.queue.core.windows.net\nhttp://seanstagehierarchical-secondary.table.core.windows.net\n68390a19-a643-458b-b726-408abf67b4fc\nSanitized\n72f988bf-86f1-41af-91ab-2d7cd011db47\nhttps://login.microsoftonline.com/\nCloud\nBlobEndpoint=https://seanstagehierarchical.blob.core.windows.net/;QueueEndpoint=http://seanstagehierarchical.queue.core.windows.net/;FileEndpoint=http://seanstagehierarchical.file.core.windows.net/;BlobSecondaryEndpoint=http://seanstagehierarchical-secondary.blob.core.windows.net/;QueueSecondaryEndpoint=http://seanstagehierarchical-secondary.queue.core.windows.net/;FileSecondaryEndpoint=http://seanstagehierarchical-secondary.file.core.windows.net/;AccountName=seanstagehierarchical;AccountKey=Sanitized\n"
-=======
     "DateTimeOffsetNow": "2020-04-03T14:05:04.3512158-07:00",
     "RandomSeed": "1049288989",
     "Storage_TestConfigHierarchicalNamespace": "NamespaceTenant\nseannsecanary\nU2FuaXRpemVk\nhttp://seannsecanary.blob.core.windows.net\nhttp://seannsecanary.file.core.windows.net\nhttp://seannsecanary.queue.core.windows.net\nhttp://seannsecanary.table.core.windows.net\n\n\n\n\nhttp://seannsecanary-secondary.blob.core.windows.net\nhttp://seannsecanary-secondary.file.core.windows.net\nhttp://seannsecanary-secondary.queue.core.windows.net\nhttp://seannsecanary-secondary.table.core.windows.net\n68390a19-a643-458b-b726-408abf67b4fc\nSanitized\n72f988bf-86f1-41af-91ab-2d7cd011db47\nhttps://login.microsoftonline.com/\nCloud\nBlobEndpoint=http://seannsecanary.blob.core.windows.net/;QueueEndpoint=http://seannsecanary.queue.core.windows.net/;FileEndpoint=http://seannsecanary.file.core.windows.net/;BlobSecondaryEndpoint=http://seannsecanary-secondary.blob.core.windows.net/;QueueSecondaryEndpoint=http://seannsecanary-secondary.queue.core.windows.net/;FileSecondaryEndpoint=http://seannsecanary-secondary.file.core.windows.net/;AccountName=seannsecanary;AccountKey=Sanitized\n"
->>>>>>> 32e373e2
   }
 }