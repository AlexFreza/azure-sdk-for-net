{
  "Entries": [
    {
      "RequestUri": "http://seannsecanary.blob.core.windows.net/test-filesystem-44ecf404-b1b4-e45a-693d-bfdbeb92987e?restype=container",
      "RequestMethod": "GET",
      "RequestHeaders": {
        "Authorization": "Sanitized",
        "traceparent": "00-0991e788accd80448226a207c8a21076-7bc2288c59626b4c-00",
        "User-Agent": [
          "azsdk-net-Storage.Files.DataLake/12.1.0-dev.20200403.1",
          "(.NET Core 4.6.28325.01; Microsoft Windows 10.0.18362 )"
        ],
        "x-ms-client-request-id": "70d3f798-c70f-939e-a339-467d9f40ee28",
        "x-ms-date": "Fri, 03 Apr 2020 21:05:07 GMT",
        "x-ms-return-client-request-id": "true",
        "x-ms-version": "2019-12-12"
      },
      "RequestBody": null,
      "StatusCode": 404,
      "ResponseHeaders": {
        "Content-Length": "225",
        "Content-Type": "application/xml",
        "Date": "Fri, 03 Apr 2020 21:05:05 GMT",
        "Server": [
          "Windows-Azure-Blob/1.0",
          "Microsoft-HTTPAPI/2.0"
        ],
        "x-ms-client-request-id": "70d3f798-c70f-939e-a339-467d9f40ee28",
        "x-ms-error-code": "ContainerNotFound",
<<<<<<< HEAD
        "x-ms-request-id": "9165fd85-501e-0024-1139-f3649b000000",
=======
        "x-ms-request-id": "9622a5cd-f01e-0012-3efb-093670000000",
>>>>>>> 8d420312
        "x-ms-version": "2019-12-12"
      },
      "ResponseBody": [
        "\uFEFF\u003C?xml version=\u00221.0\u0022 encoding=\u0022utf-8\u0022?\u003E\u003CError\u003E\u003CCode\u003EContainerNotFound\u003C/Code\u003E\u003CMessage\u003EThe specified container does not exist.\n",
        "RequestId:9622a5cd-f01e-0012-3efb-093670000000\n",
        "Time:2020-04-03T21:05:06.0834265Z\u003C/Message\u003E\u003C/Error\u003E"
      ]
    }
  ],
  "Variables": {
    "RandomSeed": "2095986434",
    "Storage_TestConfigHierarchicalNamespace": "NamespaceTenant\nseannsecanary\nU2FuaXRpemVk\nhttp://seannsecanary.blob.core.windows.net\nhttp://seannsecanary.file.core.windows.net\nhttp://seannsecanary.queue.core.windows.net\nhttp://seannsecanary.table.core.windows.net\n\n\n\n\nhttp://seannsecanary-secondary.blob.core.windows.net\nhttp://seannsecanary-secondary.file.core.windows.net\nhttp://seannsecanary-secondary.queue.core.windows.net\nhttp://seannsecanary-secondary.table.core.windows.net\n68390a19-a643-458b-b726-408abf67b4fc\nSanitized\n72f988bf-86f1-41af-91ab-2d7cd011db47\nhttps://login.microsoftonline.com/\nCloud\nBlobEndpoint=http://seannsecanary.blob.core.windows.net/;QueueEndpoint=http://seannsecanary.queue.core.windows.net/;FileEndpoint=http://seannsecanary.file.core.windows.net/;BlobSecondaryEndpoint=http://seannsecanary-secondary.blob.core.windows.net/;QueueSecondaryEndpoint=http://seannsecanary-secondary.queue.core.windows.net/;FileSecondaryEndpoint=http://seannsecanary-secondary.file.core.windows.net/;AccountName=seannsecanary;AccountKey=Sanitized\n"
  }
}<|MERGE_RESOLUTION|>--- conflicted
+++ resolved
@@ -27,11 +27,7 @@
         ],
         "x-ms-client-request-id": "70d3f798-c70f-939e-a339-467d9f40ee28",
         "x-ms-error-code": "ContainerNotFound",
-<<<<<<< HEAD
-        "x-ms-request-id": "9165fd85-501e-0024-1139-f3649b000000",
-=======
         "x-ms-request-id": "9622a5cd-f01e-0012-3efb-093670000000",
->>>>>>> 8d420312
         "x-ms-version": "2019-12-12"
       },
       "ResponseBody": [
