{
  "Entries": [
    {
<<<<<<< HEAD
      "RequestUri": "https://seanstagehierarchical.blob.core.windows.net/test-filesystem-64580471-2588-4a59-ef0a-8261517698e3?restype=container",
      "RequestMethod": "PUT",
      "RequestHeaders": {
        "Authorization": "Sanitized",
        "traceparent": "00-fadcda795cbaca4f856003382d6b4e0f-e0f44974f5bb0c4f-00",
        "User-Agent": [
          "azsdk-net-Storage.Files.DataLake/12.0.0-dev.20200305.1",
          "(.NET Core 4.6.28325.01; Microsoft Windows 10.0.18363 )"
        ],
        "x-ms-client-request-id": "a70e4515-b3b6-9656-b948-2f7a607ba908",
        "x-ms-date": "Thu, 05 Mar 2020 21:59:24 GMT",
        "x-ms-return-client-request-id": "true",
        "x-ms-version": "2019-10-10"
=======
      "RequestUri": "http://seannsecanary.blob.core.windows.net/test-filesystem-64580471-2588-4a59-ef0a-8261517698e3?restype=container",
      "RequestMethod": "PUT",
      "RequestHeaders": {
        "Authorization": "Sanitized",
        "traceparent": "00-92e430991fb28d42a375b525af284e1d-95d06a17814f1340-00",
        "User-Agent": [
          "azsdk-net-Storage.Files.DataLake/12.1.0-dev.20200403.1",
          "(.NET Core 4.6.28325.01; Microsoft Windows 10.0.18362 )"
        ],
        "x-ms-client-request-id": "a70e4515-b3b6-9656-b948-2f7a607ba908",
        "x-ms-date": "Fri, 03 Apr 2020 21:05:03 GMT",
        "x-ms-return-client-request-id": "true",
        "x-ms-version": "2019-12-12"
>>>>>>> 32e373e2
      },
      "RequestBody": null,
      "StatusCode": 201,
      "ResponseHeaders": {
        "Content-Length": "0",
<<<<<<< HEAD
        "Date": "Thu, 05 Mar 2020 21:59:23 GMT",
        "ETag": "\u00220x8D7C150778A9EA3\u0022",
        "Last-Modified": "Thu, 05 Mar 2020 21:59:24 GMT",
=======
        "Date": "Fri, 03 Apr 2020 21:05:01 GMT",
        "ETag": "\u00220x8D7D812ACF5EEC9\u0022",
        "Last-Modified": "Fri, 03 Apr 2020 21:05:01 GMT",
>>>>>>> 32e373e2
        "Server": [
          "Windows-Azure-Blob/1.0",
          "Microsoft-HTTPAPI/2.0"
        ],
        "x-ms-client-request-id": "a70e4515-b3b6-9656-b948-2f7a607ba908",
<<<<<<< HEAD
        "x-ms-request-id": "ffab123c-301e-0040-3239-f39503000000",
        "x-ms-version": "2019-10-10"
=======
        "x-ms-request-id": "9622a366-f01e-0012-3ffb-093670000000",
        "x-ms-version": "2019-12-12"
>>>>>>> 32e373e2
      },
      "ResponseBody": []
    },
    {
<<<<<<< HEAD
      "RequestUri": "https://seanstagehierarchical.blob.core.windows.net/test-filesystem-64580471-2588-4a59-ef0a-8261517698e3?restype=container",
      "RequestMethod": "DELETE",
      "RequestHeaders": {
        "Authorization": "Sanitized",
        "traceparent": "00-cf40f027ea21514b9890a5cfb231a6b6-1b20c8f45853b54e-00",
        "User-Agent": [
          "azsdk-net-Storage.Files.DataLake/12.0.0-dev.20200305.1",
          "(.NET Core 4.6.28325.01; Microsoft Windows 10.0.18363 )"
        ],
        "x-ms-client-request-id": "0c4bbc98-f067-6a2d-842a-7e9fd51732c2",
        "x-ms-date": "Thu, 05 Mar 2020 21:59:24 GMT",
        "x-ms-return-client-request-id": "true",
        "x-ms-version": "2019-10-10"
=======
      "RequestUri": "http://seannsecanary.blob.core.windows.net/test-filesystem-64580471-2588-4a59-ef0a-8261517698e3?restype=container",
      "RequestMethod": "DELETE",
      "RequestHeaders": {
        "Authorization": "Sanitized",
        "traceparent": "00-3b66e30a480fb541a4530a8306e621ea-4d17e84a1ebd244a-00",
        "User-Agent": [
          "azsdk-net-Storage.Files.DataLake/12.1.0-dev.20200403.1",
          "(.NET Core 4.6.28325.01; Microsoft Windows 10.0.18362 )"
        ],
        "x-ms-client-request-id": "0c4bbc98-f067-6a2d-842a-7e9fd51732c2",
        "x-ms-date": "Fri, 03 Apr 2020 21:05:03 GMT",
        "x-ms-return-client-request-id": "true",
        "x-ms-version": "2019-12-12"
>>>>>>> 32e373e2
      },
      "RequestBody": null,
      "StatusCode": 202,
      "ResponseHeaders": {
        "Content-Length": "0",
<<<<<<< HEAD
        "Date": "Thu, 05 Mar 2020 21:59:23 GMT",
=======
        "Date": "Fri, 03 Apr 2020 21:05:01 GMT",
>>>>>>> 32e373e2
        "Server": [
          "Windows-Azure-Blob/1.0",
          "Microsoft-HTTPAPI/2.0"
        ],
        "x-ms-client-request-id": "0c4bbc98-f067-6a2d-842a-7e9fd51732c2",
<<<<<<< HEAD
        "x-ms-request-id": "ffab1241-301e-0040-3339-f39503000000",
        "x-ms-version": "2019-10-10"
=======
        "x-ms-request-id": "9622a371-f01e-0012-48fb-093670000000",
        "x-ms-version": "2019-12-12"
>>>>>>> 32e373e2
      },
      "ResponseBody": []
    },
    {
<<<<<<< HEAD
      "RequestUri": "https://seanstagehierarchical.blob.core.windows.net/test-filesystem-4a1480e8-a532-c4a9-8ca2-35f18d60f9a2?restype=container",
      "RequestMethod": "PUT",
      "RequestHeaders": {
        "Authorization": "Sanitized",
        "traceparent": "00-ca3ccb9d2e32d44e8bf44b464798a520-99466f9e22def048-00",
        "User-Agent": [
          "azsdk-net-Storage.Files.DataLake/12.0.0-dev.20200305.1",
          "(.NET Core 4.6.28325.01; Microsoft Windows 10.0.18363 )"
        ],
        "x-ms-client-request-id": "1c0d6492-e402-f35f-1387-80c4bb3cdd24",
        "x-ms-date": "Thu, 05 Mar 2020 21:59:24 GMT",
        "x-ms-return-client-request-id": "true",
        "x-ms-version": "2019-10-10"
=======
      "RequestUri": "http://seannsecanary.blob.core.windows.net/test-filesystem-4a1480e8-a532-c4a9-8ca2-35f18d60f9a2?restype=container",
      "RequestMethod": "PUT",
      "RequestHeaders": {
        "Authorization": "Sanitized",
        "traceparent": "00-b583c5fbc4cc484da037f0064e36b203-a3a8c2b952685540-00",
        "User-Agent": [
          "azsdk-net-Storage.Files.DataLake/12.1.0-dev.20200403.1",
          "(.NET Core 4.6.28325.01; Microsoft Windows 10.0.18362 )"
        ],
        "x-ms-client-request-id": "1c0d6492-e402-f35f-1387-80c4bb3cdd24",
        "x-ms-date": "Fri, 03 Apr 2020 21:05:03 GMT",
        "x-ms-return-client-request-id": "true",
        "x-ms-version": "2019-12-12"
>>>>>>> 32e373e2
      },
      "RequestBody": null,
      "StatusCode": 201,
      "ResponseHeaders": {
        "Content-Length": "0",
<<<<<<< HEAD
        "Date": "Thu, 05 Mar 2020 21:59:24 GMT",
        "ETag": "\u00220x8D7C15077C89175\u0022",
        "Last-Modified": "Thu, 05 Mar 2020 21:59:24 GMT",
=======
        "Date": "Fri, 03 Apr 2020 21:05:01 GMT",
        "ETag": "\u00220x8D7D812AD12A3D7\u0022",
        "Last-Modified": "Fri, 03 Apr 2020 21:05:02 GMT",
>>>>>>> 32e373e2
        "Server": [
          "Windows-Azure-Blob/1.0",
          "Microsoft-HTTPAPI/2.0"
        ],
        "x-ms-client-request-id": "1c0d6492-e402-f35f-1387-80c4bb3cdd24",
<<<<<<< HEAD
        "x-ms-request-id": "1b76c166-e01e-001e-7539-f37ee3000000",
        "x-ms-version": "2019-10-10"
=======
        "x-ms-request-id": "9622a382-f01e-0012-52fb-093670000000",
        "x-ms-version": "2019-12-12"
>>>>>>> 32e373e2
      },
      "ResponseBody": []
    },
    {
<<<<<<< HEAD
      "RequestUri": "https://seanstagehierarchical.blob.core.windows.net/test-filesystem-4a1480e8-a532-c4a9-8ca2-35f18d60f9a2?restype=container",
      "RequestMethod": "DELETE",
      "RequestHeaders": {
        "Authorization": "Sanitized",
        "If-Modified-Since": "Wed, 04 Mar 2020 21:59:24 GMT",
        "traceparent": "00-74359220893caf49bcdf2c2c3ad288ab-b75e9f7091200940-00",
        "User-Agent": [
          "azsdk-net-Storage.Files.DataLake/12.0.0-dev.20200305.1",
          "(.NET Core 4.6.28325.01; Microsoft Windows 10.0.18363 )"
        ],
        "x-ms-client-request-id": "295eda0c-dd53-35a0-3eef-90a71cdc8167",
        "x-ms-date": "Thu, 05 Mar 2020 21:59:24 GMT",
        "x-ms-return-client-request-id": "true",
        "x-ms-version": "2019-10-10"
=======
      "RequestUri": "http://seannsecanary.blob.core.windows.net/test-filesystem-4a1480e8-a532-c4a9-8ca2-35f18d60f9a2?restype=container",
      "RequestMethod": "DELETE",
      "RequestHeaders": {
        "Authorization": "Sanitized",
        "If-Modified-Since": "Thu, 02 Apr 2020 21:05:03 GMT",
        "traceparent": "00-749055b42f38754fb28a62d2d6a8f268-4a013b5b68603844-00",
        "User-Agent": [
          "azsdk-net-Storage.Files.DataLake/12.1.0-dev.20200403.1",
          "(.NET Core 4.6.28325.01; Microsoft Windows 10.0.18362 )"
        ],
        "x-ms-client-request-id": "295eda0c-dd53-35a0-3eef-90a71cdc8167",
        "x-ms-date": "Fri, 03 Apr 2020 21:05:03 GMT",
        "x-ms-return-client-request-id": "true",
        "x-ms-version": "2019-12-12"
>>>>>>> 32e373e2
      },
      "RequestBody": null,
      "StatusCode": 202,
      "ResponseHeaders": {
        "Content-Length": "0",
<<<<<<< HEAD
        "Date": "Thu, 05 Mar 2020 21:59:24 GMT",
=======
        "Date": "Fri, 03 Apr 2020 21:05:01 GMT",
>>>>>>> 32e373e2
        "Server": [
          "Windows-Azure-Blob/1.0",
          "Microsoft-HTTPAPI/2.0"
        ],
        "x-ms-client-request-id": "295eda0c-dd53-35a0-3eef-90a71cdc8167",
<<<<<<< HEAD
        "x-ms-request-id": "1b76c16a-e01e-001e-7639-f37ee3000000",
        "x-ms-version": "2019-10-10"
=======
        "x-ms-request-id": "9622a395-f01e-0012-61fb-093670000000",
        "x-ms-version": "2019-12-12"
>>>>>>> 32e373e2
      },
      "ResponseBody": []
    },
    {
<<<<<<< HEAD
      "RequestUri": "https://seanstagehierarchical.blob.core.windows.net/test-filesystem-f7bf24e4-5e93-0325-d2c1-3d2a3cee965b?restype=container",
      "RequestMethod": "PUT",
      "RequestHeaders": {
        "Authorization": "Sanitized",
        "traceparent": "00-381c33e720e22743908bd5b9bfce133e-8fd91ff9dd9c3f4d-00",
        "User-Agent": [
          "azsdk-net-Storage.Files.DataLake/12.0.0-dev.20200305.1",
          "(.NET Core 4.6.28325.01; Microsoft Windows 10.0.18363 )"
        ],
        "x-ms-client-request-id": "388c4056-f9f8-ade0-b55a-57919f76f84f",
        "x-ms-date": "Thu, 05 Mar 2020 21:59:24 GMT",
        "x-ms-return-client-request-id": "true",
        "x-ms-version": "2019-10-10"
=======
      "RequestUri": "http://seannsecanary.blob.core.windows.net/test-filesystem-f7bf24e4-5e93-0325-d2c1-3d2a3cee965b?restype=container",
      "RequestMethod": "PUT",
      "RequestHeaders": {
        "Authorization": "Sanitized",
        "traceparent": "00-8bd3508dcaadca4cbe9ca4256ae9b417-9659c19863219940-00",
        "User-Agent": [
          "azsdk-net-Storage.Files.DataLake/12.1.0-dev.20200403.1",
          "(.NET Core 4.6.28325.01; Microsoft Windows 10.0.18362 )"
        ],
        "x-ms-client-request-id": "388c4056-f9f8-ade0-b55a-57919f76f84f",
        "x-ms-date": "Fri, 03 Apr 2020 21:05:03 GMT",
        "x-ms-return-client-request-id": "true",
        "x-ms-version": "2019-12-12"
>>>>>>> 32e373e2
      },
      "RequestBody": null,
      "StatusCode": 201,
      "ResponseHeaders": {
        "Content-Length": "0",
<<<<<<< HEAD
        "Date": "Thu, 05 Mar 2020 21:59:24 GMT",
        "ETag": "\u00220x8D7C1507806791B\u0022",
        "Last-Modified": "Thu, 05 Mar 2020 21:59:25 GMT",
=======
        "Date": "Fri, 03 Apr 2020 21:05:01 GMT",
        "ETag": "\u00220x8D7D812AD335142\u0022",
        "Last-Modified": "Fri, 03 Apr 2020 21:05:02 GMT",
>>>>>>> 32e373e2
        "Server": [
          "Windows-Azure-Blob/1.0",
          "Microsoft-HTTPAPI/2.0"
        ],
        "x-ms-client-request-id": "388c4056-f9f8-ade0-b55a-57919f76f84f",
<<<<<<< HEAD
        "x-ms-request-id": "09b5a628-a01e-0030-3f39-f32cf4000000",
        "x-ms-version": "2019-10-10"
=======
        "x-ms-request-id": "9622a3a2-f01e-0012-6dfb-093670000000",
        "x-ms-version": "2019-12-12"
>>>>>>> 32e373e2
      },
      "ResponseBody": []
    },
    {
<<<<<<< HEAD
      "RequestUri": "https://seanstagehierarchical.blob.core.windows.net/test-filesystem-f7bf24e4-5e93-0325-d2c1-3d2a3cee965b?restype=container",
      "RequestMethod": "DELETE",
      "RequestHeaders": {
        "Authorization": "Sanitized",
        "If-Unmodified-Since": "Fri, 06 Mar 2020 21:59:24 GMT",
        "traceparent": "00-fda8a256dc64d14599f2de57806487f9-3f064840a130e54f-00",
        "User-Agent": [
          "azsdk-net-Storage.Files.DataLake/12.0.0-dev.20200305.1",
          "(.NET Core 4.6.28325.01; Microsoft Windows 10.0.18363 )"
        ],
        "x-ms-client-request-id": "fcd33a92-5e62-9d62-2c0a-2b825c3eb4c4",
        "x-ms-date": "Thu, 05 Mar 2020 21:59:25 GMT",
        "x-ms-return-client-request-id": "true",
        "x-ms-version": "2019-10-10"
=======
      "RequestUri": "http://seannsecanary.blob.core.windows.net/test-filesystem-f7bf24e4-5e93-0325-d2c1-3d2a3cee965b?restype=container",
      "RequestMethod": "DELETE",
      "RequestHeaders": {
        "Authorization": "Sanitized",
        "If-Unmodified-Since": "Sat, 04 Apr 2020 21:05:03 GMT",
        "traceparent": "00-026d71f6ea98f246918d6dc6164fb4d6-2150ca235e72484e-00",
        "User-Agent": [
          "azsdk-net-Storage.Files.DataLake/12.1.0-dev.20200403.1",
          "(.NET Core 4.6.28325.01; Microsoft Windows 10.0.18362 )"
        ],
        "x-ms-client-request-id": "fcd33a92-5e62-9d62-2c0a-2b825c3eb4c4",
        "x-ms-date": "Fri, 03 Apr 2020 21:05:03 GMT",
        "x-ms-return-client-request-id": "true",
        "x-ms-version": "2019-12-12"
>>>>>>> 32e373e2
      },
      "RequestBody": null,
      "StatusCode": 202,
      "ResponseHeaders": {
        "Content-Length": "0",
<<<<<<< HEAD
        "Date": "Thu, 05 Mar 2020 21:59:25 GMT",
=======
        "Date": "Fri, 03 Apr 2020 21:05:01 GMT",
>>>>>>> 32e373e2
        "Server": [
          "Windows-Azure-Blob/1.0",
          "Microsoft-HTTPAPI/2.0"
        ],
        "x-ms-client-request-id": "fcd33a92-5e62-9d62-2c0a-2b825c3eb4c4",
<<<<<<< HEAD
        "x-ms-request-id": "09b5a637-a01e-0030-4739-f32cf4000000",
        "x-ms-version": "2019-10-10"
=======
        "x-ms-request-id": "9622a3ae-f01e-0012-76fb-093670000000",
        "x-ms-version": "2019-12-12"
>>>>>>> 32e373e2
      },
      "ResponseBody": []
    },
    {
<<<<<<< HEAD
      "RequestUri": "https://seanstagehierarchical.blob.core.windows.net/test-filesystem-c9eda957-1ed9-b5df-b65b-e48d3d9d48d5?restype=container",
      "RequestMethod": "PUT",
      "RequestHeaders": {
        "Authorization": "Sanitized",
        "traceparent": "00-d6ae13abc4c2b54a97cd6f5a573a6466-c46dbbd5bbd81e48-00",
        "User-Agent": [
          "azsdk-net-Storage.Files.DataLake/12.0.0-dev.20200305.1",
          "(.NET Core 4.6.28325.01; Microsoft Windows 10.0.18363 )"
        ],
        "x-ms-client-request-id": "bcebf7b7-3af1-740e-5a1d-460679d55f8e",
        "x-ms-date": "Thu, 05 Mar 2020 21:59:25 GMT",
        "x-ms-return-client-request-id": "true",
        "x-ms-version": "2019-10-10"
=======
      "RequestUri": "http://seannsecanary.blob.core.windows.net/test-filesystem-c9eda957-1ed9-b5df-b65b-e48d3d9d48d5?restype=container",
      "RequestMethod": "PUT",
      "RequestHeaders": {
        "Authorization": "Sanitized",
        "traceparent": "00-95b0679b5a7ee2488520aff16e5b7b06-1096a8a1af64bd4b-00",
        "User-Agent": [
          "azsdk-net-Storage.Files.DataLake/12.1.0-dev.20200403.1",
          "(.NET Core 4.6.28325.01; Microsoft Windows 10.0.18362 )"
        ],
        "x-ms-client-request-id": "bcebf7b7-3af1-740e-5a1d-460679d55f8e",
        "x-ms-date": "Fri, 03 Apr 2020 21:05:04 GMT",
        "x-ms-return-client-request-id": "true",
        "x-ms-version": "2019-12-12"
>>>>>>> 32e373e2
      },
      "RequestBody": null,
      "StatusCode": 201,
      "ResponseHeaders": {
        "Content-Length": "0",
<<<<<<< HEAD
        "Date": "Thu, 05 Mar 2020 21:59:25 GMT",
        "ETag": "\u00220x8D7C1507871491B\u0022",
        "Last-Modified": "Thu, 05 Mar 2020 21:59:25 GMT",
=======
        "Date": "Fri, 03 Apr 2020 21:05:02 GMT",
        "ETag": "\u00220x8D7D812AD608422\u0022",
        "Last-Modified": "Fri, 03 Apr 2020 21:05:02 GMT",
>>>>>>> 32e373e2
        "Server": [
          "Windows-Azure-Blob/1.0",
          "Microsoft-HTTPAPI/2.0"
        ],
        "x-ms-client-request-id": "bcebf7b7-3af1-740e-5a1d-460679d55f8e",
<<<<<<< HEAD
        "x-ms-request-id": "84b29910-f01e-003d-1d39-f3e420000000",
        "x-ms-version": "2019-10-10"
=======
        "x-ms-request-id": "9622a3c1-f01e-0012-04fb-093670000000",
        "x-ms-version": "2019-12-12"
>>>>>>> 32e373e2
      },
      "ResponseBody": []
    },
    {
<<<<<<< HEAD
      "RequestUri": "https://seanstagehierarchical.blob.core.windows.net/test-filesystem-c9eda957-1ed9-b5df-b65b-e48d3d9d48d5?comp=lease\u0026restype=container",
      "RequestMethod": "PUT",
      "RequestHeaders": {
        "Authorization": "Sanitized",
        "traceparent": "00-f564c60451f09845877b84ebf7a7aa19-c7e6ec8c3dc64a4c-00",
        "User-Agent": [
          "azsdk-net-Storage.Files.DataLake/12.0.0-dev.20200305.1",
          "(.NET Core 4.6.28325.01; Microsoft Windows 10.0.18363 )"
        ],
        "x-ms-client-request-id": "1f565514-e6da-68d4-d58f-00fe43a93994",
        "x-ms-date": "Thu, 05 Mar 2020 21:59:25 GMT",
=======
      "RequestUri": "http://seannsecanary.blob.core.windows.net/test-filesystem-c9eda957-1ed9-b5df-b65b-e48d3d9d48d5?comp=lease\u0026restype=container",
      "RequestMethod": "PUT",
      "RequestHeaders": {
        "Authorization": "Sanitized",
        "traceparent": "00-7aa4928fdc040b418ccdc17ac40d045d-91135f9b2da19949-00",
        "User-Agent": [
          "azsdk-net-Storage.Files.DataLake/12.1.0-dev.20200403.1",
          "(.NET Core 4.6.28325.01; Microsoft Windows 10.0.18362 )"
        ],
        "x-ms-client-request-id": "1f565514-e6da-68d4-d58f-00fe43a93994",
        "x-ms-date": "Fri, 03 Apr 2020 21:05:04 GMT",
>>>>>>> 32e373e2
        "x-ms-lease-action": "acquire",
        "x-ms-lease-duration": "-1",
        "x-ms-proposed-lease-id": "ed2c55c2-4e3f-5c22-bbf3-f7653ac640af",
        "x-ms-return-client-request-id": "true",
<<<<<<< HEAD
        "x-ms-version": "2019-10-10"
=======
        "x-ms-version": "2019-12-12"
>>>>>>> 32e373e2
      },
      "RequestBody": null,
      "StatusCode": 201,
      "ResponseHeaders": {
        "Content-Length": "0",
<<<<<<< HEAD
        "Date": "Thu, 05 Mar 2020 21:59:25 GMT",
        "ETag": "\u00220x8D7C1507871491B\u0022",
        "Last-Modified": "Thu, 05 Mar 2020 21:59:25 GMT",
=======
        "Date": "Fri, 03 Apr 2020 21:05:02 GMT",
        "ETag": "\u00220x8D7D812AD608422\u0022",
        "Last-Modified": "Fri, 03 Apr 2020 21:05:02 GMT",
>>>>>>> 32e373e2
        "Server": [
          "Windows-Azure-Blob/1.0",
          "Microsoft-HTTPAPI/2.0"
        ],
        "x-ms-client-request-id": "1f565514-e6da-68d4-d58f-00fe43a93994",
        "x-ms-lease-id": "ed2c55c2-4e3f-5c22-bbf3-f7653ac640af",
<<<<<<< HEAD
        "x-ms-request-id": "84b29916-f01e-003d-2039-f3e420000000",
        "x-ms-version": "2019-10-10"
=======
        "x-ms-request-id": "9622a3c8-f01e-0012-09fb-093670000000",
        "x-ms-version": "2019-12-12"
>>>>>>> 32e373e2
      },
      "ResponseBody": []
    },
    {
<<<<<<< HEAD
      "RequestUri": "https://seanstagehierarchical.blob.core.windows.net/test-filesystem-c9eda957-1ed9-b5df-b65b-e48d3d9d48d5?restype=container",
      "RequestMethod": "DELETE",
      "RequestHeaders": {
        "Authorization": "Sanitized",
        "traceparent": "00-20ced8ec64c898469705723285990f4e-da8b7e2000f92648-00",
        "User-Agent": [
          "azsdk-net-Storage.Files.DataLake/12.0.0-dev.20200305.1",
          "(.NET Core 4.6.28325.01; Microsoft Windows 10.0.18363 )"
        ],
        "x-ms-client-request-id": "e551f973-216f-a1d5-fa6d-70228ae5d7b7",
        "x-ms-date": "Thu, 05 Mar 2020 21:59:26 GMT",
        "x-ms-lease-id": "ed2c55c2-4e3f-5c22-bbf3-f7653ac640af",
        "x-ms-return-client-request-id": "true",
        "x-ms-version": "2019-10-10"
=======
      "RequestUri": "http://seannsecanary.blob.core.windows.net/test-filesystem-c9eda957-1ed9-b5df-b65b-e48d3d9d48d5?restype=container",
      "RequestMethod": "DELETE",
      "RequestHeaders": {
        "Authorization": "Sanitized",
        "traceparent": "00-102e51f9a8a86a4facb99e7bc515ccec-cbcfa56e34301240-00",
        "User-Agent": [
          "azsdk-net-Storage.Files.DataLake/12.1.0-dev.20200403.1",
          "(.NET Core 4.6.28325.01; Microsoft Windows 10.0.18362 )"
        ],
        "x-ms-client-request-id": "e551f973-216f-a1d5-fa6d-70228ae5d7b7",
        "x-ms-date": "Fri, 03 Apr 2020 21:05:04 GMT",
        "x-ms-lease-id": "ed2c55c2-4e3f-5c22-bbf3-f7653ac640af",
        "x-ms-return-client-request-id": "true",
        "x-ms-version": "2019-12-12"
>>>>>>> 32e373e2
      },
      "RequestBody": null,
      "StatusCode": 202,
      "ResponseHeaders": {
        "Content-Length": "0",
<<<<<<< HEAD
        "Date": "Thu, 05 Mar 2020 21:59:25 GMT",
=======
        "Date": "Fri, 03 Apr 2020 21:05:02 GMT",
>>>>>>> 32e373e2
        "Server": [
          "Windows-Azure-Blob/1.0",
          "Microsoft-HTTPAPI/2.0"
        ],
        "x-ms-client-request-id": "e551f973-216f-a1d5-fa6d-70228ae5d7b7",
<<<<<<< HEAD
        "x-ms-request-id": "84b29918-f01e-003d-2239-f3e420000000",
        "x-ms-version": "2019-10-10"
=======
        "x-ms-request-id": "9622a3d2-f01e-0012-12fb-093670000000",
        "x-ms-version": "2019-12-12"
>>>>>>> 32e373e2
      },
      "ResponseBody": []
    }
  ],
  "Variables": {
<<<<<<< HEAD
    "DateTimeOffsetNow": "2020-03-05T13:59:24.1302329-08:00",
    "RandomSeed": "1216659242",
    "Storage_TestConfigHierarchicalNamespace": "NamespaceTenant\nseanstagehierarchical\nU2FuaXRpemVk\nhttps://seanstagehierarchical.blob.core.windows.net\nhttp://seanstagehierarchical.file.core.windows.net\nhttp://seanstagehierarchical.queue.core.windows.net\nhttp://seanstagehierarchical.table.core.windows.net\n\n\n\n\nhttp://seanstagehierarchical-secondary.blob.core.windows.net\nhttp://seanstagehierarchical-secondary.file.core.windows.net\nhttp://seanstagehierarchical-secondary.queue.core.windows.net\nhttp://seanstagehierarchical-secondary.table.core.windows.net\n68390a19-a643-458b-b726-408abf67b4fc\nSanitized\n72f988bf-86f1-41af-91ab-2d7cd011db47\nhttps://login.microsoftonline.com/\nCloud\nBlobEndpoint=https://seanstagehierarchical.blob.core.windows.net/;QueueEndpoint=http://seanstagehierarchical.queue.core.windows.net/;FileEndpoint=http://seanstagehierarchical.file.core.windows.net/;BlobSecondaryEndpoint=http://seanstagehierarchical-secondary.blob.core.windows.net/;QueueSecondaryEndpoint=http://seanstagehierarchical-secondary.queue.core.windows.net/;FileSecondaryEndpoint=http://seanstagehierarchical-secondary.file.core.windows.net/;AccountName=seanstagehierarchical;AccountKey=Sanitized\n"
=======
    "DateTimeOffsetNow": "2020-04-03T14:05:03.3479880-07:00",
    "RandomSeed": "1216659242",
    "Storage_TestConfigHierarchicalNamespace": "NamespaceTenant\nseannsecanary\nU2FuaXRpemVk\nhttp://seannsecanary.blob.core.windows.net\nhttp://seannsecanary.file.core.windows.net\nhttp://seannsecanary.queue.core.windows.net\nhttp://seannsecanary.table.core.windows.net\n\n\n\n\nhttp://seannsecanary-secondary.blob.core.windows.net\nhttp://seannsecanary-secondary.file.core.windows.net\nhttp://seannsecanary-secondary.queue.core.windows.net\nhttp://seannsecanary-secondary.table.core.windows.net\n68390a19-a643-458b-b726-408abf67b4fc\nSanitized\n72f988bf-86f1-41af-91ab-2d7cd011db47\nhttps://login.microsoftonline.com/\nCloud\nBlobEndpoint=http://seannsecanary.blob.core.windows.net/;QueueEndpoint=http://seannsecanary.queue.core.windows.net/;FileEndpoint=http://seannsecanary.file.core.windows.net/;BlobSecondaryEndpoint=http://seannsecanary-secondary.blob.core.windows.net/;QueueSecondaryEndpoint=http://seannsecanary-secondary.queue.core.windows.net/;FileSecondaryEndpoint=http://seannsecanary-secondary.file.core.windows.net/;AccountName=seannsecanary;AccountKey=Sanitized\n"
>>>>>>> 32e373e2
  }
}<|MERGE_RESOLUTION|>--- conflicted
+++ resolved
@@ -1,195 +1,100 @@
 {
   "Entries": [
     {
-<<<<<<< HEAD
-      "RequestUri": "https://seanstagehierarchical.blob.core.windows.net/test-filesystem-64580471-2588-4a59-ef0a-8261517698e3?restype=container",
-      "RequestMethod": "PUT",
-      "RequestHeaders": {
-        "Authorization": "Sanitized",
-        "traceparent": "00-fadcda795cbaca4f856003382d6b4e0f-e0f44974f5bb0c4f-00",
-        "User-Agent": [
-          "azsdk-net-Storage.Files.DataLake/12.0.0-dev.20200305.1",
-          "(.NET Core 4.6.28325.01; Microsoft Windows 10.0.18363 )"
+      "RequestUri": "http://seannsecanary.blob.core.windows.net/test-filesystem-64580471-2588-4a59-ef0a-8261517698e3?restype=container",
+      "RequestMethod": "PUT",
+      "RequestHeaders": {
+        "Authorization": "Sanitized",
+        "traceparent": "00-92e430991fb28d42a375b525af284e1d-95d06a17814f1340-00",
+        "User-Agent": [
+          "azsdk-net-Storage.Files.DataLake/12.1.0-dev.20200403.1",
+          "(.NET Core 4.6.28325.01; Microsoft Windows 10.0.18362 )"
         ],
         "x-ms-client-request-id": "a70e4515-b3b6-9656-b948-2f7a607ba908",
-        "x-ms-date": "Thu, 05 Mar 2020 21:59:24 GMT",
-        "x-ms-return-client-request-id": "true",
-        "x-ms-version": "2019-10-10"
-=======
-      "RequestUri": "http://seannsecanary.blob.core.windows.net/test-filesystem-64580471-2588-4a59-ef0a-8261517698e3?restype=container",
-      "RequestMethod": "PUT",
-      "RequestHeaders": {
-        "Authorization": "Sanitized",
-        "traceparent": "00-92e430991fb28d42a375b525af284e1d-95d06a17814f1340-00",
-        "User-Agent": [
-          "azsdk-net-Storage.Files.DataLake/12.1.0-dev.20200403.1",
-          "(.NET Core 4.6.28325.01; Microsoft Windows 10.0.18362 )"
-        ],
-        "x-ms-client-request-id": "a70e4515-b3b6-9656-b948-2f7a607ba908",
-        "x-ms-date": "Fri, 03 Apr 2020 21:05:03 GMT",
-        "x-ms-return-client-request-id": "true",
-        "x-ms-version": "2019-12-12"
->>>>>>> 32e373e2
-      },
-      "RequestBody": null,
-      "StatusCode": 201,
-      "ResponseHeaders": {
-        "Content-Length": "0",
-<<<<<<< HEAD
-        "Date": "Thu, 05 Mar 2020 21:59:23 GMT",
-        "ETag": "\u00220x8D7C150778A9EA3\u0022",
-        "Last-Modified": "Thu, 05 Mar 2020 21:59:24 GMT",
-=======
+        "x-ms-date": "Fri, 03 Apr 2020 21:05:03 GMT",
+        "x-ms-return-client-request-id": "true",
+        "x-ms-version": "2019-12-12"
+      },
+      "RequestBody": null,
+      "StatusCode": 201,
+      "ResponseHeaders": {
+        "Content-Length": "0",
         "Date": "Fri, 03 Apr 2020 21:05:01 GMT",
         "ETag": "\u00220x8D7D812ACF5EEC9\u0022",
         "Last-Modified": "Fri, 03 Apr 2020 21:05:01 GMT",
->>>>>>> 32e373e2
         "Server": [
           "Windows-Azure-Blob/1.0",
           "Microsoft-HTTPAPI/2.0"
         ],
         "x-ms-client-request-id": "a70e4515-b3b6-9656-b948-2f7a607ba908",
-<<<<<<< HEAD
-        "x-ms-request-id": "ffab123c-301e-0040-3239-f39503000000",
-        "x-ms-version": "2019-10-10"
-=======
         "x-ms-request-id": "9622a366-f01e-0012-3ffb-093670000000",
         "x-ms-version": "2019-12-12"
->>>>>>> 32e373e2
-      },
-      "ResponseBody": []
-    },
-    {
-<<<<<<< HEAD
-      "RequestUri": "https://seanstagehierarchical.blob.core.windows.net/test-filesystem-64580471-2588-4a59-ef0a-8261517698e3?restype=container",
-      "RequestMethod": "DELETE",
-      "RequestHeaders": {
-        "Authorization": "Sanitized",
-        "traceparent": "00-cf40f027ea21514b9890a5cfb231a6b6-1b20c8f45853b54e-00",
-        "User-Agent": [
-          "azsdk-net-Storage.Files.DataLake/12.0.0-dev.20200305.1",
-          "(.NET Core 4.6.28325.01; Microsoft Windows 10.0.18363 )"
+      },
+      "ResponseBody": []
+    },
+    {
+      "RequestUri": "http://seannsecanary.blob.core.windows.net/test-filesystem-64580471-2588-4a59-ef0a-8261517698e3?restype=container",
+      "RequestMethod": "DELETE",
+      "RequestHeaders": {
+        "Authorization": "Sanitized",
+        "traceparent": "00-3b66e30a480fb541a4530a8306e621ea-4d17e84a1ebd244a-00",
+        "User-Agent": [
+          "azsdk-net-Storage.Files.DataLake/12.1.0-dev.20200403.1",
+          "(.NET Core 4.6.28325.01; Microsoft Windows 10.0.18362 )"
         ],
         "x-ms-client-request-id": "0c4bbc98-f067-6a2d-842a-7e9fd51732c2",
-        "x-ms-date": "Thu, 05 Mar 2020 21:59:24 GMT",
-        "x-ms-return-client-request-id": "true",
-        "x-ms-version": "2019-10-10"
-=======
-      "RequestUri": "http://seannsecanary.blob.core.windows.net/test-filesystem-64580471-2588-4a59-ef0a-8261517698e3?restype=container",
-      "RequestMethod": "DELETE",
-      "RequestHeaders": {
-        "Authorization": "Sanitized",
-        "traceparent": "00-3b66e30a480fb541a4530a8306e621ea-4d17e84a1ebd244a-00",
-        "User-Agent": [
-          "azsdk-net-Storage.Files.DataLake/12.1.0-dev.20200403.1",
-          "(.NET Core 4.6.28325.01; Microsoft Windows 10.0.18362 )"
+        "x-ms-date": "Fri, 03 Apr 2020 21:05:03 GMT",
+        "x-ms-return-client-request-id": "true",
+        "x-ms-version": "2019-12-12"
+      },
+      "RequestBody": null,
+      "StatusCode": 202,
+      "ResponseHeaders": {
+        "Content-Length": "0",
+        "Date": "Fri, 03 Apr 2020 21:05:01 GMT",
+        "Server": [
+          "Windows-Azure-Blob/1.0",
+          "Microsoft-HTTPAPI/2.0"
         ],
         "x-ms-client-request-id": "0c4bbc98-f067-6a2d-842a-7e9fd51732c2",
-        "x-ms-date": "Fri, 03 Apr 2020 21:05:03 GMT",
-        "x-ms-return-client-request-id": "true",
-        "x-ms-version": "2019-12-12"
->>>>>>> 32e373e2
-      },
-      "RequestBody": null,
-      "StatusCode": 202,
-      "ResponseHeaders": {
-        "Content-Length": "0",
-<<<<<<< HEAD
-        "Date": "Thu, 05 Mar 2020 21:59:23 GMT",
-=======
-        "Date": "Fri, 03 Apr 2020 21:05:01 GMT",
->>>>>>> 32e373e2
-        "Server": [
-          "Windows-Azure-Blob/1.0",
-          "Microsoft-HTTPAPI/2.0"
-        ],
-        "x-ms-client-request-id": "0c4bbc98-f067-6a2d-842a-7e9fd51732c2",
-<<<<<<< HEAD
-        "x-ms-request-id": "ffab1241-301e-0040-3339-f39503000000",
-        "x-ms-version": "2019-10-10"
-=======
         "x-ms-request-id": "9622a371-f01e-0012-48fb-093670000000",
         "x-ms-version": "2019-12-12"
->>>>>>> 32e373e2
-      },
-      "ResponseBody": []
-    },
-    {
-<<<<<<< HEAD
-      "RequestUri": "https://seanstagehierarchical.blob.core.windows.net/test-filesystem-4a1480e8-a532-c4a9-8ca2-35f18d60f9a2?restype=container",
-      "RequestMethod": "PUT",
-      "RequestHeaders": {
-        "Authorization": "Sanitized",
-        "traceparent": "00-ca3ccb9d2e32d44e8bf44b464798a520-99466f9e22def048-00",
-        "User-Agent": [
-          "azsdk-net-Storage.Files.DataLake/12.0.0-dev.20200305.1",
-          "(.NET Core 4.6.28325.01; Microsoft Windows 10.0.18363 )"
+      },
+      "ResponseBody": []
+    },
+    {
+      "RequestUri": "http://seannsecanary.blob.core.windows.net/test-filesystem-4a1480e8-a532-c4a9-8ca2-35f18d60f9a2?restype=container",
+      "RequestMethod": "PUT",
+      "RequestHeaders": {
+        "Authorization": "Sanitized",
+        "traceparent": "00-b583c5fbc4cc484da037f0064e36b203-a3a8c2b952685540-00",
+        "User-Agent": [
+          "azsdk-net-Storage.Files.DataLake/12.1.0-dev.20200403.1",
+          "(.NET Core 4.6.28325.01; Microsoft Windows 10.0.18362 )"
         ],
         "x-ms-client-request-id": "1c0d6492-e402-f35f-1387-80c4bb3cdd24",
-        "x-ms-date": "Thu, 05 Mar 2020 21:59:24 GMT",
-        "x-ms-return-client-request-id": "true",
-        "x-ms-version": "2019-10-10"
-=======
-      "RequestUri": "http://seannsecanary.blob.core.windows.net/test-filesystem-4a1480e8-a532-c4a9-8ca2-35f18d60f9a2?restype=container",
-      "RequestMethod": "PUT",
-      "RequestHeaders": {
-        "Authorization": "Sanitized",
-        "traceparent": "00-b583c5fbc4cc484da037f0064e36b203-a3a8c2b952685540-00",
-        "User-Agent": [
-          "azsdk-net-Storage.Files.DataLake/12.1.0-dev.20200403.1",
-          "(.NET Core 4.6.28325.01; Microsoft Windows 10.0.18362 )"
+        "x-ms-date": "Fri, 03 Apr 2020 21:05:03 GMT",
+        "x-ms-return-client-request-id": "true",
+        "x-ms-version": "2019-12-12"
+      },
+      "RequestBody": null,
+      "StatusCode": 201,
+      "ResponseHeaders": {
+        "Content-Length": "0",
+        "Date": "Fri, 03 Apr 2020 21:05:01 GMT",
+        "ETag": "\u00220x8D7D812AD12A3D7\u0022",
+        "Last-Modified": "Fri, 03 Apr 2020 21:05:02 GMT",
+        "Server": [
+          "Windows-Azure-Blob/1.0",
+          "Microsoft-HTTPAPI/2.0"
         ],
         "x-ms-client-request-id": "1c0d6492-e402-f35f-1387-80c4bb3cdd24",
-        "x-ms-date": "Fri, 03 Apr 2020 21:05:03 GMT",
-        "x-ms-return-client-request-id": "true",
-        "x-ms-version": "2019-12-12"
->>>>>>> 32e373e2
-      },
-      "RequestBody": null,
-      "StatusCode": 201,
-      "ResponseHeaders": {
-        "Content-Length": "0",
-<<<<<<< HEAD
-        "Date": "Thu, 05 Mar 2020 21:59:24 GMT",
-        "ETag": "\u00220x8D7C15077C89175\u0022",
-        "Last-Modified": "Thu, 05 Mar 2020 21:59:24 GMT",
-=======
-        "Date": "Fri, 03 Apr 2020 21:05:01 GMT",
-        "ETag": "\u00220x8D7D812AD12A3D7\u0022",
-        "Last-Modified": "Fri, 03 Apr 2020 21:05:02 GMT",
->>>>>>> 32e373e2
-        "Server": [
-          "Windows-Azure-Blob/1.0",
-          "Microsoft-HTTPAPI/2.0"
-        ],
-        "x-ms-client-request-id": "1c0d6492-e402-f35f-1387-80c4bb3cdd24",
-<<<<<<< HEAD
-        "x-ms-request-id": "1b76c166-e01e-001e-7539-f37ee3000000",
-        "x-ms-version": "2019-10-10"
-=======
         "x-ms-request-id": "9622a382-f01e-0012-52fb-093670000000",
         "x-ms-version": "2019-12-12"
->>>>>>> 32e373e2
-      },
-      "ResponseBody": []
-    },
-    {
-<<<<<<< HEAD
-      "RequestUri": "https://seanstagehierarchical.blob.core.windows.net/test-filesystem-4a1480e8-a532-c4a9-8ca2-35f18d60f9a2?restype=container",
-      "RequestMethod": "DELETE",
-      "RequestHeaders": {
-        "Authorization": "Sanitized",
-        "If-Modified-Since": "Wed, 04 Mar 2020 21:59:24 GMT",
-        "traceparent": "00-74359220893caf49bcdf2c2c3ad288ab-b75e9f7091200940-00",
-        "User-Agent": [
-          "azsdk-net-Storage.Files.DataLake/12.0.0-dev.20200305.1",
-          "(.NET Core 4.6.28325.01; Microsoft Windows 10.0.18363 )"
-        ],
-        "x-ms-client-request-id": "295eda0c-dd53-35a0-3eef-90a71cdc8167",
-        "x-ms-date": "Thu, 05 Mar 2020 21:59:24 GMT",
-        "x-ms-return-client-request-id": "true",
-        "x-ms-version": "2019-10-10"
-=======
+      },
+      "ResponseBody": []
+    },
+    {
       "RequestUri": "http://seannsecanary.blob.core.windows.net/test-filesystem-4a1480e8-a532-c4a9-8ca2-35f18d60f9a2?restype=container",
       "RequestMethod": "DELETE",
       "RequestHeaders": {
@@ -204,108 +109,55 @@
         "x-ms-date": "Fri, 03 Apr 2020 21:05:03 GMT",
         "x-ms-return-client-request-id": "true",
         "x-ms-version": "2019-12-12"
->>>>>>> 32e373e2
-      },
-      "RequestBody": null,
-      "StatusCode": 202,
-      "ResponseHeaders": {
-        "Content-Length": "0",
-<<<<<<< HEAD
-        "Date": "Thu, 05 Mar 2020 21:59:24 GMT",
-=======
-        "Date": "Fri, 03 Apr 2020 21:05:01 GMT",
->>>>>>> 32e373e2
+      },
+      "RequestBody": null,
+      "StatusCode": 202,
+      "ResponseHeaders": {
+        "Content-Length": "0",
+        "Date": "Fri, 03 Apr 2020 21:05:01 GMT",
         "Server": [
           "Windows-Azure-Blob/1.0",
           "Microsoft-HTTPAPI/2.0"
         ],
         "x-ms-client-request-id": "295eda0c-dd53-35a0-3eef-90a71cdc8167",
-<<<<<<< HEAD
-        "x-ms-request-id": "1b76c16a-e01e-001e-7639-f37ee3000000",
-        "x-ms-version": "2019-10-10"
-=======
         "x-ms-request-id": "9622a395-f01e-0012-61fb-093670000000",
         "x-ms-version": "2019-12-12"
->>>>>>> 32e373e2
-      },
-      "ResponseBody": []
-    },
-    {
-<<<<<<< HEAD
-      "RequestUri": "https://seanstagehierarchical.blob.core.windows.net/test-filesystem-f7bf24e4-5e93-0325-d2c1-3d2a3cee965b?restype=container",
-      "RequestMethod": "PUT",
-      "RequestHeaders": {
-        "Authorization": "Sanitized",
-        "traceparent": "00-381c33e720e22743908bd5b9bfce133e-8fd91ff9dd9c3f4d-00",
-        "User-Agent": [
-          "azsdk-net-Storage.Files.DataLake/12.0.0-dev.20200305.1",
-          "(.NET Core 4.6.28325.01; Microsoft Windows 10.0.18363 )"
+      },
+      "ResponseBody": []
+    },
+    {
+      "RequestUri": "http://seannsecanary.blob.core.windows.net/test-filesystem-f7bf24e4-5e93-0325-d2c1-3d2a3cee965b?restype=container",
+      "RequestMethod": "PUT",
+      "RequestHeaders": {
+        "Authorization": "Sanitized",
+        "traceparent": "00-8bd3508dcaadca4cbe9ca4256ae9b417-9659c19863219940-00",
+        "User-Agent": [
+          "azsdk-net-Storage.Files.DataLake/12.1.0-dev.20200403.1",
+          "(.NET Core 4.6.28325.01; Microsoft Windows 10.0.18362 )"
         ],
         "x-ms-client-request-id": "388c4056-f9f8-ade0-b55a-57919f76f84f",
-        "x-ms-date": "Thu, 05 Mar 2020 21:59:24 GMT",
-        "x-ms-return-client-request-id": "true",
-        "x-ms-version": "2019-10-10"
-=======
-      "RequestUri": "http://seannsecanary.blob.core.windows.net/test-filesystem-f7bf24e4-5e93-0325-d2c1-3d2a3cee965b?restype=container",
-      "RequestMethod": "PUT",
-      "RequestHeaders": {
-        "Authorization": "Sanitized",
-        "traceparent": "00-8bd3508dcaadca4cbe9ca4256ae9b417-9659c19863219940-00",
-        "User-Agent": [
-          "azsdk-net-Storage.Files.DataLake/12.1.0-dev.20200403.1",
-          "(.NET Core 4.6.28325.01; Microsoft Windows 10.0.18362 )"
+        "x-ms-date": "Fri, 03 Apr 2020 21:05:03 GMT",
+        "x-ms-return-client-request-id": "true",
+        "x-ms-version": "2019-12-12"
+      },
+      "RequestBody": null,
+      "StatusCode": 201,
+      "ResponseHeaders": {
+        "Content-Length": "0",
+        "Date": "Fri, 03 Apr 2020 21:05:01 GMT",
+        "ETag": "\u00220x8D7D812AD335142\u0022",
+        "Last-Modified": "Fri, 03 Apr 2020 21:05:02 GMT",
+        "Server": [
+          "Windows-Azure-Blob/1.0",
+          "Microsoft-HTTPAPI/2.0"
         ],
         "x-ms-client-request-id": "388c4056-f9f8-ade0-b55a-57919f76f84f",
-        "x-ms-date": "Fri, 03 Apr 2020 21:05:03 GMT",
-        "x-ms-return-client-request-id": "true",
-        "x-ms-version": "2019-12-12"
->>>>>>> 32e373e2
-      },
-      "RequestBody": null,
-      "StatusCode": 201,
-      "ResponseHeaders": {
-        "Content-Length": "0",
-<<<<<<< HEAD
-        "Date": "Thu, 05 Mar 2020 21:59:24 GMT",
-        "ETag": "\u00220x8D7C1507806791B\u0022",
-        "Last-Modified": "Thu, 05 Mar 2020 21:59:25 GMT",
-=======
-        "Date": "Fri, 03 Apr 2020 21:05:01 GMT",
-        "ETag": "\u00220x8D7D812AD335142\u0022",
-        "Last-Modified": "Fri, 03 Apr 2020 21:05:02 GMT",
->>>>>>> 32e373e2
-        "Server": [
-          "Windows-Azure-Blob/1.0",
-          "Microsoft-HTTPAPI/2.0"
-        ],
-        "x-ms-client-request-id": "388c4056-f9f8-ade0-b55a-57919f76f84f",
-<<<<<<< HEAD
-        "x-ms-request-id": "09b5a628-a01e-0030-3f39-f32cf4000000",
-        "x-ms-version": "2019-10-10"
-=======
         "x-ms-request-id": "9622a3a2-f01e-0012-6dfb-093670000000",
         "x-ms-version": "2019-12-12"
->>>>>>> 32e373e2
-      },
-      "ResponseBody": []
-    },
-    {
-<<<<<<< HEAD
-      "RequestUri": "https://seanstagehierarchical.blob.core.windows.net/test-filesystem-f7bf24e4-5e93-0325-d2c1-3d2a3cee965b?restype=container",
-      "RequestMethod": "DELETE",
-      "RequestHeaders": {
-        "Authorization": "Sanitized",
-        "If-Unmodified-Since": "Fri, 06 Mar 2020 21:59:24 GMT",
-        "traceparent": "00-fda8a256dc64d14599f2de57806487f9-3f064840a130e54f-00",
-        "User-Agent": [
-          "azsdk-net-Storage.Files.DataLake/12.0.0-dev.20200305.1",
-          "(.NET Core 4.6.28325.01; Microsoft Windows 10.0.18363 )"
-        ],
-        "x-ms-client-request-id": "fcd33a92-5e62-9d62-2c0a-2b825c3eb4c4",
-        "x-ms-date": "Thu, 05 Mar 2020 21:59:25 GMT",
-        "x-ms-return-client-request-id": "true",
-        "x-ms-version": "2019-10-10"
-=======
+      },
+      "ResponseBody": []
+    },
+    {
       "RequestUri": "http://seannsecanary.blob.core.windows.net/test-filesystem-f7bf24e4-5e93-0325-d2c1-3d2a3cee965b?restype=container",
       "RequestMethod": "DELETE",
       "RequestHeaders": {
@@ -320,48 +172,23 @@
         "x-ms-date": "Fri, 03 Apr 2020 21:05:03 GMT",
         "x-ms-return-client-request-id": "true",
         "x-ms-version": "2019-12-12"
->>>>>>> 32e373e2
-      },
-      "RequestBody": null,
-      "StatusCode": 202,
-      "ResponseHeaders": {
-        "Content-Length": "0",
-<<<<<<< HEAD
-        "Date": "Thu, 05 Mar 2020 21:59:25 GMT",
-=======
-        "Date": "Fri, 03 Apr 2020 21:05:01 GMT",
->>>>>>> 32e373e2
+      },
+      "RequestBody": null,
+      "StatusCode": 202,
+      "ResponseHeaders": {
+        "Content-Length": "0",
+        "Date": "Fri, 03 Apr 2020 21:05:01 GMT",
         "Server": [
           "Windows-Azure-Blob/1.0",
           "Microsoft-HTTPAPI/2.0"
         ],
         "x-ms-client-request-id": "fcd33a92-5e62-9d62-2c0a-2b825c3eb4c4",
-<<<<<<< HEAD
-        "x-ms-request-id": "09b5a637-a01e-0030-4739-f32cf4000000",
-        "x-ms-version": "2019-10-10"
-=======
         "x-ms-request-id": "9622a3ae-f01e-0012-76fb-093670000000",
         "x-ms-version": "2019-12-12"
->>>>>>> 32e373e2
-      },
-      "ResponseBody": []
-    },
-    {
-<<<<<<< HEAD
-      "RequestUri": "https://seanstagehierarchical.blob.core.windows.net/test-filesystem-c9eda957-1ed9-b5df-b65b-e48d3d9d48d5?restype=container",
-      "RequestMethod": "PUT",
-      "RequestHeaders": {
-        "Authorization": "Sanitized",
-        "traceparent": "00-d6ae13abc4c2b54a97cd6f5a573a6466-c46dbbd5bbd81e48-00",
-        "User-Agent": [
-          "azsdk-net-Storage.Files.DataLake/12.0.0-dev.20200305.1",
-          "(.NET Core 4.6.28325.01; Microsoft Windows 10.0.18363 )"
-        ],
-        "x-ms-client-request-id": "bcebf7b7-3af1-740e-5a1d-460679d55f8e",
-        "x-ms-date": "Thu, 05 Mar 2020 21:59:25 GMT",
-        "x-ms-return-client-request-id": "true",
-        "x-ms-version": "2019-10-10"
-=======
+      },
+      "ResponseBody": []
+    },
+    {
       "RequestUri": "http://seannsecanary.blob.core.windows.net/test-filesystem-c9eda957-1ed9-b5df-b65b-e48d3d9d48d5?restype=container",
       "RequestMethod": "PUT",
       "RequestHeaders": {
@@ -375,50 +202,25 @@
         "x-ms-date": "Fri, 03 Apr 2020 21:05:04 GMT",
         "x-ms-return-client-request-id": "true",
         "x-ms-version": "2019-12-12"
->>>>>>> 32e373e2
-      },
-      "RequestBody": null,
-      "StatusCode": 201,
-      "ResponseHeaders": {
-        "Content-Length": "0",
-<<<<<<< HEAD
-        "Date": "Thu, 05 Mar 2020 21:59:25 GMT",
-        "ETag": "\u00220x8D7C1507871491B\u0022",
-        "Last-Modified": "Thu, 05 Mar 2020 21:59:25 GMT",
-=======
+      },
+      "RequestBody": null,
+      "StatusCode": 201,
+      "ResponseHeaders": {
+        "Content-Length": "0",
         "Date": "Fri, 03 Apr 2020 21:05:02 GMT",
         "ETag": "\u00220x8D7D812AD608422\u0022",
         "Last-Modified": "Fri, 03 Apr 2020 21:05:02 GMT",
->>>>>>> 32e373e2
         "Server": [
           "Windows-Azure-Blob/1.0",
           "Microsoft-HTTPAPI/2.0"
         ],
         "x-ms-client-request-id": "bcebf7b7-3af1-740e-5a1d-460679d55f8e",
-<<<<<<< HEAD
-        "x-ms-request-id": "84b29910-f01e-003d-1d39-f3e420000000",
-        "x-ms-version": "2019-10-10"
-=======
         "x-ms-request-id": "9622a3c1-f01e-0012-04fb-093670000000",
         "x-ms-version": "2019-12-12"
->>>>>>> 32e373e2
-      },
-      "ResponseBody": []
-    },
-    {
-<<<<<<< HEAD
-      "RequestUri": "https://seanstagehierarchical.blob.core.windows.net/test-filesystem-c9eda957-1ed9-b5df-b65b-e48d3d9d48d5?comp=lease\u0026restype=container",
-      "RequestMethod": "PUT",
-      "RequestHeaders": {
-        "Authorization": "Sanitized",
-        "traceparent": "00-f564c60451f09845877b84ebf7a7aa19-c7e6ec8c3dc64a4c-00",
-        "User-Agent": [
-          "azsdk-net-Storage.Files.DataLake/12.0.0-dev.20200305.1",
-          "(.NET Core 4.6.28325.01; Microsoft Windows 10.0.18363 )"
-        ],
-        "x-ms-client-request-id": "1f565514-e6da-68d4-d58f-00fe43a93994",
-        "x-ms-date": "Thu, 05 Mar 2020 21:59:25 GMT",
-=======
+      },
+      "ResponseBody": []
+    },
+    {
       "RequestUri": "http://seannsecanary.blob.core.windows.net/test-filesystem-c9eda957-1ed9-b5df-b65b-e48d3d9d48d5?comp=lease\u0026restype=container",
       "RequestMethod": "PUT",
       "RequestHeaders": {
@@ -430,63 +232,31 @@
         ],
         "x-ms-client-request-id": "1f565514-e6da-68d4-d58f-00fe43a93994",
         "x-ms-date": "Fri, 03 Apr 2020 21:05:04 GMT",
->>>>>>> 32e373e2
         "x-ms-lease-action": "acquire",
         "x-ms-lease-duration": "-1",
         "x-ms-proposed-lease-id": "ed2c55c2-4e3f-5c22-bbf3-f7653ac640af",
         "x-ms-return-client-request-id": "true",
-<<<<<<< HEAD
-        "x-ms-version": "2019-10-10"
-=======
-        "x-ms-version": "2019-12-12"
->>>>>>> 32e373e2
-      },
-      "RequestBody": null,
-      "StatusCode": 201,
-      "ResponseHeaders": {
-        "Content-Length": "0",
-<<<<<<< HEAD
-        "Date": "Thu, 05 Mar 2020 21:59:25 GMT",
-        "ETag": "\u00220x8D7C1507871491B\u0022",
-        "Last-Modified": "Thu, 05 Mar 2020 21:59:25 GMT",
-=======
+        "x-ms-version": "2019-12-12"
+      },
+      "RequestBody": null,
+      "StatusCode": 201,
+      "ResponseHeaders": {
+        "Content-Length": "0",
         "Date": "Fri, 03 Apr 2020 21:05:02 GMT",
         "ETag": "\u00220x8D7D812AD608422\u0022",
         "Last-Modified": "Fri, 03 Apr 2020 21:05:02 GMT",
->>>>>>> 32e373e2
         "Server": [
           "Windows-Azure-Blob/1.0",
           "Microsoft-HTTPAPI/2.0"
         ],
         "x-ms-client-request-id": "1f565514-e6da-68d4-d58f-00fe43a93994",
         "x-ms-lease-id": "ed2c55c2-4e3f-5c22-bbf3-f7653ac640af",
-<<<<<<< HEAD
-        "x-ms-request-id": "84b29916-f01e-003d-2039-f3e420000000",
-        "x-ms-version": "2019-10-10"
-=======
         "x-ms-request-id": "9622a3c8-f01e-0012-09fb-093670000000",
         "x-ms-version": "2019-12-12"
->>>>>>> 32e373e2
-      },
-      "ResponseBody": []
-    },
-    {
-<<<<<<< HEAD
-      "RequestUri": "https://seanstagehierarchical.blob.core.windows.net/test-filesystem-c9eda957-1ed9-b5df-b65b-e48d3d9d48d5?restype=container",
-      "RequestMethod": "DELETE",
-      "RequestHeaders": {
-        "Authorization": "Sanitized",
-        "traceparent": "00-20ced8ec64c898469705723285990f4e-da8b7e2000f92648-00",
-        "User-Agent": [
-          "azsdk-net-Storage.Files.DataLake/12.0.0-dev.20200305.1",
-          "(.NET Core 4.6.28325.01; Microsoft Windows 10.0.18363 )"
-        ],
-        "x-ms-client-request-id": "e551f973-216f-a1d5-fa6d-70228ae5d7b7",
-        "x-ms-date": "Thu, 05 Mar 2020 21:59:26 GMT",
-        "x-ms-lease-id": "ed2c55c2-4e3f-5c22-bbf3-f7653ac640af",
-        "x-ms-return-client-request-id": "true",
-        "x-ms-version": "2019-10-10"
-=======
+      },
+      "ResponseBody": []
+    },
+    {
       "RequestUri": "http://seannsecanary.blob.core.windows.net/test-filesystem-c9eda957-1ed9-b5df-b65b-e48d3d9d48d5?restype=container",
       "RequestMethod": "DELETE",
       "RequestHeaders": {
@@ -501,42 +271,26 @@
         "x-ms-lease-id": "ed2c55c2-4e3f-5c22-bbf3-f7653ac640af",
         "x-ms-return-client-request-id": "true",
         "x-ms-version": "2019-12-12"
->>>>>>> 32e373e2
-      },
-      "RequestBody": null,
-      "StatusCode": 202,
-      "ResponseHeaders": {
-        "Content-Length": "0",
-<<<<<<< HEAD
-        "Date": "Thu, 05 Mar 2020 21:59:25 GMT",
-=======
+      },
+      "RequestBody": null,
+      "StatusCode": 202,
+      "ResponseHeaders": {
+        "Content-Length": "0",
         "Date": "Fri, 03 Apr 2020 21:05:02 GMT",
->>>>>>> 32e373e2
         "Server": [
           "Windows-Azure-Blob/1.0",
           "Microsoft-HTTPAPI/2.0"
         ],
         "x-ms-client-request-id": "e551f973-216f-a1d5-fa6d-70228ae5d7b7",
-<<<<<<< HEAD
-        "x-ms-request-id": "84b29918-f01e-003d-2239-f3e420000000",
-        "x-ms-version": "2019-10-10"
-=======
         "x-ms-request-id": "9622a3d2-f01e-0012-12fb-093670000000",
         "x-ms-version": "2019-12-12"
->>>>>>> 32e373e2
       },
       "ResponseBody": []
     }
   ],
   "Variables": {
-<<<<<<< HEAD
-    "DateTimeOffsetNow": "2020-03-05T13:59:24.1302329-08:00",
-    "RandomSeed": "1216659242",
-    "Storage_TestConfigHierarchicalNamespace": "NamespaceTenant\nseanstagehierarchical\nU2FuaXRpemVk\nhttps://seanstagehierarchical.blob.core.windows.net\nhttp://seanstagehierarchical.file.core.windows.net\nhttp://seanstagehierarchical.queue.core.windows.net\nhttp://seanstagehierarchical.table.core.windows.net\n\n\n\n\nhttp://seanstagehierarchical-secondary.blob.core.windows.net\nhttp://seanstagehierarchical-secondary.file.core.windows.net\nhttp://seanstagehierarchical-secondary.queue.core.windows.net\nhttp://seanstagehierarchical-secondary.table.core.windows.net\n68390a19-a643-458b-b726-408abf67b4fc\nSanitized\n72f988bf-86f1-41af-91ab-2d7cd011db47\nhttps://login.microsoftonline.com/\nCloud\nBlobEndpoint=https://seanstagehierarchical.blob.core.windows.net/;QueueEndpoint=http://seanstagehierarchical.queue.core.windows.net/;FileEndpoint=http://seanstagehierarchical.file.core.windows.net/;BlobSecondaryEndpoint=http://seanstagehierarchical-secondary.blob.core.windows.net/;QueueSecondaryEndpoint=http://seanstagehierarchical-secondary.queue.core.windows.net/;FileSecondaryEndpoint=http://seanstagehierarchical-secondary.file.core.windows.net/;AccountName=seanstagehierarchical;AccountKey=Sanitized\n"
-=======
     "DateTimeOffsetNow": "2020-04-03T14:05:03.3479880-07:00",
     "RandomSeed": "1216659242",
     "Storage_TestConfigHierarchicalNamespace": "NamespaceTenant\nseannsecanary\nU2FuaXRpemVk\nhttp://seannsecanary.blob.core.windows.net\nhttp://seannsecanary.file.core.windows.net\nhttp://seannsecanary.queue.core.windows.net\nhttp://seannsecanary.table.core.windows.net\n\n\n\n\nhttp://seannsecanary-secondary.blob.core.windows.net\nhttp://seannsecanary-secondary.file.core.windows.net\nhttp://seannsecanary-secondary.queue.core.windows.net\nhttp://seannsecanary-secondary.table.core.windows.net\n68390a19-a643-458b-b726-408abf67b4fc\nSanitized\n72f988bf-86f1-41af-91ab-2d7cd011db47\nhttps://login.microsoftonline.com/\nCloud\nBlobEndpoint=http://seannsecanary.blob.core.windows.net/;QueueEndpoint=http://seannsecanary.queue.core.windows.net/;FileEndpoint=http://seannsecanary.file.core.windows.net/;BlobSecondaryEndpoint=http://seannsecanary-secondary.blob.core.windows.net/;QueueSecondaryEndpoint=http://seannsecanary-secondary.queue.core.windows.net/;FileSecondaryEndpoint=http://seannsecanary-secondary.file.core.windows.net/;AccountName=seannsecanary;AccountKey=Sanitized\n"
->>>>>>> 32e373e2
   }
 }