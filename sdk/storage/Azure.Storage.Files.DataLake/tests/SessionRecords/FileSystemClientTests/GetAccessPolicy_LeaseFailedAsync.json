--- conflicted
+++ resolved
@@ -28,11 +28,7 @@
           "Microsoft-HTTPAPI/2.0"
         ],
         "x-ms-client-request-id": "cff03e0f-38ea-2669-2f87-60c97fa2ae4b",
-<<<<<<< HEAD
-        "x-ms-request-id": "17951deb-101e-0025-4639-f33b47000000",
-=======
         "x-ms-request-id": "9622a640-f01e-0012-22fb-093670000000",
->>>>>>> 8d420312
         "x-ms-version": "2019-12-12"
       },
       "ResponseBody": []
@@ -65,11 +61,7 @@
         ],
         "x-ms-client-request-id": "6b0c56c6-de3a-e0ba-da35-6d4e34908d32",
         "x-ms-error-code": "LeaseNotPresentWithContainerOperation",
-<<<<<<< HEAD
-        "x-ms-request-id": "17951df3-101e-0025-4d39-f33b47000000",
-=======
         "x-ms-request-id": "9622a656-f01e-0012-36fb-093670000000",
->>>>>>> 8d420312
         "x-ms-version": "2019-12-12"
       },
       "ResponseBody": [
@@ -103,11 +95,7 @@
           "Microsoft-HTTPAPI/2.0"
         ],
         "x-ms-client-request-id": "41110e72-c1f0-0f24-5b07-2c396f189a31",
-<<<<<<< HEAD
-        "x-ms-request-id": "17951df5-101e-0025-4f39-f33b47000000",
-=======
         "x-ms-request-id": "9622a65f-f01e-0012-3efb-093670000000",
->>>>>>> 8d420312
         "x-ms-version": "2019-12-12"
       },
       "ResponseBody": []
