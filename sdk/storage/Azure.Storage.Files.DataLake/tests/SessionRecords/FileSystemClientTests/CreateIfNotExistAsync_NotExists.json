--- conflicted
+++ resolved
@@ -27,11 +27,7 @@
           "Microsoft-HTTPAPI/2.0"
         ],
         "x-ms-client-request-id": "fcbd1770-4cd7-3c32-1b30-fdb75404daa3",
-<<<<<<< HEAD
-        "x-ms-request-id": "2d191632-901e-0004-1939-f31f3c000000",
-=======
         "x-ms-request-id": "96228e09-f01e-0012-46fb-093670000000",
->>>>>>> 8d420312
         "x-ms-version": "2019-12-12"
       },
       "ResponseBody": []
@@ -61,11 +57,7 @@
           "Microsoft-HTTPAPI/2.0"
         ],
         "x-ms-client-request-id": "2a9b4edd-4afa-7ccf-9532-808b84f25fe1",
-<<<<<<< HEAD
-        "x-ms-request-id": "2d191637-901e-0004-1b39-f31f3c000000",
-=======
         "x-ms-request-id": "96228e2a-f01e-0012-61fb-093670000000",
->>>>>>> 8d420312
         "x-ms-version": "2019-12-12"
       },
       "ResponseBody": []
