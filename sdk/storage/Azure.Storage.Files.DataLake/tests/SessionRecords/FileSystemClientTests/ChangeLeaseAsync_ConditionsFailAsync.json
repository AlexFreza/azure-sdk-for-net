{
  "Entries": [
    {
<<<<<<< HEAD
      "RequestUri": "https://seanstagehierarchical.blob.core.windows.net/test-filesystem-0fac7219-d745-bbab-d541-1a4566d9416a?restype=container",
      "RequestMethod": "PUT",
      "RequestHeaders": {
        "Authorization": "Sanitized",
        "traceparent": "00-6940335d8f948048994b40c7e4ab89cd-87e555e469f71843-00",
        "User-Agent": [
          "azsdk-net-Storage.Files.DataLake/12.0.0-dev.20200305.1",
          "(.NET Core 4.6.28325.01; Microsoft Windows 10.0.18363 )"
        ],
        "x-ms-client-request-id": "3036410d-bf4c-9561-f267-24bee3052ef9",
        "x-ms-date": "Thu, 05 Mar 2020 21:59:02 GMT",
        "x-ms-return-client-request-id": "true",
        "x-ms-version": "2019-10-10"
=======
      "RequestUri": "http://seannsecanary.blob.core.windows.net/test-filesystem-0fac7219-d745-bbab-d541-1a4566d9416a?restype=container",
      "RequestMethod": "PUT",
      "RequestHeaders": {
        "Authorization": "Sanitized",
        "traceparent": "00-889f37c8928387428d0acb6dd21bc257-66ad0919ff3ec344-00",
        "User-Agent": [
          "azsdk-net-Storage.Files.DataLake/12.1.0-dev.20200403.1",
          "(.NET Core 4.6.28325.01; Microsoft Windows 10.0.18362 )"
        ],
        "x-ms-client-request-id": "3036410d-bf4c-9561-f267-24bee3052ef9",
        "x-ms-date": "Fri, 03 Apr 2020 21:04:54 GMT",
        "x-ms-return-client-request-id": "true",
        "x-ms-version": "2019-12-12"
>>>>>>> 32e373e2
      },
      "RequestBody": null,
      "StatusCode": 201,
      "ResponseHeaders": {
        "Content-Length": "0",
<<<<<<< HEAD
        "Date": "Thu, 05 Mar 2020 21:59:02 GMT",
        "ETag": "\u00220x8D7C1506AEC1F66\u0022",
        "Last-Modified": "Thu, 05 Mar 2020 21:59:03 GMT",
=======
        "Date": "Fri, 03 Apr 2020 21:04:52 GMT",
        "ETag": "\u00220x8D7D812A7BF59C9\u0022",
        "Last-Modified": "Fri, 03 Apr 2020 21:04:53 GMT",
>>>>>>> 32e373e2
        "Server": [
          "Windows-Azure-Blob/1.0",
          "Microsoft-HTTPAPI/2.0"
        ],
        "x-ms-client-request-id": "3036410d-bf4c-9561-f267-24bee3052ef9",
<<<<<<< HEAD
        "x-ms-request-id": "09b5a41f-a01e-0030-7a39-f32cf4000000",
        "x-ms-version": "2019-10-10"
=======
        "x-ms-request-id": "96229f1d-f01e-0012-2bfb-093670000000",
        "x-ms-version": "2019-12-12"
>>>>>>> 32e373e2
      },
      "ResponseBody": []
    },
    {
<<<<<<< HEAD
      "RequestUri": "https://seanstagehierarchical.blob.core.windows.net/test-filesystem-0fac7219-d745-bbab-d541-1a4566d9416a?comp=lease\u0026restype=container",
      "RequestMethod": "PUT",
      "RequestHeaders": {
        "Authorization": "Sanitized",
        "traceparent": "00-fb8c2ff226070d4c88e5154d1fa28105-4ff5e21fd096424b-00",
        "User-Agent": [
          "azsdk-net-Storage.Files.DataLake/12.0.0-dev.20200305.1",
          "(.NET Core 4.6.28325.01; Microsoft Windows 10.0.18363 )"
        ],
        "x-ms-client-request-id": "50bc84af-09ce-7956-2bcc-99a229698cf1",
        "x-ms-date": "Thu, 05 Mar 2020 21:59:03 GMT",
=======
      "RequestUri": "http://seannsecanary.blob.core.windows.net/test-filesystem-0fac7219-d745-bbab-d541-1a4566d9416a?comp=lease\u0026restype=container",
      "RequestMethod": "PUT",
      "RequestHeaders": {
        "Authorization": "Sanitized",
        "traceparent": "00-fe8865a89e68d947a85cff77d6309818-762d513d8927f344-00",
        "User-Agent": [
          "azsdk-net-Storage.Files.DataLake/12.1.0-dev.20200403.1",
          "(.NET Core 4.6.28325.01; Microsoft Windows 10.0.18362 )"
        ],
        "x-ms-client-request-id": "50bc84af-09ce-7956-2bcc-99a229698cf1",
        "x-ms-date": "Fri, 03 Apr 2020 21:04:54 GMT",
>>>>>>> 32e373e2
        "x-ms-lease-action": "acquire",
        "x-ms-lease-duration": "15",
        "x-ms-proposed-lease-id": "d3b7498a-6259-40ad-d24c-50e8132eb7a0",
        "x-ms-return-client-request-id": "true",
<<<<<<< HEAD
        "x-ms-version": "2019-10-10"
=======
        "x-ms-version": "2019-12-12"
>>>>>>> 32e373e2
      },
      "RequestBody": null,
      "StatusCode": 201,
      "ResponseHeaders": {
        "Content-Length": "0",
<<<<<<< HEAD
        "Date": "Thu, 05 Mar 2020 21:59:02 GMT",
        "ETag": "\u00220x8D7C1506AEC1F66\u0022",
        "Last-Modified": "Thu, 05 Mar 2020 21:59:03 GMT",
=======
        "Date": "Fri, 03 Apr 2020 21:04:52 GMT",
        "ETag": "\u00220x8D7D812A7BF59C9\u0022",
        "Last-Modified": "Fri, 03 Apr 2020 21:04:53 GMT",
>>>>>>> 32e373e2
        "Server": [
          "Windows-Azure-Blob/1.0",
          "Microsoft-HTTPAPI/2.0"
        ],
        "x-ms-client-request-id": "50bc84af-09ce-7956-2bcc-99a229698cf1",
        "x-ms-lease-id": "d3b7498a-6259-40ad-d24c-50e8132eb7a0",
<<<<<<< HEAD
        "x-ms-request-id": "09b5a423-a01e-0030-7d39-f32cf4000000",
        "x-ms-version": "2019-10-10"
=======
        "x-ms-request-id": "96229f28-f01e-0012-32fb-093670000000",
        "x-ms-version": "2019-12-12"
>>>>>>> 32e373e2
      },
      "ResponseBody": []
    },
    {
<<<<<<< HEAD
      "RequestUri": "https://seanstagehierarchical.blob.core.windows.net/test-filesystem-0fac7219-d745-bbab-d541-1a4566d9416a?comp=lease\u0026restype=container",
      "RequestMethod": "PUT",
      "RequestHeaders": {
        "Authorization": "Sanitized",
        "If-Modified-Since": "Fri, 06 Mar 2020 21:59:02 GMT",
        "traceparent": "00-fd88258fa4b62c42b985bf6a227ba67c-0c890ba6afb59c47-00",
        "User-Agent": [
          "azsdk-net-Storage.Files.DataLake/12.0.0-dev.20200305.1",
          "(.NET Core 4.6.28325.01; Microsoft Windows 10.0.18363 )"
        ],
        "x-ms-client-request-id": "2f947434-2b24-25eb-7479-8db2d18b8129",
        "x-ms-date": "Thu, 05 Mar 2020 21:59:03 GMT",
=======
      "RequestUri": "http://seannsecanary.blob.core.windows.net/test-filesystem-0fac7219-d745-bbab-d541-1a4566d9416a?comp=lease\u0026restype=container",
      "RequestMethod": "PUT",
      "RequestHeaders": {
        "Authorization": "Sanitized",
        "If-Modified-Since": "Sat, 04 Apr 2020 21:04:54 GMT",
        "traceparent": "00-fb4f56abb1072442b66b26a6fccfacfb-1fa778ccee2c8949-00",
        "User-Agent": [
          "azsdk-net-Storage.Files.DataLake/12.1.0-dev.20200403.1",
          "(.NET Core 4.6.28325.01; Microsoft Windows 10.0.18362 )"
        ],
        "x-ms-client-request-id": "2f947434-2b24-25eb-7479-8db2d18b8129",
        "x-ms-date": "Fri, 03 Apr 2020 21:04:54 GMT",
>>>>>>> 32e373e2
        "x-ms-lease-action": "change",
        "x-ms-lease-id": "d3b7498a-6259-40ad-d24c-50e8132eb7a0",
        "x-ms-proposed-lease-id": "25379302-10a2-ea1e-39b6-3944b4e07cb9",
        "x-ms-return-client-request-id": "true",
<<<<<<< HEAD
        "x-ms-version": "2019-10-10"
=======
        "x-ms-version": "2019-12-12"
>>>>>>> 32e373e2
      },
      "RequestBody": null,
      "StatusCode": 412,
      "ResponseHeaders": {
        "Content-Length": "252",
        "Content-Type": "application/xml",
<<<<<<< HEAD
        "Date": "Thu, 05 Mar 2020 21:59:02 GMT",
=======
        "Date": "Fri, 03 Apr 2020 21:04:52 GMT",
>>>>>>> 32e373e2
        "Server": [
          "Windows-Azure-Blob/1.0",
          "Microsoft-HTTPAPI/2.0"
        ],
        "x-ms-client-request-id": "2f947434-2b24-25eb-7479-8db2d18b8129",
        "x-ms-error-code": "ConditionNotMet",
<<<<<<< HEAD
        "x-ms-request-id": "09b5a427-a01e-0030-0139-f32cf4000000",
        "x-ms-version": "2019-10-10"
      },
      "ResponseBody": [
        "\uFEFF\u003C?xml version=\u00221.0\u0022 encoding=\u0022utf-8\u0022?\u003E\u003CError\u003E\u003CCode\u003EConditionNotMet\u003C/Code\u003E\u003CMessage\u003EThe condition specified using HTTP conditional header(s) is not met.\n",
        "RequestId:09b5a427-a01e-0030-0139-f32cf4000000\n",
        "Time:2020-03-05T21:59:03.3438376Z\u003C/Message\u003E\u003C/Error\u003E"
      ]
    },
    {
      "RequestUri": "https://seanstagehierarchical.blob.core.windows.net/test-filesystem-0fac7219-d745-bbab-d541-1a4566d9416a?restype=container",
      "RequestMethod": "DELETE",
      "RequestHeaders": {
        "Authorization": "Sanitized",
        "traceparent": "00-e4b987d1a3a08e44b178113a81aa7a68-0301f7a18cf0fc41-00",
        "User-Agent": [
          "azsdk-net-Storage.Files.DataLake/12.0.0-dev.20200305.1",
          "(.NET Core 4.6.28325.01; Microsoft Windows 10.0.18363 )"
        ],
        "x-ms-client-request-id": "b46ed950-5cd4-a3cd-ab94-d3c26f6fc4d9",
        "x-ms-date": "Thu, 05 Mar 2020 21:59:03 GMT",
        "x-ms-lease-id": "d3b7498a-6259-40ad-d24c-50e8132eb7a0",
        "x-ms-return-client-request-id": "true",
        "x-ms-version": "2019-10-10"
=======
        "x-ms-request-id": "96229f2f-f01e-0012-39fb-093670000000",
        "x-ms-version": "2019-12-12"
      },
      "ResponseBody": [
        "\uFEFF\u003C?xml version=\u00221.0\u0022 encoding=\u0022utf-8\u0022?\u003E\u003CError\u003E\u003CCode\u003EConditionNotMet\u003C/Code\u003E\u003CMessage\u003EThe condition specified using HTTP conditional header(s) is not met.\n",
        "RequestId:96229f2f-f01e-0012-39fb-093670000000\n",
        "Time:2020-04-03T21:04:53.3522321Z\u003C/Message\u003E\u003C/Error\u003E"
      ]
    },
    {
      "RequestUri": "http://seannsecanary.blob.core.windows.net/test-filesystem-0fac7219-d745-bbab-d541-1a4566d9416a?restype=container",
      "RequestMethod": "DELETE",
      "RequestHeaders": {
        "Authorization": "Sanitized",
        "traceparent": "00-be05c6949ee45344971494f60d2fa3d8-b0248a28670f8248-00",
        "User-Agent": [
          "azsdk-net-Storage.Files.DataLake/12.1.0-dev.20200403.1",
          "(.NET Core 4.6.28325.01; Microsoft Windows 10.0.18362 )"
        ],
        "x-ms-client-request-id": "b46ed950-5cd4-a3cd-ab94-d3c26f6fc4d9",
        "x-ms-date": "Fri, 03 Apr 2020 21:04:54 GMT",
        "x-ms-lease-id": "d3b7498a-6259-40ad-d24c-50e8132eb7a0",
        "x-ms-return-client-request-id": "true",
        "x-ms-version": "2019-12-12"
>>>>>>> 32e373e2
      },
      "RequestBody": null,
      "StatusCode": 202,
      "ResponseHeaders": {
        "Content-Length": "0",
<<<<<<< HEAD
        "Date": "Thu, 05 Mar 2020 21:59:02 GMT",
=======
        "Date": "Fri, 03 Apr 2020 21:04:52 GMT",
>>>>>>> 32e373e2
        "Server": [
          "Windows-Azure-Blob/1.0",
          "Microsoft-HTTPAPI/2.0"
        ],
        "x-ms-client-request-id": "b46ed950-5cd4-a3cd-ab94-d3c26f6fc4d9",
<<<<<<< HEAD
        "x-ms-request-id": "09b5a429-a01e-0030-0339-f32cf4000000",
        "x-ms-version": "2019-10-10"
=======
        "x-ms-request-id": "96229f38-f01e-0012-41fb-093670000000",
        "x-ms-version": "2019-12-12"
>>>>>>> 32e373e2
      },
      "ResponseBody": []
    },
    {
<<<<<<< HEAD
      "RequestUri": "https://seanstagehierarchical.blob.core.windows.net/test-filesystem-4644680a-a3ed-fa01-ebe2-cdff40a9aecb?restype=container",
      "RequestMethod": "PUT",
      "RequestHeaders": {
        "Authorization": "Sanitized",
        "traceparent": "00-fc7aa3156e85fd4bb0c493fd71dd3596-6c8de3b2b138f446-00",
        "User-Agent": [
          "azsdk-net-Storage.Files.DataLake/12.0.0-dev.20200305.1",
          "(.NET Core 4.6.28325.01; Microsoft Windows 10.0.18363 )"
        ],
        "x-ms-client-request-id": "0e371261-7f65-ad21-d873-c8f28fcd6301",
        "x-ms-date": "Thu, 05 Mar 2020 21:59:03 GMT",
        "x-ms-return-client-request-id": "true",
        "x-ms-version": "2019-10-10"
=======
      "RequestUri": "http://seannsecanary.blob.core.windows.net/test-filesystem-4644680a-a3ed-fa01-ebe2-cdff40a9aecb?restype=container",
      "RequestMethod": "PUT",
      "RequestHeaders": {
        "Authorization": "Sanitized",
        "traceparent": "00-469fba80caee644e910d60b775020de9-0ed7705368b05440-00",
        "User-Agent": [
          "azsdk-net-Storage.Files.DataLake/12.1.0-dev.20200403.1",
          "(.NET Core 4.6.28325.01; Microsoft Windows 10.0.18362 )"
        ],
        "x-ms-client-request-id": "0e371261-7f65-ad21-d873-c8f28fcd6301",
        "x-ms-date": "Fri, 03 Apr 2020 21:04:55 GMT",
        "x-ms-return-client-request-id": "true",
        "x-ms-version": "2019-12-12"
>>>>>>> 32e373e2
      },
      "RequestBody": null,
      "StatusCode": 201,
      "ResponseHeaders": {
        "Content-Length": "0",
<<<<<<< HEAD
        "Date": "Thu, 05 Mar 2020 21:59:03 GMT",
        "ETag": "\u00220x8D7C1506B4DC583\u0022",
        "Last-Modified": "Thu, 05 Mar 2020 21:59:03 GMT",
=======
        "Date": "Fri, 03 Apr 2020 21:04:53 GMT",
        "ETag": "\u00220x8D7D812A7FC952B\u0022",
        "Last-Modified": "Fri, 03 Apr 2020 21:04:53 GMT",
>>>>>>> 32e373e2
        "Server": [
          "Windows-Azure-Blob/1.0",
          "Microsoft-HTTPAPI/2.0"
        ],
        "x-ms-client-request-id": "0e371261-7f65-ad21-d873-c8f28fcd6301",
<<<<<<< HEAD
        "x-ms-request-id": "c74ec9f0-a01e-000f-3b39-f3e457000000",
        "x-ms-version": "2019-10-10"
=======
        "x-ms-request-id": "96229f42-f01e-0012-49fb-093670000000",
        "x-ms-version": "2019-12-12"
>>>>>>> 32e373e2
      },
      "ResponseBody": []
    },
    {
<<<<<<< HEAD
      "RequestUri": "https://seanstagehierarchical.blob.core.windows.net/test-filesystem-4644680a-a3ed-fa01-ebe2-cdff40a9aecb?comp=lease\u0026restype=container",
      "RequestMethod": "PUT",
      "RequestHeaders": {
        "Authorization": "Sanitized",
        "traceparent": "00-0c6716c17f063c48b2af21c0e7cf8a31-ec27bdd5673e214c-00",
        "User-Agent": [
          "azsdk-net-Storage.Files.DataLake/12.0.0-dev.20200305.1",
          "(.NET Core 4.6.28325.01; Microsoft Windows 10.0.18363 )"
        ],
        "x-ms-client-request-id": "b453a3dd-352f-468f-a1dc-915aac1238b0",
        "x-ms-date": "Thu, 05 Mar 2020 21:59:03 GMT",
=======
      "RequestUri": "http://seannsecanary.blob.core.windows.net/test-filesystem-4644680a-a3ed-fa01-ebe2-cdff40a9aecb?comp=lease\u0026restype=container",
      "RequestMethod": "PUT",
      "RequestHeaders": {
        "Authorization": "Sanitized",
        "traceparent": "00-627f1d1e9a37804fb8c63ae51da28966-a37aa5e493be414b-00",
        "User-Agent": [
          "azsdk-net-Storage.Files.DataLake/12.1.0-dev.20200403.1",
          "(.NET Core 4.6.28325.01; Microsoft Windows 10.0.18362 )"
        ],
        "x-ms-client-request-id": "b453a3dd-352f-468f-a1dc-915aac1238b0",
        "x-ms-date": "Fri, 03 Apr 2020 21:04:55 GMT",
>>>>>>> 32e373e2
        "x-ms-lease-action": "acquire",
        "x-ms-lease-duration": "15",
        "x-ms-proposed-lease-id": "ef0f08e6-cc0e-3dbc-1337-a86076d69525",
        "x-ms-return-client-request-id": "true",
<<<<<<< HEAD
        "x-ms-version": "2019-10-10"
=======
        "x-ms-version": "2019-12-12"
>>>>>>> 32e373e2
      },
      "RequestBody": null,
      "StatusCode": 201,
      "ResponseHeaders": {
        "Content-Length": "0",
<<<<<<< HEAD
        "Date": "Thu, 05 Mar 2020 21:59:03 GMT",
        "ETag": "\u00220x8D7C1506B4DC583\u0022",
        "Last-Modified": "Thu, 05 Mar 2020 21:59:03 GMT",
=======
        "Date": "Fri, 03 Apr 2020 21:04:53 GMT",
        "ETag": "\u00220x8D7D812A7FC952B\u0022",
        "Last-Modified": "Fri, 03 Apr 2020 21:04:53 GMT",
>>>>>>> 32e373e2
        "Server": [
          "Windows-Azure-Blob/1.0",
          "Microsoft-HTTPAPI/2.0"
        ],
        "x-ms-client-request-id": "b453a3dd-352f-468f-a1dc-915aac1238b0",
        "x-ms-lease-id": "ef0f08e6-cc0e-3dbc-1337-a86076d69525",
<<<<<<< HEAD
        "x-ms-request-id": "c74ec9fd-a01e-000f-4539-f3e457000000",
        "x-ms-version": "2019-10-10"
=======
        "x-ms-request-id": "96229f4a-f01e-0012-4ffb-093670000000",
        "x-ms-version": "2019-12-12"
>>>>>>> 32e373e2
      },
      "ResponseBody": []
    },
    {
<<<<<<< HEAD
      "RequestUri": "https://seanstagehierarchical.blob.core.windows.net/test-filesystem-4644680a-a3ed-fa01-ebe2-cdff40a9aecb?comp=lease\u0026restype=container",
      "RequestMethod": "PUT",
      "RequestHeaders": {
        "Authorization": "Sanitized",
        "If-Unmodified-Since": "Wed, 04 Mar 2020 21:59:02 GMT",
        "traceparent": "00-ff56da3248223c4caac61f9738c5d172-fbd2d230972ca04f-00",
        "User-Agent": [
          "azsdk-net-Storage.Files.DataLake/12.0.0-dev.20200305.1",
          "(.NET Core 4.6.28325.01; Microsoft Windows 10.0.18363 )"
        ],
        "x-ms-client-request-id": "60cc1d7c-c90f-f4a1-9bfd-bbd9c18ae843",
        "x-ms-date": "Thu, 05 Mar 2020 21:59:04 GMT",
=======
      "RequestUri": "http://seannsecanary.blob.core.windows.net/test-filesystem-4644680a-a3ed-fa01-ebe2-cdff40a9aecb?comp=lease\u0026restype=container",
      "RequestMethod": "PUT",
      "RequestHeaders": {
        "Authorization": "Sanitized",
        "If-Unmodified-Since": "Thu, 02 Apr 2020 21:04:54 GMT",
        "traceparent": "00-39821eff4e428443a1e0b8d043fb6aa6-2d23ba48edc2e447-00",
        "User-Agent": [
          "azsdk-net-Storage.Files.DataLake/12.1.0-dev.20200403.1",
          "(.NET Core 4.6.28325.01; Microsoft Windows 10.0.18362 )"
        ],
        "x-ms-client-request-id": "60cc1d7c-c90f-f4a1-9bfd-bbd9c18ae843",
        "x-ms-date": "Fri, 03 Apr 2020 21:04:55 GMT",
>>>>>>> 32e373e2
        "x-ms-lease-action": "change",
        "x-ms-lease-id": "ef0f08e6-cc0e-3dbc-1337-a86076d69525",
        "x-ms-proposed-lease-id": "2e9dda9f-a072-3266-5eb4-1faa04627dd1",
        "x-ms-return-client-request-id": "true",
<<<<<<< HEAD
        "x-ms-version": "2019-10-10"
=======
        "x-ms-version": "2019-12-12"
>>>>>>> 32e373e2
      },
      "RequestBody": null,
      "StatusCode": 412,
      "ResponseHeaders": {
        "Content-Length": "252",
        "Content-Type": "application/xml",
<<<<<<< HEAD
        "Date": "Thu, 05 Mar 2020 21:59:03 GMT",
=======
        "Date": "Fri, 03 Apr 2020 21:04:53 GMT",
>>>>>>> 32e373e2
        "Server": [
          "Windows-Azure-Blob/1.0",
          "Microsoft-HTTPAPI/2.0"
        ],
        "x-ms-client-request-id": "60cc1d7c-c90f-f4a1-9bfd-bbd9c18ae843",
        "x-ms-error-code": "ConditionNotMet",
<<<<<<< HEAD
        "x-ms-request-id": "c74ec9ff-a01e-000f-4739-f3e457000000",
        "x-ms-version": "2019-10-10"
      },
      "ResponseBody": [
        "\uFEFF\u003C?xml version=\u00221.0\u0022 encoding=\u0022utf-8\u0022?\u003E\u003CError\u003E\u003CCode\u003EConditionNotMet\u003C/Code\u003E\u003CMessage\u003EThe condition specified using HTTP conditional header(s) is not met.\n",
        "RequestId:c74ec9ff-a01e-000f-4739-f3e457000000\n",
        "Time:2020-03-05T21:59:04.2787924Z\u003C/Message\u003E\u003C/Error\u003E"
      ]
    },
    {
      "RequestUri": "https://seanstagehierarchical.blob.core.windows.net/test-filesystem-4644680a-a3ed-fa01-ebe2-cdff40a9aecb?restype=container",
      "RequestMethod": "DELETE",
      "RequestHeaders": {
        "Authorization": "Sanitized",
        "traceparent": "00-ca2018309797a340819b123e6008e920-e464cabaf8fb4a4f-00",
        "User-Agent": [
          "azsdk-net-Storage.Files.DataLake/12.0.0-dev.20200305.1",
          "(.NET Core 4.6.28325.01; Microsoft Windows 10.0.18363 )"
        ],
        "x-ms-client-request-id": "8fddf381-d845-f1a1-3541-af957b948a6c",
        "x-ms-date": "Thu, 05 Mar 2020 21:59:04 GMT",
        "x-ms-lease-id": "ef0f08e6-cc0e-3dbc-1337-a86076d69525",
        "x-ms-return-client-request-id": "true",
        "x-ms-version": "2019-10-10"
=======
        "x-ms-request-id": "96229f5d-f01e-0012-5ffb-093670000000",
        "x-ms-version": "2019-12-12"
      },
      "ResponseBody": [
        "\uFEFF\u003C?xml version=\u00221.0\u0022 encoding=\u0022utf-8\u0022?\u003E\u003CError\u003E\u003CCode\u003EConditionNotMet\u003C/Code\u003E\u003CMessage\u003EThe condition specified using HTTP conditional header(s) is not met.\n",
        "RequestId:96229f5d-f01e-0012-5ffb-093670000000\n",
        "Time:2020-04-03T21:04:53.8255740Z\u003C/Message\u003E\u003C/Error\u003E"
      ]
    },
    {
      "RequestUri": "http://seannsecanary.blob.core.windows.net/test-filesystem-4644680a-a3ed-fa01-ebe2-cdff40a9aecb?restype=container",
      "RequestMethod": "DELETE",
      "RequestHeaders": {
        "Authorization": "Sanitized",
        "traceparent": "00-14edb5f66a377f4fa4460986cfc6b240-6f1a677f8e01f140-00",
        "User-Agent": [
          "azsdk-net-Storage.Files.DataLake/12.1.0-dev.20200403.1",
          "(.NET Core 4.6.28325.01; Microsoft Windows 10.0.18362 )"
        ],
        "x-ms-client-request-id": "8fddf381-d845-f1a1-3541-af957b948a6c",
        "x-ms-date": "Fri, 03 Apr 2020 21:04:55 GMT",
        "x-ms-lease-id": "ef0f08e6-cc0e-3dbc-1337-a86076d69525",
        "x-ms-return-client-request-id": "true",
        "x-ms-version": "2019-12-12"
>>>>>>> 32e373e2
      },
      "RequestBody": null,
      "StatusCode": 202,
      "ResponseHeaders": {
        "Content-Length": "0",
<<<<<<< HEAD
        "Date": "Thu, 05 Mar 2020 21:59:03 GMT",
=======
        "Date": "Fri, 03 Apr 2020 21:04:53 GMT",
>>>>>>> 32e373e2
        "Server": [
          "Windows-Azure-Blob/1.0",
          "Microsoft-HTTPAPI/2.0"
        ],
        "x-ms-client-request-id": "8fddf381-d845-f1a1-3541-af957b948a6c",
<<<<<<< HEAD
        "x-ms-request-id": "c74eca06-a01e-000f-4c39-f3e457000000",
        "x-ms-version": "2019-10-10"
=======
        "x-ms-request-id": "96229f66-f01e-0012-66fb-093670000000",
        "x-ms-version": "2019-12-12"
>>>>>>> 32e373e2
      },
      "ResponseBody": []
    }
  ],
  "Variables": {
<<<<<<< HEAD
    "DateTimeOffsetNow": "2020-03-05T13:59:02.9661265-08:00",
    "RandomSeed": "85734128",
    "Storage_TestConfigHierarchicalNamespace": "NamespaceTenant\nseanstagehierarchical\nU2FuaXRpemVk\nhttps://seanstagehierarchical.blob.core.windows.net\nhttp://seanstagehierarchical.file.core.windows.net\nhttp://seanstagehierarchical.queue.core.windows.net\nhttp://seanstagehierarchical.table.core.windows.net\n\n\n\n\nhttp://seanstagehierarchical-secondary.blob.core.windows.net\nhttp://seanstagehierarchical-secondary.file.core.windows.net\nhttp://seanstagehierarchical-secondary.queue.core.windows.net\nhttp://seanstagehierarchical-secondary.table.core.windows.net\n68390a19-a643-458b-b726-408abf67b4fc\nSanitized\n72f988bf-86f1-41af-91ab-2d7cd011db47\nhttps://login.microsoftonline.com/\nCloud\nBlobEndpoint=https://seanstagehierarchical.blob.core.windows.net/;QueueEndpoint=http://seanstagehierarchical.queue.core.windows.net/;FileEndpoint=http://seanstagehierarchical.file.core.windows.net/;BlobSecondaryEndpoint=http://seanstagehierarchical-secondary.blob.core.windows.net/;QueueSecondaryEndpoint=http://seanstagehierarchical-secondary.queue.core.windows.net/;FileSecondaryEndpoint=http://seanstagehierarchical-secondary.file.core.windows.net/;AccountName=seanstagehierarchical;AccountKey=Sanitized\n"
=======
    "DateTimeOffsetNow": "2020-04-03T14:04:54.6016607-07:00",
    "RandomSeed": "85734128",
    "Storage_TestConfigHierarchicalNamespace": "NamespaceTenant\nseannsecanary\nU2FuaXRpemVk\nhttp://seannsecanary.blob.core.windows.net\nhttp://seannsecanary.file.core.windows.net\nhttp://seannsecanary.queue.core.windows.net\nhttp://seannsecanary.table.core.windows.net\n\n\n\n\nhttp://seannsecanary-secondary.blob.core.windows.net\nhttp://seannsecanary-secondary.file.core.windows.net\nhttp://seannsecanary-secondary.queue.core.windows.net\nhttp://seannsecanary-secondary.table.core.windows.net\n68390a19-a643-458b-b726-408abf67b4fc\nSanitized\n72f988bf-86f1-41af-91ab-2d7cd011db47\nhttps://login.microsoftonline.com/\nCloud\nBlobEndpoint=http://seannsecanary.blob.core.windows.net/;QueueEndpoint=http://seannsecanary.queue.core.windows.net/;FileEndpoint=http://seannsecanary.file.core.windows.net/;BlobSecondaryEndpoint=http://seannsecanary-secondary.blob.core.windows.net/;QueueSecondaryEndpoint=http://seannsecanary-secondary.queue.core.windows.net/;FileSecondaryEndpoint=http://seannsecanary-secondary.file.core.windows.net/;AccountName=seannsecanary;AccountKey=Sanitized\n"
>>>>>>> 32e373e2
  }
}<|MERGE_RESOLUTION|>--- conflicted
+++ resolved
@@ -1,144 +1,74 @@
 {
   "Entries": [
     {
-<<<<<<< HEAD
-      "RequestUri": "https://seanstagehierarchical.blob.core.windows.net/test-filesystem-0fac7219-d745-bbab-d541-1a4566d9416a?restype=container",
-      "RequestMethod": "PUT",
-      "RequestHeaders": {
-        "Authorization": "Sanitized",
-        "traceparent": "00-6940335d8f948048994b40c7e4ab89cd-87e555e469f71843-00",
-        "User-Agent": [
-          "azsdk-net-Storage.Files.DataLake/12.0.0-dev.20200305.1",
-          "(.NET Core 4.6.28325.01; Microsoft Windows 10.0.18363 )"
+      "RequestUri": "http://seannsecanary.blob.core.windows.net/test-filesystem-0fac7219-d745-bbab-d541-1a4566d9416a?restype=container",
+      "RequestMethod": "PUT",
+      "RequestHeaders": {
+        "Authorization": "Sanitized",
+        "traceparent": "00-889f37c8928387428d0acb6dd21bc257-66ad0919ff3ec344-00",
+        "User-Agent": [
+          "azsdk-net-Storage.Files.DataLake/12.1.0-dev.20200403.1",
+          "(.NET Core 4.6.28325.01; Microsoft Windows 10.0.18362 )"
         ],
         "x-ms-client-request-id": "3036410d-bf4c-9561-f267-24bee3052ef9",
-        "x-ms-date": "Thu, 05 Mar 2020 21:59:02 GMT",
-        "x-ms-return-client-request-id": "true",
-        "x-ms-version": "2019-10-10"
-=======
-      "RequestUri": "http://seannsecanary.blob.core.windows.net/test-filesystem-0fac7219-d745-bbab-d541-1a4566d9416a?restype=container",
-      "RequestMethod": "PUT",
-      "RequestHeaders": {
-        "Authorization": "Sanitized",
-        "traceparent": "00-889f37c8928387428d0acb6dd21bc257-66ad0919ff3ec344-00",
-        "User-Agent": [
-          "azsdk-net-Storage.Files.DataLake/12.1.0-dev.20200403.1",
-          "(.NET Core 4.6.28325.01; Microsoft Windows 10.0.18362 )"
+        "x-ms-date": "Fri, 03 Apr 2020 21:04:54 GMT",
+        "x-ms-return-client-request-id": "true",
+        "x-ms-version": "2019-12-12"
+      },
+      "RequestBody": null,
+      "StatusCode": 201,
+      "ResponseHeaders": {
+        "Content-Length": "0",
+        "Date": "Fri, 03 Apr 2020 21:04:52 GMT",
+        "ETag": "\u00220x8D7D812A7BF59C9\u0022",
+        "Last-Modified": "Fri, 03 Apr 2020 21:04:53 GMT",
+        "Server": [
+          "Windows-Azure-Blob/1.0",
+          "Microsoft-HTTPAPI/2.0"
         ],
         "x-ms-client-request-id": "3036410d-bf4c-9561-f267-24bee3052ef9",
-        "x-ms-date": "Fri, 03 Apr 2020 21:04:54 GMT",
-        "x-ms-return-client-request-id": "true",
-        "x-ms-version": "2019-12-12"
->>>>>>> 32e373e2
-      },
-      "RequestBody": null,
-      "StatusCode": 201,
-      "ResponseHeaders": {
-        "Content-Length": "0",
-<<<<<<< HEAD
-        "Date": "Thu, 05 Mar 2020 21:59:02 GMT",
-        "ETag": "\u00220x8D7C1506AEC1F66\u0022",
-        "Last-Modified": "Thu, 05 Mar 2020 21:59:03 GMT",
-=======
-        "Date": "Fri, 03 Apr 2020 21:04:52 GMT",
-        "ETag": "\u00220x8D7D812A7BF59C9\u0022",
-        "Last-Modified": "Fri, 03 Apr 2020 21:04:53 GMT",
->>>>>>> 32e373e2
-        "Server": [
-          "Windows-Azure-Blob/1.0",
-          "Microsoft-HTTPAPI/2.0"
-        ],
-        "x-ms-client-request-id": "3036410d-bf4c-9561-f267-24bee3052ef9",
-<<<<<<< HEAD
-        "x-ms-request-id": "09b5a41f-a01e-0030-7a39-f32cf4000000",
-        "x-ms-version": "2019-10-10"
-=======
         "x-ms-request-id": "96229f1d-f01e-0012-2bfb-093670000000",
         "x-ms-version": "2019-12-12"
->>>>>>> 32e373e2
-      },
-      "ResponseBody": []
-    },
-    {
-<<<<<<< HEAD
-      "RequestUri": "https://seanstagehierarchical.blob.core.windows.net/test-filesystem-0fac7219-d745-bbab-d541-1a4566d9416a?comp=lease\u0026restype=container",
-      "RequestMethod": "PUT",
-      "RequestHeaders": {
-        "Authorization": "Sanitized",
-        "traceparent": "00-fb8c2ff226070d4c88e5154d1fa28105-4ff5e21fd096424b-00",
-        "User-Agent": [
-          "azsdk-net-Storage.Files.DataLake/12.0.0-dev.20200305.1",
-          "(.NET Core 4.6.28325.01; Microsoft Windows 10.0.18363 )"
+      },
+      "ResponseBody": []
+    },
+    {
+      "RequestUri": "http://seannsecanary.blob.core.windows.net/test-filesystem-0fac7219-d745-bbab-d541-1a4566d9416a?comp=lease\u0026restype=container",
+      "RequestMethod": "PUT",
+      "RequestHeaders": {
+        "Authorization": "Sanitized",
+        "traceparent": "00-fe8865a89e68d947a85cff77d6309818-762d513d8927f344-00",
+        "User-Agent": [
+          "azsdk-net-Storage.Files.DataLake/12.1.0-dev.20200403.1",
+          "(.NET Core 4.6.28325.01; Microsoft Windows 10.0.18362 )"
         ],
         "x-ms-client-request-id": "50bc84af-09ce-7956-2bcc-99a229698cf1",
-        "x-ms-date": "Thu, 05 Mar 2020 21:59:03 GMT",
-=======
-      "RequestUri": "http://seannsecanary.blob.core.windows.net/test-filesystem-0fac7219-d745-bbab-d541-1a4566d9416a?comp=lease\u0026restype=container",
-      "RequestMethod": "PUT",
-      "RequestHeaders": {
-        "Authorization": "Sanitized",
-        "traceparent": "00-fe8865a89e68d947a85cff77d6309818-762d513d8927f344-00",
-        "User-Agent": [
-          "azsdk-net-Storage.Files.DataLake/12.1.0-dev.20200403.1",
-          "(.NET Core 4.6.28325.01; Microsoft Windows 10.0.18362 )"
-        ],
-        "x-ms-client-request-id": "50bc84af-09ce-7956-2bcc-99a229698cf1",
-        "x-ms-date": "Fri, 03 Apr 2020 21:04:54 GMT",
->>>>>>> 32e373e2
+        "x-ms-date": "Fri, 03 Apr 2020 21:04:54 GMT",
         "x-ms-lease-action": "acquire",
         "x-ms-lease-duration": "15",
         "x-ms-proposed-lease-id": "d3b7498a-6259-40ad-d24c-50e8132eb7a0",
         "x-ms-return-client-request-id": "true",
-<<<<<<< HEAD
-        "x-ms-version": "2019-10-10"
-=======
-        "x-ms-version": "2019-12-12"
->>>>>>> 32e373e2
-      },
-      "RequestBody": null,
-      "StatusCode": 201,
-      "ResponseHeaders": {
-        "Content-Length": "0",
-<<<<<<< HEAD
-        "Date": "Thu, 05 Mar 2020 21:59:02 GMT",
-        "ETag": "\u00220x8D7C1506AEC1F66\u0022",
-        "Last-Modified": "Thu, 05 Mar 2020 21:59:03 GMT",
-=======
+        "x-ms-version": "2019-12-12"
+      },
+      "RequestBody": null,
+      "StatusCode": 201,
+      "ResponseHeaders": {
+        "Content-Length": "0",
         "Date": "Fri, 03 Apr 2020 21:04:52 GMT",
         "ETag": "\u00220x8D7D812A7BF59C9\u0022",
         "Last-Modified": "Fri, 03 Apr 2020 21:04:53 GMT",
->>>>>>> 32e373e2
         "Server": [
           "Windows-Azure-Blob/1.0",
           "Microsoft-HTTPAPI/2.0"
         ],
         "x-ms-client-request-id": "50bc84af-09ce-7956-2bcc-99a229698cf1",
         "x-ms-lease-id": "d3b7498a-6259-40ad-d24c-50e8132eb7a0",
-<<<<<<< HEAD
-        "x-ms-request-id": "09b5a423-a01e-0030-7d39-f32cf4000000",
-        "x-ms-version": "2019-10-10"
-=======
         "x-ms-request-id": "96229f28-f01e-0012-32fb-093670000000",
         "x-ms-version": "2019-12-12"
->>>>>>> 32e373e2
-      },
-      "ResponseBody": []
-    },
-    {
-<<<<<<< HEAD
-      "RequestUri": "https://seanstagehierarchical.blob.core.windows.net/test-filesystem-0fac7219-d745-bbab-d541-1a4566d9416a?comp=lease\u0026restype=container",
-      "RequestMethod": "PUT",
-      "RequestHeaders": {
-        "Authorization": "Sanitized",
-        "If-Modified-Since": "Fri, 06 Mar 2020 21:59:02 GMT",
-        "traceparent": "00-fd88258fa4b62c42b985bf6a227ba67c-0c890ba6afb59c47-00",
-        "User-Agent": [
-          "azsdk-net-Storage.Files.DataLake/12.0.0-dev.20200305.1",
-          "(.NET Core 4.6.28325.01; Microsoft Windows 10.0.18363 )"
-        ],
-        "x-ms-client-request-id": "2f947434-2b24-25eb-7479-8db2d18b8129",
-        "x-ms-date": "Thu, 05 Mar 2020 21:59:03 GMT",
-=======
+      },
+      "ResponseBody": []
+    },
+    {
       "RequestUri": "http://seannsecanary.blob.core.windows.net/test-filesystem-0fac7219-d745-bbab-d541-1a4566d9416a?comp=lease\u0026restype=container",
       "RequestMethod": "PUT",
       "RequestHeaders": {
@@ -151,59 +81,24 @@
         ],
         "x-ms-client-request-id": "2f947434-2b24-25eb-7479-8db2d18b8129",
         "x-ms-date": "Fri, 03 Apr 2020 21:04:54 GMT",
->>>>>>> 32e373e2
         "x-ms-lease-action": "change",
         "x-ms-lease-id": "d3b7498a-6259-40ad-d24c-50e8132eb7a0",
         "x-ms-proposed-lease-id": "25379302-10a2-ea1e-39b6-3944b4e07cb9",
         "x-ms-return-client-request-id": "true",
-<<<<<<< HEAD
-        "x-ms-version": "2019-10-10"
-=======
-        "x-ms-version": "2019-12-12"
->>>>>>> 32e373e2
+        "x-ms-version": "2019-12-12"
       },
       "RequestBody": null,
       "StatusCode": 412,
       "ResponseHeaders": {
         "Content-Length": "252",
         "Content-Type": "application/xml",
-<<<<<<< HEAD
-        "Date": "Thu, 05 Mar 2020 21:59:02 GMT",
-=======
-        "Date": "Fri, 03 Apr 2020 21:04:52 GMT",
->>>>>>> 32e373e2
+        "Date": "Fri, 03 Apr 2020 21:04:52 GMT",
         "Server": [
           "Windows-Azure-Blob/1.0",
           "Microsoft-HTTPAPI/2.0"
         ],
         "x-ms-client-request-id": "2f947434-2b24-25eb-7479-8db2d18b8129",
         "x-ms-error-code": "ConditionNotMet",
-<<<<<<< HEAD
-        "x-ms-request-id": "09b5a427-a01e-0030-0139-f32cf4000000",
-        "x-ms-version": "2019-10-10"
-      },
-      "ResponseBody": [
-        "\uFEFF\u003C?xml version=\u00221.0\u0022 encoding=\u0022utf-8\u0022?\u003E\u003CError\u003E\u003CCode\u003EConditionNotMet\u003C/Code\u003E\u003CMessage\u003EThe condition specified using HTTP conditional header(s) is not met.\n",
-        "RequestId:09b5a427-a01e-0030-0139-f32cf4000000\n",
-        "Time:2020-03-05T21:59:03.3438376Z\u003C/Message\u003E\u003C/Error\u003E"
-      ]
-    },
-    {
-      "RequestUri": "https://seanstagehierarchical.blob.core.windows.net/test-filesystem-0fac7219-d745-bbab-d541-1a4566d9416a?restype=container",
-      "RequestMethod": "DELETE",
-      "RequestHeaders": {
-        "Authorization": "Sanitized",
-        "traceparent": "00-e4b987d1a3a08e44b178113a81aa7a68-0301f7a18cf0fc41-00",
-        "User-Agent": [
-          "azsdk-net-Storage.Files.DataLake/12.0.0-dev.20200305.1",
-          "(.NET Core 4.6.28325.01; Microsoft Windows 10.0.18363 )"
-        ],
-        "x-ms-client-request-id": "b46ed950-5cd4-a3cd-ab94-d3c26f6fc4d9",
-        "x-ms-date": "Thu, 05 Mar 2020 21:59:03 GMT",
-        "x-ms-lease-id": "d3b7498a-6259-40ad-d24c-50e8132eb7a0",
-        "x-ms-return-client-request-id": "true",
-        "x-ms-version": "2019-10-10"
-=======
         "x-ms-request-id": "96229f2f-f01e-0012-39fb-093670000000",
         "x-ms-version": "2019-12-12"
       },
@@ -228,171 +123,91 @@
         "x-ms-lease-id": "d3b7498a-6259-40ad-d24c-50e8132eb7a0",
         "x-ms-return-client-request-id": "true",
         "x-ms-version": "2019-12-12"
->>>>>>> 32e373e2
       },
       "RequestBody": null,
       "StatusCode": 202,
       "ResponseHeaders": {
         "Content-Length": "0",
-<<<<<<< HEAD
-        "Date": "Thu, 05 Mar 2020 21:59:02 GMT",
-=======
-        "Date": "Fri, 03 Apr 2020 21:04:52 GMT",
->>>>>>> 32e373e2
+        "Date": "Fri, 03 Apr 2020 21:04:52 GMT",
         "Server": [
           "Windows-Azure-Blob/1.0",
           "Microsoft-HTTPAPI/2.0"
         ],
         "x-ms-client-request-id": "b46ed950-5cd4-a3cd-ab94-d3c26f6fc4d9",
-<<<<<<< HEAD
-        "x-ms-request-id": "09b5a429-a01e-0030-0339-f32cf4000000",
-        "x-ms-version": "2019-10-10"
-=======
         "x-ms-request-id": "96229f38-f01e-0012-41fb-093670000000",
         "x-ms-version": "2019-12-12"
->>>>>>> 32e373e2
-      },
-      "ResponseBody": []
-    },
-    {
-<<<<<<< HEAD
-      "RequestUri": "https://seanstagehierarchical.blob.core.windows.net/test-filesystem-4644680a-a3ed-fa01-ebe2-cdff40a9aecb?restype=container",
-      "RequestMethod": "PUT",
-      "RequestHeaders": {
-        "Authorization": "Sanitized",
-        "traceparent": "00-fc7aa3156e85fd4bb0c493fd71dd3596-6c8de3b2b138f446-00",
-        "User-Agent": [
-          "azsdk-net-Storage.Files.DataLake/12.0.0-dev.20200305.1",
-          "(.NET Core 4.6.28325.01; Microsoft Windows 10.0.18363 )"
+      },
+      "ResponseBody": []
+    },
+    {
+      "RequestUri": "http://seannsecanary.blob.core.windows.net/test-filesystem-4644680a-a3ed-fa01-ebe2-cdff40a9aecb?restype=container",
+      "RequestMethod": "PUT",
+      "RequestHeaders": {
+        "Authorization": "Sanitized",
+        "traceparent": "00-469fba80caee644e910d60b775020de9-0ed7705368b05440-00",
+        "User-Agent": [
+          "azsdk-net-Storage.Files.DataLake/12.1.0-dev.20200403.1",
+          "(.NET Core 4.6.28325.01; Microsoft Windows 10.0.18362 )"
         ],
         "x-ms-client-request-id": "0e371261-7f65-ad21-d873-c8f28fcd6301",
-        "x-ms-date": "Thu, 05 Mar 2020 21:59:03 GMT",
-        "x-ms-return-client-request-id": "true",
-        "x-ms-version": "2019-10-10"
-=======
-      "RequestUri": "http://seannsecanary.blob.core.windows.net/test-filesystem-4644680a-a3ed-fa01-ebe2-cdff40a9aecb?restype=container",
-      "RequestMethod": "PUT",
-      "RequestHeaders": {
-        "Authorization": "Sanitized",
-        "traceparent": "00-469fba80caee644e910d60b775020de9-0ed7705368b05440-00",
-        "User-Agent": [
-          "azsdk-net-Storage.Files.DataLake/12.1.0-dev.20200403.1",
-          "(.NET Core 4.6.28325.01; Microsoft Windows 10.0.18362 )"
+        "x-ms-date": "Fri, 03 Apr 2020 21:04:55 GMT",
+        "x-ms-return-client-request-id": "true",
+        "x-ms-version": "2019-12-12"
+      },
+      "RequestBody": null,
+      "StatusCode": 201,
+      "ResponseHeaders": {
+        "Content-Length": "0",
+        "Date": "Fri, 03 Apr 2020 21:04:53 GMT",
+        "ETag": "\u00220x8D7D812A7FC952B\u0022",
+        "Last-Modified": "Fri, 03 Apr 2020 21:04:53 GMT",
+        "Server": [
+          "Windows-Azure-Blob/1.0",
+          "Microsoft-HTTPAPI/2.0"
         ],
         "x-ms-client-request-id": "0e371261-7f65-ad21-d873-c8f28fcd6301",
-        "x-ms-date": "Fri, 03 Apr 2020 21:04:55 GMT",
-        "x-ms-return-client-request-id": "true",
-        "x-ms-version": "2019-12-12"
->>>>>>> 32e373e2
-      },
-      "RequestBody": null,
-      "StatusCode": 201,
-      "ResponseHeaders": {
-        "Content-Length": "0",
-<<<<<<< HEAD
-        "Date": "Thu, 05 Mar 2020 21:59:03 GMT",
-        "ETag": "\u00220x8D7C1506B4DC583\u0022",
-        "Last-Modified": "Thu, 05 Mar 2020 21:59:03 GMT",
-=======
-        "Date": "Fri, 03 Apr 2020 21:04:53 GMT",
-        "ETag": "\u00220x8D7D812A7FC952B\u0022",
-        "Last-Modified": "Fri, 03 Apr 2020 21:04:53 GMT",
->>>>>>> 32e373e2
-        "Server": [
-          "Windows-Azure-Blob/1.0",
-          "Microsoft-HTTPAPI/2.0"
-        ],
-        "x-ms-client-request-id": "0e371261-7f65-ad21-d873-c8f28fcd6301",
-<<<<<<< HEAD
-        "x-ms-request-id": "c74ec9f0-a01e-000f-3b39-f3e457000000",
-        "x-ms-version": "2019-10-10"
-=======
         "x-ms-request-id": "96229f42-f01e-0012-49fb-093670000000",
         "x-ms-version": "2019-12-12"
->>>>>>> 32e373e2
-      },
-      "ResponseBody": []
-    },
-    {
-<<<<<<< HEAD
-      "RequestUri": "https://seanstagehierarchical.blob.core.windows.net/test-filesystem-4644680a-a3ed-fa01-ebe2-cdff40a9aecb?comp=lease\u0026restype=container",
-      "RequestMethod": "PUT",
-      "RequestHeaders": {
-        "Authorization": "Sanitized",
-        "traceparent": "00-0c6716c17f063c48b2af21c0e7cf8a31-ec27bdd5673e214c-00",
-        "User-Agent": [
-          "azsdk-net-Storage.Files.DataLake/12.0.0-dev.20200305.1",
-          "(.NET Core 4.6.28325.01; Microsoft Windows 10.0.18363 )"
+      },
+      "ResponseBody": []
+    },
+    {
+      "RequestUri": "http://seannsecanary.blob.core.windows.net/test-filesystem-4644680a-a3ed-fa01-ebe2-cdff40a9aecb?comp=lease\u0026restype=container",
+      "RequestMethod": "PUT",
+      "RequestHeaders": {
+        "Authorization": "Sanitized",
+        "traceparent": "00-627f1d1e9a37804fb8c63ae51da28966-a37aa5e493be414b-00",
+        "User-Agent": [
+          "azsdk-net-Storage.Files.DataLake/12.1.0-dev.20200403.1",
+          "(.NET Core 4.6.28325.01; Microsoft Windows 10.0.18362 )"
         ],
         "x-ms-client-request-id": "b453a3dd-352f-468f-a1dc-915aac1238b0",
-        "x-ms-date": "Thu, 05 Mar 2020 21:59:03 GMT",
-=======
-      "RequestUri": "http://seannsecanary.blob.core.windows.net/test-filesystem-4644680a-a3ed-fa01-ebe2-cdff40a9aecb?comp=lease\u0026restype=container",
-      "RequestMethod": "PUT",
-      "RequestHeaders": {
-        "Authorization": "Sanitized",
-        "traceparent": "00-627f1d1e9a37804fb8c63ae51da28966-a37aa5e493be414b-00",
-        "User-Agent": [
-          "azsdk-net-Storage.Files.DataLake/12.1.0-dev.20200403.1",
-          "(.NET Core 4.6.28325.01; Microsoft Windows 10.0.18362 )"
-        ],
-        "x-ms-client-request-id": "b453a3dd-352f-468f-a1dc-915aac1238b0",
-        "x-ms-date": "Fri, 03 Apr 2020 21:04:55 GMT",
->>>>>>> 32e373e2
+        "x-ms-date": "Fri, 03 Apr 2020 21:04:55 GMT",
         "x-ms-lease-action": "acquire",
         "x-ms-lease-duration": "15",
         "x-ms-proposed-lease-id": "ef0f08e6-cc0e-3dbc-1337-a86076d69525",
         "x-ms-return-client-request-id": "true",
-<<<<<<< HEAD
-        "x-ms-version": "2019-10-10"
-=======
-        "x-ms-version": "2019-12-12"
->>>>>>> 32e373e2
-      },
-      "RequestBody": null,
-      "StatusCode": 201,
-      "ResponseHeaders": {
-        "Content-Length": "0",
-<<<<<<< HEAD
-        "Date": "Thu, 05 Mar 2020 21:59:03 GMT",
-        "ETag": "\u00220x8D7C1506B4DC583\u0022",
-        "Last-Modified": "Thu, 05 Mar 2020 21:59:03 GMT",
-=======
+        "x-ms-version": "2019-12-12"
+      },
+      "RequestBody": null,
+      "StatusCode": 201,
+      "ResponseHeaders": {
+        "Content-Length": "0",
         "Date": "Fri, 03 Apr 2020 21:04:53 GMT",
         "ETag": "\u00220x8D7D812A7FC952B\u0022",
         "Last-Modified": "Fri, 03 Apr 2020 21:04:53 GMT",
->>>>>>> 32e373e2
         "Server": [
           "Windows-Azure-Blob/1.0",
           "Microsoft-HTTPAPI/2.0"
         ],
         "x-ms-client-request-id": "b453a3dd-352f-468f-a1dc-915aac1238b0",
         "x-ms-lease-id": "ef0f08e6-cc0e-3dbc-1337-a86076d69525",
-<<<<<<< HEAD
-        "x-ms-request-id": "c74ec9fd-a01e-000f-4539-f3e457000000",
-        "x-ms-version": "2019-10-10"
-=======
         "x-ms-request-id": "96229f4a-f01e-0012-4ffb-093670000000",
         "x-ms-version": "2019-12-12"
->>>>>>> 32e373e2
-      },
-      "ResponseBody": []
-    },
-    {
-<<<<<<< HEAD
-      "RequestUri": "https://seanstagehierarchical.blob.core.windows.net/test-filesystem-4644680a-a3ed-fa01-ebe2-cdff40a9aecb?comp=lease\u0026restype=container",
-      "RequestMethod": "PUT",
-      "RequestHeaders": {
-        "Authorization": "Sanitized",
-        "If-Unmodified-Since": "Wed, 04 Mar 2020 21:59:02 GMT",
-        "traceparent": "00-ff56da3248223c4caac61f9738c5d172-fbd2d230972ca04f-00",
-        "User-Agent": [
-          "azsdk-net-Storage.Files.DataLake/12.0.0-dev.20200305.1",
-          "(.NET Core 4.6.28325.01; Microsoft Windows 10.0.18363 )"
-        ],
-        "x-ms-client-request-id": "60cc1d7c-c90f-f4a1-9bfd-bbd9c18ae843",
-        "x-ms-date": "Thu, 05 Mar 2020 21:59:04 GMT",
-=======
+      },
+      "ResponseBody": []
+    },
+    {
       "RequestUri": "http://seannsecanary.blob.core.windows.net/test-filesystem-4644680a-a3ed-fa01-ebe2-cdff40a9aecb?comp=lease\u0026restype=container",
       "RequestMethod": "PUT",
       "RequestHeaders": {
@@ -405,59 +220,24 @@
         ],
         "x-ms-client-request-id": "60cc1d7c-c90f-f4a1-9bfd-bbd9c18ae843",
         "x-ms-date": "Fri, 03 Apr 2020 21:04:55 GMT",
->>>>>>> 32e373e2
         "x-ms-lease-action": "change",
         "x-ms-lease-id": "ef0f08e6-cc0e-3dbc-1337-a86076d69525",
         "x-ms-proposed-lease-id": "2e9dda9f-a072-3266-5eb4-1faa04627dd1",
         "x-ms-return-client-request-id": "true",
-<<<<<<< HEAD
-        "x-ms-version": "2019-10-10"
-=======
-        "x-ms-version": "2019-12-12"
->>>>>>> 32e373e2
+        "x-ms-version": "2019-12-12"
       },
       "RequestBody": null,
       "StatusCode": 412,
       "ResponseHeaders": {
         "Content-Length": "252",
         "Content-Type": "application/xml",
-<<<<<<< HEAD
-        "Date": "Thu, 05 Mar 2020 21:59:03 GMT",
-=======
-        "Date": "Fri, 03 Apr 2020 21:04:53 GMT",
->>>>>>> 32e373e2
+        "Date": "Fri, 03 Apr 2020 21:04:53 GMT",
         "Server": [
           "Windows-Azure-Blob/1.0",
           "Microsoft-HTTPAPI/2.0"
         ],
         "x-ms-client-request-id": "60cc1d7c-c90f-f4a1-9bfd-bbd9c18ae843",
         "x-ms-error-code": "ConditionNotMet",
-<<<<<<< HEAD
-        "x-ms-request-id": "c74ec9ff-a01e-000f-4739-f3e457000000",
-        "x-ms-version": "2019-10-10"
-      },
-      "ResponseBody": [
-        "\uFEFF\u003C?xml version=\u00221.0\u0022 encoding=\u0022utf-8\u0022?\u003E\u003CError\u003E\u003CCode\u003EConditionNotMet\u003C/Code\u003E\u003CMessage\u003EThe condition specified using HTTP conditional header(s) is not met.\n",
-        "RequestId:c74ec9ff-a01e-000f-4739-f3e457000000\n",
-        "Time:2020-03-05T21:59:04.2787924Z\u003C/Message\u003E\u003C/Error\u003E"
-      ]
-    },
-    {
-      "RequestUri": "https://seanstagehierarchical.blob.core.windows.net/test-filesystem-4644680a-a3ed-fa01-ebe2-cdff40a9aecb?restype=container",
-      "RequestMethod": "DELETE",
-      "RequestHeaders": {
-        "Authorization": "Sanitized",
-        "traceparent": "00-ca2018309797a340819b123e6008e920-e464cabaf8fb4a4f-00",
-        "User-Agent": [
-          "azsdk-net-Storage.Files.DataLake/12.0.0-dev.20200305.1",
-          "(.NET Core 4.6.28325.01; Microsoft Windows 10.0.18363 )"
-        ],
-        "x-ms-client-request-id": "8fddf381-d845-f1a1-3541-af957b948a6c",
-        "x-ms-date": "Thu, 05 Mar 2020 21:59:04 GMT",
-        "x-ms-lease-id": "ef0f08e6-cc0e-3dbc-1337-a86076d69525",
-        "x-ms-return-client-request-id": "true",
-        "x-ms-version": "2019-10-10"
-=======
         "x-ms-request-id": "96229f5d-f01e-0012-5ffb-093670000000",
         "x-ms-version": "2019-12-12"
       },
@@ -482,42 +262,26 @@
         "x-ms-lease-id": "ef0f08e6-cc0e-3dbc-1337-a86076d69525",
         "x-ms-return-client-request-id": "true",
         "x-ms-version": "2019-12-12"
->>>>>>> 32e373e2
       },
       "RequestBody": null,
       "StatusCode": 202,
       "ResponseHeaders": {
         "Content-Length": "0",
-<<<<<<< HEAD
-        "Date": "Thu, 05 Mar 2020 21:59:03 GMT",
-=======
-        "Date": "Fri, 03 Apr 2020 21:04:53 GMT",
->>>>>>> 32e373e2
+        "Date": "Fri, 03 Apr 2020 21:04:53 GMT",
         "Server": [
           "Windows-Azure-Blob/1.0",
           "Microsoft-HTTPAPI/2.0"
         ],
         "x-ms-client-request-id": "8fddf381-d845-f1a1-3541-af957b948a6c",
-<<<<<<< HEAD
-        "x-ms-request-id": "c74eca06-a01e-000f-4c39-f3e457000000",
-        "x-ms-version": "2019-10-10"
-=======
         "x-ms-request-id": "96229f66-f01e-0012-66fb-093670000000",
         "x-ms-version": "2019-12-12"
->>>>>>> 32e373e2
       },
       "ResponseBody": []
     }
   ],
   "Variables": {
-<<<<<<< HEAD
-    "DateTimeOffsetNow": "2020-03-05T13:59:02.9661265-08:00",
-    "RandomSeed": "85734128",
-    "Storage_TestConfigHierarchicalNamespace": "NamespaceTenant\nseanstagehierarchical\nU2FuaXRpemVk\nhttps://seanstagehierarchical.blob.core.windows.net\nhttp://seanstagehierarchical.file.core.windows.net\nhttp://seanstagehierarchical.queue.core.windows.net\nhttp://seanstagehierarchical.table.core.windows.net\n\n\n\n\nhttp://seanstagehierarchical-secondary.blob.core.windows.net\nhttp://seanstagehierarchical-secondary.file.core.windows.net\nhttp://seanstagehierarchical-secondary.queue.core.windows.net\nhttp://seanstagehierarchical-secondary.table.core.windows.net\n68390a19-a643-458b-b726-408abf67b4fc\nSanitized\n72f988bf-86f1-41af-91ab-2d7cd011db47\nhttps://login.microsoftonline.com/\nCloud\nBlobEndpoint=https://seanstagehierarchical.blob.core.windows.net/;QueueEndpoint=http://seanstagehierarchical.queue.core.windows.net/;FileEndpoint=http://seanstagehierarchical.file.core.windows.net/;BlobSecondaryEndpoint=http://seanstagehierarchical-secondary.blob.core.windows.net/;QueueSecondaryEndpoint=http://seanstagehierarchical-secondary.queue.core.windows.net/;FileSecondaryEndpoint=http://seanstagehierarchical-secondary.file.core.windows.net/;AccountName=seanstagehierarchical;AccountKey=Sanitized\n"
-=======
     "DateTimeOffsetNow": "2020-04-03T14:04:54.6016607-07:00",
     "RandomSeed": "85734128",
     "Storage_TestConfigHierarchicalNamespace": "NamespaceTenant\nseannsecanary\nU2FuaXRpemVk\nhttp://seannsecanary.blob.core.windows.net\nhttp://seannsecanary.file.core.windows.net\nhttp://seannsecanary.queue.core.windows.net\nhttp://seannsecanary.table.core.windows.net\n\n\n\n\nhttp://seannsecanary-secondary.blob.core.windows.net\nhttp://seannsecanary-secondary.file.core.windows.net\nhttp://seannsecanary-secondary.queue.core.windows.net\nhttp://seannsecanary-secondary.table.core.windows.net\n68390a19-a643-458b-b726-408abf67b4fc\nSanitized\n72f988bf-86f1-41af-91ab-2d7cd011db47\nhttps://login.microsoftonline.com/\nCloud\nBlobEndpoint=http://seannsecanary.blob.core.windows.net/;QueueEndpoint=http://seannsecanary.queue.core.windows.net/;FileEndpoint=http://seannsecanary.file.core.windows.net/;BlobSecondaryEndpoint=http://seannsecanary-secondary.blob.core.windows.net/;QueueSecondaryEndpoint=http://seannsecanary-secondary.queue.core.windows.net/;FileSecondaryEndpoint=http://seannsecanary-secondary.file.core.windows.net/;AccountName=seannsecanary;AccountKey=Sanitized\n"
->>>>>>> 32e373e2
   }
 }