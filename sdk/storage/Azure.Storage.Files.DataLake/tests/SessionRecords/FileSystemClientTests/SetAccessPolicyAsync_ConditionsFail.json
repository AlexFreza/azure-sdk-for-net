{
  "Entries": [
    {
<<<<<<< HEAD
      "RequestUri": "https://seanstagehierarchical.blob.core.windows.net/test-filesystem-e68d54c0-14ac-8b15-0976-04b7ccee03bc?restype=container",
      "RequestMethod": "PUT",
      "RequestHeaders": {
        "Authorization": "Sanitized",
        "traceparent": "00-b92c5a2e29066546a8a648f210f473bc-2d4d442678104544-00",
        "User-Agent": [
          "azsdk-net-Storage.Files.DataLake/12.0.0-dev.20200305.1",
          "(.NET Core 4.6.28325.01; Microsoft Windows 10.0.18363 )"
        ],
        "x-ms-blob-public-access": "container",
        "x-ms-client-request-id": "55fbb655-ec55-5c46-0828-8b9b94c49d7c",
        "x-ms-date": "Thu, 05 Mar 2020 21:58:44 GMT",
        "x-ms-return-client-request-id": "true",
        "x-ms-version": "2019-10-10"
=======
      "RequestUri": "http://seannsecanary.blob.core.windows.net/test-filesystem-e68d54c0-14ac-8b15-0976-04b7ccee03bc?restype=container",
      "RequestMethod": "PUT",
      "RequestHeaders": {
        "Authorization": "Sanitized",
        "traceparent": "00-9d661a7b9513fd4a84bde85922258727-6aa0090848dc5f4b-00",
        "User-Agent": [
          "azsdk-net-Storage.Files.DataLake/12.1.0-dev.20200403.1",
          "(.NET Core 4.6.28325.01; Microsoft Windows 10.0.18362 )"
        ],
        "x-ms-blob-public-access": "container",
        "x-ms-client-request-id": "55fbb655-ec55-5c46-0828-8b9b94c49d7c",
        "x-ms-date": "Fri, 03 Apr 2020 21:04:44 GMT",
        "x-ms-return-client-request-id": "true",
        "x-ms-version": "2019-12-12"
>>>>>>> 32e373e2
      },
      "RequestBody": null,
      "StatusCode": 201,
      "ResponseHeaders": {
        "Content-Length": "0",
<<<<<<< HEAD
        "Date": "Thu, 05 Mar 2020 21:58:44 GMT",
        "ETag": "\u00220x8D7C1505FA161E9\u0022",
        "Last-Modified": "Thu, 05 Mar 2020 21:58:44 GMT",
=======
        "Date": "Fri, 03 Apr 2020 21:04:42 GMT",
        "ETag": "\u00220x8D7D812A1E29F87\u0022",
        "Last-Modified": "Fri, 03 Apr 2020 21:04:43 GMT",
>>>>>>> 32e373e2
        "Server": [
          "Windows-Azure-Blob/1.0",
          "Microsoft-HTTPAPI/2.0"
        ],
        "x-ms-client-request-id": "55fbb655-ec55-5c46-0828-8b9b94c49d7c",
<<<<<<< HEAD
        "x-ms-request-id": "1984b664-201e-0011-3c39-f3088f000000",
        "x-ms-version": "2019-10-10"
=======
        "x-ms-request-id": "96229a1e-f01e-0012-1dfb-093670000000",
        "x-ms-version": "2019-12-12"
>>>>>>> 32e373e2
      },
      "ResponseBody": []
    },
    {
<<<<<<< HEAD
      "RequestUri": "https://seanstagehierarchical.blob.core.windows.net/test-filesystem-e68d54c0-14ac-8b15-0976-04b7ccee03bc?restype=container\u0026comp=acl",
=======
      "RequestUri": "http://seannsecanary.blob.core.windows.net/test-filesystem-e68d54c0-14ac-8b15-0976-04b7ccee03bc?restype=container\u0026comp=acl",
>>>>>>> 32e373e2
      "RequestMethod": "PUT",
      "RequestHeaders": {
        "Authorization": "Sanitized",
        "Content-Length": "250",
        "Content-Type": "application/xml",
<<<<<<< HEAD
        "If-Modified-Since": "Fri, 06 Mar 2020 21:58:44 GMT",
        "traceparent": "00-10c3a70a3cc7734483da81cd71a90566-5bb2c625f56fae4d-00",
        "User-Agent": [
          "azsdk-net-Storage.Files.DataLake/12.0.0-dev.20200305.1",
          "(.NET Core 4.6.28325.01; Microsoft Windows 10.0.18363 )"
        ],
        "x-ms-blob-public-access": "container",
        "x-ms-client-request-id": "3d10c354-bb67-9e14-4ebf-2c325f5b2ace",
        "x-ms-date": "Thu, 05 Mar 2020 21:58:44 GMT",
        "x-ms-return-client-request-id": "true",
        "x-ms-version": "2019-10-10"
      },
      "RequestBody": "\u003CSignedIdentifiers\u003E\u003CSignedIdentifier\u003E\u003CId\u003Escbwhwywsypblcmvmmvp\u003C/Id\u003E\u003CAccessPolicy\u003E\u003CStart\u003E2020-03-05T20:58:44.0388308Z\u003C/Start\u003E\u003CExpiry\u003E2020-03-05T22:58:44.0388308Z\u003C/Expiry\u003E\u003CPermission\u003Ercw\u003C/Permission\u003E\u003C/AccessPolicy\u003E\u003C/SignedIdentifier\u003E\u003C/SignedIdentifiers\u003E",
=======
        "If-Modified-Since": "Sat, 04 Apr 2020 21:04:44 GMT",
        "traceparent": "00-70f0d4aafe63444196c32959713e4df2-ea507352177dd742-00",
        "User-Agent": [
          "azsdk-net-Storage.Files.DataLake/12.1.0-dev.20200403.1",
          "(.NET Core 4.6.28325.01; Microsoft Windows 10.0.18362 )"
        ],
        "x-ms-blob-public-access": "container",
        "x-ms-client-request-id": "3d10c354-bb67-9e14-4ebf-2c325f5b2ace",
        "x-ms-date": "Fri, 03 Apr 2020 21:04:44 GMT",
        "x-ms-return-client-request-id": "true",
        "x-ms-version": "2019-12-12"
      },
      "RequestBody": "\u003CSignedIdentifiers\u003E\u003CSignedIdentifier\u003E\u003CId\u003Escbwhwywsypblcmvmmvp\u003C/Id\u003E\u003CAccessPolicy\u003E\u003CStart\u003E2020-04-03T20:04:44.7663111Z\u003C/Start\u003E\u003CExpiry\u003E2020-04-03T22:04:44.7663111Z\u003C/Expiry\u003E\u003CPermission\u003Ercw\u003C/Permission\u003E\u003C/AccessPolicy\u003E\u003C/SignedIdentifier\u003E\u003C/SignedIdentifiers\u003E",
>>>>>>> 32e373e2
      "StatusCode": 412,
      "ResponseHeaders": {
        "Content-Length": "252",
        "Content-Type": "application/xml",
<<<<<<< HEAD
        "Date": "Thu, 05 Mar 2020 21:58:44 GMT",
=======
        "Date": "Fri, 03 Apr 2020 21:04:42 GMT",
>>>>>>> 32e373e2
        "Server": [
          "Windows-Azure-Blob/1.0",
          "Microsoft-HTTPAPI/2.0"
        ],
        "x-ms-client-request-id": "3d10c354-bb67-9e14-4ebf-2c325f5b2ace",
        "x-ms-error-code": "ConditionNotMet",
<<<<<<< HEAD
        "x-ms-request-id": "1984b66d-201e-0011-4339-f3088f000000",
        "x-ms-version": "2019-10-10"
      },
      "ResponseBody": [
        "\uFEFF\u003C?xml version=\u00221.0\u0022 encoding=\u0022utf-8\u0022?\u003E\u003CError\u003E\u003CCode\u003EConditionNotMet\u003C/Code\u003E\u003CMessage\u003EThe condition specified using HTTP conditional header(s) is not met.\n",
        "RequestId:1984b66d-201e-0011-4339-f3088f000000\n",
        "Time:2020-03-05T21:58:44.5080863Z\u003C/Message\u003E\u003C/Error\u003E"
      ]
    },
    {
      "RequestUri": "https://seanstagehierarchical.blob.core.windows.net/test-filesystem-e68d54c0-14ac-8b15-0976-04b7ccee03bc?restype=container",
      "RequestMethod": "DELETE",
      "RequestHeaders": {
        "Authorization": "Sanitized",
        "traceparent": "00-31188d9ac41d0f4ab9997721120be9de-00d3e65c3200a545-00",
        "User-Agent": [
          "azsdk-net-Storage.Files.DataLake/12.0.0-dev.20200305.1",
          "(.NET Core 4.6.28325.01; Microsoft Windows 10.0.18363 )"
        ],
        "x-ms-client-request-id": "aeda401a-24b5-36ad-99c7-034e85e53e99",
        "x-ms-date": "Thu, 05 Mar 2020 21:58:44 GMT",
        "x-ms-return-client-request-id": "true",
        "x-ms-version": "2019-10-10"
=======
        "x-ms-request-id": "96229a22-f01e-0012-20fb-093670000000",
        "x-ms-version": "2019-12-12"
      },
      "ResponseBody": [
        "\uFEFF\u003C?xml version=\u00221.0\u0022 encoding=\u0022utf-8\u0022?\u003E\u003CError\u003E\u003CCode\u003EConditionNotMet\u003C/Code\u003E\u003CMessage\u003EThe condition specified using HTTP conditional header(s) is not met.\n",
        "RequestId:96229a22-f01e-0012-20fb-093670000000\n",
        "Time:2020-04-03T21:04:43.4149910Z\u003C/Message\u003E\u003C/Error\u003E"
      ]
    },
    {
      "RequestUri": "http://seannsecanary.blob.core.windows.net/test-filesystem-e68d54c0-14ac-8b15-0976-04b7ccee03bc?restype=container",
      "RequestMethod": "DELETE",
      "RequestHeaders": {
        "Authorization": "Sanitized",
        "traceparent": "00-ab9619edff87d54083b1ce30a6f31126-8bcca93a32b3ac43-00",
        "User-Agent": [
          "azsdk-net-Storage.Files.DataLake/12.1.0-dev.20200403.1",
          "(.NET Core 4.6.28325.01; Microsoft Windows 10.0.18362 )"
        ],
        "x-ms-client-request-id": "aeda401a-24b5-36ad-99c7-034e85e53e99",
        "x-ms-date": "Fri, 03 Apr 2020 21:04:44 GMT",
        "x-ms-return-client-request-id": "true",
        "x-ms-version": "2019-12-12"
>>>>>>> 32e373e2
      },
      "RequestBody": null,
      "StatusCode": 202,
      "ResponseHeaders": {
        "Content-Length": "0",
<<<<<<< HEAD
        "Date": "Thu, 05 Mar 2020 21:58:44 GMT",
=======
        "Date": "Fri, 03 Apr 2020 21:04:43 GMT",
>>>>>>> 32e373e2
        "Server": [
          "Windows-Azure-Blob/1.0",
          "Microsoft-HTTPAPI/2.0"
        ],
        "x-ms-client-request-id": "aeda401a-24b5-36ad-99c7-034e85e53e99",
<<<<<<< HEAD
        "x-ms-request-id": "1984b672-201e-0011-4839-f3088f000000",
        "x-ms-version": "2019-10-10"
=======
        "x-ms-request-id": "96229a2a-f01e-0012-28fb-093670000000",
        "x-ms-version": "2019-12-12"
>>>>>>> 32e373e2
      },
      "ResponseBody": []
    },
    {
<<<<<<< HEAD
      "RequestUri": "https://seanstagehierarchical.blob.core.windows.net/test-filesystem-0021734d-e5de-22b2-9095-3db6704b2935?restype=container",
      "RequestMethod": "PUT",
      "RequestHeaders": {
        "Authorization": "Sanitized",
        "traceparent": "00-21bc8cf9ecec074e97e1f99c077aa68b-4244a7f2091ef64d-00",
        "User-Agent": [
          "azsdk-net-Storage.Files.DataLake/12.0.0-dev.20200305.1",
          "(.NET Core 4.6.28325.01; Microsoft Windows 10.0.18363 )"
        ],
        "x-ms-blob-public-access": "container",
        "x-ms-client-request-id": "027cb172-fef7-35e7-8eb8-1e20e6f6c54d",
        "x-ms-date": "Thu, 05 Mar 2020 21:58:44 GMT",
        "x-ms-return-client-request-id": "true",
        "x-ms-version": "2019-10-10"
=======
      "RequestUri": "http://seannsecanary.blob.core.windows.net/test-filesystem-0021734d-e5de-22b2-9095-3db6704b2935?restype=container",
      "RequestMethod": "PUT",
      "RequestHeaders": {
        "Authorization": "Sanitized",
        "traceparent": "00-55f80b43890caf4ba89cbcdd02eaac0c-cc6644d7f890e64d-00",
        "User-Agent": [
          "azsdk-net-Storage.Files.DataLake/12.1.0-dev.20200403.1",
          "(.NET Core 4.6.28325.01; Microsoft Windows 10.0.18362 )"
        ],
        "x-ms-blob-public-access": "container",
        "x-ms-client-request-id": "027cb172-fef7-35e7-8eb8-1e20e6f6c54d",
        "x-ms-date": "Fri, 03 Apr 2020 21:04:45 GMT",
        "x-ms-return-client-request-id": "true",
        "x-ms-version": "2019-12-12"
>>>>>>> 32e373e2
      },
      "RequestBody": null,
      "StatusCode": 201,
      "ResponseHeaders": {
        "Content-Length": "0",
<<<<<<< HEAD
        "Date": "Thu, 05 Mar 2020 21:58:44 GMT",
        "ETag": "\u00220x8D7C150600835A4\u0022",
        "Last-Modified": "Thu, 05 Mar 2020 21:58:44 GMT",
=======
        "Date": "Fri, 03 Apr 2020 21:04:43 GMT",
        "ETag": "\u00220x8D7D812A214402D\u0022",
        "Last-Modified": "Fri, 03 Apr 2020 21:04:43 GMT",
>>>>>>> 32e373e2
        "Server": [
          "Windows-Azure-Blob/1.0",
          "Microsoft-HTTPAPI/2.0"
        ],
        "x-ms-client-request-id": "027cb172-fef7-35e7-8eb8-1e20e6f6c54d",
<<<<<<< HEAD
        "x-ms-request-id": "fcb31d3d-001e-0039-6839-f36927000000",
        "x-ms-version": "2019-10-10"
=======
        "x-ms-request-id": "96229a36-f01e-0012-32fb-093670000000",
        "x-ms-version": "2019-12-12"
>>>>>>> 32e373e2
      },
      "ResponseBody": []
    },
    {
<<<<<<< HEAD
      "RequestUri": "https://seanstagehierarchical.blob.core.windows.net/test-filesystem-0021734d-e5de-22b2-9095-3db6704b2935?restype=container\u0026comp=acl",
=======
      "RequestUri": "http://seannsecanary.blob.core.windows.net/test-filesystem-0021734d-e5de-22b2-9095-3db6704b2935?restype=container\u0026comp=acl",
>>>>>>> 32e373e2
      "RequestMethod": "PUT",
      "RequestHeaders": {
        "Authorization": "Sanitized",
        "Content-Length": "250",
        "Content-Type": "application/xml",
<<<<<<< HEAD
        "If-Unmodified-Since": "Wed, 04 Mar 2020 21:58:44 GMT",
        "traceparent": "00-b811735044cdc7428a733c475a156cd8-eaff4873a3d7be4f-00",
        "User-Agent": [
          "azsdk-net-Storage.Files.DataLake/12.0.0-dev.20200305.1",
          "(.NET Core 4.6.28325.01; Microsoft Windows 10.0.18363 )"
        ],
        "x-ms-blob-public-access": "container",
        "x-ms-client-request-id": "534dd556-ab98-14a6-d75d-8ce8c4727fc4",
        "x-ms-date": "Thu, 05 Mar 2020 21:58:45 GMT",
        "x-ms-return-client-request-id": "true",
        "x-ms-version": "2019-10-10"
      },
      "RequestBody": "\u003CSignedIdentifiers\u003E\u003CSignedIdentifier\u003E\u003CId\u003Edrehdkvygbprumnrrabj\u003C/Id\u003E\u003CAccessPolicy\u003E\u003CStart\u003E2020-03-05T20:58:44.0388308Z\u003C/Start\u003E\u003CExpiry\u003E2020-03-05T22:58:44.0388308Z\u003C/Expiry\u003E\u003CPermission\u003Ercw\u003C/Permission\u003E\u003C/AccessPolicy\u003E\u003C/SignedIdentifier\u003E\u003C/SignedIdentifiers\u003E",
=======
        "If-Unmodified-Since": "Thu, 02 Apr 2020 21:04:44 GMT",
        "traceparent": "00-c8564cdf2d7dfe40b90af215a02b1729-d269533e984dd440-00",
        "User-Agent": [
          "azsdk-net-Storage.Files.DataLake/12.1.0-dev.20200403.1",
          "(.NET Core 4.6.28325.01; Microsoft Windows 10.0.18362 )"
        ],
        "x-ms-blob-public-access": "container",
        "x-ms-client-request-id": "534dd556-ab98-14a6-d75d-8ce8c4727fc4",
        "x-ms-date": "Fri, 03 Apr 2020 21:04:45 GMT",
        "x-ms-return-client-request-id": "true",
        "x-ms-version": "2019-12-12"
      },
      "RequestBody": "\u003CSignedIdentifiers\u003E\u003CSignedIdentifier\u003E\u003CId\u003Edrehdkvygbprumnrrabj\u003C/Id\u003E\u003CAccessPolicy\u003E\u003CStart\u003E2020-04-03T20:04:44.7663111Z\u003C/Start\u003E\u003CExpiry\u003E2020-04-03T22:04:44.7663111Z\u003C/Expiry\u003E\u003CPermission\u003Ercw\u003C/Permission\u003E\u003C/AccessPolicy\u003E\u003C/SignedIdentifier\u003E\u003C/SignedIdentifiers\u003E",
>>>>>>> 32e373e2
      "StatusCode": 412,
      "ResponseHeaders": {
        "Content-Length": "252",
        "Content-Type": "application/xml",
<<<<<<< HEAD
        "Date": "Thu, 05 Mar 2020 21:58:44 GMT",
=======
        "Date": "Fri, 03 Apr 2020 21:04:43 GMT",
>>>>>>> 32e373e2
        "Server": [
          "Windows-Azure-Blob/1.0",
          "Microsoft-HTTPAPI/2.0"
        ],
        "x-ms-client-request-id": "534dd556-ab98-14a6-d75d-8ce8c4727fc4",
        "x-ms-error-code": "ConditionNotMet",
<<<<<<< HEAD
        "x-ms-request-id": "fcb31d4c-001e-0039-7139-f36927000000",
        "x-ms-version": "2019-10-10"
      },
      "ResponseBody": [
        "\uFEFF\u003C?xml version=\u00221.0\u0022 encoding=\u0022utf-8\u0022?\u003E\u003CError\u003E\u003CCode\u003EConditionNotMet\u003C/Code\u003E\u003CMessage\u003EThe condition specified using HTTP conditional header(s) is not met.\n",
        "RequestId:fcb31d4c-001e-0039-7139-f36927000000\n",
        "Time:2020-03-05T21:58:44.9869683Z\u003C/Message\u003E\u003C/Error\u003E"
      ]
    },
    {
      "RequestUri": "https://seanstagehierarchical.blob.core.windows.net/test-filesystem-0021734d-e5de-22b2-9095-3db6704b2935?restype=container",
      "RequestMethod": "DELETE",
      "RequestHeaders": {
        "Authorization": "Sanitized",
        "traceparent": "00-ffee575307d1d54e806abe15312efb73-7b1c71e08153a249-00",
        "User-Agent": [
          "azsdk-net-Storage.Files.DataLake/12.0.0-dev.20200305.1",
          "(.NET Core 4.6.28325.01; Microsoft Windows 10.0.18363 )"
        ],
        "x-ms-client-request-id": "ca559336-f0d4-2426-8028-ea2155a803eb",
        "x-ms-date": "Thu, 05 Mar 2020 21:58:45 GMT",
        "x-ms-return-client-request-id": "true",
        "x-ms-version": "2019-10-10"
=======
        "x-ms-request-id": "96229a3d-f01e-0012-37fb-093670000000",
        "x-ms-version": "2019-12-12"
      },
      "ResponseBody": [
        "\uFEFF\u003C?xml version=\u00221.0\u0022 encoding=\u0022utf-8\u0022?\u003E\u003CError\u003E\u003CCode\u003EConditionNotMet\u003C/Code\u003E\u003CMessage\u003EThe condition specified using HTTP conditional header(s) is not met.\n",
        "RequestId:96229a3d-f01e-0012-37fb-093670000000\n",
        "Time:2020-04-03T21:04:43.7392297Z\u003C/Message\u003E\u003C/Error\u003E"
      ]
    },
    {
      "RequestUri": "http://seannsecanary.blob.core.windows.net/test-filesystem-0021734d-e5de-22b2-9095-3db6704b2935?restype=container",
      "RequestMethod": "DELETE",
      "RequestHeaders": {
        "Authorization": "Sanitized",
        "traceparent": "00-75b8f175e9e6e3448ffb55513e6ee546-9a12b77ee6f7f848-00",
        "User-Agent": [
          "azsdk-net-Storage.Files.DataLake/12.1.0-dev.20200403.1",
          "(.NET Core 4.6.28325.01; Microsoft Windows 10.0.18362 )"
        ],
        "x-ms-client-request-id": "ca559336-f0d4-2426-8028-ea2155a803eb",
        "x-ms-date": "Fri, 03 Apr 2020 21:04:45 GMT",
        "x-ms-return-client-request-id": "true",
        "x-ms-version": "2019-12-12"
>>>>>>> 32e373e2
      },
      "RequestBody": null,
      "StatusCode": 202,
      "ResponseHeaders": {
        "Content-Length": "0",
<<<<<<< HEAD
        "Date": "Thu, 05 Mar 2020 21:58:44 GMT",
=======
        "Date": "Fri, 03 Apr 2020 21:04:43 GMT",
>>>>>>> 32e373e2
        "Server": [
          "Windows-Azure-Blob/1.0",
          "Microsoft-HTTPAPI/2.0"
        ],
        "x-ms-client-request-id": "ca559336-f0d4-2426-8028-ea2155a803eb",
<<<<<<< HEAD
        "x-ms-request-id": "fcb31d51-001e-0039-7539-f36927000000",
        "x-ms-version": "2019-10-10"
=======
        "x-ms-request-id": "96229a45-f01e-0012-3ffb-093670000000",
        "x-ms-version": "2019-12-12"
>>>>>>> 32e373e2
      },
      "ResponseBody": []
    },
    {
<<<<<<< HEAD
      "RequestUri": "https://seanstagehierarchical.blob.core.windows.net/test-filesystem-882f9278-f871-8ace-3460-c44738438994?restype=container",
      "RequestMethod": "PUT",
      "RequestHeaders": {
        "Authorization": "Sanitized",
        "traceparent": "00-ae1c65d0ba6f9043aa472001c29d2882-5b1ce96aeab99144-00",
        "User-Agent": [
          "azsdk-net-Storage.Files.DataLake/12.0.0-dev.20200305.1",
          "(.NET Core 4.6.28325.01; Microsoft Windows 10.0.18363 )"
        ],
        "x-ms-blob-public-access": "container",
        "x-ms-client-request-id": "f8ea874d-7313-3d47-c4cb-95742cdeec3c",
        "x-ms-date": "Thu, 05 Mar 2020 21:58:45 GMT",
        "x-ms-return-client-request-id": "true",
        "x-ms-version": "2019-10-10"
=======
      "RequestUri": "http://seannsecanary.blob.core.windows.net/test-filesystem-882f9278-f871-8ace-3460-c44738438994?restype=container",
      "RequestMethod": "PUT",
      "RequestHeaders": {
        "Authorization": "Sanitized",
        "traceparent": "00-1c9dabc42e46d842a9f982876cfee22c-dbac90dfd1361c4b-00",
        "User-Agent": [
          "azsdk-net-Storage.Files.DataLake/12.1.0-dev.20200403.1",
          "(.NET Core 4.6.28325.01; Microsoft Windows 10.0.18362 )"
        ],
        "x-ms-blob-public-access": "container",
        "x-ms-client-request-id": "f8ea874d-7313-3d47-c4cb-95742cdeec3c",
        "x-ms-date": "Fri, 03 Apr 2020 21:04:45 GMT",
        "x-ms-return-client-request-id": "true",
        "x-ms-version": "2019-12-12"
>>>>>>> 32e373e2
      },
      "RequestBody": null,
      "StatusCode": 201,
      "ResponseHeaders": {
        "Content-Length": "0",
<<<<<<< HEAD
        "Date": "Thu, 05 Mar 2020 21:58:44 GMT",
        "ETag": "\u00220x8D7C15060539049\u0022",
        "Last-Modified": "Thu, 05 Mar 2020 21:58:45 GMT",
=======
        "Date": "Fri, 03 Apr 2020 21:04:43 GMT",
        "ETag": "\u00220x8D7D812A23BA5BB\u0022",
        "Last-Modified": "Fri, 03 Apr 2020 21:04:43 GMT",
>>>>>>> 32e373e2
        "Server": [
          "Windows-Azure-Blob/1.0",
          "Microsoft-HTTPAPI/2.0"
        ],
        "x-ms-client-request-id": "f8ea874d-7313-3d47-c4cb-95742cdeec3c",
<<<<<<< HEAD
        "x-ms-request-id": "c8d7c6d8-701e-000c-0c39-f30533000000",
        "x-ms-version": "2019-10-10"
=======
        "x-ms-request-id": "96229a4f-f01e-0012-49fb-093670000000",
        "x-ms-version": "2019-12-12"
>>>>>>> 32e373e2
      },
      "ResponseBody": []
    },
    {
<<<<<<< HEAD
      "RequestUri": "https://seanstagehierarchical.blob.core.windows.net/test-filesystem-882f9278-f871-8ace-3460-c44738438994?restype=container\u0026comp=acl",
=======
      "RequestUri": "http://seannsecanary.blob.core.windows.net/test-filesystem-882f9278-f871-8ace-3460-c44738438994?restype=container\u0026comp=acl",
>>>>>>> 32e373e2
      "RequestMethod": "PUT",
      "RequestHeaders": {
        "Authorization": "Sanitized",
        "Content-Length": "250",
        "Content-Type": "application/xml",
<<<<<<< HEAD
        "traceparent": "00-e8ce178e60509e4182bb043236f48f43-2e223c214e26b846-00",
        "User-Agent": [
          "azsdk-net-Storage.Files.DataLake/12.0.0-dev.20200305.1",
          "(.NET Core 4.6.28325.01; Microsoft Windows 10.0.18363 )"
        ],
        "x-ms-blob-public-access": "container",
        "x-ms-client-request-id": "7cf115bf-25b8-a655-ca2f-3b5d22e0aa4e",
        "x-ms-date": "Thu, 05 Mar 2020 21:58:45 GMT",
        "x-ms-lease-id": "\u0022garbage\u0022",
        "x-ms-return-client-request-id": "true",
        "x-ms-version": "2019-10-10"
      },
      "RequestBody": "\u003CSignedIdentifiers\u003E\u003CSignedIdentifier\u003E\u003CId\u003Enbfcsmqjdrheepjlnvat\u003C/Id\u003E\u003CAccessPolicy\u003E\u003CStart\u003E2020-03-05T20:58:44.0388308Z\u003C/Start\u003E\u003CExpiry\u003E2020-03-05T22:58:44.0388308Z\u003C/Expiry\u003E\u003CPermission\u003Ercw\u003C/Permission\u003E\u003C/AccessPolicy\u003E\u003C/SignedIdentifier\u003E\u003C/SignedIdentifiers\u003E",
=======
        "traceparent": "00-658a2f3759d7ad469082a93e45fbecb9-26ad847083bf3e43-00",
        "User-Agent": [
          "azsdk-net-Storage.Files.DataLake/12.1.0-dev.20200403.1",
          "(.NET Core 4.6.28325.01; Microsoft Windows 10.0.18362 )"
        ],
        "x-ms-blob-public-access": "container",
        "x-ms-client-request-id": "7cf115bf-25b8-a655-ca2f-3b5d22e0aa4e",
        "x-ms-date": "Fri, 03 Apr 2020 21:04:45 GMT",
        "x-ms-lease-id": "\u0022garbage\u0022",
        "x-ms-return-client-request-id": "true",
        "x-ms-version": "2019-12-12"
      },
      "RequestBody": "\u003CSignedIdentifiers\u003E\u003CSignedIdentifier\u003E\u003CId\u003Enbfcsmqjdrheepjlnvat\u003C/Id\u003E\u003CAccessPolicy\u003E\u003CStart\u003E2020-04-03T20:04:44.7663111Z\u003C/Start\u003E\u003CExpiry\u003E2020-04-03T22:04:44.7663111Z\u003C/Expiry\u003E\u003CPermission\u003Ercw\u003C/Permission\u003E\u003C/AccessPolicy\u003E\u003C/SignedIdentifier\u003E\u003C/SignedIdentifiers\u003E",
>>>>>>> 32e373e2
      "StatusCode": 400,
      "ResponseHeaders": {
        "Content-Length": "328",
        "Content-Type": "application/xml",
<<<<<<< HEAD
        "Date": "Thu, 05 Mar 2020 21:58:44 GMT",
=======
        "Date": "Fri, 03 Apr 2020 21:04:43 GMT",
>>>>>>> 32e373e2
        "Server": [
          "Windows-Azure-Blob/1.0",
          "Microsoft-HTTPAPI/2.0"
        ],
        "x-ms-client-request-id": "7cf115bf-25b8-a655-ca2f-3b5d22e0aa4e",
        "x-ms-error-code": "InvalidHeaderValue",
<<<<<<< HEAD
        "x-ms-request-id": "c8d7c6e7-701e-000c-1439-f30533000000",
        "x-ms-version": "2019-10-10"
      },
      "ResponseBody": [
        "\uFEFF\u003C?xml version=\u00221.0\u0022 encoding=\u0022utf-8\u0022?\u003E\u003CError\u003E\u003CCode\u003EInvalidHeaderValue\u003C/Code\u003E\u003CMessage\u003EThe value for one of the HTTP headers is not in the correct format.\n",
        "RequestId:c8d7c6e7-701e-000c-1439-f30533000000\n",
        "Time:2020-03-05T21:58:45.5288441Z\u003C/Message\u003E\u003CHeaderName\u003Ex-ms-lease-id\u003C/HeaderName\u003E\u003CHeaderValue\u003E\u0022garbage\u0022\u003C/HeaderValue\u003E\u003C/Error\u003E"
      ]
    },
    {
      "RequestUri": "https://seanstagehierarchical.blob.core.windows.net/test-filesystem-882f9278-f871-8ace-3460-c44738438994?restype=container",
      "RequestMethod": "DELETE",
      "RequestHeaders": {
        "Authorization": "Sanitized",
        "traceparent": "00-a2e72c9facc93f4c9369d4fbce12077c-a2068ea59f848543-00",
        "User-Agent": [
          "azsdk-net-Storage.Files.DataLake/12.0.0-dev.20200305.1",
          "(.NET Core 4.6.28325.01; Microsoft Windows 10.0.18363 )"
        ],
        "x-ms-client-request-id": "b4f61c9d-7dec-33f8-3bd9-235b380f2e3d",
        "x-ms-date": "Thu, 05 Mar 2020 21:58:45 GMT",
        "x-ms-return-client-request-id": "true",
        "x-ms-version": "2019-10-10"
=======
        "x-ms-request-id": "96229a64-f01e-0012-5cfb-093670000000",
        "x-ms-version": "2019-12-12"
      },
      "ResponseBody": [
        "\uFEFF\u003C?xml version=\u00221.0\u0022 encoding=\u0022utf-8\u0022?\u003E\u003CError\u003E\u003CCode\u003EInvalidHeaderValue\u003C/Code\u003E\u003CMessage\u003EThe value for one of the HTTP headers is not in the correct format.\n",
        "RequestId:96229a64-f01e-0012-5cfb-093670000000\n",
        "Time:2020-04-03T21:04:44.0704728Z\u003C/Message\u003E\u003CHeaderName\u003Ex-ms-lease-id\u003C/HeaderName\u003E\u003CHeaderValue\u003E\u0022garbage\u0022\u003C/HeaderValue\u003E\u003C/Error\u003E"
      ]
    },
    {
      "RequestUri": "http://seannsecanary.blob.core.windows.net/test-filesystem-882f9278-f871-8ace-3460-c44738438994?restype=container",
      "RequestMethod": "DELETE",
      "RequestHeaders": {
        "Authorization": "Sanitized",
        "traceparent": "00-0b1e7e44cfd3ec47b1cb8b1fcb11eab4-60ede69ade0a1a44-00",
        "User-Agent": [
          "azsdk-net-Storage.Files.DataLake/12.1.0-dev.20200403.1",
          "(.NET Core 4.6.28325.01; Microsoft Windows 10.0.18362 )"
        ],
        "x-ms-client-request-id": "b4f61c9d-7dec-33f8-3bd9-235b380f2e3d",
        "x-ms-date": "Fri, 03 Apr 2020 21:04:45 GMT",
        "x-ms-return-client-request-id": "true",
        "x-ms-version": "2019-12-12"
>>>>>>> 32e373e2
      },
      "RequestBody": null,
      "StatusCode": 202,
      "ResponseHeaders": {
        "Content-Length": "0",
<<<<<<< HEAD
        "Date": "Thu, 05 Mar 2020 21:58:44 GMT",
=======
        "Date": "Fri, 03 Apr 2020 21:04:43 GMT",
>>>>>>> 32e373e2
        "Server": [
          "Windows-Azure-Blob/1.0",
          "Microsoft-HTTPAPI/2.0"
        ],
        "x-ms-client-request-id": "b4f61c9d-7dec-33f8-3bd9-235b380f2e3d",
<<<<<<< HEAD
        "x-ms-request-id": "c8d7c6f2-701e-000c-1c39-f30533000000",
        "x-ms-version": "2019-10-10"
=======
        "x-ms-request-id": "96229a6c-f01e-0012-63fb-093670000000",
        "x-ms-version": "2019-12-12"
>>>>>>> 32e373e2
      },
      "ResponseBody": []
    }
  ],
  "Variables": {
<<<<<<< HEAD
    "DateTimeOffsetNow": "2020-03-05T13:58:44.0388308-08:00",
    "RandomSeed": "1920142689",
    "Storage_TestConfigHierarchicalNamespace": "NamespaceTenant\nseanstagehierarchical\nU2FuaXRpemVk\nhttps://seanstagehierarchical.blob.core.windows.net\nhttp://seanstagehierarchical.file.core.windows.net\nhttp://seanstagehierarchical.queue.core.windows.net\nhttp://seanstagehierarchical.table.core.windows.net\n\n\n\n\nhttp://seanstagehierarchical-secondary.blob.core.windows.net\nhttp://seanstagehierarchical-secondary.file.core.windows.net\nhttp://seanstagehierarchical-secondary.queue.core.windows.net\nhttp://seanstagehierarchical-secondary.table.core.windows.net\n68390a19-a643-458b-b726-408abf67b4fc\nSanitized\n72f988bf-86f1-41af-91ab-2d7cd011db47\nhttps://login.microsoftonline.com/\nCloud\nBlobEndpoint=https://seanstagehierarchical.blob.core.windows.net/;QueueEndpoint=http://seanstagehierarchical.queue.core.windows.net/;FileEndpoint=http://seanstagehierarchical.file.core.windows.net/;BlobSecondaryEndpoint=http://seanstagehierarchical-secondary.blob.core.windows.net/;QueueSecondaryEndpoint=http://seanstagehierarchical-secondary.queue.core.windows.net/;FileSecondaryEndpoint=http://seanstagehierarchical-secondary.file.core.windows.net/;AccountName=seanstagehierarchical;AccountKey=Sanitized\n"
=======
    "DateTimeOffsetNow": "2020-04-03T14:04:44.7663111-07:00",
    "RandomSeed": "1920142689",
    "Storage_TestConfigHierarchicalNamespace": "NamespaceTenant\nseannsecanary\nU2FuaXRpemVk\nhttp://seannsecanary.blob.core.windows.net\nhttp://seannsecanary.file.core.windows.net\nhttp://seannsecanary.queue.core.windows.net\nhttp://seannsecanary.table.core.windows.net\n\n\n\n\nhttp://seannsecanary-secondary.blob.core.windows.net\nhttp://seannsecanary-secondary.file.core.windows.net\nhttp://seannsecanary-secondary.queue.core.windows.net\nhttp://seannsecanary-secondary.table.core.windows.net\n68390a19-a643-458b-b726-408abf67b4fc\nSanitized\n72f988bf-86f1-41af-91ab-2d7cd011db47\nhttps://login.microsoftonline.com/\nCloud\nBlobEndpoint=http://seannsecanary.blob.core.windows.net/;QueueEndpoint=http://seannsecanary.queue.core.windows.net/;FileEndpoint=http://seannsecanary.file.core.windows.net/;BlobSecondaryEndpoint=http://seannsecanary-secondary.blob.core.windows.net/;QueueSecondaryEndpoint=http://seannsecanary-secondary.queue.core.windows.net/;FileSecondaryEndpoint=http://seannsecanary-secondary.file.core.windows.net/;AccountName=seannsecanary;AccountKey=Sanitized\n"
>>>>>>> 32e373e2
  }
}<|MERGE_RESOLUTION|>--- conflicted
+++ resolved
@@ -1,22 +1,6 @@
 {
   "Entries": [
     {
-<<<<<<< HEAD
-      "RequestUri": "https://seanstagehierarchical.blob.core.windows.net/test-filesystem-e68d54c0-14ac-8b15-0976-04b7ccee03bc?restype=container",
-      "RequestMethod": "PUT",
-      "RequestHeaders": {
-        "Authorization": "Sanitized",
-        "traceparent": "00-b92c5a2e29066546a8a648f210f473bc-2d4d442678104544-00",
-        "User-Agent": [
-          "azsdk-net-Storage.Files.DataLake/12.0.0-dev.20200305.1",
-          "(.NET Core 4.6.28325.01; Microsoft Windows 10.0.18363 )"
-        ],
-        "x-ms-blob-public-access": "container",
-        "x-ms-client-request-id": "55fbb655-ec55-5c46-0828-8b9b94c49d7c",
-        "x-ms-date": "Thu, 05 Mar 2020 21:58:44 GMT",
-        "x-ms-return-client-request-id": "true",
-        "x-ms-version": "2019-10-10"
-=======
       "RequestUri": "http://seannsecanary.blob.core.windows.net/test-filesystem-e68d54c0-14ac-8b15-0976-04b7ccee03bc?restype=container",
       "RequestMethod": "PUT",
       "RequestHeaders": {
@@ -31,62 +15,31 @@
         "x-ms-date": "Fri, 03 Apr 2020 21:04:44 GMT",
         "x-ms-return-client-request-id": "true",
         "x-ms-version": "2019-12-12"
->>>>>>> 32e373e2
       },
       "RequestBody": null,
       "StatusCode": 201,
       "ResponseHeaders": {
         "Content-Length": "0",
-<<<<<<< HEAD
-        "Date": "Thu, 05 Mar 2020 21:58:44 GMT",
-        "ETag": "\u00220x8D7C1505FA161E9\u0022",
-        "Last-Modified": "Thu, 05 Mar 2020 21:58:44 GMT",
-=======
         "Date": "Fri, 03 Apr 2020 21:04:42 GMT",
         "ETag": "\u00220x8D7D812A1E29F87\u0022",
         "Last-Modified": "Fri, 03 Apr 2020 21:04:43 GMT",
->>>>>>> 32e373e2
         "Server": [
           "Windows-Azure-Blob/1.0",
           "Microsoft-HTTPAPI/2.0"
         ],
         "x-ms-client-request-id": "55fbb655-ec55-5c46-0828-8b9b94c49d7c",
-<<<<<<< HEAD
-        "x-ms-request-id": "1984b664-201e-0011-3c39-f3088f000000",
-        "x-ms-version": "2019-10-10"
-=======
         "x-ms-request-id": "96229a1e-f01e-0012-1dfb-093670000000",
         "x-ms-version": "2019-12-12"
->>>>>>> 32e373e2
-      },
-      "ResponseBody": []
-    },
-    {
-<<<<<<< HEAD
-      "RequestUri": "https://seanstagehierarchical.blob.core.windows.net/test-filesystem-e68d54c0-14ac-8b15-0976-04b7ccee03bc?restype=container\u0026comp=acl",
-=======
+      },
+      "ResponseBody": []
+    },
+    {
       "RequestUri": "http://seannsecanary.blob.core.windows.net/test-filesystem-e68d54c0-14ac-8b15-0976-04b7ccee03bc?restype=container\u0026comp=acl",
->>>>>>> 32e373e2
       "RequestMethod": "PUT",
       "RequestHeaders": {
         "Authorization": "Sanitized",
         "Content-Length": "250",
         "Content-Type": "application/xml",
-<<<<<<< HEAD
-        "If-Modified-Since": "Fri, 06 Mar 2020 21:58:44 GMT",
-        "traceparent": "00-10c3a70a3cc7734483da81cd71a90566-5bb2c625f56fae4d-00",
-        "User-Agent": [
-          "azsdk-net-Storage.Files.DataLake/12.0.0-dev.20200305.1",
-          "(.NET Core 4.6.28325.01; Microsoft Windows 10.0.18363 )"
-        ],
-        "x-ms-blob-public-access": "container",
-        "x-ms-client-request-id": "3d10c354-bb67-9e14-4ebf-2c325f5b2ace",
-        "x-ms-date": "Thu, 05 Mar 2020 21:58:44 GMT",
-        "x-ms-return-client-request-id": "true",
-        "x-ms-version": "2019-10-10"
-      },
-      "RequestBody": "\u003CSignedIdentifiers\u003E\u003CSignedIdentifier\u003E\u003CId\u003Escbwhwywsypblcmvmmvp\u003C/Id\u003E\u003CAccessPolicy\u003E\u003CStart\u003E2020-03-05T20:58:44.0388308Z\u003C/Start\u003E\u003CExpiry\u003E2020-03-05T22:58:44.0388308Z\u003C/Expiry\u003E\u003CPermission\u003Ercw\u003C/Permission\u003E\u003C/AccessPolicy\u003E\u003C/SignedIdentifier\u003E\u003C/SignedIdentifiers\u003E",
-=======
         "If-Modified-Since": "Sat, 04 Apr 2020 21:04:44 GMT",
         "traceparent": "00-70f0d4aafe63444196c32959713e4df2-ea507352177dd742-00",
         "User-Agent": [
@@ -100,47 +53,17 @@
         "x-ms-version": "2019-12-12"
       },
       "RequestBody": "\u003CSignedIdentifiers\u003E\u003CSignedIdentifier\u003E\u003CId\u003Escbwhwywsypblcmvmmvp\u003C/Id\u003E\u003CAccessPolicy\u003E\u003CStart\u003E2020-04-03T20:04:44.7663111Z\u003C/Start\u003E\u003CExpiry\u003E2020-04-03T22:04:44.7663111Z\u003C/Expiry\u003E\u003CPermission\u003Ercw\u003C/Permission\u003E\u003C/AccessPolicy\u003E\u003C/SignedIdentifier\u003E\u003C/SignedIdentifiers\u003E",
->>>>>>> 32e373e2
       "StatusCode": 412,
       "ResponseHeaders": {
         "Content-Length": "252",
         "Content-Type": "application/xml",
-<<<<<<< HEAD
-        "Date": "Thu, 05 Mar 2020 21:58:44 GMT",
-=======
         "Date": "Fri, 03 Apr 2020 21:04:42 GMT",
->>>>>>> 32e373e2
         "Server": [
           "Windows-Azure-Blob/1.0",
           "Microsoft-HTTPAPI/2.0"
         ],
         "x-ms-client-request-id": "3d10c354-bb67-9e14-4ebf-2c325f5b2ace",
         "x-ms-error-code": "ConditionNotMet",
-<<<<<<< HEAD
-        "x-ms-request-id": "1984b66d-201e-0011-4339-f3088f000000",
-        "x-ms-version": "2019-10-10"
-      },
-      "ResponseBody": [
-        "\uFEFF\u003C?xml version=\u00221.0\u0022 encoding=\u0022utf-8\u0022?\u003E\u003CError\u003E\u003CCode\u003EConditionNotMet\u003C/Code\u003E\u003CMessage\u003EThe condition specified using HTTP conditional header(s) is not met.\n",
-        "RequestId:1984b66d-201e-0011-4339-f3088f000000\n",
-        "Time:2020-03-05T21:58:44.5080863Z\u003C/Message\u003E\u003C/Error\u003E"
-      ]
-    },
-    {
-      "RequestUri": "https://seanstagehierarchical.blob.core.windows.net/test-filesystem-e68d54c0-14ac-8b15-0976-04b7ccee03bc?restype=container",
-      "RequestMethod": "DELETE",
-      "RequestHeaders": {
-        "Authorization": "Sanitized",
-        "traceparent": "00-31188d9ac41d0f4ab9997721120be9de-00d3e65c3200a545-00",
-        "User-Agent": [
-          "azsdk-net-Storage.Files.DataLake/12.0.0-dev.20200305.1",
-          "(.NET Core 4.6.28325.01; Microsoft Windows 10.0.18363 )"
-        ],
-        "x-ms-client-request-id": "aeda401a-24b5-36ad-99c7-034e85e53e99",
-        "x-ms-date": "Thu, 05 Mar 2020 21:58:44 GMT",
-        "x-ms-return-client-request-id": "true",
-        "x-ms-version": "2019-10-10"
-=======
         "x-ms-request-id": "96229a22-f01e-0012-20fb-093670000000",
         "x-ms-version": "2019-12-12"
       },
@@ -164,119 +87,62 @@
         "x-ms-date": "Fri, 03 Apr 2020 21:04:44 GMT",
         "x-ms-return-client-request-id": "true",
         "x-ms-version": "2019-12-12"
->>>>>>> 32e373e2
       },
       "RequestBody": null,
       "StatusCode": 202,
       "ResponseHeaders": {
         "Content-Length": "0",
-<<<<<<< HEAD
-        "Date": "Thu, 05 Mar 2020 21:58:44 GMT",
-=======
-        "Date": "Fri, 03 Apr 2020 21:04:43 GMT",
->>>>>>> 32e373e2
+        "Date": "Fri, 03 Apr 2020 21:04:43 GMT",
         "Server": [
           "Windows-Azure-Blob/1.0",
           "Microsoft-HTTPAPI/2.0"
         ],
         "x-ms-client-request-id": "aeda401a-24b5-36ad-99c7-034e85e53e99",
-<<<<<<< HEAD
-        "x-ms-request-id": "1984b672-201e-0011-4839-f3088f000000",
-        "x-ms-version": "2019-10-10"
-=======
         "x-ms-request-id": "96229a2a-f01e-0012-28fb-093670000000",
         "x-ms-version": "2019-12-12"
->>>>>>> 32e373e2
-      },
-      "ResponseBody": []
-    },
-    {
-<<<<<<< HEAD
-      "RequestUri": "https://seanstagehierarchical.blob.core.windows.net/test-filesystem-0021734d-e5de-22b2-9095-3db6704b2935?restype=container",
-      "RequestMethod": "PUT",
-      "RequestHeaders": {
-        "Authorization": "Sanitized",
-        "traceparent": "00-21bc8cf9ecec074e97e1f99c077aa68b-4244a7f2091ef64d-00",
-        "User-Agent": [
-          "azsdk-net-Storage.Files.DataLake/12.0.0-dev.20200305.1",
-          "(.NET Core 4.6.28325.01; Microsoft Windows 10.0.18363 )"
+      },
+      "ResponseBody": []
+    },
+    {
+      "RequestUri": "http://seannsecanary.blob.core.windows.net/test-filesystem-0021734d-e5de-22b2-9095-3db6704b2935?restype=container",
+      "RequestMethod": "PUT",
+      "RequestHeaders": {
+        "Authorization": "Sanitized",
+        "traceparent": "00-55f80b43890caf4ba89cbcdd02eaac0c-cc6644d7f890e64d-00",
+        "User-Agent": [
+          "azsdk-net-Storage.Files.DataLake/12.1.0-dev.20200403.1",
+          "(.NET Core 4.6.28325.01; Microsoft Windows 10.0.18362 )"
         ],
         "x-ms-blob-public-access": "container",
         "x-ms-client-request-id": "027cb172-fef7-35e7-8eb8-1e20e6f6c54d",
-        "x-ms-date": "Thu, 05 Mar 2020 21:58:44 GMT",
-        "x-ms-return-client-request-id": "true",
-        "x-ms-version": "2019-10-10"
-=======
-      "RequestUri": "http://seannsecanary.blob.core.windows.net/test-filesystem-0021734d-e5de-22b2-9095-3db6704b2935?restype=container",
-      "RequestMethod": "PUT",
-      "RequestHeaders": {
-        "Authorization": "Sanitized",
-        "traceparent": "00-55f80b43890caf4ba89cbcdd02eaac0c-cc6644d7f890e64d-00",
-        "User-Agent": [
-          "azsdk-net-Storage.Files.DataLake/12.1.0-dev.20200403.1",
-          "(.NET Core 4.6.28325.01; Microsoft Windows 10.0.18362 )"
-        ],
-        "x-ms-blob-public-access": "container",
-        "x-ms-client-request-id": "027cb172-fef7-35e7-8eb8-1e20e6f6c54d",
-        "x-ms-date": "Fri, 03 Apr 2020 21:04:45 GMT",
-        "x-ms-return-client-request-id": "true",
-        "x-ms-version": "2019-12-12"
->>>>>>> 32e373e2
+        "x-ms-date": "Fri, 03 Apr 2020 21:04:45 GMT",
+        "x-ms-return-client-request-id": "true",
+        "x-ms-version": "2019-12-12"
       },
       "RequestBody": null,
       "StatusCode": 201,
       "ResponseHeaders": {
         "Content-Length": "0",
-<<<<<<< HEAD
-        "Date": "Thu, 05 Mar 2020 21:58:44 GMT",
-        "ETag": "\u00220x8D7C150600835A4\u0022",
-        "Last-Modified": "Thu, 05 Mar 2020 21:58:44 GMT",
-=======
         "Date": "Fri, 03 Apr 2020 21:04:43 GMT",
         "ETag": "\u00220x8D7D812A214402D\u0022",
         "Last-Modified": "Fri, 03 Apr 2020 21:04:43 GMT",
->>>>>>> 32e373e2
         "Server": [
           "Windows-Azure-Blob/1.0",
           "Microsoft-HTTPAPI/2.0"
         ],
         "x-ms-client-request-id": "027cb172-fef7-35e7-8eb8-1e20e6f6c54d",
-<<<<<<< HEAD
-        "x-ms-request-id": "fcb31d3d-001e-0039-6839-f36927000000",
-        "x-ms-version": "2019-10-10"
-=======
         "x-ms-request-id": "96229a36-f01e-0012-32fb-093670000000",
         "x-ms-version": "2019-12-12"
->>>>>>> 32e373e2
-      },
-      "ResponseBody": []
-    },
-    {
-<<<<<<< HEAD
-      "RequestUri": "https://seanstagehierarchical.blob.core.windows.net/test-filesystem-0021734d-e5de-22b2-9095-3db6704b2935?restype=container\u0026comp=acl",
-=======
+      },
+      "ResponseBody": []
+    },
+    {
       "RequestUri": "http://seannsecanary.blob.core.windows.net/test-filesystem-0021734d-e5de-22b2-9095-3db6704b2935?restype=container\u0026comp=acl",
->>>>>>> 32e373e2
       "RequestMethod": "PUT",
       "RequestHeaders": {
         "Authorization": "Sanitized",
         "Content-Length": "250",
         "Content-Type": "application/xml",
-<<<<<<< HEAD
-        "If-Unmodified-Since": "Wed, 04 Mar 2020 21:58:44 GMT",
-        "traceparent": "00-b811735044cdc7428a733c475a156cd8-eaff4873a3d7be4f-00",
-        "User-Agent": [
-          "azsdk-net-Storage.Files.DataLake/12.0.0-dev.20200305.1",
-          "(.NET Core 4.6.28325.01; Microsoft Windows 10.0.18363 )"
-        ],
-        "x-ms-blob-public-access": "container",
-        "x-ms-client-request-id": "534dd556-ab98-14a6-d75d-8ce8c4727fc4",
-        "x-ms-date": "Thu, 05 Mar 2020 21:58:45 GMT",
-        "x-ms-return-client-request-id": "true",
-        "x-ms-version": "2019-10-10"
-      },
-      "RequestBody": "\u003CSignedIdentifiers\u003E\u003CSignedIdentifier\u003E\u003CId\u003Edrehdkvygbprumnrrabj\u003C/Id\u003E\u003CAccessPolicy\u003E\u003CStart\u003E2020-03-05T20:58:44.0388308Z\u003C/Start\u003E\u003CExpiry\u003E2020-03-05T22:58:44.0388308Z\u003C/Expiry\u003E\u003CPermission\u003Ercw\u003C/Permission\u003E\u003C/AccessPolicy\u003E\u003C/SignedIdentifier\u003E\u003C/SignedIdentifiers\u003E",
-=======
         "If-Unmodified-Since": "Thu, 02 Apr 2020 21:04:44 GMT",
         "traceparent": "00-c8564cdf2d7dfe40b90af215a02b1729-d269533e984dd440-00",
         "User-Agent": [
@@ -290,47 +156,17 @@
         "x-ms-version": "2019-12-12"
       },
       "RequestBody": "\u003CSignedIdentifiers\u003E\u003CSignedIdentifier\u003E\u003CId\u003Edrehdkvygbprumnrrabj\u003C/Id\u003E\u003CAccessPolicy\u003E\u003CStart\u003E2020-04-03T20:04:44.7663111Z\u003C/Start\u003E\u003CExpiry\u003E2020-04-03T22:04:44.7663111Z\u003C/Expiry\u003E\u003CPermission\u003Ercw\u003C/Permission\u003E\u003C/AccessPolicy\u003E\u003C/SignedIdentifier\u003E\u003C/SignedIdentifiers\u003E",
->>>>>>> 32e373e2
       "StatusCode": 412,
       "ResponseHeaders": {
         "Content-Length": "252",
         "Content-Type": "application/xml",
-<<<<<<< HEAD
-        "Date": "Thu, 05 Mar 2020 21:58:44 GMT",
-=======
-        "Date": "Fri, 03 Apr 2020 21:04:43 GMT",
->>>>>>> 32e373e2
+        "Date": "Fri, 03 Apr 2020 21:04:43 GMT",
         "Server": [
           "Windows-Azure-Blob/1.0",
           "Microsoft-HTTPAPI/2.0"
         ],
         "x-ms-client-request-id": "534dd556-ab98-14a6-d75d-8ce8c4727fc4",
         "x-ms-error-code": "ConditionNotMet",
-<<<<<<< HEAD
-        "x-ms-request-id": "fcb31d4c-001e-0039-7139-f36927000000",
-        "x-ms-version": "2019-10-10"
-      },
-      "ResponseBody": [
-        "\uFEFF\u003C?xml version=\u00221.0\u0022 encoding=\u0022utf-8\u0022?\u003E\u003CError\u003E\u003CCode\u003EConditionNotMet\u003C/Code\u003E\u003CMessage\u003EThe condition specified using HTTP conditional header(s) is not met.\n",
-        "RequestId:fcb31d4c-001e-0039-7139-f36927000000\n",
-        "Time:2020-03-05T21:58:44.9869683Z\u003C/Message\u003E\u003C/Error\u003E"
-      ]
-    },
-    {
-      "RequestUri": "https://seanstagehierarchical.blob.core.windows.net/test-filesystem-0021734d-e5de-22b2-9095-3db6704b2935?restype=container",
-      "RequestMethod": "DELETE",
-      "RequestHeaders": {
-        "Authorization": "Sanitized",
-        "traceparent": "00-ffee575307d1d54e806abe15312efb73-7b1c71e08153a249-00",
-        "User-Agent": [
-          "azsdk-net-Storage.Files.DataLake/12.0.0-dev.20200305.1",
-          "(.NET Core 4.6.28325.01; Microsoft Windows 10.0.18363 )"
-        ],
-        "x-ms-client-request-id": "ca559336-f0d4-2426-8028-ea2155a803eb",
-        "x-ms-date": "Thu, 05 Mar 2020 21:58:45 GMT",
-        "x-ms-return-client-request-id": "true",
-        "x-ms-version": "2019-10-10"
-=======
         "x-ms-request-id": "96229a3d-f01e-0012-37fb-093670000000",
         "x-ms-version": "2019-12-12"
       },
@@ -354,173 +190,86 @@
         "x-ms-date": "Fri, 03 Apr 2020 21:04:45 GMT",
         "x-ms-return-client-request-id": "true",
         "x-ms-version": "2019-12-12"
->>>>>>> 32e373e2
       },
       "RequestBody": null,
       "StatusCode": 202,
       "ResponseHeaders": {
         "Content-Length": "0",
-<<<<<<< HEAD
-        "Date": "Thu, 05 Mar 2020 21:58:44 GMT",
-=======
-        "Date": "Fri, 03 Apr 2020 21:04:43 GMT",
->>>>>>> 32e373e2
+        "Date": "Fri, 03 Apr 2020 21:04:43 GMT",
         "Server": [
           "Windows-Azure-Blob/1.0",
           "Microsoft-HTTPAPI/2.0"
         ],
         "x-ms-client-request-id": "ca559336-f0d4-2426-8028-ea2155a803eb",
-<<<<<<< HEAD
-        "x-ms-request-id": "fcb31d51-001e-0039-7539-f36927000000",
-        "x-ms-version": "2019-10-10"
-=======
         "x-ms-request-id": "96229a45-f01e-0012-3ffb-093670000000",
         "x-ms-version": "2019-12-12"
->>>>>>> 32e373e2
-      },
-      "ResponseBody": []
-    },
-    {
-<<<<<<< HEAD
-      "RequestUri": "https://seanstagehierarchical.blob.core.windows.net/test-filesystem-882f9278-f871-8ace-3460-c44738438994?restype=container",
-      "RequestMethod": "PUT",
-      "RequestHeaders": {
-        "Authorization": "Sanitized",
-        "traceparent": "00-ae1c65d0ba6f9043aa472001c29d2882-5b1ce96aeab99144-00",
-        "User-Agent": [
-          "azsdk-net-Storage.Files.DataLake/12.0.0-dev.20200305.1",
-          "(.NET Core 4.6.28325.01; Microsoft Windows 10.0.18363 )"
+      },
+      "ResponseBody": []
+    },
+    {
+      "RequestUri": "http://seannsecanary.blob.core.windows.net/test-filesystem-882f9278-f871-8ace-3460-c44738438994?restype=container",
+      "RequestMethod": "PUT",
+      "RequestHeaders": {
+        "Authorization": "Sanitized",
+        "traceparent": "00-1c9dabc42e46d842a9f982876cfee22c-dbac90dfd1361c4b-00",
+        "User-Agent": [
+          "azsdk-net-Storage.Files.DataLake/12.1.0-dev.20200403.1",
+          "(.NET Core 4.6.28325.01; Microsoft Windows 10.0.18362 )"
         ],
         "x-ms-blob-public-access": "container",
         "x-ms-client-request-id": "f8ea874d-7313-3d47-c4cb-95742cdeec3c",
-        "x-ms-date": "Thu, 05 Mar 2020 21:58:45 GMT",
-        "x-ms-return-client-request-id": "true",
-        "x-ms-version": "2019-10-10"
-=======
-      "RequestUri": "http://seannsecanary.blob.core.windows.net/test-filesystem-882f9278-f871-8ace-3460-c44738438994?restype=container",
-      "RequestMethod": "PUT",
-      "RequestHeaders": {
-        "Authorization": "Sanitized",
-        "traceparent": "00-1c9dabc42e46d842a9f982876cfee22c-dbac90dfd1361c4b-00",
-        "User-Agent": [
-          "azsdk-net-Storage.Files.DataLake/12.1.0-dev.20200403.1",
-          "(.NET Core 4.6.28325.01; Microsoft Windows 10.0.18362 )"
-        ],
-        "x-ms-blob-public-access": "container",
-        "x-ms-client-request-id": "f8ea874d-7313-3d47-c4cb-95742cdeec3c",
-        "x-ms-date": "Fri, 03 Apr 2020 21:04:45 GMT",
-        "x-ms-return-client-request-id": "true",
-        "x-ms-version": "2019-12-12"
->>>>>>> 32e373e2
+        "x-ms-date": "Fri, 03 Apr 2020 21:04:45 GMT",
+        "x-ms-return-client-request-id": "true",
+        "x-ms-version": "2019-12-12"
       },
       "RequestBody": null,
       "StatusCode": 201,
       "ResponseHeaders": {
         "Content-Length": "0",
-<<<<<<< HEAD
-        "Date": "Thu, 05 Mar 2020 21:58:44 GMT",
-        "ETag": "\u00220x8D7C15060539049\u0022",
-        "Last-Modified": "Thu, 05 Mar 2020 21:58:45 GMT",
-=======
         "Date": "Fri, 03 Apr 2020 21:04:43 GMT",
         "ETag": "\u00220x8D7D812A23BA5BB\u0022",
         "Last-Modified": "Fri, 03 Apr 2020 21:04:43 GMT",
->>>>>>> 32e373e2
         "Server": [
           "Windows-Azure-Blob/1.0",
           "Microsoft-HTTPAPI/2.0"
         ],
         "x-ms-client-request-id": "f8ea874d-7313-3d47-c4cb-95742cdeec3c",
-<<<<<<< HEAD
-        "x-ms-request-id": "c8d7c6d8-701e-000c-0c39-f30533000000",
-        "x-ms-version": "2019-10-10"
-=======
         "x-ms-request-id": "96229a4f-f01e-0012-49fb-093670000000",
         "x-ms-version": "2019-12-12"
->>>>>>> 32e373e2
-      },
-      "ResponseBody": []
-    },
-    {
-<<<<<<< HEAD
-      "RequestUri": "https://seanstagehierarchical.blob.core.windows.net/test-filesystem-882f9278-f871-8ace-3460-c44738438994?restype=container\u0026comp=acl",
-=======
+      },
+      "ResponseBody": []
+    },
+    {
       "RequestUri": "http://seannsecanary.blob.core.windows.net/test-filesystem-882f9278-f871-8ace-3460-c44738438994?restype=container\u0026comp=acl",
->>>>>>> 32e373e2
       "RequestMethod": "PUT",
       "RequestHeaders": {
         "Authorization": "Sanitized",
         "Content-Length": "250",
         "Content-Type": "application/xml",
-<<<<<<< HEAD
-        "traceparent": "00-e8ce178e60509e4182bb043236f48f43-2e223c214e26b846-00",
-        "User-Agent": [
-          "azsdk-net-Storage.Files.DataLake/12.0.0-dev.20200305.1",
-          "(.NET Core 4.6.28325.01; Microsoft Windows 10.0.18363 )"
+        "traceparent": "00-658a2f3759d7ad469082a93e45fbecb9-26ad847083bf3e43-00",
+        "User-Agent": [
+          "azsdk-net-Storage.Files.DataLake/12.1.0-dev.20200403.1",
+          "(.NET Core 4.6.28325.01; Microsoft Windows 10.0.18362 )"
         ],
         "x-ms-blob-public-access": "container",
         "x-ms-client-request-id": "7cf115bf-25b8-a655-ca2f-3b5d22e0aa4e",
-        "x-ms-date": "Thu, 05 Mar 2020 21:58:45 GMT",
+        "x-ms-date": "Fri, 03 Apr 2020 21:04:45 GMT",
         "x-ms-lease-id": "\u0022garbage\u0022",
         "x-ms-return-client-request-id": "true",
-        "x-ms-version": "2019-10-10"
-      },
-      "RequestBody": "\u003CSignedIdentifiers\u003E\u003CSignedIdentifier\u003E\u003CId\u003Enbfcsmqjdrheepjlnvat\u003C/Id\u003E\u003CAccessPolicy\u003E\u003CStart\u003E2020-03-05T20:58:44.0388308Z\u003C/Start\u003E\u003CExpiry\u003E2020-03-05T22:58:44.0388308Z\u003C/Expiry\u003E\u003CPermission\u003Ercw\u003C/Permission\u003E\u003C/AccessPolicy\u003E\u003C/SignedIdentifier\u003E\u003C/SignedIdentifiers\u003E",
-=======
-        "traceparent": "00-658a2f3759d7ad469082a93e45fbecb9-26ad847083bf3e43-00",
-        "User-Agent": [
-          "azsdk-net-Storage.Files.DataLake/12.1.0-dev.20200403.1",
-          "(.NET Core 4.6.28325.01; Microsoft Windows 10.0.18362 )"
-        ],
-        "x-ms-blob-public-access": "container",
-        "x-ms-client-request-id": "7cf115bf-25b8-a655-ca2f-3b5d22e0aa4e",
-        "x-ms-date": "Fri, 03 Apr 2020 21:04:45 GMT",
-        "x-ms-lease-id": "\u0022garbage\u0022",
-        "x-ms-return-client-request-id": "true",
         "x-ms-version": "2019-12-12"
       },
       "RequestBody": "\u003CSignedIdentifiers\u003E\u003CSignedIdentifier\u003E\u003CId\u003Enbfcsmqjdrheepjlnvat\u003C/Id\u003E\u003CAccessPolicy\u003E\u003CStart\u003E2020-04-03T20:04:44.7663111Z\u003C/Start\u003E\u003CExpiry\u003E2020-04-03T22:04:44.7663111Z\u003C/Expiry\u003E\u003CPermission\u003Ercw\u003C/Permission\u003E\u003C/AccessPolicy\u003E\u003C/SignedIdentifier\u003E\u003C/SignedIdentifiers\u003E",
->>>>>>> 32e373e2
       "StatusCode": 400,
       "ResponseHeaders": {
         "Content-Length": "328",
         "Content-Type": "application/xml",
-<<<<<<< HEAD
-        "Date": "Thu, 05 Mar 2020 21:58:44 GMT",
-=======
-        "Date": "Fri, 03 Apr 2020 21:04:43 GMT",
->>>>>>> 32e373e2
+        "Date": "Fri, 03 Apr 2020 21:04:43 GMT",
         "Server": [
           "Windows-Azure-Blob/1.0",
           "Microsoft-HTTPAPI/2.0"
         ],
         "x-ms-client-request-id": "7cf115bf-25b8-a655-ca2f-3b5d22e0aa4e",
         "x-ms-error-code": "InvalidHeaderValue",
-<<<<<<< HEAD
-        "x-ms-request-id": "c8d7c6e7-701e-000c-1439-f30533000000",
-        "x-ms-version": "2019-10-10"
-      },
-      "ResponseBody": [
-        "\uFEFF\u003C?xml version=\u00221.0\u0022 encoding=\u0022utf-8\u0022?\u003E\u003CError\u003E\u003CCode\u003EInvalidHeaderValue\u003C/Code\u003E\u003CMessage\u003EThe value for one of the HTTP headers is not in the correct format.\n",
-        "RequestId:c8d7c6e7-701e-000c-1439-f30533000000\n",
-        "Time:2020-03-05T21:58:45.5288441Z\u003C/Message\u003E\u003CHeaderName\u003Ex-ms-lease-id\u003C/HeaderName\u003E\u003CHeaderValue\u003E\u0022garbage\u0022\u003C/HeaderValue\u003E\u003C/Error\u003E"
-      ]
-    },
-    {
-      "RequestUri": "https://seanstagehierarchical.blob.core.windows.net/test-filesystem-882f9278-f871-8ace-3460-c44738438994?restype=container",
-      "RequestMethod": "DELETE",
-      "RequestHeaders": {
-        "Authorization": "Sanitized",
-        "traceparent": "00-a2e72c9facc93f4c9369d4fbce12077c-a2068ea59f848543-00",
-        "User-Agent": [
-          "azsdk-net-Storage.Files.DataLake/12.0.0-dev.20200305.1",
-          "(.NET Core 4.6.28325.01; Microsoft Windows 10.0.18363 )"
-        ],
-        "x-ms-client-request-id": "b4f61c9d-7dec-33f8-3bd9-235b380f2e3d",
-        "x-ms-date": "Thu, 05 Mar 2020 21:58:45 GMT",
-        "x-ms-return-client-request-id": "true",
-        "x-ms-version": "2019-10-10"
-=======
         "x-ms-request-id": "96229a64-f01e-0012-5cfb-093670000000",
         "x-ms-version": "2019-12-12"
       },
@@ -544,42 +293,26 @@
         "x-ms-date": "Fri, 03 Apr 2020 21:04:45 GMT",
         "x-ms-return-client-request-id": "true",
         "x-ms-version": "2019-12-12"
->>>>>>> 32e373e2
       },
       "RequestBody": null,
       "StatusCode": 202,
       "ResponseHeaders": {
         "Content-Length": "0",
-<<<<<<< HEAD
-        "Date": "Thu, 05 Mar 2020 21:58:44 GMT",
-=======
-        "Date": "Fri, 03 Apr 2020 21:04:43 GMT",
->>>>>>> 32e373e2
+        "Date": "Fri, 03 Apr 2020 21:04:43 GMT",
         "Server": [
           "Windows-Azure-Blob/1.0",
           "Microsoft-HTTPAPI/2.0"
         ],
         "x-ms-client-request-id": "b4f61c9d-7dec-33f8-3bd9-235b380f2e3d",
-<<<<<<< HEAD
-        "x-ms-request-id": "c8d7c6f2-701e-000c-1c39-f30533000000",
-        "x-ms-version": "2019-10-10"
-=======
         "x-ms-request-id": "96229a6c-f01e-0012-63fb-093670000000",
         "x-ms-version": "2019-12-12"
->>>>>>> 32e373e2
       },
       "ResponseBody": []
     }
   ],
   "Variables": {
-<<<<<<< HEAD
-    "DateTimeOffsetNow": "2020-03-05T13:58:44.0388308-08:00",
-    "RandomSeed": "1920142689",
-    "Storage_TestConfigHierarchicalNamespace": "NamespaceTenant\nseanstagehierarchical\nU2FuaXRpemVk\nhttps://seanstagehierarchical.blob.core.windows.net\nhttp://seanstagehierarchical.file.core.windows.net\nhttp://seanstagehierarchical.queue.core.windows.net\nhttp://seanstagehierarchical.table.core.windows.net\n\n\n\n\nhttp://seanstagehierarchical-secondary.blob.core.windows.net\nhttp://seanstagehierarchical-secondary.file.core.windows.net\nhttp://seanstagehierarchical-secondary.queue.core.windows.net\nhttp://seanstagehierarchical-secondary.table.core.windows.net\n68390a19-a643-458b-b726-408abf67b4fc\nSanitized\n72f988bf-86f1-41af-91ab-2d7cd011db47\nhttps://login.microsoftonline.com/\nCloud\nBlobEndpoint=https://seanstagehierarchical.blob.core.windows.net/;QueueEndpoint=http://seanstagehierarchical.queue.core.windows.net/;FileEndpoint=http://seanstagehierarchical.file.core.windows.net/;BlobSecondaryEndpoint=http://seanstagehierarchical-secondary.blob.core.windows.net/;QueueSecondaryEndpoint=http://seanstagehierarchical-secondary.queue.core.windows.net/;FileSecondaryEndpoint=http://seanstagehierarchical-secondary.file.core.windows.net/;AccountName=seanstagehierarchical;AccountKey=Sanitized\n"
-=======
     "DateTimeOffsetNow": "2020-04-03T14:04:44.7663111-07:00",
     "RandomSeed": "1920142689",
     "Storage_TestConfigHierarchicalNamespace": "NamespaceTenant\nseannsecanary\nU2FuaXRpemVk\nhttp://seannsecanary.blob.core.windows.net\nhttp://seannsecanary.file.core.windows.net\nhttp://seannsecanary.queue.core.windows.net\nhttp://seannsecanary.table.core.windows.net\n\n\n\n\nhttp://seannsecanary-secondary.blob.core.windows.net\nhttp://seannsecanary-secondary.file.core.windows.net\nhttp://seannsecanary-secondary.queue.core.windows.net\nhttp://seannsecanary-secondary.table.core.windows.net\n68390a19-a643-458b-b726-408abf67b4fc\nSanitized\n72f988bf-86f1-41af-91ab-2d7cd011db47\nhttps://login.microsoftonline.com/\nCloud\nBlobEndpoint=http://seannsecanary.blob.core.windows.net/;QueueEndpoint=http://seannsecanary.queue.core.windows.net/;FileEndpoint=http://seannsecanary.file.core.windows.net/;BlobSecondaryEndpoint=http://seannsecanary-secondary.blob.core.windows.net/;QueueSecondaryEndpoint=http://seannsecanary-secondary.queue.core.windows.net/;FileSecondaryEndpoint=http://seannsecanary-secondary.file.core.windows.net/;AccountName=seannsecanary;AccountKey=Sanitized\n"
->>>>>>> 32e373e2
   }
 }