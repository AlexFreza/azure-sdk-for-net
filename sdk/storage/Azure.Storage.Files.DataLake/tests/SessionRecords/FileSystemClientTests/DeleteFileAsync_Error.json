--- conflicted
+++ resolved
@@ -1,21 +1,6 @@
 {
   "Entries": [
     {
-<<<<<<< HEAD
-      "RequestUri": "https://seanstagehierarchical.dfs.core.windows.net/test-filesystem-5a203fb4-cfdf-2670-a51e-4018109cbd3f/test-file-07f5aca0-093c-872f-823e-abbf86d6aad0",
-      "RequestMethod": "DELETE",
-      "RequestHeaders": {
-        "Authorization": "Sanitized",
-        "traceparent": "00-07d86bc661100543a8b9fc14a1a66cf8-a5fa97eb65498842-00",
-        "User-Agent": [
-          "azsdk-net-Storage.Files.DataLake/12.0.0-dev.20200305.1",
-          "(.NET Core 4.6.28325.01; Microsoft Windows 10.0.18363 )"
-        ],
-        "x-ms-client-request-id": "9c680266-47ff-ab29-1098-d7a124b0a0cf",
-        "x-ms-date": "Thu, 05 Mar 2020 21:58:16 GMT",
-        "x-ms-return-client-request-id": "true",
-        "x-ms-version": "2019-10-10"
-=======
       "RequestUri": "http://seannsecanary.dfs.core.windows.net/test-filesystem-5a203fb4-cfdf-2670-a51e-4018109cbd3f/test-file-07f5aca0-093c-872f-823e-abbf86d6aad0",
       "RequestMethod": "DELETE",
       "RequestHeaders": {
@@ -29,50 +14,32 @@
         "x-ms-date": "Fri, 03 Apr 2020 21:04:29 GMT",
         "x-ms-return-client-request-id": "true",
         "x-ms-version": "2019-12-12"
->>>>>>> 32e373e2
       },
       "RequestBody": null,
       "StatusCode": 404,
       "ResponseHeaders": {
         "Content-Length": "175",
         "Content-Type": "application/json; charset=utf-8",
-<<<<<<< HEAD
-        "Date": "Thu, 05 Mar 2020 21:58:16 GMT",
-=======
         "Date": "Fri, 03 Apr 2020 21:04:27 GMT",
->>>>>>> 32e373e2
         "Server": [
           "Windows-Azure-HDFS/1.0",
           "Microsoft-HTTPAPI/2.0"
         ],
         "x-ms-client-request-id": "9c680266-47ff-ab29-1098-d7a124b0a0cf",
         "x-ms-error-code": "FilesystemNotFound",
-<<<<<<< HEAD
-        "x-ms-request-id": "3d4155b2-601f-0000-7c39-f3923b000000",
-        "x-ms-version": "2019-10-10"
-=======
         "x-ms-request-id": "fa4403ad-201f-0097-1cfb-091bad000000",
         "x-ms-version": "2019-12-12"
->>>>>>> 32e373e2
       },
       "ResponseBody": {
         "error": {
           "code": "FilesystemNotFound",
-<<<<<<< HEAD
-          "message": "The specified filesystem does not exist.\nRequestId:3d4155b2-601f-0000-7c39-f3923b000000\nTime:2020-03-05T21:58:17.4744501Z"
-=======
           "message": "The specified filesystem does not exist.\nRequestId:fa4403ad-201f-0097-1cfb-091bad000000\nTime:2020-04-03T21:04:28.0544871Z"
->>>>>>> 32e373e2
         }
       }
     }
   ],
   "Variables": {
     "RandomSeed": "1459508267",
-<<<<<<< HEAD
-    "Storage_TestConfigHierarchicalNamespace": "NamespaceTenant\nseanstagehierarchical\nU2FuaXRpemVk\nhttps://seanstagehierarchical.blob.core.windows.net\nhttp://seanstagehierarchical.file.core.windows.net\nhttp://seanstagehierarchical.queue.core.windows.net\nhttp://seanstagehierarchical.table.core.windows.net\n\n\n\n\nhttp://seanstagehierarchical-secondary.blob.core.windows.net\nhttp://seanstagehierarchical-secondary.file.core.windows.net\nhttp://seanstagehierarchical-secondary.queue.core.windows.net\nhttp://seanstagehierarchical-secondary.table.core.windows.net\n68390a19-a643-458b-b726-408abf67b4fc\nSanitized\n72f988bf-86f1-41af-91ab-2d7cd011db47\nhttps://login.microsoftonline.com/\nCloud\nBlobEndpoint=https://seanstagehierarchical.blob.core.windows.net/;QueueEndpoint=http://seanstagehierarchical.queue.core.windows.net/;FileEndpoint=http://seanstagehierarchical.file.core.windows.net/;BlobSecondaryEndpoint=http://seanstagehierarchical-secondary.blob.core.windows.net/;QueueSecondaryEndpoint=http://seanstagehierarchical-secondary.queue.core.windows.net/;FileSecondaryEndpoint=http://seanstagehierarchical-secondary.file.core.windows.net/;AccountName=seanstagehierarchical;AccountKey=Sanitized\n"
-=======
     "Storage_TestConfigHierarchicalNamespace": "NamespaceTenant\nseannsecanary\nU2FuaXRpemVk\nhttp://seannsecanary.blob.core.windows.net\nhttp://seannsecanary.file.core.windows.net\nhttp://seannsecanary.queue.core.windows.net\nhttp://seannsecanary.table.core.windows.net\n\n\n\n\nhttp://seannsecanary-secondary.blob.core.windows.net\nhttp://seannsecanary-secondary.file.core.windows.net\nhttp://seannsecanary-secondary.queue.core.windows.net\nhttp://seannsecanary-secondary.table.core.windows.net\n68390a19-a643-458b-b726-408abf67b4fc\nSanitized\n72f988bf-86f1-41af-91ab-2d7cd011db47\nhttps://login.microsoftonline.com/\nCloud\nBlobEndpoint=http://seannsecanary.blob.core.windows.net/;QueueEndpoint=http://seannsecanary.queue.core.windows.net/;FileEndpoint=http://seannsecanary.file.core.windows.net/;BlobSecondaryEndpoint=http://seannsecanary-secondary.blob.core.windows.net/;QueueSecondaryEndpoint=http://seannsecanary-secondary.queue.core.windows.net/;FileSecondaryEndpoint=http://seannsecanary-secondary.file.core.windows.net/;AccountName=seannsecanary;AccountKey=Sanitized\n"
->>>>>>> 32e373e2
   }
 }