{
  "Entries": [
    {
      "RequestUri": "http://seannsecanary.blob.core.windows.net/test-filesystem-1cf63372-a33c-f69b-9ebe-3f4227c96ca6?restype=container",
      "RequestMethod": "PUT",
      "RequestHeaders": {
        "Authorization": "Sanitized",
        "traceparent": "00-47018d761759b1459f61f92f67724bcb-747a03a74aafcc46-00",
        "User-Agent": [
          "azsdk-net-Storage.Files.DataLake/12.1.0-dev.20200403.1",
          "(.NET Core 4.6.28325.01; Microsoft Windows 10.0.18362 )"
        ],
        "x-ms-blob-public-access": "container",
        "x-ms-client-request-id": "bcb8eb0e-e584-774f-fde6-99c0f957c2d4",
        "x-ms-date": "Fri, 03 Apr 2020 21:04:30 GMT",
        "x-ms-return-client-request-id": "true",
        "x-ms-version": "2019-12-12"
      },
      "RequestBody": null,
      "StatusCode": 201,
      "ResponseHeaders": {
        "Content-Length": "0",
        "Date": "Fri, 03 Apr 2020 21:04:28 GMT",
        "ETag": "\u00220x8D7D8129941D01D\u0022",
        "Last-Modified": "Fri, 03 Apr 2020 21:04:28 GMT",
        "Server": [
          "Windows-Azure-Blob/1.0",
          "Microsoft-HTTPAPI/2.0"
        ],
        "x-ms-client-request-id": "bcb8eb0e-e584-774f-fde6-99c0f957c2d4",
<<<<<<< HEAD
        "x-ms-request-id": "c8d7c509-701e-000c-2e39-f30533000000",
=======
        "x-ms-request-id": "96229294-f01e-0012-4dfb-093670000000",
>>>>>>> 8d420312
        "x-ms-version": "2019-12-12"
      },
      "ResponseBody": []
    },
    {
      "RequestUri": "http://seannsecanary.blob.core.windows.net/test-filesystem-1cf63372-a33c-f69b-9ebe-3f4227c96ca6?restype=container",
      "RequestMethod": "GET",
      "RequestHeaders": {
        "Authorization": "Sanitized",
        "traceparent": "00-85da2ac23636ba4bba977e0eeb05dbb7-c7d8e80d2f95c743-00",
        "User-Agent": [
          "azsdk-net-Storage.Files.DataLake/12.1.0-dev.20200403.1",
          "(.NET Core 4.6.28325.01; Microsoft Windows 10.0.18362 )"
        ],
        "x-ms-client-request-id": "3c332d2c-af10-8922-a447-601e27d2f915",
        "x-ms-date": "Fri, 03 Apr 2020 21:04:30 GMT",
        "x-ms-return-client-request-id": "true",
        "x-ms-version": "2019-12-12"
      },
      "RequestBody": null,
      "StatusCode": 200,
      "ResponseHeaders": {
        "Content-Length": "0",
        "Date": "Fri, 03 Apr 2020 21:04:28 GMT",
        "ETag": "\u00220x8D7D8129941D01D\u0022",
        "Last-Modified": "Fri, 03 Apr 2020 21:04:28 GMT",
        "Server": [
          "Windows-Azure-Blob/1.0",
          "Microsoft-HTTPAPI/2.0"
        ],
        "x-ms-blob-public-access": "container",
        "x-ms-client-request-id": "3c332d2c-af10-8922-a447-601e27d2f915",
        "x-ms-default-encryption-scope": "$account-encryption-key",
        "x-ms-deny-encryption-scope-override": "false",
        "x-ms-has-immutability-policy": "false",
        "x-ms-has-legal-hold": "false",
        "x-ms-lease-state": "available",
        "x-ms-lease-status": "unlocked",
<<<<<<< HEAD
        "x-ms-request-id": "c8d7c50e-701e-000c-3039-f30533000000",
=======
        "x-ms-request-id": "962292a3-f01e-0012-5afb-093670000000",
>>>>>>> 8d420312
        "x-ms-version": "2019-12-12"
      },
      "ResponseBody": []
    },
    {
      "RequestUri": "http://seannsecanary.blob.core.windows.net/test-filesystem-1cf63372-a33c-f69b-9ebe-3f4227c96ca6?restype=container",
      "RequestMethod": "DELETE",
      "RequestHeaders": {
        "Authorization": "Sanitized",
        "traceparent": "00-7336051005080f4d8895c6140d8f8cff-fd7f89ba85800947-00",
        "User-Agent": [
          "azsdk-net-Storage.Files.DataLake/12.1.0-dev.20200403.1",
          "(.NET Core 4.6.28325.01; Microsoft Windows 10.0.18362 )"
        ],
        "x-ms-client-request-id": "cc9494e9-8623-87c3-a187-dbe96c3b8acd",
        "x-ms-date": "Fri, 03 Apr 2020 21:04:30 GMT",
        "x-ms-return-client-request-id": "true",
        "x-ms-version": "2019-12-12"
      },
      "RequestBody": null,
      "StatusCode": 202,
      "ResponseHeaders": {
        "Content-Length": "0",
        "Date": "Fri, 03 Apr 2020 21:04:28 GMT",
        "Server": [
          "Windows-Azure-Blob/1.0",
          "Microsoft-HTTPAPI/2.0"
        ],
        "x-ms-client-request-id": "cc9494e9-8623-87c3-a187-dbe96c3b8acd",
<<<<<<< HEAD
        "x-ms-request-id": "c8d7c50f-701e-000c-3139-f30533000000",
=======
        "x-ms-request-id": "962292aa-f01e-0012-60fb-093670000000",
>>>>>>> 8d420312
        "x-ms-version": "2019-12-12"
      },
      "ResponseBody": []
    }
  ],
  "Variables": {
    "RandomSeed": "293630756",
    "Storage_TestConfigHierarchicalNamespace": "NamespaceTenant\nseannsecanary\nU2FuaXRpemVk\nhttp://seannsecanary.blob.core.windows.net\nhttp://seannsecanary.file.core.windows.net\nhttp://seannsecanary.queue.core.windows.net\nhttp://seannsecanary.table.core.windows.net\n\n\n\n\nhttp://seannsecanary-secondary.blob.core.windows.net\nhttp://seannsecanary-secondary.file.core.windows.net\nhttp://seannsecanary-secondary.queue.core.windows.net\nhttp://seannsecanary-secondary.table.core.windows.net\n68390a19-a643-458b-b726-408abf67b4fc\nSanitized\n72f988bf-86f1-41af-91ab-2d7cd011db47\nhttps://login.microsoftonline.com/\nCloud\nBlobEndpoint=http://seannsecanary.blob.core.windows.net/;QueueEndpoint=http://seannsecanary.queue.core.windows.net/;FileEndpoint=http://seannsecanary.file.core.windows.net/;BlobSecondaryEndpoint=http://seannsecanary-secondary.blob.core.windows.net/;QueueSecondaryEndpoint=http://seannsecanary-secondary.queue.core.windows.net/;FileSecondaryEndpoint=http://seannsecanary-secondary.file.core.windows.net/;AccountName=seannsecanary;AccountKey=Sanitized\n"
  }
}<|MERGE_RESOLUTION|>--- conflicted
+++ resolved
@@ -28,11 +28,7 @@
           "Microsoft-HTTPAPI/2.0"
         ],
         "x-ms-client-request-id": "bcb8eb0e-e584-774f-fde6-99c0f957c2d4",
-<<<<<<< HEAD
-        "x-ms-request-id": "c8d7c509-701e-000c-2e39-f30533000000",
-=======
         "x-ms-request-id": "96229294-f01e-0012-4dfb-093670000000",
->>>>>>> 8d420312
         "x-ms-version": "2019-12-12"
       },
       "ResponseBody": []
@@ -71,11 +67,7 @@
         "x-ms-has-legal-hold": "false",
         "x-ms-lease-state": "available",
         "x-ms-lease-status": "unlocked",
-<<<<<<< HEAD
-        "x-ms-request-id": "c8d7c50e-701e-000c-3039-f30533000000",
-=======
         "x-ms-request-id": "962292a3-f01e-0012-5afb-093670000000",
->>>>>>> 8d420312
         "x-ms-version": "2019-12-12"
       },
       "ResponseBody": []
@@ -105,11 +97,7 @@
           "Microsoft-HTTPAPI/2.0"
         ],
         "x-ms-client-request-id": "cc9494e9-8623-87c3-a187-dbe96c3b8acd",
-<<<<<<< HEAD
-        "x-ms-request-id": "c8d7c50f-701e-000c-3139-f30533000000",
-=======
         "x-ms-request-id": "962292aa-f01e-0012-60fb-093670000000",
->>>>>>> 8d420312
         "x-ms-version": "2019-12-12"
       },
       "ResponseBody": []
