--- conflicted
+++ resolved
@@ -1,22 +1,6 @@
 {
   "Entries": [
     {
-<<<<<<< HEAD
-      "RequestUri": "https://seanstagehierarchical.blob.core.windows.net/test-filesystem-9fac526d-d37d-5422-6651-09196c4e9e9f?restype=container",
-      "RequestMethod": "PUT",
-      "RequestHeaders": {
-        "Authorization": "Sanitized",
-        "traceparent": "00-ac0df84440930d4d80754f5f3e8b38c0-4117945a2265fd4e-00",
-        "User-Agent": [
-          "azsdk-net-Storage.Files.DataLake/12.0.0-dev.20200305.1",
-          "(.NET Core 4.6.28325.01; Microsoft Windows 10.0.18363 )"
-        ],
-        "x-ms-blob-public-access": "container",
-        "x-ms-client-request-id": "fc50066b-3f45-6a38-0b48-644b2c67e312",
-        "x-ms-date": "Thu, 05 Mar 2020 22:19:14 GMT",
-        "x-ms-return-client-request-id": "true",
-        "x-ms-version": "2019-10-10"
-=======
       "RequestUri": "http://seannsecanary.blob.core.windows.net/test-filesystem-9fac526d-d37d-5422-6651-09196c4e9e9f?restype=container",
       "RequestMethod": "PUT",
       "RequestHeaders": {
@@ -31,52 +15,25 @@
         "x-ms-date": "Fri, 03 Apr 2020 21:01:26 GMT",
         "x-ms-return-client-request-id": "true",
         "x-ms-version": "2019-12-12"
->>>>>>> 32e373e2
       },
       "RequestBody": null,
       "StatusCode": 201,
       "ResponseHeaders": {
         "Content-Length": "0",
-<<<<<<< HEAD
-        "Date": "Thu, 05 Mar 2020 22:19:14 GMT",
-        "ETag": "\u00220x8D7C1533D476952\u0022",
-        "Last-Modified": "Thu, 05 Mar 2020 22:19:15 GMT",
-=======
         "Date": "Fri, 03 Apr 2020 21:01:25 GMT",
         "ETag": "\u00220x8D7D8122BB4CEFE\u0022",
         "Last-Modified": "Fri, 03 Apr 2020 21:01:25 GMT",
->>>>>>> 32e373e2
         "Server": [
           "Windows-Azure-Blob/1.0",
           "Microsoft-HTTPAPI/2.0"
         ],
         "x-ms-client-request-id": "fc50066b-3f45-6a38-0b48-644b2c67e312",
-<<<<<<< HEAD
-        "x-ms-request-id": "1dff6e3b-501e-000b-203c-f36950000000",
-        "x-ms-version": "2019-10-10"
-=======
         "x-ms-request-id": "9622379c-f01e-0012-2afb-093670000000",
         "x-ms-version": "2019-12-12"
->>>>>>> 32e373e2
       },
       "ResponseBody": []
     },
     {
-<<<<<<< HEAD
-      "RequestUri": "https://seanstagehierarchical.dfs.core.windows.net/test-filesystem-9fac526d-d37d-5422-6651-09196c4e9e9f/test-file-98b19e97-8024-8f06-13aa-8953a2032815?resource=file",
-      "RequestMethod": "PUT",
-      "RequestHeaders": {
-        "Authorization": "Sanitized",
-        "traceparent": "00-6fbfc3148ad9484787fedeb5b56fd23b-633b3bbe76dc3142-00",
-        "User-Agent": [
-          "azsdk-net-Storage.Files.DataLake/12.0.0-dev.20200305.1",
-          "(.NET Core 4.6.28325.01; Microsoft Windows 10.0.18363 )"
-        ],
-        "x-ms-client-request-id": "8d881e47-2c9f-ea7b-00c0-e99ab5e5c708",
-        "x-ms-date": "Thu, 05 Mar 2020 22:19:15 GMT",
-        "x-ms-return-client-request-id": "true",
-        "x-ms-version": "2019-10-10"
-=======
       "RequestUri": "http://seannsecanary.dfs.core.windows.net/test-filesystem-9fac526d-d37d-5422-6651-09196c4e9e9f/test-file-98b19e97-8024-8f06-13aa-8953a2032815?resource=file",
       "RequestMethod": "PUT",
       "RequestHeaders": {
@@ -90,50 +47,25 @@
         "x-ms-date": "Fri, 03 Apr 2020 21:01:26 GMT",
         "x-ms-return-client-request-id": "true",
         "x-ms-version": "2019-12-12"
->>>>>>> 32e373e2
       },
       "RequestBody": null,
       "StatusCode": 201,
       "ResponseHeaders": {
         "Content-Length": "0",
-<<<<<<< HEAD
-        "Date": "Thu, 05 Mar 2020 22:19:15 GMT",
-        "ETag": "\u00220x8D7C1533D7ADC0D\u0022",
-        "Last-Modified": "Thu, 05 Mar 2020 22:19:15 GMT",
-=======
         "Date": "Fri, 03 Apr 2020 21:01:24 GMT",
         "ETag": "\u00220x8D7D8122BC4E7F2\u0022",
         "Last-Modified": "Fri, 03 Apr 2020 21:01:25 GMT",
->>>>>>> 32e373e2
         "Server": [
           "Windows-Azure-HDFS/1.0",
           "Microsoft-HTTPAPI/2.0"
         ],
         "x-ms-client-request-id": "8d881e47-2c9f-ea7b-00c0-e99ab5e5c708",
-<<<<<<< HEAD
-        "x-ms-request-id": "b8ff4a8a-d01f-0015-633c-f38588000000",
-        "x-ms-version": "2019-10-10"
-=======
         "x-ms-request-id": "fa440116-201f-0097-07fb-091bad000000",
         "x-ms-version": "2019-12-12"
->>>>>>> 32e373e2
       },
       "ResponseBody": []
     },
     {
-<<<<<<< HEAD
-      "RequestUri": "https://seanstagehierarchical.blob.core.windows.net/test-filesystem-9fac526d-d37d-5422-6651-09196c4e9e9f/test-file-98b19e97-8024-8f06-13aa-8953a2032815?comp=lease",
-      "RequestMethod": "PUT",
-      "RequestHeaders": {
-        "Authorization": "Sanitized",
-        "traceparent": "00-e25d9007756f984f8bd4b38b557b526f-b0a000b087306c48-00",
-        "User-Agent": [
-          "azsdk-net-Storage.Files.DataLake/12.0.0-dev.20200305.1",
-          "(.NET Core 4.6.28325.01; Microsoft Windows 10.0.18363 )"
-        ],
-        "x-ms-client-request-id": "2ac80e78-1334-c9f4-0a92-49f6a89680e3",
-        "x-ms-date": "Thu, 05 Mar 2020 22:19:15 GMT",
-=======
       "RequestUri": "http://seannsecanary.blob.core.windows.net/test-filesystem-9fac526d-d37d-5422-6651-09196c4e9e9f/test-file-98b19e97-8024-8f06-13aa-8953a2032815?comp=lease",
       "RequestMethod": "PUT",
       "RequestHeaders": {
@@ -145,62 +77,31 @@
         ],
         "x-ms-client-request-id": "2ac80e78-1334-c9f4-0a92-49f6a89680e3",
         "x-ms-date": "Fri, 03 Apr 2020 21:01:26 GMT",
->>>>>>> 32e373e2
         "x-ms-lease-action": "acquire",
         "x-ms-lease-duration": "15",
         "x-ms-proposed-lease-id": "c3bf4e1f-7db9-f514-43a8-83e46a1d161f",
         "x-ms-return-client-request-id": "true",
-<<<<<<< HEAD
-        "x-ms-version": "2019-10-10"
-=======
         "x-ms-version": "2019-12-12"
->>>>>>> 32e373e2
       },
       "RequestBody": null,
       "StatusCode": 201,
       "ResponseHeaders": {
         "Content-Length": "0",
-<<<<<<< HEAD
-        "Date": "Thu, 05 Mar 2020 22:19:15 GMT",
-        "ETag": "\u00220x8D7C1533D7ADC0D\u0022",
-        "Last-Modified": "Thu, 05 Mar 2020 22:19:15 GMT",
-=======
         "Date": "Fri, 03 Apr 2020 21:01:25 GMT",
         "ETag": "\u00220x8D7D8122BC4E7F2\u0022",
         "Last-Modified": "Fri, 03 Apr 2020 21:01:25 GMT",
->>>>>>> 32e373e2
         "Server": [
           "Windows-Azure-Blob/1.0",
           "Microsoft-HTTPAPI/2.0"
         ],
         "x-ms-client-request-id": "2ac80e78-1334-c9f4-0a92-49f6a89680e3",
         "x-ms-lease-id": "c3bf4e1f-7db9-f514-43a8-83e46a1d161f",
-<<<<<<< HEAD
-        "x-ms-request-id": "1dff6e42-501e-000b-233c-f36950000000",
-        "x-ms-version": "2019-10-10"
-=======
         "x-ms-request-id": "962237be-f01e-0012-45fb-093670000000",
         "x-ms-version": "2019-12-12"
->>>>>>> 32e373e2
       },
       "ResponseBody": []
     },
     {
-<<<<<<< HEAD
-      "RequestUri": "https://seanstagehierarchical.blob.core.windows.net/test-filesystem-9fac526d-d37d-5422-6651-09196c4e9e9f?restype=container",
-      "RequestMethod": "DELETE",
-      "RequestHeaders": {
-        "Authorization": "Sanitized",
-        "traceparent": "00-6b075bf1ae9eef4d9be036c58dea44e8-eeaae4f4928a2e4c-00",
-        "User-Agent": [
-          "azsdk-net-Storage.Files.DataLake/12.0.0-dev.20200305.1",
-          "(.NET Core 4.6.28325.01; Microsoft Windows 10.0.18363 )"
-        ],
-        "x-ms-client-request-id": "5b6b5455-ec54-c0eb-e742-79e7517fb657",
-        "x-ms-date": "Thu, 05 Mar 2020 22:19:15 GMT",
-        "x-ms-return-client-request-id": "true",
-        "x-ms-version": "2019-10-10"
-=======
       "RequestUri": "http://seannsecanary.blob.core.windows.net/test-filesystem-9fac526d-d37d-5422-6651-09196c4e9e9f?restype=container",
       "RequestMethod": "DELETE",
       "RequestHeaders": {
@@ -214,39 +115,25 @@
         "x-ms-date": "Fri, 03 Apr 2020 21:01:26 GMT",
         "x-ms-return-client-request-id": "true",
         "x-ms-version": "2019-12-12"
->>>>>>> 32e373e2
       },
       "RequestBody": null,
       "StatusCode": 202,
       "ResponseHeaders": {
         "Content-Length": "0",
-<<<<<<< HEAD
-        "Date": "Thu, 05 Mar 2020 22:19:15 GMT",
-=======
         "Date": "Fri, 03 Apr 2020 21:01:25 GMT",
->>>>>>> 32e373e2
         "Server": [
           "Windows-Azure-Blob/1.0",
           "Microsoft-HTTPAPI/2.0"
         ],
         "x-ms-client-request-id": "5b6b5455-ec54-c0eb-e742-79e7517fb657",
-<<<<<<< HEAD
-        "x-ms-request-id": "1dff6e43-501e-000b-243c-f36950000000",
-        "x-ms-version": "2019-10-10"
-=======
         "x-ms-request-id": "962237c3-f01e-0012-49fb-093670000000",
         "x-ms-version": "2019-12-12"
->>>>>>> 32e373e2
       },
       "ResponseBody": []
     }
   ],
   "Variables": {
     "RandomSeed": "24226840",
-<<<<<<< HEAD
-    "Storage_TestConfigHierarchicalNamespace": "NamespaceTenant\nseanstagehierarchical\nU2FuaXRpemVk\nhttps://seanstagehierarchical.blob.core.windows.net\nhttp://seanstagehierarchical.file.core.windows.net\nhttp://seanstagehierarchical.queue.core.windows.net\nhttp://seanstagehierarchical.table.core.windows.net\n\n\n\n\nhttp://seanstagehierarchical-secondary.blob.core.windows.net\nhttp://seanstagehierarchical-secondary.file.core.windows.net\nhttp://seanstagehierarchical-secondary.queue.core.windows.net\nhttp://seanstagehierarchical-secondary.table.core.windows.net\n68390a19-a643-458b-b726-408abf67b4fc\nSanitized\n72f988bf-86f1-41af-91ab-2d7cd011db47\nhttps://login.microsoftonline.com/\nCloud\nBlobEndpoint=https://seanstagehierarchical.blob.core.windows.net/;QueueEndpoint=http://seanstagehierarchical.queue.core.windows.net/;FileEndpoint=http://seanstagehierarchical.file.core.windows.net/;BlobSecondaryEndpoint=http://seanstagehierarchical-secondary.blob.core.windows.net/;QueueSecondaryEndpoint=http://seanstagehierarchical-secondary.queue.core.windows.net/;FileSecondaryEndpoint=http://seanstagehierarchical-secondary.file.core.windows.net/;AccountName=seanstagehierarchical;AccountKey=Sanitized\n"
-=======
     "Storage_TestConfigHierarchicalNamespace": "NamespaceTenant\nseannsecanary\nU2FuaXRpemVk\nhttp://seannsecanary.blob.core.windows.net\nhttp://seannsecanary.file.core.windows.net\nhttp://seannsecanary.queue.core.windows.net\nhttp://seannsecanary.table.core.windows.net\n\n\n\n\nhttp://seannsecanary-secondary.blob.core.windows.net\nhttp://seannsecanary-secondary.file.core.windows.net\nhttp://seannsecanary-secondary.queue.core.windows.net\nhttp://seannsecanary-secondary.table.core.windows.net\n68390a19-a643-458b-b726-408abf67b4fc\nSanitized\n72f988bf-86f1-41af-91ab-2d7cd011db47\nhttps://login.microsoftonline.com/\nCloud\nBlobEndpoint=http://seannsecanary.blob.core.windows.net/;QueueEndpoint=http://seannsecanary.queue.core.windows.net/;FileEndpoint=http://seannsecanary.file.core.windows.net/;BlobSecondaryEndpoint=http://seannsecanary-secondary.blob.core.windows.net/;QueueSecondaryEndpoint=http://seannsecanary-secondary.queue.core.windows.net/;FileSecondaryEndpoint=http://seannsecanary-secondary.file.core.windows.net/;AccountName=seannsecanary;AccountKey=Sanitized\n"
->>>>>>> 32e373e2
   }
 }