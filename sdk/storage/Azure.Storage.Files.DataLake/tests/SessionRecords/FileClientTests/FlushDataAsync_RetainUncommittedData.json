--- conflicted
+++ resolved
@@ -1,22 +1,6 @@
 {
   "Entries": [
     {
-<<<<<<< HEAD
-      "RequestUri": "https://seanstagehierarchical.blob.core.windows.net/test-filesystem-9d570352-3195-9121-0e35-f184e3ca1820?restype=container",
-      "RequestMethod": "PUT",
-      "RequestHeaders": {
-        "Authorization": "Sanitized",
-        "traceparent": "00-d04f4835ac27234ab6474aa2cf7404fb-e721a40480b20746-00",
-        "User-Agent": [
-          "azsdk-net-Storage.Files.DataLake/12.0.0-dev.20200305.1",
-          "(.NET Core 4.6.28325.01; Microsoft Windows 10.0.18363 )"
-        ],
-        "x-ms-blob-public-access": "container",
-        "x-ms-client-request-id": "9580bc62-2193-ada7-fbdc-bba01c43a09f",
-        "x-ms-date": "Thu, 05 Mar 2020 22:16:39 GMT",
-        "x-ms-return-client-request-id": "true",
-        "x-ms-version": "2019-10-10"
-=======
       "RequestUri": "http://seannsecanary.blob.core.windows.net/test-filesystem-9d570352-3195-9121-0e35-f184e3ca1820?restype=container",
       "RequestMethod": "PUT",
       "RequestHeaders": {
@@ -31,52 +15,25 @@
         "x-ms-date": "Fri, 03 Apr 2020 20:59:30 GMT",
         "x-ms-return-client-request-id": "true",
         "x-ms-version": "2019-12-12"
->>>>>>> 32e373e2
       },
       "RequestBody": null,
       "StatusCode": 201,
       "ResponseHeaders": {
         "Content-Length": "0",
-<<<<<<< HEAD
-        "Date": "Thu, 05 Mar 2020 22:16:40 GMT",
-        "ETag": "\u00220x8D7C152E0D6E34E\u0022",
-        "Last-Modified": "Thu, 05 Mar 2020 22:16:39 GMT",
-=======
         "Date": "Fri, 03 Apr 2020 20:59:28 GMT",
         "ETag": "\u00220x8D7D811E67B1426\u0022",
         "Last-Modified": "Fri, 03 Apr 2020 20:59:28 GMT",
->>>>>>> 32e373e2
         "Server": [
           "Windows-Azure-Blob/1.0",
           "Microsoft-HTTPAPI/2.0"
         ],
         "x-ms-client-request-id": "9580bc62-2193-ada7-fbdc-bba01c43a09f",
-<<<<<<< HEAD
-        "x-ms-request-id": "6afb5e1b-f01e-0012-3d3b-f3e9eb000000",
-        "x-ms-version": "2019-10-10"
-=======
         "x-ms-request-id": "96220847-f01e-0012-22fa-093670000000",
         "x-ms-version": "2019-12-12"
->>>>>>> 32e373e2
       },
       "ResponseBody": []
     },
     {
-<<<<<<< HEAD
-      "RequestUri": "https://seanstagehierarchical.dfs.core.windows.net/test-filesystem-9d570352-3195-9121-0e35-f184e3ca1820/test-file-e5a06efe-0c1d-792f-f877-2905af2bfe04?resource=file",
-      "RequestMethod": "PUT",
-      "RequestHeaders": {
-        "Authorization": "Sanitized",
-        "traceparent": "00-df26d696064c4e499982cfd9b1216a81-f23f87ac589c2043-00",
-        "User-Agent": [
-          "azsdk-net-Storage.Files.DataLake/12.0.0-dev.20200305.1",
-          "(.NET Core 4.6.28325.01; Microsoft Windows 10.0.18363 )"
-        ],
-        "x-ms-client-request-id": "24f7e2ef-1c69-55ce-8c07-9d1bf8a1fed0",
-        "x-ms-date": "Thu, 05 Mar 2020 22:16:40 GMT",
-        "x-ms-return-client-request-id": "true",
-        "x-ms-version": "2019-10-10"
-=======
       "RequestUri": "http://seannsecanary.dfs.core.windows.net/test-filesystem-9d570352-3195-9121-0e35-f184e3ca1820/test-file-e5a06efe-0c1d-792f-f877-2905af2bfe04?resource=file",
       "RequestMethod": "PUT",
       "RequestHeaders": {
@@ -90,57 +47,30 @@
         "x-ms-date": "Fri, 03 Apr 2020 20:59:30 GMT",
         "x-ms-return-client-request-id": "true",
         "x-ms-version": "2019-12-12"
->>>>>>> 32e373e2
       },
       "RequestBody": null,
       "StatusCode": 201,
       "ResponseHeaders": {
         "Content-Length": "0",
-<<<<<<< HEAD
-        "Date": "Thu, 05 Mar 2020 22:16:39 GMT",
-        "ETag": "\u00220x8D7C152E1083321\u0022",
-        "Last-Modified": "Thu, 05 Mar 2020 22:16:40 GMT",
-=======
         "Date": "Fri, 03 Apr 2020 20:59:28 GMT",
         "ETag": "\u00220x8D7D811E68C2747\u0022",
         "Last-Modified": "Fri, 03 Apr 2020 20:59:29 GMT",
->>>>>>> 32e373e2
         "Server": [
           "Windows-Azure-HDFS/1.0",
           "Microsoft-HTTPAPI/2.0"
         ],
         "x-ms-client-request-id": "24f7e2ef-1c69-55ce-8c07-9d1bf8a1fed0",
-<<<<<<< HEAD
-        "x-ms-request-id": "1ea16e9e-701f-000c-5d3b-f30533000000",
-        "x-ms-version": "2019-10-10"
-=======
         "x-ms-request-id": "fa43ff8c-201f-0097-4bfa-091bad000000",
         "x-ms-version": "2019-12-12"
->>>>>>> 32e373e2
       },
       "ResponseBody": []
     },
     {
-<<<<<<< HEAD
-      "RequestUri": "https://seanstagehierarchical.dfs.core.windows.net/test-filesystem-9d570352-3195-9121-0e35-f184e3ca1820/test-file-e5a06efe-0c1d-792f-f877-2905af2bfe04?action=append\u0026position=1024",
-=======
       "RequestUri": "http://seannsecanary.dfs.core.windows.net/test-filesystem-9d570352-3195-9121-0e35-f184e3ca1820/test-file-e5a06efe-0c1d-792f-f877-2905af2bfe04?action=append\u0026position=1024",
->>>>>>> 32e373e2
       "RequestMethod": "PATCH",
       "RequestHeaders": {
         "Authorization": "Sanitized",
         "Content-Length": "1024",
-<<<<<<< HEAD
-        "traceparent": "00-63cca7587642f748beda479e6e99ae82-3708c541c78eda4a-00",
-        "User-Agent": [
-          "azsdk-net-Storage.Files.DataLake/12.0.0-dev.20200305.1",
-          "(.NET Core 4.6.28325.01; Microsoft Windows 10.0.18363 )"
-        ],
-        "x-ms-client-request-id": "9a5d8b61-3beb-8671-6c95-671e900f308b",
-        "x-ms-date": "Thu, 05 Mar 2020 22:16:40 GMT",
-        "x-ms-return-client-request-id": "true",
-        "x-ms-version": "2019-10-10"
-=======
         "traceparent": "00-73ae66924379244fb9fa9690d50e0472-ad9edb3f21682745-00",
         "User-Agent": [
           "azsdk-net-Storage.Files.DataLake/12.1.0-dev.20200403.1",
@@ -150,55 +80,29 @@
         "x-ms-date": "Fri, 03 Apr 2020 20:59:30 GMT",
         "x-ms-return-client-request-id": "true",
         "x-ms-version": "2019-12-12"
->>>>>>> 32e373e2
       },
       "RequestBody": "3bdtFyF5VHzhefbZWWVbjrT5Fswz2poWNsybQ\u002BVwLk1F4\u002Bxm/KsOdo57Q\u002B8l9fwmqw5m/4sxnAMcVuFV3RGXcEupk3Z59ZEI6qA\u002Bt5eq8EDPdJfWCS/CE0boSqXKuJh85NKkfGGFrbZ9XRTr8\u002BRscWaghWl5wGYc5oAvkarrPjIHwdPEBnPeSsfhWKsa1yBhe9g/KjMuAyNrh5bhVRsLkR/i4zERqGrywTuil2i6AQ9fzhXRqxP\u002B2L2wWH7d/PSr1caMOPTuUNNuTWj3jGy7sIaHgYcGOeYM4wpzYE/sFMVH9sKhLskacX5BY16rB0xR9aj4VntspZvgf1Tpeu\u002BEgTijr5apGYG8bBAJxNWHYNy9IWum875J2lEmwK50MPaOveEmB1e1p9smO\u002BpqY\u002BDGWB94LFiE3Y55WdVEg1jSRzsZegb0YViECHqPgLfU33dwX2eP/ASdCuBTrK6CcCOCU/SuUOnZ0vfG9CPe9F3WpXpd1CTxQ0s2e28moLWqApdWDS3DJY6Nlo1wyQjhvxaCfQY0JJz/kRCoeNR5szFBHPKMiOYwEn/r0D2WgHpDVbxYoyOudd36VnscGqy5FONcLqwWVDYvUmqGSFReaRGVZSMYIA8Ok6YUkjJqE/fTMrtaOVHNLAGGKVG4JyyJm\u002BxqhrWJofPUTZsGAcEDxD9ysxaYBC\u002B/yDgikfe\u002BVmt5i/ZGAIxCSpDIhey2xys/gmQRRXMW8Je8q758ZhD8FvcvjHbLvcSzMGmG0H9DCQEN4w6TrBD3Y5pfiVTOxuOAzG/0hjq0dMWfXRUKjyAYeKK8boMBaGnmNyjcazNv5WqFBgMQToLGWW5J80777dR5RxGyEVdgfmMFDU8S2AiRMHirhIkdBykg9RUUt3Ua60lUYyQivdMSJYegCkEytIBmt8PWUGhKXD/nkhtBS8bt6iIFvXXkbnOkmF8Cff3o7UCUrgCyRJvhCgfkOyq40NnAsiAeLfcLgklPMbcJR95C/qXarJ3GO6WHJLJu/zNI7MeFQsrcyb9JiSy2YhPj18IoojyF3SM8\u002BXd7lwlEnYIVB0TwgwUUZjTlkSNxD9iRpEzwRV32ww\u002BjSUlTYTK2BOupoVvO8lO9FDwIn0wAy\u002Bme6fO9VFclHkQ1TDq7wAQCL4w4x259w7H4MjEg7iPCo31gtXg\u002B\u002BLCThIIXmaYZAVM3BXC/xwR6ISVCxCEmBDAgcqi8WwuMwzbbpEPrZSoK3zHd6emzA9x55ZNS/DSPbX9S9ib9XKVIqkE54yLAjrv7N\u002BXvSBtGbW/MQnZ3OscCTDfDmW8DDIKLlT6neR\u002B5uVbXVsROnyRjC4i3MRkv0HB5N5fq/fVL\u002BCpiZLPdn/NPEokfoOQCsw==",
       "StatusCode": 202,
       "ResponseHeaders": {
         "Content-Length": "0",
-<<<<<<< HEAD
-        "Date": "Thu, 05 Mar 2020 22:16:39 GMT",
-=======
         "Date": "Fri, 03 Apr 2020 20:59:28 GMT",
->>>>>>> 32e373e2
         "Server": [
           "Windows-Azure-HDFS/1.0",
           "Microsoft-HTTPAPI/2.0"
         ],
         "x-ms-client-request-id": "9a5d8b61-3beb-8671-6c95-671e900f308b",
-<<<<<<< HEAD
-        "x-ms-request-id": "1ea16e9f-701f-000c-5e3b-f30533000000",
-        "x-ms-request-server-encrypted": "true",
-        "x-ms-version": "2019-10-10"
-=======
         "x-ms-request-id": "fa43ff8d-201f-0097-4cfa-091bad000000",
         "x-ms-request-server-encrypted": "true",
         "x-ms-version": "2019-12-12"
->>>>>>> 32e373e2
       },
       "ResponseBody": []
     },
     {
-<<<<<<< HEAD
-      "RequestUri": "https://seanstagehierarchical.dfs.core.windows.net/test-filesystem-9d570352-3195-9121-0e35-f184e3ca1820/test-file-e5a06efe-0c1d-792f-f877-2905af2bfe04?action=flush\u0026position=0\u0026retainUncommittedData=true",
-=======
       "RequestUri": "http://seannsecanary.dfs.core.windows.net/test-filesystem-9d570352-3195-9121-0e35-f184e3ca1820/test-file-e5a06efe-0c1d-792f-f877-2905af2bfe04?action=flush\u0026position=0\u0026retainUncommittedData=true",
->>>>>>> 32e373e2
       "RequestMethod": "PATCH",
       "RequestHeaders": {
         "Authorization": "Sanitized",
         "Content-Length": "0",
-<<<<<<< HEAD
-        "traceparent": "00-01834dccab70b04f93ce92883847a6e8-1a68c0b63a939c47-00",
-        "User-Agent": [
-          "azsdk-net-Storage.Files.DataLake/12.0.0-dev.20200305.1",
-          "(.NET Core 4.6.28325.01; Microsoft Windows 10.0.18363 )"
-        ],
-        "x-ms-client-request-id": "14becd43-6886-72c7-a1d9-2151e5bcd84c",
-        "x-ms-date": "Thu, 05 Mar 2020 22:16:40 GMT",
-        "x-ms-return-client-request-id": "true",
-        "x-ms-version": "2019-10-10"
-=======
         "traceparent": "00-e6886a3f9b564f4eb759827acbb0faa1-1a828644232f4b4b-00",
         "User-Agent": [
           "azsdk-net-Storage.Files.DataLake/12.1.0-dev.20200403.1",
@@ -208,54 +112,26 @@
         "x-ms-date": "Fri, 03 Apr 2020 20:59:30 GMT",
         "x-ms-return-client-request-id": "true",
         "x-ms-version": "2019-12-12"
->>>>>>> 32e373e2
       },
       "RequestBody": null,
       "StatusCode": 200,
       "ResponseHeaders": {
         "Content-Length": "0",
-<<<<<<< HEAD
-        "Date": "Thu, 05 Mar 2020 22:16:39 GMT",
-        "ETag": "\u00220x8D7C152E120993C\u0022",
-        "Last-Modified": "Thu, 05 Mar 2020 22:16:40 GMT",
-=======
         "Date": "Fri, 03 Apr 2020 20:59:28 GMT",
         "ETag": "\u00220x8D7D811E6A4B763\u0022",
         "Last-Modified": "Fri, 03 Apr 2020 20:59:29 GMT",
->>>>>>> 32e373e2
         "Server": [
           "Windows-Azure-HDFS/1.0",
           "Microsoft-HTTPAPI/2.0"
         ],
         "x-ms-client-request-id": "14becd43-6886-72c7-a1d9-2151e5bcd84c",
-<<<<<<< HEAD
-        "x-ms-request-id": "1ea16ea0-701f-000c-5f3b-f30533000000",
-        "x-ms-request-server-encrypted": "true",
-        "x-ms-version": "2019-10-10"
-=======
         "x-ms-request-id": "fa43ff8e-201f-0097-4dfa-091bad000000",
         "x-ms-request-server-encrypted": "true",
         "x-ms-version": "2019-12-12"
->>>>>>> 32e373e2
       },
       "ResponseBody": []
     },
     {
-<<<<<<< HEAD
-      "RequestUri": "https://seanstagehierarchical.blob.core.windows.net/test-filesystem-9d570352-3195-9121-0e35-f184e3ca1820?restype=container",
-      "RequestMethod": "DELETE",
-      "RequestHeaders": {
-        "Authorization": "Sanitized",
-        "traceparent": "00-3633d4d9f3284d418e428dca392d04dd-1b40b9dc97ddbb4c-00",
-        "User-Agent": [
-          "azsdk-net-Storage.Files.DataLake/12.0.0-dev.20200305.1",
-          "(.NET Core 4.6.28325.01; Microsoft Windows 10.0.18363 )"
-        ],
-        "x-ms-client-request-id": "c2db9fe4-1b51-0f05-bb77-36c34613c692",
-        "x-ms-date": "Thu, 05 Mar 2020 22:16:40 GMT",
-        "x-ms-return-client-request-id": "true",
-        "x-ms-version": "2019-10-10"
-=======
       "RequestUri": "http://seannsecanary.blob.core.windows.net/test-filesystem-9d570352-3195-9121-0e35-f184e3ca1820?restype=container",
       "RequestMethod": "DELETE",
       "RequestHeaders": {
@@ -269,39 +145,25 @@
         "x-ms-date": "Fri, 03 Apr 2020 20:59:30 GMT",
         "x-ms-return-client-request-id": "true",
         "x-ms-version": "2019-12-12"
->>>>>>> 32e373e2
       },
       "RequestBody": null,
       "StatusCode": 202,
       "ResponseHeaders": {
         "Content-Length": "0",
-<<<<<<< HEAD
-        "Date": "Thu, 05 Mar 2020 22:16:40 GMT",
-=======
         "Date": "Fri, 03 Apr 2020 20:59:28 GMT",
->>>>>>> 32e373e2
         "Server": [
           "Windows-Azure-Blob/1.0",
           "Microsoft-HTTPAPI/2.0"
         ],
         "x-ms-client-request-id": "c2db9fe4-1b51-0f05-bb77-36c34613c692",
-<<<<<<< HEAD
-        "x-ms-request-id": "6afb5e1d-f01e-0012-3e3b-f3e9eb000000",
-        "x-ms-version": "2019-10-10"
-=======
         "x-ms-request-id": "96220868-f01e-0012-41fa-093670000000",
         "x-ms-version": "2019-12-12"
->>>>>>> 32e373e2
       },
       "ResponseBody": []
     }
   ],
   "Variables": {
     "RandomSeed": "1171079015",
-<<<<<<< HEAD
-    "Storage_TestConfigHierarchicalNamespace": "NamespaceTenant\nseanstagehierarchical\nU2FuaXRpemVk\nhttps://seanstagehierarchical.blob.core.windows.net\nhttp://seanstagehierarchical.file.core.windows.net\nhttp://seanstagehierarchical.queue.core.windows.net\nhttp://seanstagehierarchical.table.core.windows.net\n\n\n\n\nhttp://seanstagehierarchical-secondary.blob.core.windows.net\nhttp://seanstagehierarchical-secondary.file.core.windows.net\nhttp://seanstagehierarchical-secondary.queue.core.windows.net\nhttp://seanstagehierarchical-secondary.table.core.windows.net\n68390a19-a643-458b-b726-408abf67b4fc\nSanitized\n72f988bf-86f1-41af-91ab-2d7cd011db47\nhttps://login.microsoftonline.com/\nCloud\nBlobEndpoint=https://seanstagehierarchical.blob.core.windows.net/;QueueEndpoint=http://seanstagehierarchical.queue.core.windows.net/;FileEndpoint=http://seanstagehierarchical.file.core.windows.net/;BlobSecondaryEndpoint=http://seanstagehierarchical-secondary.blob.core.windows.net/;QueueSecondaryEndpoint=http://seanstagehierarchical-secondary.queue.core.windows.net/;FileSecondaryEndpoint=http://seanstagehierarchical-secondary.file.core.windows.net/;AccountName=seanstagehierarchical;AccountKey=Sanitized\n"
-=======
     "Storage_TestConfigHierarchicalNamespace": "NamespaceTenant\nseannsecanary\nU2FuaXRpemVk\nhttp://seannsecanary.blob.core.windows.net\nhttp://seannsecanary.file.core.windows.net\nhttp://seannsecanary.queue.core.windows.net\nhttp://seannsecanary.table.core.windows.net\n\n\n\n\nhttp://seannsecanary-secondary.blob.core.windows.net\nhttp://seannsecanary-secondary.file.core.windows.net\nhttp://seannsecanary-secondary.queue.core.windows.net\nhttp://seannsecanary-secondary.table.core.windows.net\n68390a19-a643-458b-b726-408abf67b4fc\nSanitized\n72f988bf-86f1-41af-91ab-2d7cd011db47\nhttps://login.microsoftonline.com/\nCloud\nBlobEndpoint=http://seannsecanary.blob.core.windows.net/;QueueEndpoint=http://seannsecanary.queue.core.windows.net/;FileEndpoint=http://seannsecanary.file.core.windows.net/;BlobSecondaryEndpoint=http://seannsecanary-secondary.blob.core.windows.net/;QueueSecondaryEndpoint=http://seannsecanary-secondary.queue.core.windows.net/;FileSecondaryEndpoint=http://seannsecanary-secondary.file.core.windows.net/;AccountName=seannsecanary;AccountKey=Sanitized\n"
->>>>>>> 32e373e2
   }
 }