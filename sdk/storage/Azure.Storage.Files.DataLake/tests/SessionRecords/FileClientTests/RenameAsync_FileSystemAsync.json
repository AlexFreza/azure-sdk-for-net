--- conflicted
+++ resolved
@@ -1,233 +1,144 @@
 {
   "Entries": [
     {
-      "RequestUri": "http://seannsecanary.blob.core.windows.net/test-filesystem-9531becf-a962-35c8-af27-38218e02f005?restype=container",
-      "RequestMethod": "PUT",
-      "RequestHeaders": {
-        "Authorization": "Sanitized",
-<<<<<<< HEAD
-        "traceparent": "00-6f7c4e641fe7b04c902714ef35d56aa3-df4ad34d88cf1245-00",
-        "User-Agent": [
-          "azsdk-net-Storage.Files.DataLake/12.1.0-dev.20200403.1",
-=======
-        "traceparent": "00-388ae796bc6ef94097d871ba07b17fba-20c328ac3dce9745-00",
-        "User-Agent": [
-          "azsdk-net-Storage.Files.DataLake/12.2.0-dev.20200413.1",
->>>>>>> b9bd85cb
+      "RequestUri": "https://seannsecanary.blob.core.windows.net/test-filesystem-83ba6f08-ba68-af7b-682a-c3ed1931b9f3?restype=container",
+      "RequestMethod": "PUT",
+      "RequestHeaders": {
+        "Authorization": "Sanitized",
+        "traceparent": "00-7ea6535cd6842949914c9109bfd9386c-f34cd9be95160645-00",
+        "User-Agent": [
+          "azsdk-net-Storage.Files.DataLake/12.2.0-dev.20200430.1",
           "(.NET Core 4.6.28325.01; Microsoft Windows 10.0.18362 )"
         ],
         "x-ms-blob-public-access": "container",
-        "x-ms-client-request-id": "4ae899d5-6451-0946-fc9c-2e4ebfca8441",
-<<<<<<< HEAD
-        "x-ms-date": "Fri, 03 Apr 2020 21:02:57 GMT",
-=======
-        "x-ms-date": "Tue, 14 Apr 2020 00:03:53 GMT",
->>>>>>> b9bd85cb
-        "x-ms-return-client-request-id": "true",
-        "x-ms-version": "2019-12-12"
-      },
-      "RequestBody": null,
-      "StatusCode": 201,
-      "ResponseHeaders": {
-        "Content-Length": "0",
-<<<<<<< HEAD
-        "Date": "Fri, 03 Apr 2020 21:02:56 GMT",
-        "ETag": "\u00220x8D7D812621F36B5\u0022",
-        "Last-Modified": "Fri, 03 Apr 2020 21:02:56 GMT",
-=======
-        "Date": "Tue, 14 Apr 2020 00:03:52 GMT",
-        "ETag": "\u00220x8D7E007516E5D61\u0022",
-        "Last-Modified": "Tue, 14 Apr 2020 00:03:53 GMT",
->>>>>>> b9bd85cb
-        "Server": [
-          "Windows-Azure-Blob/1.0",
-          "Microsoft-HTTPAPI/2.0"
-        ],
-        "x-ms-client-request-id": "4ae899d5-6451-0946-fc9c-2e4ebfca8441",
-<<<<<<< HEAD
-        "x-ms-request-id": "96226118-f01e-0012-42fb-093670000000",
-        "x-ms-version": "2019-12-12"
-=======
-        "x-ms-request-id": "0fd1331e-701e-001c-48f0-111fc0000000",
-        "x-ms-version": "2019-07-07"
->>>>>>> b9bd85cb
-      },
-      "ResponseBody": []
-    },
-    {
-      "RequestUri": "http://seannsecanary.blob.core.windows.net/test-filesystem-d9541974-7618-2c8d-48db-18f7715a99e4?restype=container",
-      "RequestMethod": "PUT",
-      "RequestHeaders": {
-        "Authorization": "Sanitized",
-<<<<<<< HEAD
-        "traceparent": "00-0e76dd2c7176b047b3295c03add8c6bd-6ce3d07c88f7c540-00",
-        "User-Agent": [
-          "azsdk-net-Storage.Files.DataLake/12.1.0-dev.20200403.1",
-=======
-        "traceparent": "00-1de0ce66c0d95e4bbe2c4ef83037c30a-8c42a5f3d5e7b94c-00",
-        "User-Agent": [
-          "azsdk-net-Storage.Files.DataLake/12.2.0-dev.20200413.1",
->>>>>>> b9bd85cb
+        "x-ms-client-request-id": "2698289b-4680-a9f8-2a64-fcdd676f4b14",
+        "x-ms-date": "Fri, 01 May 2020 01:05:39 GMT",
+        "x-ms-return-client-request-id": "true",
+        "x-ms-version": "2019-12-12"
+      },
+      "RequestBody": null,
+      "StatusCode": 201,
+      "ResponseHeaders": {
+        "Content-Length": "0",
+        "Date": "Fri, 01 May 2020 01:05:39 GMT",
+        "ETag": "\u00220x8D7ED6BC4559C31\u0022",
+        "Last-Modified": "Fri, 01 May 2020 01:05:40 GMT",
+        "Server": [
+          "Windows-Azure-Blob/1.0",
+          "Microsoft-HTTPAPI/2.0"
+        ],
+        "x-ms-client-request-id": "2698289b-4680-a9f8-2a64-fcdd676f4b14",
+        "x-ms-request-id": "6a38c3f0-d01e-0048-0254-1f5097000000",
+        "x-ms-version": "2019-12-12"
+      },
+      "ResponseBody": []
+    },
+    {
+      "RequestUri": "https://seannsecanary.blob.core.windows.net/test-filesystem-40fa42c5-7891-4246-6dfa-cac700368e6f?restype=container",
+      "RequestMethod": "PUT",
+      "RequestHeaders": {
+        "Authorization": "Sanitized",
+        "traceparent": "00-15c0ae6754b3ed449e9ad6522446736c-b016a8fb1434124e-00",
+        "User-Agent": [
+          "azsdk-net-Storage.Files.DataLake/12.2.0-dev.20200430.1",
           "(.NET Core 4.6.28325.01; Microsoft Windows 10.0.18362 )"
         ],
         "x-ms-blob-public-access": "container",
-        "x-ms-client-request-id": "82f9f7e6-6a76-5f9f-0bbc-02764c4e98a2",
-<<<<<<< HEAD
-        "x-ms-date": "Fri, 03 Apr 2020 21:02:57 GMT",
-=======
-        "x-ms-date": "Tue, 14 Apr 2020 00:03:54 GMT",
->>>>>>> b9bd85cb
-        "x-ms-return-client-request-id": "true",
-        "x-ms-version": "2019-12-12"
-      },
-      "RequestBody": null,
-      "StatusCode": 201,
-      "ResponseHeaders": {
-        "Content-Length": "0",
-<<<<<<< HEAD
-        "Date": "Fri, 03 Apr 2020 21:02:56 GMT",
-        "ETag": "\u00220x8D7D812622F8D61\u0022",
-        "Last-Modified": "Fri, 03 Apr 2020 21:02:56 GMT",
-=======
-        "Date": "Tue, 14 Apr 2020 00:03:52 GMT",
-        "ETag": "\u00220x8D7E00751BF0019\u0022",
-        "Last-Modified": "Tue, 14 Apr 2020 00:03:53 GMT",
->>>>>>> b9bd85cb
-        "Server": [
-          "Windows-Azure-Blob/1.0",
-          "Microsoft-HTTPAPI/2.0"
-        ],
-        "x-ms-client-request-id": "82f9f7e6-6a76-5f9f-0bbc-02764c4e98a2",
-<<<<<<< HEAD
-        "x-ms-request-id": "96226123-f01e-0012-4bfb-093670000000",
-        "x-ms-version": "2019-12-12"
-=======
-        "x-ms-request-id": "6959059e-401e-0028-34f0-112c08000000",
-        "x-ms-version": "2019-07-07"
->>>>>>> b9bd85cb
-      },
-      "ResponseBody": []
-    },
-    {
-      "RequestUri": "http://seannsecanary.dfs.core.windows.net/test-filesystem-9531becf-a962-35c8-af27-38218e02f005/test-file-3f694a02-8f7e-ce27-66ed-34579326b820?resource=file",
-      "RequestMethod": "PUT",
-      "RequestHeaders": {
-        "Authorization": "Sanitized",
-<<<<<<< HEAD
-        "traceparent": "00-45879be7f954624ba0aaa66188793052-ed2ddba1c08d9746-00",
-        "User-Agent": [
-          "azsdk-net-Storage.Files.DataLake/12.1.0-dev.20200403.1",
-          "(.NET Core 4.6.28325.01; Microsoft Windows 10.0.18362 )"
-        ],
-        "x-ms-client-request-id": "29644029-56be-5634-d02b-1c883547cbe5",
-        "x-ms-date": "Fri, 03 Apr 2020 21:02:58 GMT",
-=======
-        "traceparent": "00-2c0b91df44223b4f929d47026a705ef2-f1d046925575a64d-00",
-        "User-Agent": [
-          "azsdk-net-Storage.Files.DataLake/12.2.0-dev.20200413.1",
-          "(.NET Core 4.6.28325.01; Microsoft Windows 10.0.18362 )"
-        ],
-        "x-ms-client-request-id": "29644029-56be-5634-d02b-1c883547cbe5",
-        "x-ms-date": "Tue, 14 Apr 2020 00:03:54 GMT",
->>>>>>> b9bd85cb
-        "x-ms-return-client-request-id": "true",
-        "x-ms-version": "2019-12-12"
-      },
-      "RequestBody": null,
-      "StatusCode": 201,
-      "ResponseHeaders": {
-        "Content-Length": "0",
-<<<<<<< HEAD
-        "Date": "Fri, 03 Apr 2020 21:02:56 GMT",
-        "ETag": "\u00220x8D7D81262433EAA\u0022",
-        "Last-Modified": "Fri, 03 Apr 2020 21:02:56 GMT",
-=======
-        "Date": "Tue, 14 Apr 2020 00:03:53 GMT",
-        "ETag": "\u00220x8D7E00751D9827B\u0022",
-        "Last-Modified": "Tue, 14 Apr 2020 00:03:53 GMT",
->>>>>>> b9bd85cb
+        "x-ms-client-request-id": "dd7fa655-76ff-2352-e256-b9867c31a9f4",
+        "x-ms-date": "Fri, 01 May 2020 01:05:40 GMT",
+        "x-ms-return-client-request-id": "true",
+        "x-ms-version": "2019-12-12"
+      },
+      "RequestBody": null,
+      "StatusCode": 201,
+      "ResponseHeaders": {
+        "Content-Length": "0",
+        "Date": "Fri, 01 May 2020 01:05:40 GMT",
+        "ETag": "\u00220x8D7ED6BC48991D7\u0022",
+        "Last-Modified": "Fri, 01 May 2020 01:05:41 GMT",
+        "Server": [
+          "Windows-Azure-Blob/1.0",
+          "Microsoft-HTTPAPI/2.0"
+        ],
+        "x-ms-client-request-id": "dd7fa655-76ff-2352-e256-b9867c31a9f4",
+        "x-ms-request-id": "be5cfc31-001e-005b-7354-1f749b000000",
+        "x-ms-version": "2019-12-12"
+      },
+      "ResponseBody": []
+    },
+    {
+      "RequestUri": "https://seannsecanary.dfs.core.windows.net/test-filesystem-83ba6f08-ba68-af7b-682a-c3ed1931b9f3/test-file-876a8cd5-5b1d-337a-d0ea-e764c3e17848?resource=file",
+      "RequestMethod": "PUT",
+      "RequestHeaders": {
+        "Authorization": "Sanitized",
+        "traceparent": "00-716239f5f7e9ef4cb05a0541fbdeff60-2200ca615359754b-00",
+        "User-Agent": [
+          "azsdk-net-Storage.Files.DataLake/12.2.0-dev.20200430.1",
+          "(.NET Core 4.6.28325.01; Microsoft Windows 10.0.18362 )"
+        ],
+        "x-ms-client-request-id": "3c8fc083-cfba-fa2b-2b4b-0d148fee5f00",
+        "x-ms-date": "Fri, 01 May 2020 01:05:40 GMT",
+        "x-ms-return-client-request-id": "true",
+        "x-ms-version": "2019-12-12"
+      },
+      "RequestBody": null,
+      "StatusCode": 201,
+      "ResponseHeaders": {
+        "Content-Length": "0",
+        "Date": "Fri, 01 May 2020 01:05:41 GMT",
+        "ETag": "\u00220x8D7ED6BC4EB2C9E\u0022",
+        "Last-Modified": "Fri, 01 May 2020 01:05:41 GMT",
         "Server": [
           "Windows-Azure-HDFS/1.0",
           "Microsoft-HTTPAPI/2.0"
         ],
-        "x-ms-client-request-id": "29644029-56be-5634-d02b-1c883547cbe5",
-<<<<<<< HEAD
-        "x-ms-request-id": "fa4402bc-201f-0097-6bfb-091bad000000",
-        "x-ms-version": "2019-12-12"
-=======
-        "x-ms-request-id": "0647a5d7-f01f-004f-6df0-113cf4000000",
-        "x-ms-version": "2019-07-07"
->>>>>>> b9bd85cb
-      },
-      "ResponseBody": []
-    },
-    {
-      "RequestUri": "http://seannsecanary.dfs.core.windows.net/test-filesystem-d9541974-7618-2c8d-48db-18f7715a99e4/test-directory-e731e203-1e3d-eb41-dcef-5e92a7c92b29?mode=legacy",
-      "RequestMethod": "PUT",
-      "RequestHeaders": {
-        "Authorization": "Sanitized",
-        "User-Agent": [
-<<<<<<< HEAD
-          "azsdk-net-Storage.Files.DataLake/12.1.0-dev.20200403.1",
-          "(.NET Core 4.6.28325.01; Microsoft Windows 10.0.18362 )"
-        ],
-        "x-ms-client-request-id": "c15a0320-330b-0a18-fe78-4dcef8a1ae07",
-        "x-ms-date": "Fri, 03 Apr 2020 21:02:58 GMT",
-        "x-ms-rename-source": "/test-filesystem-9531becf-a962-35c8-af27-38218e02f005/test-file-3f694a02-8f7e-ce27-66ed-34579326b820",
-=======
-          "azsdk-net-Storage.Files.DataLake/12.2.0-dev.20200413.1",
-          "(.NET Core 4.6.28325.01; Microsoft Windows 10.0.18362 )"
-        ],
-        "x-ms-client-request-id": "c15a0320-330b-0a18-fe78-4dcef8a1ae07",
-        "x-ms-date": "Tue, 14 Apr 2020 00:03:54 GMT",
-        "x-ms-rename-source": "%2Ftest-filesystem-9531becf-a962-35c8-af27-38218e02f005%2Ftest-file-3f694a02-8f7e-ce27-66ed-34579326b820=",
->>>>>>> b9bd85cb
-        "x-ms-return-client-request-id": "true",
-        "x-ms-version": "2019-12-12"
-      },
-      "RequestBody": null,
-      "StatusCode": 201,
-      "ResponseHeaders": {
-        "Content-Length": "0",
-<<<<<<< HEAD
-        "Date": "Fri, 03 Apr 2020 21:02:56 GMT",
-=======
-        "Date": "Tue, 14 Apr 2020 00:03:53 GMT",
->>>>>>> b9bd85cb
+        "x-ms-client-request-id": "3c8fc083-cfba-fa2b-2b4b-0d148fee5f00",
+        "x-ms-request-id": "13d62aef-d01f-0083-5e54-1f53c2000000",
+        "x-ms-version": "2019-12-12"
+      },
+      "ResponseBody": []
+    },
+    {
+      "RequestUri": "https://seannsecanary.dfs.core.windows.net/test-filesystem-40fa42c5-7891-4246-6dfa-cac700368e6f/test-directory-fbe371dd-4fbf-243d-1d6d-fbef4c375be4?mode=legacy",
+      "RequestMethod": "PUT",
+      "RequestHeaders": {
+        "Authorization": "Sanitized",
+        "User-Agent": [
+          "azsdk-net-Storage.Files.DataLake/12.2.0-dev.20200430.1",
+          "(.NET Core 4.6.28325.01; Microsoft Windows 10.0.18362 )"
+        ],
+        "x-ms-client-request-id": "66650dcf-9708-3468-826a-1f4dd43badf3",
+        "x-ms-date": "Fri, 01 May 2020 01:05:41 GMT",
+        "x-ms-rename-source": "%2Ftest-filesystem-83ba6f08-ba68-af7b-682a-c3ed1931b9f3%2Ftest-file-876a8cd5-5b1d-337a-d0ea-e764c3e17848=",
+        "x-ms-return-client-request-id": "true",
+        "x-ms-version": "2019-12-12"
+      },
+      "RequestBody": null,
+      "StatusCode": 201,
+      "ResponseHeaders": {
+        "Content-Length": "0",
+        "Date": "Fri, 01 May 2020 01:05:41 GMT",
         "Server": [
           "Windows-Azure-HDFS/1.0",
           "Microsoft-HTTPAPI/2.0"
         ],
-        "x-ms-client-request-id": "c15a0320-330b-0a18-fe78-4dcef8a1ae07",
-<<<<<<< HEAD
-        "x-ms-request-id": "fa4402bd-201f-0097-6cfb-091bad000000",
-        "x-ms-version": "2019-12-12"
-=======
-        "x-ms-request-id": "0647a5d8-f01f-004f-6ef0-113cf4000000",
-        "x-ms-version": "2019-07-07"
->>>>>>> b9bd85cb
-      },
-      "ResponseBody": []
-    },
-    {
-      "RequestUri": "http://seannsecanary.blob.core.windows.net/test-filesystem-d9541974-7618-2c8d-48db-18f7715a99e4/test-directory-e731e203-1e3d-eb41-dcef-5e92a7c92b29",
+        "x-ms-client-request-id": "66650dcf-9708-3468-826a-1f4dd43badf3",
+        "x-ms-request-id": "13d62b16-d01f-0083-0554-1f53c2000000",
+        "x-ms-version": "2019-12-12"
+      },
+      "ResponseBody": []
+    },
+    {
+      "RequestUri": "https://seannsecanary.blob.core.windows.net/test-filesystem-40fa42c5-7891-4246-6dfa-cac700368e6f/test-directory-fbe371dd-4fbf-243d-1d6d-fbef4c375be4",
       "RequestMethod": "HEAD",
       "RequestHeaders": {
         "Authorization": "Sanitized",
         "User-Agent": [
-<<<<<<< HEAD
-          "azsdk-net-Storage.Files.DataLake/12.1.0-dev.20200403.1",
-          "(.NET Core 4.6.28325.01; Microsoft Windows 10.0.18362 )"
-        ],
-        "x-ms-client-request-id": "a472c5aa-696f-9e1d-c622-544a4193f68e",
-        "x-ms-date": "Fri, 03 Apr 2020 21:02:58 GMT",
-=======
-          "azsdk-net-Storage.Files.DataLake/12.2.0-dev.20200413.1",
-          "(.NET Core 4.6.28325.01; Microsoft Windows 10.0.18362 )"
-        ],
-        "x-ms-client-request-id": "a472c5aa-696f-9e1d-c622-544a4193f68e",
-        "x-ms-date": "Tue, 14 Apr 2020 00:03:54 GMT",
->>>>>>> b9bd85cb
+          "azsdk-net-Storage.Files.DataLake/12.2.0-dev.20200430.1",
+          "(.NET Core 4.6.28325.01; Microsoft Windows 10.0.18362 )"
+        ],
+        "x-ms-client-request-id": "3f205cff-f4d2-bfdb-55ab-80e71c40fe1a",
+        "x-ms-date": "Fri, 01 May 2020 01:05:41 GMT",
         "x-ms-return-client-request-id": "true",
         "x-ms-version": "2019-12-12"
       },
@@ -237,15 +148,9 @@
         "Accept-Ranges": "bytes",
         "Content-Length": "0",
         "Content-Type": "application/octet-stream",
-<<<<<<< HEAD
-        "Date": "Fri, 03 Apr 2020 21:02:56 GMT",
-        "ETag": "\u00220x8D7D81262433EAA\u0022",
-        "Last-Modified": "Fri, 03 Apr 2020 21:02:56 GMT",
-=======
-        "Date": "Tue, 14 Apr 2020 00:03:53 GMT",
-        "ETag": "\u00220x8D7E00751D9827B\u0022",
-        "Last-Modified": "Tue, 14 Apr 2020 00:03:53 GMT",
->>>>>>> b9bd85cb
+        "Date": "Fri, 01 May 2020 01:05:41 GMT",
+        "ETag": "\u00220x8D7ED6BC4EB2C9E\u0022",
+        "Last-Modified": "Fri, 01 May 2020 01:05:41 GMT",
         "Server": [
           "Windows-Azure-Blob/1.0",
           "Microsoft-HTTPAPI/2.0"
@@ -253,45 +158,28 @@
         "x-ms-access-tier": "Hot",
         "x-ms-access-tier-inferred": "true",
         "x-ms-blob-type": "BlockBlob",
-        "x-ms-client-request-id": "a472c5aa-696f-9e1d-c622-544a4193f68e",
-<<<<<<< HEAD
-        "x-ms-creation-time": "Fri, 03 Apr 2020 21:02:56 GMT",
+        "x-ms-client-request-id": "3f205cff-f4d2-bfdb-55ab-80e71c40fe1a",
+        "x-ms-creation-time": "Fri, 01 May 2020 01:05:41 GMT",
         "x-ms-lease-state": "available",
         "x-ms-lease-status": "unlocked",
-        "x-ms-request-id": "96226141-f01e-0012-64fb-093670000000",
-=======
-        "x-ms-creation-time": "Tue, 14 Apr 2020 00:03:53 GMT",
-        "x-ms-lease-state": "available",
-        "x-ms-lease-status": "unlocked",
-        "x-ms-request-id": "0fd1340b-701e-001c-0df0-111fc0000000",
->>>>>>> b9bd85cb
+        "x-ms-request-id": "6a38c4d5-d01e-0048-4c54-1f5097000000",
         "x-ms-server-encrypted": "true",
         "x-ms-version": "2019-12-12"
       },
       "ResponseBody": []
     },
     {
-      "RequestUri": "http://seannsecanary.blob.core.windows.net/test-filesystem-d9541974-7618-2c8d-48db-18f7715a99e4?restype=container",
+      "RequestUri": "https://seannsecanary.blob.core.windows.net/test-filesystem-40fa42c5-7891-4246-6dfa-cac700368e6f?restype=container",
       "RequestMethod": "DELETE",
       "RequestHeaders": {
         "Authorization": "Sanitized",
-<<<<<<< HEAD
-        "traceparent": "00-78ac35c1e48d0a48905f8b4f2b8f46cb-39c9ad67299dce42-00",
-        "User-Agent": [
-          "azsdk-net-Storage.Files.DataLake/12.1.0-dev.20200403.1",
-          "(.NET Core 4.6.28325.01; Microsoft Windows 10.0.18362 )"
-        ],
-        "x-ms-client-request-id": "32235587-0a2f-9598-d517-90f823d834ec",
-        "x-ms-date": "Fri, 03 Apr 2020 21:02:58 GMT",
-=======
-        "traceparent": "00-1684a063de53a74093d09351c802d1df-9131f7f0e3bf0b45-00",
-        "User-Agent": [
-          "azsdk-net-Storage.Files.DataLake/12.2.0-dev.20200413.1",
-          "(.NET Core 4.6.28325.01; Microsoft Windows 10.0.18362 )"
-        ],
-        "x-ms-client-request-id": "32235587-0a2f-9598-d517-90f823d834ec",
-        "x-ms-date": "Tue, 14 Apr 2020 00:03:54 GMT",
->>>>>>> b9bd85cb
+        "traceparent": "00-1bac2be8bbb85240a9251597c37c21bc-eb6888d2252b7346-00",
+        "User-Agent": [
+          "azsdk-net-Storage.Files.DataLake/12.2.0-dev.20200430.1",
+          "(.NET Core 4.6.28325.01; Microsoft Windows 10.0.18362 )"
+        ],
+        "x-ms-client-request-id": "784e5de9-6e1b-fb21-4dfd-7a63dac785a4",
+        "x-ms-date": "Fri, 01 May 2020 01:05:41 GMT",
         "x-ms-return-client-request-id": "true",
         "x-ms-version": "2019-12-12"
       },
@@ -299,48 +187,29 @@
       "StatusCode": 202,
       "ResponseHeaders": {
         "Content-Length": "0",
-<<<<<<< HEAD
-        "Date": "Fri, 03 Apr 2020 21:02:56 GMT",
-=======
-        "Date": "Tue, 14 Apr 2020 00:03:53 GMT",
->>>>>>> b9bd85cb
-        "Server": [
-          "Windows-Azure-Blob/1.0",
-          "Microsoft-HTTPAPI/2.0"
-        ],
-        "x-ms-client-request-id": "32235587-0a2f-9598-d517-90f823d834ec",
-<<<<<<< HEAD
-        "x-ms-request-id": "96226149-f01e-0012-69fb-093670000000",
-        "x-ms-version": "2019-12-12"
-=======
-        "x-ms-request-id": "6959065e-401e-0028-57f0-112c08000000",
-        "x-ms-version": "2019-07-07"
->>>>>>> b9bd85cb
-      },
-      "ResponseBody": []
-    },
-    {
-      "RequestUri": "http://seannsecanary.blob.core.windows.net/test-filesystem-9531becf-a962-35c8-af27-38218e02f005?restype=container",
+        "Date": "Fri, 01 May 2020 01:05:41 GMT",
+        "Server": [
+          "Windows-Azure-Blob/1.0",
+          "Microsoft-HTTPAPI/2.0"
+        ],
+        "x-ms-client-request-id": "784e5de9-6e1b-fb21-4dfd-7a63dac785a4",
+        "x-ms-request-id": "be5cfd11-001e-005b-4354-1f749b000000",
+        "x-ms-version": "2019-12-12"
+      },
+      "ResponseBody": []
+    },
+    {
+      "RequestUri": "https://seannsecanary.blob.core.windows.net/test-filesystem-83ba6f08-ba68-af7b-682a-c3ed1931b9f3?restype=container",
       "RequestMethod": "DELETE",
       "RequestHeaders": {
         "Authorization": "Sanitized",
-<<<<<<< HEAD
-        "traceparent": "00-8bc58808ce03fd40bf553bc804e80a92-55e23ef280de744a-00",
-        "User-Agent": [
-          "azsdk-net-Storage.Files.DataLake/12.1.0-dev.20200403.1",
-          "(.NET Core 4.6.28325.01; Microsoft Windows 10.0.18362 )"
-        ],
-        "x-ms-client-request-id": "ebc2608d-c36f-015f-09a0-32165e868408",
-        "x-ms-date": "Fri, 03 Apr 2020 21:02:58 GMT",
-=======
-        "traceparent": "00-31ddde50eb4d644c89eae9e395d4a299-f4ebd0755a193544-00",
-        "User-Agent": [
-          "azsdk-net-Storage.Files.DataLake/12.2.0-dev.20200413.1",
-          "(.NET Core 4.6.28325.01; Microsoft Windows 10.0.18362 )"
-        ],
-        "x-ms-client-request-id": "ebc2608d-c36f-015f-09a0-32165e868408",
-        "x-ms-date": "Tue, 14 Apr 2020 00:03:54 GMT",
->>>>>>> b9bd85cb
+        "traceparent": "00-b6d94c2a71b0af498518ce5491a1b609-da7ccafcc736834a-00",
+        "User-Agent": [
+          "azsdk-net-Storage.Files.DataLake/12.2.0-dev.20200430.1",
+          "(.NET Core 4.6.28325.01; Microsoft Windows 10.0.18362 )"
+        ],
+        "x-ms-client-request-id": "befdd097-86f2-5afe-187f-2da0232c9897",
+        "x-ms-date": "Fri, 01 May 2020 01:05:41 GMT",
         "x-ms-return-client-request-id": "true",
         "x-ms-version": "2019-12-12"
       },
@@ -348,29 +217,20 @@
       "StatusCode": 202,
       "ResponseHeaders": {
         "Content-Length": "0",
-<<<<<<< HEAD
-        "Date": "Fri, 03 Apr 2020 21:02:56 GMT",
-=======
-        "Date": "Tue, 14 Apr 2020 00:03:53 GMT",
->>>>>>> b9bd85cb
-        "Server": [
-          "Windows-Azure-Blob/1.0",
-          "Microsoft-HTTPAPI/2.0"
-        ],
-        "x-ms-client-request-id": "ebc2608d-c36f-015f-09a0-32165e868408",
-<<<<<<< HEAD
-        "x-ms-request-id": "96226156-f01e-0012-75fb-093670000000",
-        "x-ms-version": "2019-12-12"
-=======
-        "x-ms-request-id": "0fd13462-701e-001c-5cf0-111fc0000000",
-        "x-ms-version": "2019-07-07"
->>>>>>> b9bd85cb
+        "Date": "Fri, 01 May 2020 01:05:41 GMT",
+        "Server": [
+          "Windows-Azure-Blob/1.0",
+          "Microsoft-HTTPAPI/2.0"
+        ],
+        "x-ms-client-request-id": "befdd097-86f2-5afe-187f-2da0232c9897",
+        "x-ms-request-id": "6a38c4fb-d01e-0048-6954-1f5097000000",
+        "x-ms-version": "2019-12-12"
       },
       "ResponseBody": []
     }
   ],
   "Variables": {
-    "RandomSeed": "1942773977",
-    "Storage_TestConfigHierarchicalNamespace": "NamespaceTenant\nseannsecanary\nU2FuaXRpemVk\nhttp://seannsecanary.blob.core.windows.net\nhttp://seannsecanary.file.core.windows.net\nhttp://seannsecanary.queue.core.windows.net\nhttp://seannsecanary.table.core.windows.net\n\n\n\n\nhttp://seannsecanary-secondary.blob.core.windows.net\nhttp://seannsecanary-secondary.file.core.windows.net\nhttp://seannsecanary-secondary.queue.core.windows.net\nhttp://seannsecanary-secondary.table.core.windows.net\n68390a19-a643-458b-b726-408abf67b4fc\nSanitized\n72f988bf-86f1-41af-91ab-2d7cd011db47\nhttps://login.microsoftonline.com/\nCloud\nBlobEndpoint=http://seannsecanary.blob.core.windows.net/;QueueEndpoint=http://seannsecanary.queue.core.windows.net/;FileEndpoint=http://seannsecanary.file.core.windows.net/;BlobSecondaryEndpoint=http://seannsecanary-secondary.blob.core.windows.net/;QueueSecondaryEndpoint=http://seannsecanary-secondary.queue.core.windows.net/;FileSecondaryEndpoint=http://seannsecanary-secondary.file.core.windows.net/;AccountName=seannsecanary;AccountKey=Sanitized\n"
+    "RandomSeed": "576156297",
+    "Storage_TestConfigHierarchicalNamespace": "NamespaceTenant\nseannsecanary\nU2FuaXRpemVk\nhttps://seannsecanary.blob.core.windows.net\nhttps://seannsecanary.file.core.windows.net\nhttps://seannsecanary.queue.core.windows.net\nhttps://seannsecanary.table.core.windows.net\n\n\n\n\nhttps://seannsecanary-secondary.blob.core.windows.net\nhttps://seannsecanary-secondary.file.core.windows.net\nhttps://seannsecanary-secondary.queue.core.windows.net\nhttps://seannsecanary-secondary.table.core.windows.net\n68390a19-a643-458b-b726-408abf67b4fc\nSanitized\n72f988bf-86f1-41af-91ab-2d7cd011db47\nhttps://login.microsoftonline.com/\nCloud\nBlobEndpoint=https://seannsecanary.blob.core.windows.net/;QueueEndpoint=https://seannsecanary.queue.core.windows.net/;FileEndpoint=https://seannsecanary.file.core.windows.net/;BlobSecondaryEndpoint=https://seannsecanary-secondary.blob.core.windows.net/;QueueSecondaryEndpoint=https://seannsecanary-secondary.queue.core.windows.net/;FileSecondaryEndpoint=https://seannsecanary-secondary.file.core.windows.net/;AccountName=seannsecanary;AccountKey=Sanitized\n"
   }
 }