{
  "Entries": [
    {
<<<<<<< HEAD
      "RequestUri": "https://seanstagehierarchical.blob.core.windows.net/test-filesystem-824c499b-bdb6-5963-c836-079273d2eac6?restype=container",
      "RequestMethod": "PUT",
      "RequestHeaders": {
        "Authorization": "Sanitized",
        "traceparent": "00-c47a77c5a9ac3f47993f2b2ff302b64e-76ab44857223514c-00",
        "User-Agent": [
          "azsdk-net-Storage.Files.DataLake/12.0.0-dev.20200305.1",
          "(.NET Core 4.6.28325.01; Microsoft Windows 10.0.18363 )"
        ],
        "x-ms-blob-public-access": "container",
        "x-ms-client-request-id": "35b1933f-0beb-8475-59c5-234811adc4d2",
        "x-ms-date": "Thu, 05 Mar 2020 22:16:59 GMT",
        "x-ms-return-client-request-id": "true",
        "x-ms-version": "2019-10-10"
=======
      "RequestUri": "http://seannsecanary.blob.core.windows.net/test-filesystem-824c499b-bdb6-5963-c836-079273d2eac6?restype=container",
      "RequestMethod": "PUT",
      "RequestHeaders": {
        "Authorization": "Sanitized",
        "traceparent": "00-baf5663fbd87fc47b87541c8522ca5ec-7538a2fec5200e45-00",
        "User-Agent": [
          "azsdk-net-Storage.Files.DataLake/12.1.0-dev.20200403.1",
          "(.NET Core 4.6.28325.01; Microsoft Windows 10.0.18362 )"
        ],
        "x-ms-blob-public-access": "container",
        "x-ms-client-request-id": "35b1933f-0beb-8475-59c5-234811adc4d2",
        "x-ms-date": "Fri, 03 Apr 2020 20:59:39 GMT",
        "x-ms-return-client-request-id": "true",
        "x-ms-version": "2019-12-12"
>>>>>>> 32e373e2
      },
      "RequestBody": null,
      "StatusCode": 201,
      "ResponseHeaders": {
        "Content-Length": "0",
<<<<<<< HEAD
        "Date": "Thu, 05 Mar 2020 22:16:59 GMT",
        "ETag": "\u00220x8D7C152EC8FBA4C\u0022",
        "Last-Modified": "Thu, 05 Mar 2020 22:16:59 GMT",
=======
        "Date": "Fri, 03 Apr 2020 20:59:36 GMT",
        "ETag": "\u00220x8D7D811EBA63330\u0022",
        "Last-Modified": "Fri, 03 Apr 2020 20:59:37 GMT",
>>>>>>> 32e373e2
        "Server": [
          "Windows-Azure-Blob/1.0",
          "Microsoft-HTTPAPI/2.0"
        ],
        "x-ms-client-request-id": "35b1933f-0beb-8475-59c5-234811adc4d2",
<<<<<<< HEAD
        "x-ms-request-id": "36ca1623-201e-003e-023b-f30544000000",
        "x-ms-version": "2019-10-10"
=======
        "x-ms-request-id": "96220c2e-f01e-0012-50fa-093670000000",
        "x-ms-version": "2019-12-12"
>>>>>>> 32e373e2
      },
      "ResponseBody": []
    },
    {
<<<<<<< HEAD
      "RequestUri": "https://seanstagehierarchical.dfs.core.windows.net/test-filesystem-824c499b-bdb6-5963-c836-079273d2eac6/test-file-06a8795a-7170-36e4-6946-39ecd6588458?resource=file",
      "RequestMethod": "PUT",
      "RequestHeaders": {
        "Authorization": "Sanitized",
        "traceparent": "00-ade4d36395ee6d44aa9077755f73b413-90e43a426124a54b-00",
        "User-Agent": [
          "azsdk-net-Storage.Files.DataLake/12.0.0-dev.20200305.1",
          "(.NET Core 4.6.28325.01; Microsoft Windows 10.0.18363 )"
        ],
        "x-ms-client-request-id": "5ab01406-2fc7-ceda-af7a-cba4d288ae01",
        "x-ms-date": "Thu, 05 Mar 2020 22:16:59 GMT",
        "x-ms-return-client-request-id": "true",
        "x-ms-version": "2019-10-10"
=======
      "RequestUri": "http://seannsecanary.dfs.core.windows.net/test-filesystem-824c499b-bdb6-5963-c836-079273d2eac6/test-file-06a8795a-7170-36e4-6946-39ecd6588458?resource=file",
      "RequestMethod": "PUT",
      "RequestHeaders": {
        "Authorization": "Sanitized",
        "traceparent": "00-59b7160ea507a048bd9db889b61be004-36b029aa7fd68b4e-00",
        "User-Agent": [
          "azsdk-net-Storage.Files.DataLake/12.1.0-dev.20200403.1",
          "(.NET Core 4.6.28325.01; Microsoft Windows 10.0.18362 )"
        ],
        "x-ms-client-request-id": "5ab01406-2fc7-ceda-af7a-cba4d288ae01",
        "x-ms-date": "Fri, 03 Apr 2020 20:59:39 GMT",
        "x-ms-return-client-request-id": "true",
        "x-ms-version": "2019-12-12"
>>>>>>> 32e373e2
      },
      "RequestBody": null,
      "StatusCode": 201,
      "ResponseHeaders": {
        "Content-Length": "0",
<<<<<<< HEAD
        "Date": "Thu, 05 Mar 2020 22:16:59 GMT",
        "ETag": "\u00220x8D7C152ECC3D60C\u0022",
        "Last-Modified": "Thu, 05 Mar 2020 22:16:59 GMT",
=======
        "Date": "Fri, 03 Apr 2020 20:59:36 GMT",
        "ETag": "\u00220x8D7D811EBB6BAE6\u0022",
        "Last-Modified": "Fri, 03 Apr 2020 20:59:37 GMT",
>>>>>>> 32e373e2
        "Server": [
          "Windows-Azure-HDFS/1.0",
          "Microsoft-HTTPAPI/2.0"
        ],
        "x-ms-client-request-id": "5ab01406-2fc7-ceda-af7a-cba4d288ae01",
<<<<<<< HEAD
        "x-ms-request-id": "7a82a494-e01f-001e-103b-f37ee3000000",
        "x-ms-version": "2019-10-10"
=======
        "x-ms-request-id": "fa43ffb0-201f-0097-6cfa-091bad000000",
        "x-ms-version": "2019-12-12"
>>>>>>> 32e373e2
      },
      "ResponseBody": []
    },
    {
<<<<<<< HEAD
      "RequestUri": "https://seanstagehierarchical.blob.core.windows.net/test-filesystem-824c499b-bdb6-5963-c836-079273d2eac6/test-file-06a8795a-7170-36e4-6946-39ecd6588458",
=======
      "RequestUri": "http://seannsecanary.blob.core.windows.net/test-filesystem-824c499b-bdb6-5963-c836-079273d2eac6/test-file-06a8795a-7170-36e4-6946-39ecd6588458",
>>>>>>> 32e373e2
      "RequestMethod": "HEAD",
      "RequestHeaders": {
        "Authorization": "Sanitized",
        "User-Agent": [
<<<<<<< HEAD
          "azsdk-net-Storage.Files.DataLake/12.0.0-dev.20200305.1",
          "(.NET Core 4.6.28325.01; Microsoft Windows 10.0.18363 )"
        ],
        "x-ms-client-request-id": "c2e69e53-29a7-d090-e284-31a5e937a6a8",
        "x-ms-date": "Thu, 05 Mar 2020 22:17:00 GMT",
        "x-ms-return-client-request-id": "true",
        "x-ms-version": "2019-10-10"
=======
          "azsdk-net-Storage.Files.DataLake/12.1.0-dev.20200403.1",
          "(.NET Core 4.6.28325.01; Microsoft Windows 10.0.18362 )"
        ],
        "x-ms-client-request-id": "c2e69e53-29a7-d090-e284-31a5e937a6a8",
        "x-ms-date": "Fri, 03 Apr 2020 20:59:39 GMT",
        "x-ms-return-client-request-id": "true",
        "x-ms-version": "2019-12-12"
>>>>>>> 32e373e2
      },
      "RequestBody": null,
      "StatusCode": 200,
      "ResponseHeaders": {
        "Accept-Ranges": "bytes",
        "Content-Length": "0",
        "Content-Type": "application/octet-stream",
<<<<<<< HEAD
        "Date": "Thu, 05 Mar 2020 22:16:59 GMT",
        "ETag": "\u00220x8D7C152ECC3D60C\u0022",
        "Last-Modified": "Thu, 05 Mar 2020 22:16:59 GMT",
=======
        "Date": "Fri, 03 Apr 2020 20:59:36 GMT",
        "ETag": "\u00220x8D7D811EBB6BAE6\u0022",
        "Last-Modified": "Fri, 03 Apr 2020 20:59:37 GMT",
>>>>>>> 32e373e2
        "Server": [
          "Windows-Azure-Blob/1.0",
          "Microsoft-HTTPAPI/2.0"
        ],
        "x-ms-access-tier": "Hot",
        "x-ms-access-tier-inferred": "true",
        "x-ms-blob-type": "BlockBlob",
        "x-ms-client-request-id": "c2e69e53-29a7-d090-e284-31a5e937a6a8",
<<<<<<< HEAD
        "x-ms-creation-time": "Thu, 05 Mar 2020 22:16:59 GMT",
        "x-ms-lease-state": "available",
        "x-ms-lease-status": "unlocked",
        "x-ms-request-id": "36ca1630-201e-003e-0a3b-f30544000000",
        "x-ms-server-encrypted": "true",
        "x-ms-version": "2019-10-10"
=======
        "x-ms-creation-time": "Fri, 03 Apr 2020 20:59:37 GMT",
        "x-ms-lease-state": "available",
        "x-ms-lease-status": "unlocked",
        "x-ms-request-id": "96220c3b-f01e-0012-5bfa-093670000000",
        "x-ms-server-encrypted": "true",
        "x-ms-version": "2019-12-12"
>>>>>>> 32e373e2
      },
      "ResponseBody": []
    },
    {
<<<<<<< HEAD
      "RequestUri": "https://seanstagehierarchical.blob.core.windows.net/test-filesystem-824c499b-bdb6-5963-c836-079273d2eac6?restype=container",
      "RequestMethod": "DELETE",
      "RequestHeaders": {
        "Authorization": "Sanitized",
        "traceparent": "00-b7f9a5f618b54a4ead840f79b773fbf4-54173b292d87cd42-00",
        "User-Agent": [
          "azsdk-net-Storage.Files.DataLake/12.0.0-dev.20200305.1",
          "(.NET Core 4.6.28325.01; Microsoft Windows 10.0.18363 )"
        ],
        "x-ms-client-request-id": "3451fa85-eba2-175a-3a77-71d7b20bbc67",
        "x-ms-date": "Thu, 05 Mar 2020 22:17:00 GMT",
        "x-ms-return-client-request-id": "true",
        "x-ms-version": "2019-10-10"
=======
      "RequestUri": "http://seannsecanary.blob.core.windows.net/test-filesystem-824c499b-bdb6-5963-c836-079273d2eac6?restype=container",
      "RequestMethod": "DELETE",
      "RequestHeaders": {
        "Authorization": "Sanitized",
        "traceparent": "00-f6460e60d9e1eb4bbeca70510937aed8-5077c026962bfd48-00",
        "User-Agent": [
          "azsdk-net-Storage.Files.DataLake/12.1.0-dev.20200403.1",
          "(.NET Core 4.6.28325.01; Microsoft Windows 10.0.18362 )"
        ],
        "x-ms-client-request-id": "3451fa85-eba2-175a-3a77-71d7b20bbc67",
        "x-ms-date": "Fri, 03 Apr 2020 20:59:39 GMT",
        "x-ms-return-client-request-id": "true",
        "x-ms-version": "2019-12-12"
>>>>>>> 32e373e2
      },
      "RequestBody": null,
      "StatusCode": 202,
      "ResponseHeaders": {
        "Content-Length": "0",
<<<<<<< HEAD
        "Date": "Thu, 05 Mar 2020 22:16:59 GMT",
=======
        "Date": "Fri, 03 Apr 2020 20:59:37 GMT",
>>>>>>> 32e373e2
        "Server": [
          "Windows-Azure-Blob/1.0",
          "Microsoft-HTTPAPI/2.0"
        ],
        "x-ms-client-request-id": "3451fa85-eba2-175a-3a77-71d7b20bbc67",
<<<<<<< HEAD
        "x-ms-request-id": "36ca1633-201e-003e-0d3b-f30544000000",
        "x-ms-version": "2019-10-10"
=======
        "x-ms-request-id": "96220c3d-f01e-0012-5dfa-093670000000",
        "x-ms-version": "2019-12-12"
>>>>>>> 32e373e2
      },
      "ResponseBody": []
    },
    {
<<<<<<< HEAD
      "RequestUri": "https://seanstagehierarchical.blob.core.windows.net/test-filesystem-803d2d88-7fdf-b481-5ec3-609c6df87608?restype=container",
      "RequestMethod": "PUT",
      "RequestHeaders": {
        "Authorization": "Sanitized",
        "traceparent": "00-e5aa90ae19d60c4180b85ca62015e667-b6077d1396348d47-00",
        "User-Agent": [
          "azsdk-net-Storage.Files.DataLake/12.0.0-dev.20200305.1",
          "(.NET Core 4.6.28325.01; Microsoft Windows 10.0.18363 )"
        ],
        "x-ms-blob-public-access": "container",
        "x-ms-client-request-id": "2d10554e-559c-058e-789c-d6de8bbdaa42",
        "x-ms-date": "Thu, 05 Mar 2020 22:17:00 GMT",
        "x-ms-return-client-request-id": "true",
        "x-ms-version": "2019-10-10"
=======
      "RequestUri": "http://seannsecanary.blob.core.windows.net/test-filesystem-803d2d88-7fdf-b481-5ec3-609c6df87608?restype=container",
      "RequestMethod": "PUT",
      "RequestHeaders": {
        "Authorization": "Sanitized",
        "traceparent": "00-6408335df7ddda40a3f6dab8158dbea6-1c44d92a0c8fe148-00",
        "User-Agent": [
          "azsdk-net-Storage.Files.DataLake/12.1.0-dev.20200403.1",
          "(.NET Core 4.6.28325.01; Microsoft Windows 10.0.18362 )"
        ],
        "x-ms-blob-public-access": "container",
        "x-ms-client-request-id": "2d10554e-559c-058e-789c-d6de8bbdaa42",
        "x-ms-date": "Fri, 03 Apr 2020 20:59:39 GMT",
        "x-ms-return-client-request-id": "true",
        "x-ms-version": "2019-12-12"
>>>>>>> 32e373e2
      },
      "RequestBody": null,
      "StatusCode": 201,
      "ResponseHeaders": {
        "Content-Length": "0",
<<<<<<< HEAD
        "Date": "Thu, 05 Mar 2020 22:17:00 GMT",
        "ETag": "\u00220x8D7C152ED0ACF4E\u0022",
        "Last-Modified": "Thu, 05 Mar 2020 22:17:00 GMT",
=======
        "Date": "Fri, 03 Apr 2020 20:59:37 GMT",
        "ETag": "\u00220x8D7D811EBDDA108\u0022",
        "Last-Modified": "Fri, 03 Apr 2020 20:59:37 GMT",
>>>>>>> 32e373e2
        "Server": [
          "Windows-Azure-Blob/1.0",
          "Microsoft-HTTPAPI/2.0"
        ],
        "x-ms-client-request-id": "2d10554e-559c-058e-789c-d6de8bbdaa42",
<<<<<<< HEAD
        "x-ms-request-id": "84b3175a-f01e-003d-593b-f3e420000000",
        "x-ms-version": "2019-10-10"
=======
        "x-ms-request-id": "96220c48-f01e-0012-66fa-093670000000",
        "x-ms-version": "2019-12-12"
>>>>>>> 32e373e2
      },
      "ResponseBody": []
    },
    {
<<<<<<< HEAD
      "RequestUri": "https://seanstagehierarchical.dfs.core.windows.net/test-filesystem-803d2d88-7fdf-b481-5ec3-609c6df87608/test-file-ee286901-cdeb-1580-2767-639444a986f5?resource=file",
      "RequestMethod": "PUT",
      "RequestHeaders": {
        "Authorization": "Sanitized",
        "traceparent": "00-650402cb3bece34db428196913cd4373-358debeed6a47645-00",
        "User-Agent": [
          "azsdk-net-Storage.Files.DataLake/12.0.0-dev.20200305.1",
          "(.NET Core 4.6.28325.01; Microsoft Windows 10.0.18363 )"
        ],
        "x-ms-client-request-id": "c3d7f9a0-8140-816b-d4fa-0634f1fac1cf",
        "x-ms-date": "Thu, 05 Mar 2020 22:17:00 GMT",
        "x-ms-return-client-request-id": "true",
        "x-ms-version": "2019-10-10"
=======
      "RequestUri": "http://seannsecanary.dfs.core.windows.net/test-filesystem-803d2d88-7fdf-b481-5ec3-609c6df87608/test-file-ee286901-cdeb-1580-2767-639444a986f5?resource=file",
      "RequestMethod": "PUT",
      "RequestHeaders": {
        "Authorization": "Sanitized",
        "traceparent": "00-c4207962fcb1ae49a79c365f452aa547-1f7d9f75e6467947-00",
        "User-Agent": [
          "azsdk-net-Storage.Files.DataLake/12.1.0-dev.20200403.1",
          "(.NET Core 4.6.28325.01; Microsoft Windows 10.0.18362 )"
        ],
        "x-ms-client-request-id": "c3d7f9a0-8140-816b-d4fa-0634f1fac1cf",
        "x-ms-date": "Fri, 03 Apr 2020 20:59:39 GMT",
        "x-ms-return-client-request-id": "true",
        "x-ms-version": "2019-12-12"
>>>>>>> 32e373e2
      },
      "RequestBody": null,
      "StatusCode": 201,
      "ResponseHeaders": {
        "Content-Length": "0",
<<<<<<< HEAD
        "Date": "Thu, 05 Mar 2020 22:17:00 GMT",
        "ETag": "\u00220x8D7C152ED3BF6E9\u0022",
        "Last-Modified": "Thu, 05 Mar 2020 22:17:00 GMT",
=======
        "Date": "Fri, 03 Apr 2020 20:59:37 GMT",
        "ETag": "\u00220x8D7D811EBED6C83\u0022",
        "Last-Modified": "Fri, 03 Apr 2020 20:59:38 GMT",
>>>>>>> 32e373e2
        "Server": [
          "Windows-Azure-HDFS/1.0",
          "Microsoft-HTTPAPI/2.0"
        ],
        "x-ms-client-request-id": "c3d7f9a0-8140-816b-d4fa-0634f1fac1cf",
<<<<<<< HEAD
        "x-ms-request-id": "54515ac4-901f-0014-533b-f3da54000000",
        "x-ms-version": "2019-10-10"
=======
        "x-ms-request-id": "fa43ffb1-201f-0097-6dfa-091bad000000",
        "x-ms-version": "2019-12-12"
>>>>>>> 32e373e2
      },
      "ResponseBody": []
    },
    {
<<<<<<< HEAD
      "RequestUri": "https://seanstagehierarchical.blob.core.windows.net/test-filesystem-803d2d88-7fdf-b481-5ec3-609c6df87608/test-file-ee286901-cdeb-1580-2767-639444a986f5",
      "RequestMethod": "HEAD",
      "RequestHeaders": {
        "Authorization": "Sanitized",
        "If-Modified-Since": "Wed, 04 Mar 2020 22:16:59 GMT",
        "User-Agent": [
          "azsdk-net-Storage.Files.DataLake/12.0.0-dev.20200305.1",
          "(.NET Core 4.6.28325.01; Microsoft Windows 10.0.18363 )"
        ],
        "x-ms-client-request-id": "4bf3031c-c3d2-d2b5-9fcc-42ec4237673a",
        "x-ms-date": "Thu, 05 Mar 2020 22:17:00 GMT",
        "x-ms-return-client-request-id": "true",
        "x-ms-version": "2019-10-10"
=======
      "RequestUri": "http://seannsecanary.blob.core.windows.net/test-filesystem-803d2d88-7fdf-b481-5ec3-609c6df87608/test-file-ee286901-cdeb-1580-2767-639444a986f5",
      "RequestMethod": "HEAD",
      "RequestHeaders": {
        "Authorization": "Sanitized",
        "If-Modified-Since": "Thu, 02 Apr 2020 20:59:39 GMT",
        "User-Agent": [
          "azsdk-net-Storage.Files.DataLake/12.1.0-dev.20200403.1",
          "(.NET Core 4.6.28325.01; Microsoft Windows 10.0.18362 )"
        ],
        "x-ms-client-request-id": "4bf3031c-c3d2-d2b5-9fcc-42ec4237673a",
        "x-ms-date": "Fri, 03 Apr 2020 20:59:39 GMT",
        "x-ms-return-client-request-id": "true",
        "x-ms-version": "2019-12-12"
>>>>>>> 32e373e2
      },
      "RequestBody": null,
      "StatusCode": 200,
      "ResponseHeaders": {
        "Accept-Ranges": "bytes",
        "Content-Length": "0",
        "Content-Type": "application/octet-stream",
<<<<<<< HEAD
        "Date": "Thu, 05 Mar 2020 22:17:00 GMT",
        "ETag": "\u00220x8D7C152ED3BF6E9\u0022",
        "Last-Modified": "Thu, 05 Mar 2020 22:17:00 GMT",
=======
        "Date": "Fri, 03 Apr 2020 20:59:37 GMT",
        "ETag": "\u00220x8D7D811EBED6C83\u0022",
        "Last-Modified": "Fri, 03 Apr 2020 20:59:38 GMT",
>>>>>>> 32e373e2
        "Server": [
          "Windows-Azure-Blob/1.0",
          "Microsoft-HTTPAPI/2.0"
        ],
        "x-ms-access-tier": "Hot",
        "x-ms-access-tier-inferred": "true",
        "x-ms-blob-type": "BlockBlob",
        "x-ms-client-request-id": "4bf3031c-c3d2-d2b5-9fcc-42ec4237673a",
<<<<<<< HEAD
        "x-ms-creation-time": "Thu, 05 Mar 2020 22:17:00 GMT",
        "x-ms-lease-state": "available",
        "x-ms-lease-status": "unlocked",
        "x-ms-request-id": "84b31765-f01e-003d-613b-f3e420000000",
        "x-ms-server-encrypted": "true",
        "x-ms-version": "2019-10-10"
=======
        "x-ms-creation-time": "Fri, 03 Apr 2020 20:59:38 GMT",
        "x-ms-lease-state": "available",
        "x-ms-lease-status": "unlocked",
        "x-ms-request-id": "96220c60-f01e-0012-7bfa-093670000000",
        "x-ms-server-encrypted": "true",
        "x-ms-version": "2019-12-12"
>>>>>>> 32e373e2
      },
      "ResponseBody": []
    },
    {
<<<<<<< HEAD
      "RequestUri": "https://seanstagehierarchical.blob.core.windows.net/test-filesystem-803d2d88-7fdf-b481-5ec3-609c6df87608?restype=container",
      "RequestMethod": "DELETE",
      "RequestHeaders": {
        "Authorization": "Sanitized",
        "traceparent": "00-1c6985e72140894d8ffd6a54283b69f7-99e639deca41424f-00",
        "User-Agent": [
          "azsdk-net-Storage.Files.DataLake/12.0.0-dev.20200305.1",
          "(.NET Core 4.6.28325.01; Microsoft Windows 10.0.18363 )"
        ],
        "x-ms-client-request-id": "ee170681-7607-52fd-2bb7-e2a44f6e75c6",
        "x-ms-date": "Thu, 05 Mar 2020 22:17:00 GMT",
        "x-ms-return-client-request-id": "true",
        "x-ms-version": "2019-10-10"
=======
      "RequestUri": "http://seannsecanary.blob.core.windows.net/test-filesystem-803d2d88-7fdf-b481-5ec3-609c6df87608?restype=container",
      "RequestMethod": "DELETE",
      "RequestHeaders": {
        "Authorization": "Sanitized",
        "traceparent": "00-0b92f18498d848458f53e5d24adb1190-5f0c643528a4f84d-00",
        "User-Agent": [
          "azsdk-net-Storage.Files.DataLake/12.1.0-dev.20200403.1",
          "(.NET Core 4.6.28325.01; Microsoft Windows 10.0.18362 )"
        ],
        "x-ms-client-request-id": "ee170681-7607-52fd-2bb7-e2a44f6e75c6",
        "x-ms-date": "Fri, 03 Apr 2020 20:59:39 GMT",
        "x-ms-return-client-request-id": "true",
        "x-ms-version": "2019-12-12"
>>>>>>> 32e373e2
      },
      "RequestBody": null,
      "StatusCode": 202,
      "ResponseHeaders": {
        "Content-Length": "0",
<<<<<<< HEAD
        "Date": "Thu, 05 Mar 2020 22:17:00 GMT",
=======
        "Date": "Fri, 03 Apr 2020 20:59:37 GMT",
>>>>>>> 32e373e2
        "Server": [
          "Windows-Azure-Blob/1.0",
          "Microsoft-HTTPAPI/2.0"
        ],
        "x-ms-client-request-id": "ee170681-7607-52fd-2bb7-e2a44f6e75c6",
<<<<<<< HEAD
        "x-ms-request-id": "84b31767-f01e-003d-633b-f3e420000000",
        "x-ms-version": "2019-10-10"
=======
        "x-ms-request-id": "96220c72-f01e-0012-0dfa-093670000000",
        "x-ms-version": "2019-12-12"
>>>>>>> 32e373e2
      },
      "ResponseBody": []
    },
    {
<<<<<<< HEAD
      "RequestUri": "https://seanstagehierarchical.blob.core.windows.net/test-filesystem-b1767f67-be04-5363-14e4-adb3fd440b04?restype=container",
      "RequestMethod": "PUT",
      "RequestHeaders": {
        "Authorization": "Sanitized",
        "traceparent": "00-83a2f9ca94d2e348933f8a771efa55dc-31e16c7d8704f348-00",
        "User-Agent": [
          "azsdk-net-Storage.Files.DataLake/12.0.0-dev.20200305.1",
          "(.NET Core 4.6.28325.01; Microsoft Windows 10.0.18363 )"
        ],
        "x-ms-blob-public-access": "container",
        "x-ms-client-request-id": "4708ffa9-7924-c398-a3c4-d922c94955e7",
        "x-ms-date": "Thu, 05 Mar 2020 22:17:01 GMT",
        "x-ms-return-client-request-id": "true",
        "x-ms-version": "2019-10-10"
=======
      "RequestUri": "http://seannsecanary.blob.core.windows.net/test-filesystem-b1767f67-be04-5363-14e4-adb3fd440b04?restype=container",
      "RequestMethod": "PUT",
      "RequestHeaders": {
        "Authorization": "Sanitized",
        "traceparent": "00-ec394730b9a37148b6722eb6b6b5d880-efa1553e02d71640-00",
        "User-Agent": [
          "azsdk-net-Storage.Files.DataLake/12.1.0-dev.20200403.1",
          "(.NET Core 4.6.28325.01; Microsoft Windows 10.0.18362 )"
        ],
        "x-ms-blob-public-access": "container",
        "x-ms-client-request-id": "4708ffa9-7924-c398-a3c4-d922c94955e7",
        "x-ms-date": "Fri, 03 Apr 2020 20:59:39 GMT",
        "x-ms-return-client-request-id": "true",
        "x-ms-version": "2019-12-12"
>>>>>>> 32e373e2
      },
      "RequestBody": null,
      "StatusCode": 201,
      "ResponseHeaders": {
        "Content-Length": "0",
<<<<<<< HEAD
        "Date": "Thu, 05 Mar 2020 22:17:00 GMT",
        "ETag": "\u00220x8D7C152ED86082C\u0022",
        "Last-Modified": "Thu, 05 Mar 2020 22:17:01 GMT",
=======
        "Date": "Fri, 03 Apr 2020 20:59:37 GMT",
        "ETag": "\u00220x8D7D811EC1312AF\u0022",
        "Last-Modified": "Fri, 03 Apr 2020 20:59:38 GMT",
>>>>>>> 32e373e2
        "Server": [
          "Windows-Azure-Blob/1.0",
          "Microsoft-HTTPAPI/2.0"
        ],
        "x-ms-client-request-id": "4708ffa9-7924-c398-a3c4-d922c94955e7",
<<<<<<< HEAD
        "x-ms-request-id": "64e3ec3a-b01e-0003-193b-f3735f000000",
        "x-ms-version": "2019-10-10"
=======
        "x-ms-request-id": "96220c7b-f01e-0012-16fa-093670000000",
        "x-ms-version": "2019-12-12"
>>>>>>> 32e373e2
      },
      "ResponseBody": []
    },
    {
<<<<<<< HEAD
      "RequestUri": "https://seanstagehierarchical.dfs.core.windows.net/test-filesystem-b1767f67-be04-5363-14e4-adb3fd440b04/test-file-a902ddab-3903-eea7-4c92-08232f7e6bc9?resource=file",
      "RequestMethod": "PUT",
      "RequestHeaders": {
        "Authorization": "Sanitized",
        "traceparent": "00-9fa1ba95198c994b83412ee3446f47d3-0a9ce1246ab70347-00",
        "User-Agent": [
          "azsdk-net-Storage.Files.DataLake/12.0.0-dev.20200305.1",
          "(.NET Core 4.6.28325.01; Microsoft Windows 10.0.18363 )"
        ],
        "x-ms-client-request-id": "0938a78a-1448-702c-571a-fa9270749424",
        "x-ms-date": "Thu, 05 Mar 2020 22:17:01 GMT",
        "x-ms-return-client-request-id": "true",
        "x-ms-version": "2019-10-10"
=======
      "RequestUri": "http://seannsecanary.dfs.core.windows.net/test-filesystem-b1767f67-be04-5363-14e4-adb3fd440b04/test-file-a902ddab-3903-eea7-4c92-08232f7e6bc9?resource=file",
      "RequestMethod": "PUT",
      "RequestHeaders": {
        "Authorization": "Sanitized",
        "traceparent": "00-7cba10c499ba3c47b3e41e46c9ac7af9-d70f4fd1818a6a4f-00",
        "User-Agent": [
          "azsdk-net-Storage.Files.DataLake/12.1.0-dev.20200403.1",
          "(.NET Core 4.6.28325.01; Microsoft Windows 10.0.18362 )"
        ],
        "x-ms-client-request-id": "0938a78a-1448-702c-571a-fa9270749424",
        "x-ms-date": "Fri, 03 Apr 2020 20:59:39 GMT",
        "x-ms-return-client-request-id": "true",
        "x-ms-version": "2019-12-12"
>>>>>>> 32e373e2
      },
      "RequestBody": null,
      "StatusCode": 201,
      "ResponseHeaders": {
        "Content-Length": "0",
<<<<<<< HEAD
        "Date": "Thu, 05 Mar 2020 22:17:01 GMT",
        "ETag": "\u00220x8D7C152EDB8080C\u0022",
        "Last-Modified": "Thu, 05 Mar 2020 22:17:01 GMT",
=======
        "Date": "Fri, 03 Apr 2020 20:59:37 GMT",
        "ETag": "\u00220x8D7D811EC220AEA\u0022",
        "Last-Modified": "Fri, 03 Apr 2020 20:59:38 GMT",
>>>>>>> 32e373e2
        "Server": [
          "Windows-Azure-HDFS/1.0",
          "Microsoft-HTTPAPI/2.0"
        ],
        "x-ms-client-request-id": "0938a78a-1448-702c-571a-fa9270749424",
<<<<<<< HEAD
        "x-ms-request-id": "d35d3342-201f-003e-433b-f30544000000",
        "x-ms-version": "2019-10-10"
=======
        "x-ms-request-id": "fa43ffb2-201f-0097-6efa-091bad000000",
        "x-ms-version": "2019-12-12"
>>>>>>> 32e373e2
      },
      "ResponseBody": []
    },
    {
<<<<<<< HEAD
      "RequestUri": "https://seanstagehierarchical.blob.core.windows.net/test-filesystem-b1767f67-be04-5363-14e4-adb3fd440b04/test-file-a902ddab-3903-eea7-4c92-08232f7e6bc9",
      "RequestMethod": "HEAD",
      "RequestHeaders": {
        "Authorization": "Sanitized",
        "If-Unmodified-Since": "Fri, 06 Mar 2020 22:16:59 GMT",
        "User-Agent": [
          "azsdk-net-Storage.Files.DataLake/12.0.0-dev.20200305.1",
          "(.NET Core 4.6.28325.01; Microsoft Windows 10.0.18363 )"
        ],
        "x-ms-client-request-id": "8799a977-6245-1180-509a-a521ca4db898",
        "x-ms-date": "Thu, 05 Mar 2020 22:17:01 GMT",
        "x-ms-return-client-request-id": "true",
        "x-ms-version": "2019-10-10"
=======
      "RequestUri": "http://seannsecanary.blob.core.windows.net/test-filesystem-b1767f67-be04-5363-14e4-adb3fd440b04/test-file-a902ddab-3903-eea7-4c92-08232f7e6bc9",
      "RequestMethod": "HEAD",
      "RequestHeaders": {
        "Authorization": "Sanitized",
        "If-Unmodified-Since": "Sat, 04 Apr 2020 20:59:39 GMT",
        "User-Agent": [
          "azsdk-net-Storage.Files.DataLake/12.1.0-dev.20200403.1",
          "(.NET Core 4.6.28325.01; Microsoft Windows 10.0.18362 )"
        ],
        "x-ms-client-request-id": "8799a977-6245-1180-509a-a521ca4db898",
        "x-ms-date": "Fri, 03 Apr 2020 20:59:39 GMT",
        "x-ms-return-client-request-id": "true",
        "x-ms-version": "2019-12-12"
>>>>>>> 32e373e2
      },
      "RequestBody": null,
      "StatusCode": 200,
      "ResponseHeaders": {
        "Accept-Ranges": "bytes",
        "Content-Length": "0",
        "Content-Type": "application/octet-stream",
<<<<<<< HEAD
        "Date": "Thu, 05 Mar 2020 22:17:01 GMT",
        "ETag": "\u00220x8D7C152EDB8080C\u0022",
        "Last-Modified": "Thu, 05 Mar 2020 22:17:01 GMT",
=======
        "Date": "Fri, 03 Apr 2020 20:59:37 GMT",
        "ETag": "\u00220x8D7D811EC220AEA\u0022",
        "Last-Modified": "Fri, 03 Apr 2020 20:59:38 GMT",
>>>>>>> 32e373e2
        "Server": [
          "Windows-Azure-Blob/1.0",
          "Microsoft-HTTPAPI/2.0"
        ],
        "x-ms-access-tier": "Hot",
        "x-ms-access-tier-inferred": "true",
        "x-ms-blob-type": "BlockBlob",
        "x-ms-client-request-id": "8799a977-6245-1180-509a-a521ca4db898",
<<<<<<< HEAD
        "x-ms-creation-time": "Thu, 05 Mar 2020 22:17:01 GMT",
        "x-ms-lease-state": "available",
        "x-ms-lease-status": "unlocked",
        "x-ms-request-id": "64e3ec43-b01e-0003-1f3b-f3735f000000",
        "x-ms-server-encrypted": "true",
        "x-ms-version": "2019-10-10"
=======
        "x-ms-creation-time": "Fri, 03 Apr 2020 20:59:38 GMT",
        "x-ms-lease-state": "available",
        "x-ms-lease-status": "unlocked",
        "x-ms-request-id": "96220c8d-f01e-0012-26fa-093670000000",
        "x-ms-server-encrypted": "true",
        "x-ms-version": "2019-12-12"
>>>>>>> 32e373e2
      },
      "ResponseBody": []
    },
    {
<<<<<<< HEAD
      "RequestUri": "https://seanstagehierarchical.blob.core.windows.net/test-filesystem-b1767f67-be04-5363-14e4-adb3fd440b04?restype=container",
      "RequestMethod": "DELETE",
      "RequestHeaders": {
        "Authorization": "Sanitized",
        "traceparent": "00-9e3b0df4bb24774ebf8bac4927b3b5f8-884df763361a2344-00",
        "User-Agent": [
          "azsdk-net-Storage.Files.DataLake/12.0.0-dev.20200305.1",
          "(.NET Core 4.6.28325.01; Microsoft Windows 10.0.18363 )"
        ],
        "x-ms-client-request-id": "c71abecb-0cdb-f6df-8fea-fba5b2891cb0",
        "x-ms-date": "Thu, 05 Mar 2020 22:17:01 GMT",
        "x-ms-return-client-request-id": "true",
        "x-ms-version": "2019-10-10"
=======
      "RequestUri": "http://seannsecanary.blob.core.windows.net/test-filesystem-b1767f67-be04-5363-14e4-adb3fd440b04?restype=container",
      "RequestMethod": "DELETE",
      "RequestHeaders": {
        "Authorization": "Sanitized",
        "traceparent": "00-f023b532ebedf34392457eb2806f33a1-67d061b6a9baf645-00",
        "User-Agent": [
          "azsdk-net-Storage.Files.DataLake/12.1.0-dev.20200403.1",
          "(.NET Core 4.6.28325.01; Microsoft Windows 10.0.18362 )"
        ],
        "x-ms-client-request-id": "c71abecb-0cdb-f6df-8fea-fba5b2891cb0",
        "x-ms-date": "Fri, 03 Apr 2020 20:59:39 GMT",
        "x-ms-return-client-request-id": "true",
        "x-ms-version": "2019-12-12"
>>>>>>> 32e373e2
      },
      "RequestBody": null,
      "StatusCode": 202,
      "ResponseHeaders": {
        "Content-Length": "0",
<<<<<<< HEAD
        "Date": "Thu, 05 Mar 2020 22:17:01 GMT",
=======
        "Date": "Fri, 03 Apr 2020 20:59:37 GMT",
>>>>>>> 32e373e2
        "Server": [
          "Windows-Azure-Blob/1.0",
          "Microsoft-HTTPAPI/2.0"
        ],
        "x-ms-client-request-id": "c71abecb-0cdb-f6df-8fea-fba5b2891cb0",
<<<<<<< HEAD
        "x-ms-request-id": "64e3ec44-b01e-0003-203b-f3735f000000",
        "x-ms-version": "2019-10-10"
=======
        "x-ms-request-id": "96220c91-f01e-0012-2afa-093670000000",
        "x-ms-version": "2019-12-12"
>>>>>>> 32e373e2
      },
      "ResponseBody": []
    },
    {
<<<<<<< HEAD
      "RequestUri": "https://seanstagehierarchical.blob.core.windows.net/test-filesystem-2b480321-bf4a-a827-8a66-8bf35611987e?restype=container",
      "RequestMethod": "PUT",
      "RequestHeaders": {
        "Authorization": "Sanitized",
        "traceparent": "00-b94cd224dff38b4eafa6edcb66efb518-10b9ddeee680a849-00",
        "User-Agent": [
          "azsdk-net-Storage.Files.DataLake/12.0.0-dev.20200305.1",
          "(.NET Core 4.6.28325.01; Microsoft Windows 10.0.18363 )"
        ],
        "x-ms-blob-public-access": "container",
        "x-ms-client-request-id": "754e5a35-a489-0bc1-9771-3c7581eb9f7e",
        "x-ms-date": "Thu, 05 Mar 2020 22:17:01 GMT",
        "x-ms-return-client-request-id": "true",
        "x-ms-version": "2019-10-10"
=======
      "RequestUri": "http://seannsecanary.blob.core.windows.net/test-filesystem-2b480321-bf4a-a827-8a66-8bf35611987e?restype=container",
      "RequestMethod": "PUT",
      "RequestHeaders": {
        "Authorization": "Sanitized",
        "traceparent": "00-ce91679a6492da40a72b043d2b4f077f-61605be786c66b44-00",
        "User-Agent": [
          "azsdk-net-Storage.Files.DataLake/12.1.0-dev.20200403.1",
          "(.NET Core 4.6.28325.01; Microsoft Windows 10.0.18362 )"
        ],
        "x-ms-blob-public-access": "container",
        "x-ms-client-request-id": "754e5a35-a489-0bc1-9771-3c7581eb9f7e",
        "x-ms-date": "Fri, 03 Apr 2020 20:59:40 GMT",
        "x-ms-return-client-request-id": "true",
        "x-ms-version": "2019-12-12"
>>>>>>> 32e373e2
      },
      "RequestBody": null,
      "StatusCode": 201,
      "ResponseHeaders": {
        "Content-Length": "0",
<<<<<<< HEAD
        "Date": "Thu, 05 Mar 2020 22:17:01 GMT",
        "ETag": "\u00220x8D7C152EDFF59B9\u0022",
        "Last-Modified": "Thu, 05 Mar 2020 22:17:02 GMT",
=======
        "Date": "Fri, 03 Apr 2020 20:59:37 GMT",
        "ETag": "\u00220x8D7D811EC480F14\u0022",
        "Last-Modified": "Fri, 03 Apr 2020 20:59:38 GMT",
>>>>>>> 32e373e2
        "Server": [
          "Windows-Azure-Blob/1.0",
          "Microsoft-HTTPAPI/2.0"
        ],
        "x-ms-client-request-id": "754e5a35-a489-0bc1-9771-3c7581eb9f7e",
<<<<<<< HEAD
        "x-ms-request-id": "80953ae1-a01e-0020-3e3b-f3e99c000000",
        "x-ms-version": "2019-10-10"
=======
        "x-ms-request-id": "96220c98-f01e-0012-30fa-093670000000",
        "x-ms-version": "2019-12-12"
>>>>>>> 32e373e2
      },
      "ResponseBody": []
    },
    {
<<<<<<< HEAD
      "RequestUri": "https://seanstagehierarchical.dfs.core.windows.net/test-filesystem-2b480321-bf4a-a827-8a66-8bf35611987e/test-file-17db7d52-1033-307e-4641-963ec0fdd610?resource=file",
      "RequestMethod": "PUT",
      "RequestHeaders": {
        "Authorization": "Sanitized",
        "traceparent": "00-d42daa652c462f48b7ad1837142ea208-59789767766b064b-00",
        "User-Agent": [
          "azsdk-net-Storage.Files.DataLake/12.0.0-dev.20200305.1",
          "(.NET Core 4.6.28325.01; Microsoft Windows 10.0.18363 )"
        ],
        "x-ms-client-request-id": "55d7806c-699d-243e-dc1e-2f470e824a99",
        "x-ms-date": "Thu, 05 Mar 2020 22:17:02 GMT",
        "x-ms-return-client-request-id": "true",
        "x-ms-version": "2019-10-10"
=======
      "RequestUri": "http://seannsecanary.dfs.core.windows.net/test-filesystem-2b480321-bf4a-a827-8a66-8bf35611987e/test-file-17db7d52-1033-307e-4641-963ec0fdd610?resource=file",
      "RequestMethod": "PUT",
      "RequestHeaders": {
        "Authorization": "Sanitized",
        "traceparent": "00-b875c2828144a94c8a5d7ed04683f1e3-29601bf2f7a8c24f-00",
        "User-Agent": [
          "azsdk-net-Storage.Files.DataLake/12.1.0-dev.20200403.1",
          "(.NET Core 4.6.28325.01; Microsoft Windows 10.0.18362 )"
        ],
        "x-ms-client-request-id": "55d7806c-699d-243e-dc1e-2f470e824a99",
        "x-ms-date": "Fri, 03 Apr 2020 20:59:40 GMT",
        "x-ms-return-client-request-id": "true",
        "x-ms-version": "2019-12-12"
>>>>>>> 32e373e2
      },
      "RequestBody": null,
      "StatusCode": 201,
      "ResponseHeaders": {
        "Content-Length": "0",
<<<<<<< HEAD
        "Date": "Thu, 05 Mar 2020 22:17:02 GMT",
        "ETag": "\u00220x8D7C152EE310F77\u0022",
        "Last-Modified": "Thu, 05 Mar 2020 22:17:02 GMT",
=======
        "Date": "Fri, 03 Apr 2020 20:59:37 GMT",
        "ETag": "\u00220x8D7D811EC569788\u0022",
        "Last-Modified": "Fri, 03 Apr 2020 20:59:38 GMT",
>>>>>>> 32e373e2
        "Server": [
          "Windows-Azure-HDFS/1.0",
          "Microsoft-HTTPAPI/2.0"
        ],
        "x-ms-client-request-id": "55d7806c-699d-243e-dc1e-2f470e824a99",
<<<<<<< HEAD
        "x-ms-request-id": "2891cf7d-f01f-002d-333b-f32148000000",
        "x-ms-version": "2019-10-10"
=======
        "x-ms-request-id": "fa43ffb3-201f-0097-6ffa-091bad000000",
        "x-ms-version": "2019-12-12"
>>>>>>> 32e373e2
      },
      "ResponseBody": []
    },
    {
<<<<<<< HEAD
      "RequestUri": "https://seanstagehierarchical.blob.core.windows.net/test-filesystem-2b480321-bf4a-a827-8a66-8bf35611987e/test-file-17db7d52-1033-307e-4641-963ec0fdd610",
=======
      "RequestUri": "http://seannsecanary.blob.core.windows.net/test-filesystem-2b480321-bf4a-a827-8a66-8bf35611987e/test-file-17db7d52-1033-307e-4641-963ec0fdd610",
>>>>>>> 32e373e2
      "RequestMethod": "HEAD",
      "RequestHeaders": {
        "Authorization": "Sanitized",
        "User-Agent": [
<<<<<<< HEAD
          "azsdk-net-Storage.Files.DataLake/12.0.0-dev.20200305.1",
          "(.NET Core 4.6.28325.01; Microsoft Windows 10.0.18363 )"
        ],
        "x-ms-client-request-id": "40d1ecbc-8026-7c73-da9a-20a4f4ad1656",
        "x-ms-date": "Thu, 05 Mar 2020 22:17:02 GMT",
        "x-ms-return-client-request-id": "true",
        "x-ms-version": "2019-10-10"
=======
          "azsdk-net-Storage.Files.DataLake/12.1.0-dev.20200403.1",
          "(.NET Core 4.6.28325.01; Microsoft Windows 10.0.18362 )"
        ],
        "x-ms-client-request-id": "40d1ecbc-8026-7c73-da9a-20a4f4ad1656",
        "x-ms-date": "Fri, 03 Apr 2020 20:59:40 GMT",
        "x-ms-return-client-request-id": "true",
        "x-ms-version": "2019-12-12"
>>>>>>> 32e373e2
      },
      "RequestBody": null,
      "StatusCode": 200,
      "ResponseHeaders": {
        "Accept-Ranges": "bytes",
        "Content-Length": "0",
        "Content-Type": "application/octet-stream",
<<<<<<< HEAD
        "Date": "Thu, 05 Mar 2020 22:17:02 GMT",
        "ETag": "\u00220x8D7C152EE310F77\u0022",
        "Last-Modified": "Thu, 05 Mar 2020 22:17:02 GMT",
=======
        "Date": "Fri, 03 Apr 2020 20:59:38 GMT",
        "ETag": "\u00220x8D7D811EC569788\u0022",
        "Last-Modified": "Fri, 03 Apr 2020 20:59:38 GMT",
>>>>>>> 32e373e2
        "Server": [
          "Windows-Azure-Blob/1.0",
          "Microsoft-HTTPAPI/2.0"
        ],
        "x-ms-access-tier": "Hot",
        "x-ms-access-tier-inferred": "true",
        "x-ms-blob-type": "BlockBlob",
        "x-ms-client-request-id": "40d1ecbc-8026-7c73-da9a-20a4f4ad1656",
<<<<<<< HEAD
        "x-ms-creation-time": "Thu, 05 Mar 2020 22:17:02 GMT",
        "x-ms-lease-state": "available",
        "x-ms-lease-status": "unlocked",
        "x-ms-request-id": "80953aea-a01e-0020-413b-f3e99c000000",
        "x-ms-server-encrypted": "true",
        "x-ms-version": "2019-10-10"
=======
        "x-ms-creation-time": "Fri, 03 Apr 2020 20:59:38 GMT",
        "x-ms-lease-state": "available",
        "x-ms-lease-status": "unlocked",
        "x-ms-request-id": "96220cab-f01e-0012-41fa-093670000000",
        "x-ms-server-encrypted": "true",
        "x-ms-version": "2019-12-12"
>>>>>>> 32e373e2
      },
      "ResponseBody": []
    },
    {
<<<<<<< HEAD
      "RequestUri": "https://seanstagehierarchical.blob.core.windows.net/test-filesystem-2b480321-bf4a-a827-8a66-8bf35611987e/test-file-17db7d52-1033-307e-4641-963ec0fdd610",
      "RequestMethod": "HEAD",
      "RequestHeaders": {
        "Authorization": "Sanitized",
        "If-Match": "\u00220x8D7C152EE310F77\u0022",
        "User-Agent": [
          "azsdk-net-Storage.Files.DataLake/12.0.0-dev.20200305.1",
          "(.NET Core 4.6.28325.01; Microsoft Windows 10.0.18363 )"
        ],
        "x-ms-client-request-id": "228a31a2-0ab1-1b72-b813-8d9182183ad9",
        "x-ms-date": "Thu, 05 Mar 2020 22:17:02 GMT",
        "x-ms-return-client-request-id": "true",
        "x-ms-version": "2019-10-10"
=======
      "RequestUri": "http://seannsecanary.blob.core.windows.net/test-filesystem-2b480321-bf4a-a827-8a66-8bf35611987e/test-file-17db7d52-1033-307e-4641-963ec0fdd610",
      "RequestMethod": "HEAD",
      "RequestHeaders": {
        "Authorization": "Sanitized",
        "If-Match": "\u00220x8D7D811EC569788\u0022",
        "User-Agent": [
          "azsdk-net-Storage.Files.DataLake/12.1.0-dev.20200403.1",
          "(.NET Core 4.6.28325.01; Microsoft Windows 10.0.18362 )"
        ],
        "x-ms-client-request-id": "228a31a2-0ab1-1b72-b813-8d9182183ad9",
        "x-ms-date": "Fri, 03 Apr 2020 20:59:40 GMT",
        "x-ms-return-client-request-id": "true",
        "x-ms-version": "2019-12-12"
>>>>>>> 32e373e2
      },
      "RequestBody": null,
      "StatusCode": 200,
      "ResponseHeaders": {
        "Accept-Ranges": "bytes",
        "Content-Length": "0",
        "Content-Type": "application/octet-stream",
<<<<<<< HEAD
        "Date": "Thu, 05 Mar 2020 22:17:02 GMT",
        "ETag": "\u00220x8D7C152EE310F77\u0022",
        "Last-Modified": "Thu, 05 Mar 2020 22:17:02 GMT",
=======
        "Date": "Fri, 03 Apr 2020 20:59:38 GMT",
        "ETag": "\u00220x8D7D811EC569788\u0022",
        "Last-Modified": "Fri, 03 Apr 2020 20:59:38 GMT",
>>>>>>> 32e373e2
        "Server": [
          "Windows-Azure-Blob/1.0",
          "Microsoft-HTTPAPI/2.0"
        ],
        "x-ms-access-tier": "Hot",
        "x-ms-access-tier-inferred": "true",
        "x-ms-blob-type": "BlockBlob",
        "x-ms-client-request-id": "228a31a2-0ab1-1b72-b813-8d9182183ad9",
<<<<<<< HEAD
        "x-ms-creation-time": "Thu, 05 Mar 2020 22:17:02 GMT",
        "x-ms-lease-state": "available",
        "x-ms-lease-status": "unlocked",
        "x-ms-request-id": "80953aeb-a01e-0020-423b-f3e99c000000",
        "x-ms-server-encrypted": "true",
        "x-ms-version": "2019-10-10"
=======
        "x-ms-creation-time": "Fri, 03 Apr 2020 20:59:38 GMT",
        "x-ms-lease-state": "available",
        "x-ms-lease-status": "unlocked",
        "x-ms-request-id": "96220cac-f01e-0012-42fa-093670000000",
        "x-ms-server-encrypted": "true",
        "x-ms-version": "2019-12-12"
>>>>>>> 32e373e2
      },
      "ResponseBody": []
    },
    {
<<<<<<< HEAD
      "RequestUri": "https://seanstagehierarchical.blob.core.windows.net/test-filesystem-2b480321-bf4a-a827-8a66-8bf35611987e?restype=container",
      "RequestMethod": "DELETE",
      "RequestHeaders": {
        "Authorization": "Sanitized",
        "traceparent": "00-7d119ebebb06324fb7c995c0301926b9-4e922510487aa04c-00",
        "User-Agent": [
          "azsdk-net-Storage.Files.DataLake/12.0.0-dev.20200305.1",
          "(.NET Core 4.6.28325.01; Microsoft Windows 10.0.18363 )"
        ],
        "x-ms-client-request-id": "c3010113-f422-f6a5-680a-cfa38eeb47ab",
        "x-ms-date": "Thu, 05 Mar 2020 22:17:02 GMT",
        "x-ms-return-client-request-id": "true",
        "x-ms-version": "2019-10-10"
=======
      "RequestUri": "http://seannsecanary.blob.core.windows.net/test-filesystem-2b480321-bf4a-a827-8a66-8bf35611987e?restype=container",
      "RequestMethod": "DELETE",
      "RequestHeaders": {
        "Authorization": "Sanitized",
        "traceparent": "00-b681e95c5da9bb4e9220a3d6bc0bebff-6194317060f54747-00",
        "User-Agent": [
          "azsdk-net-Storage.Files.DataLake/12.1.0-dev.20200403.1",
          "(.NET Core 4.6.28325.01; Microsoft Windows 10.0.18362 )"
        ],
        "x-ms-client-request-id": "c3010113-f422-f6a5-680a-cfa38eeb47ab",
        "x-ms-date": "Fri, 03 Apr 2020 20:59:40 GMT",
        "x-ms-return-client-request-id": "true",
        "x-ms-version": "2019-12-12"
>>>>>>> 32e373e2
      },
      "RequestBody": null,
      "StatusCode": 202,
      "ResponseHeaders": {
        "Content-Length": "0",
<<<<<<< HEAD
        "Date": "Thu, 05 Mar 2020 22:17:02 GMT",
=======
        "Date": "Fri, 03 Apr 2020 20:59:38 GMT",
>>>>>>> 32e373e2
        "Server": [
          "Windows-Azure-Blob/1.0",
          "Microsoft-HTTPAPI/2.0"
        ],
        "x-ms-client-request-id": "c3010113-f422-f6a5-680a-cfa38eeb47ab",
<<<<<<< HEAD
        "x-ms-request-id": "80953aec-a01e-0020-433b-f3e99c000000",
        "x-ms-version": "2019-10-10"
=======
        "x-ms-request-id": "96220cb1-f01e-0012-47fa-093670000000",
        "x-ms-version": "2019-12-12"
>>>>>>> 32e373e2
      },
      "ResponseBody": []
    },
    {
<<<<<<< HEAD
      "RequestUri": "https://seanstagehierarchical.blob.core.windows.net/test-filesystem-4346f46e-c66d-ae87-eaea-b3a98df4692c?restype=container",
      "RequestMethod": "PUT",
      "RequestHeaders": {
        "Authorization": "Sanitized",
        "traceparent": "00-35213aa7e78f854bb608bdc3f8676da7-bb63127199086042-00",
        "User-Agent": [
          "azsdk-net-Storage.Files.DataLake/12.0.0-dev.20200305.1",
          "(.NET Core 4.6.28325.01; Microsoft Windows 10.0.18363 )"
        ],
        "x-ms-blob-public-access": "container",
        "x-ms-client-request-id": "bd0fd1c0-0d45-4c17-7953-d83841fb6874",
        "x-ms-date": "Thu, 05 Mar 2020 22:17:02 GMT",
        "x-ms-return-client-request-id": "true",
        "x-ms-version": "2019-10-10"
=======
      "RequestUri": "http://seannsecanary.blob.core.windows.net/test-filesystem-4346f46e-c66d-ae87-eaea-b3a98df4692c?restype=container",
      "RequestMethod": "PUT",
      "RequestHeaders": {
        "Authorization": "Sanitized",
        "traceparent": "00-2252040afb27e24ebcfd6d1dfa95c750-7e60e31f1d57a941-00",
        "User-Agent": [
          "azsdk-net-Storage.Files.DataLake/12.1.0-dev.20200403.1",
          "(.NET Core 4.6.28325.01; Microsoft Windows 10.0.18362 )"
        ],
        "x-ms-blob-public-access": "container",
        "x-ms-client-request-id": "bd0fd1c0-0d45-4c17-7953-d83841fb6874",
        "x-ms-date": "Fri, 03 Apr 2020 20:59:40 GMT",
        "x-ms-return-client-request-id": "true",
        "x-ms-version": "2019-12-12"
>>>>>>> 32e373e2
      },
      "RequestBody": null,
      "StatusCode": 201,
      "ResponseHeaders": {
        "Content-Length": "0",
<<<<<<< HEAD
        "Date": "Thu, 05 Mar 2020 22:17:02 GMT",
        "ETag": "\u00220x8D7C152EE84A600\u0022",
        "Last-Modified": "Thu, 05 Mar 2020 22:17:02 GMT",
=======
        "Date": "Fri, 03 Apr 2020 20:59:38 GMT",
        "ETag": "\u00220x8D7D811EC8AC9A3\u0022",
        "Last-Modified": "Fri, 03 Apr 2020 20:59:39 GMT",
>>>>>>> 32e373e2
        "Server": [
          "Windows-Azure-Blob/1.0",
          "Microsoft-HTTPAPI/2.0"
        ],
        "x-ms-client-request-id": "bd0fd1c0-0d45-4c17-7953-d83841fb6874",
<<<<<<< HEAD
        "x-ms-request-id": "a8f4d78a-c01e-0019-563b-f31280000000",
        "x-ms-version": "2019-10-10"
=======
        "x-ms-request-id": "96220cc0-f01e-0012-55fa-093670000000",
        "x-ms-version": "2019-12-12"
>>>>>>> 32e373e2
      },
      "ResponseBody": []
    },
    {
<<<<<<< HEAD
      "RequestUri": "https://seanstagehierarchical.dfs.core.windows.net/test-filesystem-4346f46e-c66d-ae87-eaea-b3a98df4692c/test-file-85e1a2a0-c56c-f794-3d9a-017a6efa8948?resource=file",
      "RequestMethod": "PUT",
      "RequestHeaders": {
        "Authorization": "Sanitized",
        "traceparent": "00-df3ae1efbea78b4297d7411bea4771fc-6424fdc309bbed4d-00",
        "User-Agent": [
          "azsdk-net-Storage.Files.DataLake/12.0.0-dev.20200305.1",
          "(.NET Core 4.6.28325.01; Microsoft Windows 10.0.18363 )"
        ],
        "x-ms-client-request-id": "81ece489-8dc0-fa17-3c17-80ab0c9ddd7e",
        "x-ms-date": "Thu, 05 Mar 2020 22:17:03 GMT",
        "x-ms-return-client-request-id": "true",
        "x-ms-version": "2019-10-10"
=======
      "RequestUri": "http://seannsecanary.dfs.core.windows.net/test-filesystem-4346f46e-c66d-ae87-eaea-b3a98df4692c/test-file-85e1a2a0-c56c-f794-3d9a-017a6efa8948?resource=file",
      "RequestMethod": "PUT",
      "RequestHeaders": {
        "Authorization": "Sanitized",
        "traceparent": "00-3daa9f3018856141b0cf4e978826e295-bb2c69dc9812eb4b-00",
        "User-Agent": [
          "azsdk-net-Storage.Files.DataLake/12.1.0-dev.20200403.1",
          "(.NET Core 4.6.28325.01; Microsoft Windows 10.0.18362 )"
        ],
        "x-ms-client-request-id": "81ece489-8dc0-fa17-3c17-80ab0c9ddd7e",
        "x-ms-date": "Fri, 03 Apr 2020 20:59:40 GMT",
        "x-ms-return-client-request-id": "true",
        "x-ms-version": "2019-12-12"
>>>>>>> 32e373e2
      },
      "RequestBody": null,
      "StatusCode": 201,
      "ResponseHeaders": {
        "Content-Length": "0",
<<<<<<< HEAD
        "Date": "Thu, 05 Mar 2020 22:17:02 GMT",
        "ETag": "\u00220x8D7C152EEB8E068\u0022",
        "Last-Modified": "Thu, 05 Mar 2020 22:17:03 GMT",
=======
        "Date": "Fri, 03 Apr 2020 20:59:38 GMT",
        "ETag": "\u00220x8D7D811EC9AA81F\u0022",
        "Last-Modified": "Fri, 03 Apr 2020 20:59:39 GMT",
>>>>>>> 32e373e2
        "Server": [
          "Windows-Azure-HDFS/1.0",
          "Microsoft-HTTPAPI/2.0"
        ],
        "x-ms-client-request-id": "81ece489-8dc0-fa17-3c17-80ab0c9ddd7e",
<<<<<<< HEAD
        "x-ms-request-id": "91ed5a38-401f-0017-6f3b-f33b30000000",
        "x-ms-version": "2019-10-10"
=======
        "x-ms-request-id": "fa43ffb4-201f-0097-70fa-091bad000000",
        "x-ms-version": "2019-12-12"
>>>>>>> 32e373e2
      },
      "ResponseBody": []
    },
    {
<<<<<<< HEAD
      "RequestUri": "https://seanstagehierarchical.blob.core.windows.net/test-filesystem-4346f46e-c66d-ae87-eaea-b3a98df4692c/test-file-85e1a2a0-c56c-f794-3d9a-017a6efa8948",
=======
      "RequestUri": "http://seannsecanary.blob.core.windows.net/test-filesystem-4346f46e-c66d-ae87-eaea-b3a98df4692c/test-file-85e1a2a0-c56c-f794-3d9a-017a6efa8948",
>>>>>>> 32e373e2
      "RequestMethod": "HEAD",
      "RequestHeaders": {
        "Authorization": "Sanitized",
        "If-None-Match": "\u0022garbage\u0022",
        "User-Agent": [
<<<<<<< HEAD
          "azsdk-net-Storage.Files.DataLake/12.0.0-dev.20200305.1",
          "(.NET Core 4.6.28325.01; Microsoft Windows 10.0.18363 )"
        ],
        "x-ms-client-request-id": "8af0ba2f-080e-4a87-18ee-7ecd2a3aa754",
        "x-ms-date": "Thu, 05 Mar 2020 22:17:03 GMT",
        "x-ms-return-client-request-id": "true",
        "x-ms-version": "2019-10-10"
=======
          "azsdk-net-Storage.Files.DataLake/12.1.0-dev.20200403.1",
          "(.NET Core 4.6.28325.01; Microsoft Windows 10.0.18362 )"
        ],
        "x-ms-client-request-id": "8af0ba2f-080e-4a87-18ee-7ecd2a3aa754",
        "x-ms-date": "Fri, 03 Apr 2020 20:59:40 GMT",
        "x-ms-return-client-request-id": "true",
        "x-ms-version": "2019-12-12"
>>>>>>> 32e373e2
      },
      "RequestBody": null,
      "StatusCode": 200,
      "ResponseHeaders": {
        "Accept-Ranges": "bytes",
        "Content-Length": "0",
        "Content-Type": "application/octet-stream",
<<<<<<< HEAD
        "Date": "Thu, 05 Mar 2020 22:17:03 GMT",
        "ETag": "\u00220x8D7C152EEB8E068\u0022",
        "Last-Modified": "Thu, 05 Mar 2020 22:17:03 GMT",
=======
        "Date": "Fri, 03 Apr 2020 20:59:38 GMT",
        "ETag": "\u00220x8D7D811EC9AA81F\u0022",
        "Last-Modified": "Fri, 03 Apr 2020 20:59:39 GMT",
>>>>>>> 32e373e2
        "Server": [
          "Windows-Azure-Blob/1.0",
          "Microsoft-HTTPAPI/2.0"
        ],
        "x-ms-access-tier": "Hot",
        "x-ms-access-tier-inferred": "true",
        "x-ms-blob-type": "BlockBlob",
        "x-ms-client-request-id": "8af0ba2f-080e-4a87-18ee-7ecd2a3aa754",
<<<<<<< HEAD
        "x-ms-creation-time": "Thu, 05 Mar 2020 22:17:03 GMT",
        "x-ms-lease-state": "available",
        "x-ms-lease-status": "unlocked",
        "x-ms-request-id": "a8f4d790-c01e-0019-5b3b-f31280000000",
        "x-ms-server-encrypted": "true",
        "x-ms-version": "2019-10-10"
=======
        "x-ms-creation-time": "Fri, 03 Apr 2020 20:59:39 GMT",
        "x-ms-lease-state": "available",
        "x-ms-lease-status": "unlocked",
        "x-ms-request-id": "96220cd6-f01e-0012-65fa-093670000000",
        "x-ms-server-encrypted": "true",
        "x-ms-version": "2019-12-12"
>>>>>>> 32e373e2
      },
      "ResponseBody": []
    },
    {
<<<<<<< HEAD
      "RequestUri": "https://seanstagehierarchical.blob.core.windows.net/test-filesystem-4346f46e-c66d-ae87-eaea-b3a98df4692c?restype=container",
      "RequestMethod": "DELETE",
      "RequestHeaders": {
        "Authorization": "Sanitized",
        "traceparent": "00-201872e1cf5ce045be4988c7f6d37e67-8645e1fd8850c64d-00",
        "User-Agent": [
          "azsdk-net-Storage.Files.DataLake/12.0.0-dev.20200305.1",
          "(.NET Core 4.6.28325.01; Microsoft Windows 10.0.18363 )"
        ],
        "x-ms-client-request-id": "527cc2bd-53ac-c16f-0815-f9242ec1ca81",
        "x-ms-date": "Thu, 05 Mar 2020 22:17:03 GMT",
        "x-ms-return-client-request-id": "true",
        "x-ms-version": "2019-10-10"
=======
      "RequestUri": "http://seannsecanary.blob.core.windows.net/test-filesystem-4346f46e-c66d-ae87-eaea-b3a98df4692c?restype=container",
      "RequestMethod": "DELETE",
      "RequestHeaders": {
        "Authorization": "Sanitized",
        "traceparent": "00-b6694d73b2543943878fd402426ea6b0-ebf92a540f06ac4d-00",
        "User-Agent": [
          "azsdk-net-Storage.Files.DataLake/12.1.0-dev.20200403.1",
          "(.NET Core 4.6.28325.01; Microsoft Windows 10.0.18362 )"
        ],
        "x-ms-client-request-id": "527cc2bd-53ac-c16f-0815-f9242ec1ca81",
        "x-ms-date": "Fri, 03 Apr 2020 20:59:40 GMT",
        "x-ms-return-client-request-id": "true",
        "x-ms-version": "2019-12-12"
>>>>>>> 32e373e2
      },
      "RequestBody": null,
      "StatusCode": 202,
      "ResponseHeaders": {
        "Content-Length": "0",
<<<<<<< HEAD
        "Date": "Thu, 05 Mar 2020 22:17:03 GMT",
=======
        "Date": "Fri, 03 Apr 2020 20:59:38 GMT",
>>>>>>> 32e373e2
        "Server": [
          "Windows-Azure-Blob/1.0",
          "Microsoft-HTTPAPI/2.0"
        ],
        "x-ms-client-request-id": "527cc2bd-53ac-c16f-0815-f9242ec1ca81",
<<<<<<< HEAD
        "x-ms-request-id": "a8f4d792-c01e-0019-5d3b-f31280000000",
        "x-ms-version": "2019-10-10"
=======
        "x-ms-request-id": "96220cdd-f01e-0012-6cfa-093670000000",
        "x-ms-version": "2019-12-12"
>>>>>>> 32e373e2
      },
      "ResponseBody": []
    },
    {
<<<<<<< HEAD
      "RequestUri": "https://seanstagehierarchical.blob.core.windows.net/test-filesystem-33e53f84-4cd7-d6a0-8614-351742f3513b?restype=container",
      "RequestMethod": "PUT",
      "RequestHeaders": {
        "Authorization": "Sanitized",
        "traceparent": "00-3023f38fc19f79448568877a06fcdf70-91f2dd45a5a5004f-00",
        "User-Agent": [
          "azsdk-net-Storage.Files.DataLake/12.0.0-dev.20200305.1",
          "(.NET Core 4.6.28325.01; Microsoft Windows 10.0.18363 )"
        ],
        "x-ms-blob-public-access": "container",
        "x-ms-client-request-id": "ba0f432b-0af7-7194-21a6-cb981e587e14",
        "x-ms-date": "Thu, 05 Mar 2020 22:17:03 GMT",
        "x-ms-return-client-request-id": "true",
        "x-ms-version": "2019-10-10"
=======
      "RequestUri": "http://seannsecanary.blob.core.windows.net/test-filesystem-33e53f84-4cd7-d6a0-8614-351742f3513b?restype=container",
      "RequestMethod": "PUT",
      "RequestHeaders": {
        "Authorization": "Sanitized",
        "traceparent": "00-f397ae0929007d4cb9a6b69cf633f540-c642eed96c824a40-00",
        "User-Agent": [
          "azsdk-net-Storage.Files.DataLake/12.1.0-dev.20200403.1",
          "(.NET Core 4.6.28325.01; Microsoft Windows 10.0.18362 )"
        ],
        "x-ms-blob-public-access": "container",
        "x-ms-client-request-id": "ba0f432b-0af7-7194-21a6-cb981e587e14",
        "x-ms-date": "Fri, 03 Apr 2020 20:59:40 GMT",
        "x-ms-return-client-request-id": "true",
        "x-ms-version": "2019-12-12"
>>>>>>> 32e373e2
      },
      "RequestBody": null,
      "StatusCode": 201,
      "ResponseHeaders": {
        "Content-Length": "0",
<<<<<<< HEAD
        "Date": "Thu, 05 Mar 2020 22:17:03 GMT",
        "ETag": "\u00220x8D7C152EF014DEC\u0022",
        "Last-Modified": "Thu, 05 Mar 2020 22:17:03 GMT",
=======
        "Date": "Fri, 03 Apr 2020 20:59:38 GMT",
        "ETag": "\u00220x8D7D811ECC01433\u0022",
        "Last-Modified": "Fri, 03 Apr 2020 20:59:39 GMT",
>>>>>>> 32e373e2
        "Server": [
          "Windows-Azure-Blob/1.0",
          "Microsoft-HTTPAPI/2.0"
        ],
        "x-ms-client-request-id": "ba0f432b-0af7-7194-21a6-cb981e587e14",
<<<<<<< HEAD
        "x-ms-request-id": "2d195e15-901e-0004-1a3b-f31f3c000000",
        "x-ms-version": "2019-10-10"
=======
        "x-ms-request-id": "96220ce3-f01e-0012-71fa-093670000000",
        "x-ms-version": "2019-12-12"
>>>>>>> 32e373e2
      },
      "ResponseBody": []
    },
    {
<<<<<<< HEAD
      "RequestUri": "https://seanstagehierarchical.dfs.core.windows.net/test-filesystem-33e53f84-4cd7-d6a0-8614-351742f3513b/test-file-1c73bec3-62b1-2fc3-98e4-199e46977676?resource=file",
      "RequestMethod": "PUT",
      "RequestHeaders": {
        "Authorization": "Sanitized",
        "traceparent": "00-879b991e22218f4eb61d4c1dfecf2356-1136ad524e3e2c44-00",
        "User-Agent": [
          "azsdk-net-Storage.Files.DataLake/12.0.0-dev.20200305.1",
          "(.NET Core 4.6.28325.01; Microsoft Windows 10.0.18363 )"
        ],
        "x-ms-client-request-id": "a144f0ba-919c-c9e1-80e0-2213f1f52b8a",
        "x-ms-date": "Thu, 05 Mar 2020 22:17:03 GMT",
        "x-ms-return-client-request-id": "true",
        "x-ms-version": "2019-10-10"
=======
      "RequestUri": "http://seannsecanary.dfs.core.windows.net/test-filesystem-33e53f84-4cd7-d6a0-8614-351742f3513b/test-file-1c73bec3-62b1-2fc3-98e4-199e46977676?resource=file",
      "RequestMethod": "PUT",
      "RequestHeaders": {
        "Authorization": "Sanitized",
        "traceparent": "00-9cad92b799aed744a5cd69b760769f9a-f9c1dc8a9cd09446-00",
        "User-Agent": [
          "azsdk-net-Storage.Files.DataLake/12.1.0-dev.20200403.1",
          "(.NET Core 4.6.28325.01; Microsoft Windows 10.0.18362 )"
        ],
        "x-ms-client-request-id": "a144f0ba-919c-c9e1-80e0-2213f1f52b8a",
        "x-ms-date": "Fri, 03 Apr 2020 20:59:40 GMT",
        "x-ms-return-client-request-id": "true",
        "x-ms-version": "2019-12-12"
>>>>>>> 32e373e2
      },
      "RequestBody": null,
      "StatusCode": 201,
      "ResponseHeaders": {
        "Content-Length": "0",
<<<<<<< HEAD
        "Date": "Thu, 05 Mar 2020 22:17:03 GMT",
        "ETag": "\u00220x8D7C152EF50687B\u0022",
        "Last-Modified": "Thu, 05 Mar 2020 22:17:04 GMT",
=======
        "Date": "Fri, 03 Apr 2020 20:59:38 GMT",
        "ETag": "\u00220x8D7D811ECCF8BF8\u0022",
        "Last-Modified": "Fri, 03 Apr 2020 20:59:39 GMT",
>>>>>>> 32e373e2
        "Server": [
          "Windows-Azure-HDFS/1.0",
          "Microsoft-HTTPAPI/2.0"
        ],
        "x-ms-client-request-id": "a144f0ba-919c-c9e1-80e0-2213f1f52b8a",
<<<<<<< HEAD
        "x-ms-request-id": "6c7e84c4-101f-0047-173b-f3f960000000",
        "x-ms-version": "2019-10-10"
=======
        "x-ms-request-id": "fa43ffb6-201f-0097-71fa-091bad000000",
        "x-ms-version": "2019-12-12"
>>>>>>> 32e373e2
      },
      "ResponseBody": []
    },
    {
<<<<<<< HEAD
      "RequestUri": "https://seanstagehierarchical.blob.core.windows.net/test-filesystem-33e53f84-4cd7-d6a0-8614-351742f3513b/test-file-1c73bec3-62b1-2fc3-98e4-199e46977676?comp=lease",
      "RequestMethod": "PUT",
      "RequestHeaders": {
        "Authorization": "Sanitized",
        "traceparent": "00-be976ab37676c049bbdf86e4cf8c2cfa-f67769a7a18d7948-00",
        "User-Agent": [
          "azsdk-net-Storage.Files.DataLake/12.0.0-dev.20200305.1",
          "(.NET Core 4.6.28325.01; Microsoft Windows 10.0.18363 )"
        ],
        "x-ms-client-request-id": "34e8bc72-67dd-3a55-c018-25cdf3ceadd5",
        "x-ms-date": "Thu, 05 Mar 2020 22:17:04 GMT",
=======
      "RequestUri": "http://seannsecanary.blob.core.windows.net/test-filesystem-33e53f84-4cd7-d6a0-8614-351742f3513b/test-file-1c73bec3-62b1-2fc3-98e4-199e46977676?comp=lease",
      "RequestMethod": "PUT",
      "RequestHeaders": {
        "Authorization": "Sanitized",
        "traceparent": "00-75da49ed88389a41b44f62ad6b533447-9e38ccd1c1ff6444-00",
        "User-Agent": [
          "azsdk-net-Storage.Files.DataLake/12.1.0-dev.20200403.1",
          "(.NET Core 4.6.28325.01; Microsoft Windows 10.0.18362 )"
        ],
        "x-ms-client-request-id": "34e8bc72-67dd-3a55-c018-25cdf3ceadd5",
        "x-ms-date": "Fri, 03 Apr 2020 20:59:41 GMT",
>>>>>>> 32e373e2
        "x-ms-lease-action": "acquire",
        "x-ms-lease-duration": "-1",
        "x-ms-proposed-lease-id": "7c31552f-7f6c-2c30-7bce-9d131caaa589",
        "x-ms-return-client-request-id": "true",
<<<<<<< HEAD
        "x-ms-version": "2019-10-10"
=======
        "x-ms-version": "2019-12-12"
>>>>>>> 32e373e2
      },
      "RequestBody": null,
      "StatusCode": 201,
      "ResponseHeaders": {
        "Content-Length": "0",
<<<<<<< HEAD
        "Date": "Thu, 05 Mar 2020 22:17:03 GMT",
        "ETag": "\u00220x8D7C152EF50687B\u0022",
        "Last-Modified": "Thu, 05 Mar 2020 22:17:04 GMT",
=======
        "Date": "Fri, 03 Apr 2020 20:59:38 GMT",
        "ETag": "\u00220x8D7D811ECCF8BF8\u0022",
        "Last-Modified": "Fri, 03 Apr 2020 20:59:39 GMT",
>>>>>>> 32e373e2
        "Server": [
          "Windows-Azure-Blob/1.0",
          "Microsoft-HTTPAPI/2.0"
        ],
        "x-ms-client-request-id": "34e8bc72-67dd-3a55-c018-25cdf3ceadd5",
        "x-ms-lease-id": "7c31552f-7f6c-2c30-7bce-9d131caaa589",
<<<<<<< HEAD
        "x-ms-request-id": "2d195e1a-901e-0004-1c3b-f31f3c000000",
        "x-ms-version": "2019-10-10"
=======
        "x-ms-request-id": "96220cf5-f01e-0012-7ffa-093670000000",
        "x-ms-version": "2019-12-12"
>>>>>>> 32e373e2
      },
      "ResponseBody": []
    },
    {
<<<<<<< HEAD
      "RequestUri": "https://seanstagehierarchical.blob.core.windows.net/test-filesystem-33e53f84-4cd7-d6a0-8614-351742f3513b/test-file-1c73bec3-62b1-2fc3-98e4-199e46977676",
=======
      "RequestUri": "http://seannsecanary.blob.core.windows.net/test-filesystem-33e53f84-4cd7-d6a0-8614-351742f3513b/test-file-1c73bec3-62b1-2fc3-98e4-199e46977676",
>>>>>>> 32e373e2
      "RequestMethod": "HEAD",
      "RequestHeaders": {
        "Authorization": "Sanitized",
        "User-Agent": [
<<<<<<< HEAD
          "azsdk-net-Storage.Files.DataLake/12.0.0-dev.20200305.1",
          "(.NET Core 4.6.28325.01; Microsoft Windows 10.0.18363 )"
        ],
        "x-ms-client-request-id": "60a0151a-71c2-99ac-01a9-943aaf0ce1f1",
        "x-ms-date": "Thu, 05 Mar 2020 22:17:04 GMT",
        "x-ms-lease-id": "7c31552f-7f6c-2c30-7bce-9d131caaa589",
        "x-ms-return-client-request-id": "true",
        "x-ms-version": "2019-10-10"
=======
          "azsdk-net-Storage.Files.DataLake/12.1.0-dev.20200403.1",
          "(.NET Core 4.6.28325.01; Microsoft Windows 10.0.18362 )"
        ],
        "x-ms-client-request-id": "60a0151a-71c2-99ac-01a9-943aaf0ce1f1",
        "x-ms-date": "Fri, 03 Apr 2020 20:59:41 GMT",
        "x-ms-lease-id": "7c31552f-7f6c-2c30-7bce-9d131caaa589",
        "x-ms-return-client-request-id": "true",
        "x-ms-version": "2019-12-12"
>>>>>>> 32e373e2
      },
      "RequestBody": null,
      "StatusCode": 200,
      "ResponseHeaders": {
        "Accept-Ranges": "bytes",
        "Content-Length": "0",
        "Content-Type": "application/octet-stream",
<<<<<<< HEAD
        "Date": "Thu, 05 Mar 2020 22:17:04 GMT",
        "ETag": "\u00220x8D7C152EF50687B\u0022",
        "Last-Modified": "Thu, 05 Mar 2020 22:17:04 GMT",
=======
        "Date": "Fri, 03 Apr 2020 20:59:38 GMT",
        "ETag": "\u00220x8D7D811ECCF8BF8\u0022",
        "Last-Modified": "Fri, 03 Apr 2020 20:59:39 GMT",
>>>>>>> 32e373e2
        "Server": [
          "Windows-Azure-Blob/1.0",
          "Microsoft-HTTPAPI/2.0"
        ],
        "x-ms-access-tier": "Hot",
        "x-ms-access-tier-inferred": "true",
        "x-ms-blob-type": "BlockBlob",
        "x-ms-client-request-id": "60a0151a-71c2-99ac-01a9-943aaf0ce1f1",
<<<<<<< HEAD
        "x-ms-creation-time": "Thu, 05 Mar 2020 22:17:04 GMT",
        "x-ms-lease-duration": "infinite",
        "x-ms-lease-state": "leased",
        "x-ms-lease-status": "locked",
        "x-ms-request-id": "2d195e1b-901e-0004-1d3b-f31f3c000000",
        "x-ms-server-encrypted": "true",
        "x-ms-version": "2019-10-10"
=======
        "x-ms-creation-time": "Fri, 03 Apr 2020 20:59:39 GMT",
        "x-ms-lease-duration": "infinite",
        "x-ms-lease-state": "leased",
        "x-ms-lease-status": "locked",
        "x-ms-request-id": "96220cfc-f01e-0012-05fa-093670000000",
        "x-ms-server-encrypted": "true",
        "x-ms-version": "2019-12-12"
>>>>>>> 32e373e2
      },
      "ResponseBody": []
    },
    {
<<<<<<< HEAD
      "RequestUri": "https://seanstagehierarchical.blob.core.windows.net/test-filesystem-33e53f84-4cd7-d6a0-8614-351742f3513b?restype=container",
      "RequestMethod": "DELETE",
      "RequestHeaders": {
        "Authorization": "Sanitized",
        "traceparent": "00-7e60186fe7c2004796926f3113e0c08c-968a4dfc082dbe42-00",
        "User-Agent": [
          "azsdk-net-Storage.Files.DataLake/12.0.0-dev.20200305.1",
          "(.NET Core 4.6.28325.01; Microsoft Windows 10.0.18363 )"
        ],
        "x-ms-client-request-id": "deb3d961-4d2d-c913-ec79-986741fdaa6f",
        "x-ms-date": "Thu, 05 Mar 2020 22:17:04 GMT",
        "x-ms-return-client-request-id": "true",
        "x-ms-version": "2019-10-10"
=======
      "RequestUri": "http://seannsecanary.blob.core.windows.net/test-filesystem-33e53f84-4cd7-d6a0-8614-351742f3513b?restype=container",
      "RequestMethod": "DELETE",
      "RequestHeaders": {
        "Authorization": "Sanitized",
        "traceparent": "00-dfcb37c3a61b994191b578c59e7546d8-d09408d68f309840-00",
        "User-Agent": [
          "azsdk-net-Storage.Files.DataLake/12.1.0-dev.20200403.1",
          "(.NET Core 4.6.28325.01; Microsoft Windows 10.0.18362 )"
        ],
        "x-ms-client-request-id": "deb3d961-4d2d-c913-ec79-986741fdaa6f",
        "x-ms-date": "Fri, 03 Apr 2020 20:59:41 GMT",
        "x-ms-return-client-request-id": "true",
        "x-ms-version": "2019-12-12"
>>>>>>> 32e373e2
      },
      "RequestBody": null,
      "StatusCode": 202,
      "ResponseHeaders": {
        "Content-Length": "0",
<<<<<<< HEAD
        "Date": "Thu, 05 Mar 2020 22:17:04 GMT",
=======
        "Date": "Fri, 03 Apr 2020 20:59:39 GMT",
>>>>>>> 32e373e2
        "Server": [
          "Windows-Azure-Blob/1.0",
          "Microsoft-HTTPAPI/2.0"
        ],
        "x-ms-client-request-id": "deb3d961-4d2d-c913-ec79-986741fdaa6f",
<<<<<<< HEAD
        "x-ms-request-id": "2d195e1c-901e-0004-1e3b-f31f3c000000",
        "x-ms-version": "2019-10-10"
=======
        "x-ms-request-id": "96220d02-f01e-0012-0bfa-093670000000",
        "x-ms-version": "2019-12-12"
>>>>>>> 32e373e2
      },
      "ResponseBody": []
    }
  ],
  "Variables": {
<<<<<<< HEAD
    "DateTimeOffsetNow": "2020-03-05T14:16:59.4555507-08:00",
    "RandomSeed": "1640133516",
    "Storage_TestConfigHierarchicalNamespace": "NamespaceTenant\nseanstagehierarchical\nU2FuaXRpemVk\nhttps://seanstagehierarchical.blob.core.windows.net\nhttp://seanstagehierarchical.file.core.windows.net\nhttp://seanstagehierarchical.queue.core.windows.net\nhttp://seanstagehierarchical.table.core.windows.net\n\n\n\n\nhttp://seanstagehierarchical-secondary.blob.core.windows.net\nhttp://seanstagehierarchical-secondary.file.core.windows.net\nhttp://seanstagehierarchical-secondary.queue.core.windows.net\nhttp://seanstagehierarchical-secondary.table.core.windows.net\n68390a19-a643-458b-b726-408abf67b4fc\nSanitized\n72f988bf-86f1-41af-91ab-2d7cd011db47\nhttps://login.microsoftonline.com/\nCloud\nBlobEndpoint=https://seanstagehierarchical.blob.core.windows.net/;QueueEndpoint=http://seanstagehierarchical.queue.core.windows.net/;FileEndpoint=http://seanstagehierarchical.file.core.windows.net/;BlobSecondaryEndpoint=http://seanstagehierarchical-secondary.blob.core.windows.net/;QueueSecondaryEndpoint=http://seanstagehierarchical-secondary.queue.core.windows.net/;FileSecondaryEndpoint=http://seanstagehierarchical-secondary.file.core.windows.net/;AccountName=seanstagehierarchical;AccountKey=Sanitized\n"
=======
    "DateTimeOffsetNow": "2020-04-03T13:59:39.0206843-07:00",
    "RandomSeed": "1640133516",
    "Storage_TestConfigHierarchicalNamespace": "NamespaceTenant\nseannsecanary\nU2FuaXRpemVk\nhttp://seannsecanary.blob.core.windows.net\nhttp://seannsecanary.file.core.windows.net\nhttp://seannsecanary.queue.core.windows.net\nhttp://seannsecanary.table.core.windows.net\n\n\n\n\nhttp://seannsecanary-secondary.blob.core.windows.net\nhttp://seannsecanary-secondary.file.core.windows.net\nhttp://seannsecanary-secondary.queue.core.windows.net\nhttp://seannsecanary-secondary.table.core.windows.net\n68390a19-a643-458b-b726-408abf67b4fc\nSanitized\n72f988bf-86f1-41af-91ab-2d7cd011db47\nhttps://login.microsoftonline.com/\nCloud\nBlobEndpoint=http://seannsecanary.blob.core.windows.net/;QueueEndpoint=http://seannsecanary.queue.core.windows.net/;FileEndpoint=http://seannsecanary.file.core.windows.net/;BlobSecondaryEndpoint=http://seannsecanary-secondary.blob.core.windows.net/;QueueSecondaryEndpoint=http://seannsecanary-secondary.queue.core.windows.net/;FileSecondaryEndpoint=http://seannsecanary-secondary.file.core.windows.net/;AccountName=seannsecanary;AccountKey=Sanitized\n"
>>>>>>> 32e373e2
  }
}<|MERGE_RESOLUTION|>--- conflicted
+++ resolved
@@ -1,152 +1,83 @@
 {
   "Entries": [
     {
-<<<<<<< HEAD
-      "RequestUri": "https://seanstagehierarchical.blob.core.windows.net/test-filesystem-824c499b-bdb6-5963-c836-079273d2eac6?restype=container",
-      "RequestMethod": "PUT",
-      "RequestHeaders": {
-        "Authorization": "Sanitized",
-        "traceparent": "00-c47a77c5a9ac3f47993f2b2ff302b64e-76ab44857223514c-00",
-        "User-Agent": [
-          "azsdk-net-Storage.Files.DataLake/12.0.0-dev.20200305.1",
-          "(.NET Core 4.6.28325.01; Microsoft Windows 10.0.18363 )"
+      "RequestUri": "http://seannsecanary.blob.core.windows.net/test-filesystem-824c499b-bdb6-5963-c836-079273d2eac6?restype=container",
+      "RequestMethod": "PUT",
+      "RequestHeaders": {
+        "Authorization": "Sanitized",
+        "traceparent": "00-baf5663fbd87fc47b87541c8522ca5ec-7538a2fec5200e45-00",
+        "User-Agent": [
+          "azsdk-net-Storage.Files.DataLake/12.1.0-dev.20200403.1",
+          "(.NET Core 4.6.28325.01; Microsoft Windows 10.0.18362 )"
         ],
         "x-ms-blob-public-access": "container",
         "x-ms-client-request-id": "35b1933f-0beb-8475-59c5-234811adc4d2",
-        "x-ms-date": "Thu, 05 Mar 2020 22:16:59 GMT",
-        "x-ms-return-client-request-id": "true",
-        "x-ms-version": "2019-10-10"
-=======
-      "RequestUri": "http://seannsecanary.blob.core.windows.net/test-filesystem-824c499b-bdb6-5963-c836-079273d2eac6?restype=container",
-      "RequestMethod": "PUT",
-      "RequestHeaders": {
-        "Authorization": "Sanitized",
-        "traceparent": "00-baf5663fbd87fc47b87541c8522ca5ec-7538a2fec5200e45-00",
-        "User-Agent": [
-          "azsdk-net-Storage.Files.DataLake/12.1.0-dev.20200403.1",
-          "(.NET Core 4.6.28325.01; Microsoft Windows 10.0.18362 )"
-        ],
-        "x-ms-blob-public-access": "container",
-        "x-ms-client-request-id": "35b1933f-0beb-8475-59c5-234811adc4d2",
-        "x-ms-date": "Fri, 03 Apr 2020 20:59:39 GMT",
-        "x-ms-return-client-request-id": "true",
-        "x-ms-version": "2019-12-12"
->>>>>>> 32e373e2
-      },
-      "RequestBody": null,
-      "StatusCode": 201,
-      "ResponseHeaders": {
-        "Content-Length": "0",
-<<<<<<< HEAD
-        "Date": "Thu, 05 Mar 2020 22:16:59 GMT",
-        "ETag": "\u00220x8D7C152EC8FBA4C\u0022",
-        "Last-Modified": "Thu, 05 Mar 2020 22:16:59 GMT",
-=======
+        "x-ms-date": "Fri, 03 Apr 2020 20:59:39 GMT",
+        "x-ms-return-client-request-id": "true",
+        "x-ms-version": "2019-12-12"
+      },
+      "RequestBody": null,
+      "StatusCode": 201,
+      "ResponseHeaders": {
+        "Content-Length": "0",
         "Date": "Fri, 03 Apr 2020 20:59:36 GMT",
         "ETag": "\u00220x8D7D811EBA63330\u0022",
         "Last-Modified": "Fri, 03 Apr 2020 20:59:37 GMT",
->>>>>>> 32e373e2
         "Server": [
           "Windows-Azure-Blob/1.0",
           "Microsoft-HTTPAPI/2.0"
         ],
         "x-ms-client-request-id": "35b1933f-0beb-8475-59c5-234811adc4d2",
-<<<<<<< HEAD
-        "x-ms-request-id": "36ca1623-201e-003e-023b-f30544000000",
-        "x-ms-version": "2019-10-10"
-=======
         "x-ms-request-id": "96220c2e-f01e-0012-50fa-093670000000",
         "x-ms-version": "2019-12-12"
->>>>>>> 32e373e2
-      },
-      "ResponseBody": []
-    },
-    {
-<<<<<<< HEAD
-      "RequestUri": "https://seanstagehierarchical.dfs.core.windows.net/test-filesystem-824c499b-bdb6-5963-c836-079273d2eac6/test-file-06a8795a-7170-36e4-6946-39ecd6588458?resource=file",
-      "RequestMethod": "PUT",
-      "RequestHeaders": {
-        "Authorization": "Sanitized",
-        "traceparent": "00-ade4d36395ee6d44aa9077755f73b413-90e43a426124a54b-00",
-        "User-Agent": [
-          "azsdk-net-Storage.Files.DataLake/12.0.0-dev.20200305.1",
-          "(.NET Core 4.6.28325.01; Microsoft Windows 10.0.18363 )"
+      },
+      "ResponseBody": []
+    },
+    {
+      "RequestUri": "http://seannsecanary.dfs.core.windows.net/test-filesystem-824c499b-bdb6-5963-c836-079273d2eac6/test-file-06a8795a-7170-36e4-6946-39ecd6588458?resource=file",
+      "RequestMethod": "PUT",
+      "RequestHeaders": {
+        "Authorization": "Sanitized",
+        "traceparent": "00-59b7160ea507a048bd9db889b61be004-36b029aa7fd68b4e-00",
+        "User-Agent": [
+          "azsdk-net-Storage.Files.DataLake/12.1.0-dev.20200403.1",
+          "(.NET Core 4.6.28325.01; Microsoft Windows 10.0.18362 )"
         ],
         "x-ms-client-request-id": "5ab01406-2fc7-ceda-af7a-cba4d288ae01",
-        "x-ms-date": "Thu, 05 Mar 2020 22:16:59 GMT",
-        "x-ms-return-client-request-id": "true",
-        "x-ms-version": "2019-10-10"
-=======
-      "RequestUri": "http://seannsecanary.dfs.core.windows.net/test-filesystem-824c499b-bdb6-5963-c836-079273d2eac6/test-file-06a8795a-7170-36e4-6946-39ecd6588458?resource=file",
-      "RequestMethod": "PUT",
-      "RequestHeaders": {
-        "Authorization": "Sanitized",
-        "traceparent": "00-59b7160ea507a048bd9db889b61be004-36b029aa7fd68b4e-00",
-        "User-Agent": [
-          "azsdk-net-Storage.Files.DataLake/12.1.0-dev.20200403.1",
-          "(.NET Core 4.6.28325.01; Microsoft Windows 10.0.18362 )"
-        ],
-        "x-ms-client-request-id": "5ab01406-2fc7-ceda-af7a-cba4d288ae01",
-        "x-ms-date": "Fri, 03 Apr 2020 20:59:39 GMT",
-        "x-ms-return-client-request-id": "true",
-        "x-ms-version": "2019-12-12"
->>>>>>> 32e373e2
-      },
-      "RequestBody": null,
-      "StatusCode": 201,
-      "ResponseHeaders": {
-        "Content-Length": "0",
-<<<<<<< HEAD
-        "Date": "Thu, 05 Mar 2020 22:16:59 GMT",
-        "ETag": "\u00220x8D7C152ECC3D60C\u0022",
-        "Last-Modified": "Thu, 05 Mar 2020 22:16:59 GMT",
-=======
+        "x-ms-date": "Fri, 03 Apr 2020 20:59:39 GMT",
+        "x-ms-return-client-request-id": "true",
+        "x-ms-version": "2019-12-12"
+      },
+      "RequestBody": null,
+      "StatusCode": 201,
+      "ResponseHeaders": {
+        "Content-Length": "0",
         "Date": "Fri, 03 Apr 2020 20:59:36 GMT",
         "ETag": "\u00220x8D7D811EBB6BAE6\u0022",
         "Last-Modified": "Fri, 03 Apr 2020 20:59:37 GMT",
->>>>>>> 32e373e2
         "Server": [
           "Windows-Azure-HDFS/1.0",
           "Microsoft-HTTPAPI/2.0"
         ],
         "x-ms-client-request-id": "5ab01406-2fc7-ceda-af7a-cba4d288ae01",
-<<<<<<< HEAD
-        "x-ms-request-id": "7a82a494-e01f-001e-103b-f37ee3000000",
-        "x-ms-version": "2019-10-10"
-=======
         "x-ms-request-id": "fa43ffb0-201f-0097-6cfa-091bad000000",
         "x-ms-version": "2019-12-12"
->>>>>>> 32e373e2
-      },
-      "ResponseBody": []
-    },
-    {
-<<<<<<< HEAD
-      "RequestUri": "https://seanstagehierarchical.blob.core.windows.net/test-filesystem-824c499b-bdb6-5963-c836-079273d2eac6/test-file-06a8795a-7170-36e4-6946-39ecd6588458",
-=======
+      },
+      "ResponseBody": []
+    },
+    {
       "RequestUri": "http://seannsecanary.blob.core.windows.net/test-filesystem-824c499b-bdb6-5963-c836-079273d2eac6/test-file-06a8795a-7170-36e4-6946-39ecd6588458",
->>>>>>> 32e373e2
       "RequestMethod": "HEAD",
       "RequestHeaders": {
         "Authorization": "Sanitized",
         "User-Agent": [
-<<<<<<< HEAD
-          "azsdk-net-Storage.Files.DataLake/12.0.0-dev.20200305.1",
-          "(.NET Core 4.6.28325.01; Microsoft Windows 10.0.18363 )"
+          "azsdk-net-Storage.Files.DataLake/12.1.0-dev.20200403.1",
+          "(.NET Core 4.6.28325.01; Microsoft Windows 10.0.18362 )"
         ],
         "x-ms-client-request-id": "c2e69e53-29a7-d090-e284-31a5e937a6a8",
-        "x-ms-date": "Thu, 05 Mar 2020 22:17:00 GMT",
-        "x-ms-return-client-request-id": "true",
-        "x-ms-version": "2019-10-10"
-=======
-          "azsdk-net-Storage.Files.DataLake/12.1.0-dev.20200403.1",
-          "(.NET Core 4.6.28325.01; Microsoft Windows 10.0.18362 )"
-        ],
-        "x-ms-client-request-id": "c2e69e53-29a7-d090-e284-31a5e937a6a8",
-        "x-ms-date": "Fri, 03 Apr 2020 20:59:39 GMT",
-        "x-ms-return-client-request-id": "true",
-        "x-ms-version": "2019-12-12"
->>>>>>> 32e373e2
+        "x-ms-date": "Fri, 03 Apr 2020 20:59:39 GMT",
+        "x-ms-return-client-request-id": "true",
+        "x-ms-version": "2019-12-12"
       },
       "RequestBody": null,
       "StatusCode": 200,
@@ -154,15 +85,9 @@
         "Accept-Ranges": "bytes",
         "Content-Length": "0",
         "Content-Type": "application/octet-stream",
-<<<<<<< HEAD
-        "Date": "Thu, 05 Mar 2020 22:16:59 GMT",
-        "ETag": "\u00220x8D7C152ECC3D60C\u0022",
-        "Last-Modified": "Thu, 05 Mar 2020 22:16:59 GMT",
-=======
         "Date": "Fri, 03 Apr 2020 20:59:36 GMT",
         "ETag": "\u00220x8D7D811EBB6BAE6\u0022",
         "Last-Modified": "Fri, 03 Apr 2020 20:59:37 GMT",
->>>>>>> 32e373e2
         "Server": [
           "Windows-Azure-Blob/1.0",
           "Microsoft-HTTPAPI/2.0"
@@ -171,40 +96,16 @@
         "x-ms-access-tier-inferred": "true",
         "x-ms-blob-type": "BlockBlob",
         "x-ms-client-request-id": "c2e69e53-29a7-d090-e284-31a5e937a6a8",
-<<<<<<< HEAD
-        "x-ms-creation-time": "Thu, 05 Mar 2020 22:16:59 GMT",
-        "x-ms-lease-state": "available",
-        "x-ms-lease-status": "unlocked",
-        "x-ms-request-id": "36ca1630-201e-003e-0a3b-f30544000000",
-        "x-ms-server-encrypted": "true",
-        "x-ms-version": "2019-10-10"
-=======
         "x-ms-creation-time": "Fri, 03 Apr 2020 20:59:37 GMT",
         "x-ms-lease-state": "available",
         "x-ms-lease-status": "unlocked",
         "x-ms-request-id": "96220c3b-f01e-0012-5bfa-093670000000",
         "x-ms-server-encrypted": "true",
         "x-ms-version": "2019-12-12"
->>>>>>> 32e373e2
-      },
-      "ResponseBody": []
-    },
-    {
-<<<<<<< HEAD
-      "RequestUri": "https://seanstagehierarchical.blob.core.windows.net/test-filesystem-824c499b-bdb6-5963-c836-079273d2eac6?restype=container",
-      "RequestMethod": "DELETE",
-      "RequestHeaders": {
-        "Authorization": "Sanitized",
-        "traceparent": "00-b7f9a5f618b54a4ead840f79b773fbf4-54173b292d87cd42-00",
-        "User-Agent": [
-          "azsdk-net-Storage.Files.DataLake/12.0.0-dev.20200305.1",
-          "(.NET Core 4.6.28325.01; Microsoft Windows 10.0.18363 )"
-        ],
-        "x-ms-client-request-id": "3451fa85-eba2-175a-3a77-71d7b20bbc67",
-        "x-ms-date": "Thu, 05 Mar 2020 22:17:00 GMT",
-        "x-ms-return-client-request-id": "true",
-        "x-ms-version": "2019-10-10"
-=======
+      },
+      "ResponseBody": []
+    },
+    {
       "RequestUri": "http://seannsecanary.blob.core.windows.net/test-filesystem-824c499b-bdb6-5963-c836-079273d2eac6?restype=container",
       "RequestMethod": "DELETE",
       "RequestHeaders": {
@@ -218,168 +119,88 @@
         "x-ms-date": "Fri, 03 Apr 2020 20:59:39 GMT",
         "x-ms-return-client-request-id": "true",
         "x-ms-version": "2019-12-12"
->>>>>>> 32e373e2
       },
       "RequestBody": null,
       "StatusCode": 202,
       "ResponseHeaders": {
         "Content-Length": "0",
-<<<<<<< HEAD
-        "Date": "Thu, 05 Mar 2020 22:16:59 GMT",
-=======
-        "Date": "Fri, 03 Apr 2020 20:59:37 GMT",
->>>>>>> 32e373e2
+        "Date": "Fri, 03 Apr 2020 20:59:37 GMT",
         "Server": [
           "Windows-Azure-Blob/1.0",
           "Microsoft-HTTPAPI/2.0"
         ],
         "x-ms-client-request-id": "3451fa85-eba2-175a-3a77-71d7b20bbc67",
-<<<<<<< HEAD
-        "x-ms-request-id": "36ca1633-201e-003e-0d3b-f30544000000",
-        "x-ms-version": "2019-10-10"
-=======
         "x-ms-request-id": "96220c3d-f01e-0012-5dfa-093670000000",
         "x-ms-version": "2019-12-12"
->>>>>>> 32e373e2
-      },
-      "ResponseBody": []
-    },
-    {
-<<<<<<< HEAD
-      "RequestUri": "https://seanstagehierarchical.blob.core.windows.net/test-filesystem-803d2d88-7fdf-b481-5ec3-609c6df87608?restype=container",
-      "RequestMethod": "PUT",
-      "RequestHeaders": {
-        "Authorization": "Sanitized",
-        "traceparent": "00-e5aa90ae19d60c4180b85ca62015e667-b6077d1396348d47-00",
-        "User-Agent": [
-          "azsdk-net-Storage.Files.DataLake/12.0.0-dev.20200305.1",
-          "(.NET Core 4.6.28325.01; Microsoft Windows 10.0.18363 )"
+      },
+      "ResponseBody": []
+    },
+    {
+      "RequestUri": "http://seannsecanary.blob.core.windows.net/test-filesystem-803d2d88-7fdf-b481-5ec3-609c6df87608?restype=container",
+      "RequestMethod": "PUT",
+      "RequestHeaders": {
+        "Authorization": "Sanitized",
+        "traceparent": "00-6408335df7ddda40a3f6dab8158dbea6-1c44d92a0c8fe148-00",
+        "User-Agent": [
+          "azsdk-net-Storage.Files.DataLake/12.1.0-dev.20200403.1",
+          "(.NET Core 4.6.28325.01; Microsoft Windows 10.0.18362 )"
         ],
         "x-ms-blob-public-access": "container",
         "x-ms-client-request-id": "2d10554e-559c-058e-789c-d6de8bbdaa42",
-        "x-ms-date": "Thu, 05 Mar 2020 22:17:00 GMT",
-        "x-ms-return-client-request-id": "true",
-        "x-ms-version": "2019-10-10"
-=======
-      "RequestUri": "http://seannsecanary.blob.core.windows.net/test-filesystem-803d2d88-7fdf-b481-5ec3-609c6df87608?restype=container",
-      "RequestMethod": "PUT",
-      "RequestHeaders": {
-        "Authorization": "Sanitized",
-        "traceparent": "00-6408335df7ddda40a3f6dab8158dbea6-1c44d92a0c8fe148-00",
-        "User-Agent": [
-          "azsdk-net-Storage.Files.DataLake/12.1.0-dev.20200403.1",
-          "(.NET Core 4.6.28325.01; Microsoft Windows 10.0.18362 )"
-        ],
-        "x-ms-blob-public-access": "container",
-        "x-ms-client-request-id": "2d10554e-559c-058e-789c-d6de8bbdaa42",
-        "x-ms-date": "Fri, 03 Apr 2020 20:59:39 GMT",
-        "x-ms-return-client-request-id": "true",
-        "x-ms-version": "2019-12-12"
->>>>>>> 32e373e2
-      },
-      "RequestBody": null,
-      "StatusCode": 201,
-      "ResponseHeaders": {
-        "Content-Length": "0",
-<<<<<<< HEAD
-        "Date": "Thu, 05 Mar 2020 22:17:00 GMT",
-        "ETag": "\u00220x8D7C152ED0ACF4E\u0022",
-        "Last-Modified": "Thu, 05 Mar 2020 22:17:00 GMT",
-=======
+        "x-ms-date": "Fri, 03 Apr 2020 20:59:39 GMT",
+        "x-ms-return-client-request-id": "true",
+        "x-ms-version": "2019-12-12"
+      },
+      "RequestBody": null,
+      "StatusCode": 201,
+      "ResponseHeaders": {
+        "Content-Length": "0",
         "Date": "Fri, 03 Apr 2020 20:59:37 GMT",
         "ETag": "\u00220x8D7D811EBDDA108\u0022",
         "Last-Modified": "Fri, 03 Apr 2020 20:59:37 GMT",
->>>>>>> 32e373e2
         "Server": [
           "Windows-Azure-Blob/1.0",
           "Microsoft-HTTPAPI/2.0"
         ],
         "x-ms-client-request-id": "2d10554e-559c-058e-789c-d6de8bbdaa42",
-<<<<<<< HEAD
-        "x-ms-request-id": "84b3175a-f01e-003d-593b-f3e420000000",
-        "x-ms-version": "2019-10-10"
-=======
         "x-ms-request-id": "96220c48-f01e-0012-66fa-093670000000",
         "x-ms-version": "2019-12-12"
->>>>>>> 32e373e2
-      },
-      "ResponseBody": []
-    },
-    {
-<<<<<<< HEAD
-      "RequestUri": "https://seanstagehierarchical.dfs.core.windows.net/test-filesystem-803d2d88-7fdf-b481-5ec3-609c6df87608/test-file-ee286901-cdeb-1580-2767-639444a986f5?resource=file",
-      "RequestMethod": "PUT",
-      "RequestHeaders": {
-        "Authorization": "Sanitized",
-        "traceparent": "00-650402cb3bece34db428196913cd4373-358debeed6a47645-00",
-        "User-Agent": [
-          "azsdk-net-Storage.Files.DataLake/12.0.0-dev.20200305.1",
-          "(.NET Core 4.6.28325.01; Microsoft Windows 10.0.18363 )"
+      },
+      "ResponseBody": []
+    },
+    {
+      "RequestUri": "http://seannsecanary.dfs.core.windows.net/test-filesystem-803d2d88-7fdf-b481-5ec3-609c6df87608/test-file-ee286901-cdeb-1580-2767-639444a986f5?resource=file",
+      "RequestMethod": "PUT",
+      "RequestHeaders": {
+        "Authorization": "Sanitized",
+        "traceparent": "00-c4207962fcb1ae49a79c365f452aa547-1f7d9f75e6467947-00",
+        "User-Agent": [
+          "azsdk-net-Storage.Files.DataLake/12.1.0-dev.20200403.1",
+          "(.NET Core 4.6.28325.01; Microsoft Windows 10.0.18362 )"
         ],
         "x-ms-client-request-id": "c3d7f9a0-8140-816b-d4fa-0634f1fac1cf",
-        "x-ms-date": "Thu, 05 Mar 2020 22:17:00 GMT",
-        "x-ms-return-client-request-id": "true",
-        "x-ms-version": "2019-10-10"
-=======
-      "RequestUri": "http://seannsecanary.dfs.core.windows.net/test-filesystem-803d2d88-7fdf-b481-5ec3-609c6df87608/test-file-ee286901-cdeb-1580-2767-639444a986f5?resource=file",
-      "RequestMethod": "PUT",
-      "RequestHeaders": {
-        "Authorization": "Sanitized",
-        "traceparent": "00-c4207962fcb1ae49a79c365f452aa547-1f7d9f75e6467947-00",
-        "User-Agent": [
-          "azsdk-net-Storage.Files.DataLake/12.1.0-dev.20200403.1",
-          "(.NET Core 4.6.28325.01; Microsoft Windows 10.0.18362 )"
-        ],
-        "x-ms-client-request-id": "c3d7f9a0-8140-816b-d4fa-0634f1fac1cf",
-        "x-ms-date": "Fri, 03 Apr 2020 20:59:39 GMT",
-        "x-ms-return-client-request-id": "true",
-        "x-ms-version": "2019-12-12"
->>>>>>> 32e373e2
-      },
-      "RequestBody": null,
-      "StatusCode": 201,
-      "ResponseHeaders": {
-        "Content-Length": "0",
-<<<<<<< HEAD
-        "Date": "Thu, 05 Mar 2020 22:17:00 GMT",
-        "ETag": "\u00220x8D7C152ED3BF6E9\u0022",
-        "Last-Modified": "Thu, 05 Mar 2020 22:17:00 GMT",
-=======
+        "x-ms-date": "Fri, 03 Apr 2020 20:59:39 GMT",
+        "x-ms-return-client-request-id": "true",
+        "x-ms-version": "2019-12-12"
+      },
+      "RequestBody": null,
+      "StatusCode": 201,
+      "ResponseHeaders": {
+        "Content-Length": "0",
         "Date": "Fri, 03 Apr 2020 20:59:37 GMT",
         "ETag": "\u00220x8D7D811EBED6C83\u0022",
         "Last-Modified": "Fri, 03 Apr 2020 20:59:38 GMT",
->>>>>>> 32e373e2
         "Server": [
           "Windows-Azure-HDFS/1.0",
           "Microsoft-HTTPAPI/2.0"
         ],
         "x-ms-client-request-id": "c3d7f9a0-8140-816b-d4fa-0634f1fac1cf",
-<<<<<<< HEAD
-        "x-ms-request-id": "54515ac4-901f-0014-533b-f3da54000000",
-        "x-ms-version": "2019-10-10"
-=======
         "x-ms-request-id": "fa43ffb1-201f-0097-6dfa-091bad000000",
         "x-ms-version": "2019-12-12"
->>>>>>> 32e373e2
-      },
-      "ResponseBody": []
-    },
-    {
-<<<<<<< HEAD
-      "RequestUri": "https://seanstagehierarchical.blob.core.windows.net/test-filesystem-803d2d88-7fdf-b481-5ec3-609c6df87608/test-file-ee286901-cdeb-1580-2767-639444a986f5",
-      "RequestMethod": "HEAD",
-      "RequestHeaders": {
-        "Authorization": "Sanitized",
-        "If-Modified-Since": "Wed, 04 Mar 2020 22:16:59 GMT",
-        "User-Agent": [
-          "azsdk-net-Storage.Files.DataLake/12.0.0-dev.20200305.1",
-          "(.NET Core 4.6.28325.01; Microsoft Windows 10.0.18363 )"
-        ],
-        "x-ms-client-request-id": "4bf3031c-c3d2-d2b5-9fcc-42ec4237673a",
-        "x-ms-date": "Thu, 05 Mar 2020 22:17:00 GMT",
-        "x-ms-return-client-request-id": "true",
-        "x-ms-version": "2019-10-10"
-=======
+      },
+      "ResponseBody": []
+    },
+    {
       "RequestUri": "http://seannsecanary.blob.core.windows.net/test-filesystem-803d2d88-7fdf-b481-5ec3-609c6df87608/test-file-ee286901-cdeb-1580-2767-639444a986f5",
       "RequestMethod": "HEAD",
       "RequestHeaders": {
@@ -393,7 +214,6 @@
         "x-ms-date": "Fri, 03 Apr 2020 20:59:39 GMT",
         "x-ms-return-client-request-id": "true",
         "x-ms-version": "2019-12-12"
->>>>>>> 32e373e2
       },
       "RequestBody": null,
       "StatusCode": 200,
@@ -401,15 +221,9 @@
         "Accept-Ranges": "bytes",
         "Content-Length": "0",
         "Content-Type": "application/octet-stream",
-<<<<<<< HEAD
-        "Date": "Thu, 05 Mar 2020 22:17:00 GMT",
-        "ETag": "\u00220x8D7C152ED3BF6E9\u0022",
-        "Last-Modified": "Thu, 05 Mar 2020 22:17:00 GMT",
-=======
         "Date": "Fri, 03 Apr 2020 20:59:37 GMT",
         "ETag": "\u00220x8D7D811EBED6C83\u0022",
         "Last-Modified": "Fri, 03 Apr 2020 20:59:38 GMT",
->>>>>>> 32e373e2
         "Server": [
           "Windows-Azure-Blob/1.0",
           "Microsoft-HTTPAPI/2.0"
@@ -418,40 +232,16 @@
         "x-ms-access-tier-inferred": "true",
         "x-ms-blob-type": "BlockBlob",
         "x-ms-client-request-id": "4bf3031c-c3d2-d2b5-9fcc-42ec4237673a",
-<<<<<<< HEAD
-        "x-ms-creation-time": "Thu, 05 Mar 2020 22:17:00 GMT",
-        "x-ms-lease-state": "available",
-        "x-ms-lease-status": "unlocked",
-        "x-ms-request-id": "84b31765-f01e-003d-613b-f3e420000000",
-        "x-ms-server-encrypted": "true",
-        "x-ms-version": "2019-10-10"
-=======
         "x-ms-creation-time": "Fri, 03 Apr 2020 20:59:38 GMT",
         "x-ms-lease-state": "available",
         "x-ms-lease-status": "unlocked",
         "x-ms-request-id": "96220c60-f01e-0012-7bfa-093670000000",
         "x-ms-server-encrypted": "true",
         "x-ms-version": "2019-12-12"
->>>>>>> 32e373e2
-      },
-      "ResponseBody": []
-    },
-    {
-<<<<<<< HEAD
-      "RequestUri": "https://seanstagehierarchical.blob.core.windows.net/test-filesystem-803d2d88-7fdf-b481-5ec3-609c6df87608?restype=container",
-      "RequestMethod": "DELETE",
-      "RequestHeaders": {
-        "Authorization": "Sanitized",
-        "traceparent": "00-1c6985e72140894d8ffd6a54283b69f7-99e639deca41424f-00",
-        "User-Agent": [
-          "azsdk-net-Storage.Files.DataLake/12.0.0-dev.20200305.1",
-          "(.NET Core 4.6.28325.01; Microsoft Windows 10.0.18363 )"
-        ],
-        "x-ms-client-request-id": "ee170681-7607-52fd-2bb7-e2a44f6e75c6",
-        "x-ms-date": "Thu, 05 Mar 2020 22:17:00 GMT",
-        "x-ms-return-client-request-id": "true",
-        "x-ms-version": "2019-10-10"
-=======
+      },
+      "ResponseBody": []
+    },
+    {
       "RequestUri": "http://seannsecanary.blob.core.windows.net/test-filesystem-803d2d88-7fdf-b481-5ec3-609c6df87608?restype=container",
       "RequestMethod": "DELETE",
       "RequestHeaders": {
@@ -465,168 +255,88 @@
         "x-ms-date": "Fri, 03 Apr 2020 20:59:39 GMT",
         "x-ms-return-client-request-id": "true",
         "x-ms-version": "2019-12-12"
->>>>>>> 32e373e2
       },
       "RequestBody": null,
       "StatusCode": 202,
       "ResponseHeaders": {
         "Content-Length": "0",
-<<<<<<< HEAD
-        "Date": "Thu, 05 Mar 2020 22:17:00 GMT",
-=======
-        "Date": "Fri, 03 Apr 2020 20:59:37 GMT",
->>>>>>> 32e373e2
+        "Date": "Fri, 03 Apr 2020 20:59:37 GMT",
         "Server": [
           "Windows-Azure-Blob/1.0",
           "Microsoft-HTTPAPI/2.0"
         ],
         "x-ms-client-request-id": "ee170681-7607-52fd-2bb7-e2a44f6e75c6",
-<<<<<<< HEAD
-        "x-ms-request-id": "84b31767-f01e-003d-633b-f3e420000000",
-        "x-ms-version": "2019-10-10"
-=======
         "x-ms-request-id": "96220c72-f01e-0012-0dfa-093670000000",
         "x-ms-version": "2019-12-12"
->>>>>>> 32e373e2
-      },
-      "ResponseBody": []
-    },
-    {
-<<<<<<< HEAD
-      "RequestUri": "https://seanstagehierarchical.blob.core.windows.net/test-filesystem-b1767f67-be04-5363-14e4-adb3fd440b04?restype=container",
-      "RequestMethod": "PUT",
-      "RequestHeaders": {
-        "Authorization": "Sanitized",
-        "traceparent": "00-83a2f9ca94d2e348933f8a771efa55dc-31e16c7d8704f348-00",
-        "User-Agent": [
-          "azsdk-net-Storage.Files.DataLake/12.0.0-dev.20200305.1",
-          "(.NET Core 4.6.28325.01; Microsoft Windows 10.0.18363 )"
+      },
+      "ResponseBody": []
+    },
+    {
+      "RequestUri": "http://seannsecanary.blob.core.windows.net/test-filesystem-b1767f67-be04-5363-14e4-adb3fd440b04?restype=container",
+      "RequestMethod": "PUT",
+      "RequestHeaders": {
+        "Authorization": "Sanitized",
+        "traceparent": "00-ec394730b9a37148b6722eb6b6b5d880-efa1553e02d71640-00",
+        "User-Agent": [
+          "azsdk-net-Storage.Files.DataLake/12.1.0-dev.20200403.1",
+          "(.NET Core 4.6.28325.01; Microsoft Windows 10.0.18362 )"
         ],
         "x-ms-blob-public-access": "container",
         "x-ms-client-request-id": "4708ffa9-7924-c398-a3c4-d922c94955e7",
-        "x-ms-date": "Thu, 05 Mar 2020 22:17:01 GMT",
-        "x-ms-return-client-request-id": "true",
-        "x-ms-version": "2019-10-10"
-=======
-      "RequestUri": "http://seannsecanary.blob.core.windows.net/test-filesystem-b1767f67-be04-5363-14e4-adb3fd440b04?restype=container",
-      "RequestMethod": "PUT",
-      "RequestHeaders": {
-        "Authorization": "Sanitized",
-        "traceparent": "00-ec394730b9a37148b6722eb6b6b5d880-efa1553e02d71640-00",
-        "User-Agent": [
-          "azsdk-net-Storage.Files.DataLake/12.1.0-dev.20200403.1",
-          "(.NET Core 4.6.28325.01; Microsoft Windows 10.0.18362 )"
-        ],
-        "x-ms-blob-public-access": "container",
-        "x-ms-client-request-id": "4708ffa9-7924-c398-a3c4-d922c94955e7",
-        "x-ms-date": "Fri, 03 Apr 2020 20:59:39 GMT",
-        "x-ms-return-client-request-id": "true",
-        "x-ms-version": "2019-12-12"
->>>>>>> 32e373e2
-      },
-      "RequestBody": null,
-      "StatusCode": 201,
-      "ResponseHeaders": {
-        "Content-Length": "0",
-<<<<<<< HEAD
-        "Date": "Thu, 05 Mar 2020 22:17:00 GMT",
-        "ETag": "\u00220x8D7C152ED86082C\u0022",
-        "Last-Modified": "Thu, 05 Mar 2020 22:17:01 GMT",
-=======
+        "x-ms-date": "Fri, 03 Apr 2020 20:59:39 GMT",
+        "x-ms-return-client-request-id": "true",
+        "x-ms-version": "2019-12-12"
+      },
+      "RequestBody": null,
+      "StatusCode": 201,
+      "ResponseHeaders": {
+        "Content-Length": "0",
         "Date": "Fri, 03 Apr 2020 20:59:37 GMT",
         "ETag": "\u00220x8D7D811EC1312AF\u0022",
         "Last-Modified": "Fri, 03 Apr 2020 20:59:38 GMT",
->>>>>>> 32e373e2
         "Server": [
           "Windows-Azure-Blob/1.0",
           "Microsoft-HTTPAPI/2.0"
         ],
         "x-ms-client-request-id": "4708ffa9-7924-c398-a3c4-d922c94955e7",
-<<<<<<< HEAD
-        "x-ms-request-id": "64e3ec3a-b01e-0003-193b-f3735f000000",
-        "x-ms-version": "2019-10-10"
-=======
         "x-ms-request-id": "96220c7b-f01e-0012-16fa-093670000000",
         "x-ms-version": "2019-12-12"
->>>>>>> 32e373e2
-      },
-      "ResponseBody": []
-    },
-    {
-<<<<<<< HEAD
-      "RequestUri": "https://seanstagehierarchical.dfs.core.windows.net/test-filesystem-b1767f67-be04-5363-14e4-adb3fd440b04/test-file-a902ddab-3903-eea7-4c92-08232f7e6bc9?resource=file",
-      "RequestMethod": "PUT",
-      "RequestHeaders": {
-        "Authorization": "Sanitized",
-        "traceparent": "00-9fa1ba95198c994b83412ee3446f47d3-0a9ce1246ab70347-00",
-        "User-Agent": [
-          "azsdk-net-Storage.Files.DataLake/12.0.0-dev.20200305.1",
-          "(.NET Core 4.6.28325.01; Microsoft Windows 10.0.18363 )"
+      },
+      "ResponseBody": []
+    },
+    {
+      "RequestUri": "http://seannsecanary.dfs.core.windows.net/test-filesystem-b1767f67-be04-5363-14e4-adb3fd440b04/test-file-a902ddab-3903-eea7-4c92-08232f7e6bc9?resource=file",
+      "RequestMethod": "PUT",
+      "RequestHeaders": {
+        "Authorization": "Sanitized",
+        "traceparent": "00-7cba10c499ba3c47b3e41e46c9ac7af9-d70f4fd1818a6a4f-00",
+        "User-Agent": [
+          "azsdk-net-Storage.Files.DataLake/12.1.0-dev.20200403.1",
+          "(.NET Core 4.6.28325.01; Microsoft Windows 10.0.18362 )"
         ],
         "x-ms-client-request-id": "0938a78a-1448-702c-571a-fa9270749424",
-        "x-ms-date": "Thu, 05 Mar 2020 22:17:01 GMT",
-        "x-ms-return-client-request-id": "true",
-        "x-ms-version": "2019-10-10"
-=======
-      "RequestUri": "http://seannsecanary.dfs.core.windows.net/test-filesystem-b1767f67-be04-5363-14e4-adb3fd440b04/test-file-a902ddab-3903-eea7-4c92-08232f7e6bc9?resource=file",
-      "RequestMethod": "PUT",
-      "RequestHeaders": {
-        "Authorization": "Sanitized",
-        "traceparent": "00-7cba10c499ba3c47b3e41e46c9ac7af9-d70f4fd1818a6a4f-00",
-        "User-Agent": [
-          "azsdk-net-Storage.Files.DataLake/12.1.0-dev.20200403.1",
-          "(.NET Core 4.6.28325.01; Microsoft Windows 10.0.18362 )"
-        ],
-        "x-ms-client-request-id": "0938a78a-1448-702c-571a-fa9270749424",
-        "x-ms-date": "Fri, 03 Apr 2020 20:59:39 GMT",
-        "x-ms-return-client-request-id": "true",
-        "x-ms-version": "2019-12-12"
->>>>>>> 32e373e2
-      },
-      "RequestBody": null,
-      "StatusCode": 201,
-      "ResponseHeaders": {
-        "Content-Length": "0",
-<<<<<<< HEAD
-        "Date": "Thu, 05 Mar 2020 22:17:01 GMT",
-        "ETag": "\u00220x8D7C152EDB8080C\u0022",
-        "Last-Modified": "Thu, 05 Mar 2020 22:17:01 GMT",
-=======
+        "x-ms-date": "Fri, 03 Apr 2020 20:59:39 GMT",
+        "x-ms-return-client-request-id": "true",
+        "x-ms-version": "2019-12-12"
+      },
+      "RequestBody": null,
+      "StatusCode": 201,
+      "ResponseHeaders": {
+        "Content-Length": "0",
         "Date": "Fri, 03 Apr 2020 20:59:37 GMT",
         "ETag": "\u00220x8D7D811EC220AEA\u0022",
         "Last-Modified": "Fri, 03 Apr 2020 20:59:38 GMT",
->>>>>>> 32e373e2
         "Server": [
           "Windows-Azure-HDFS/1.0",
           "Microsoft-HTTPAPI/2.0"
         ],
         "x-ms-client-request-id": "0938a78a-1448-702c-571a-fa9270749424",
-<<<<<<< HEAD
-        "x-ms-request-id": "d35d3342-201f-003e-433b-f30544000000",
-        "x-ms-version": "2019-10-10"
-=======
         "x-ms-request-id": "fa43ffb2-201f-0097-6efa-091bad000000",
         "x-ms-version": "2019-12-12"
->>>>>>> 32e373e2
-      },
-      "ResponseBody": []
-    },
-    {
-<<<<<<< HEAD
-      "RequestUri": "https://seanstagehierarchical.blob.core.windows.net/test-filesystem-b1767f67-be04-5363-14e4-adb3fd440b04/test-file-a902ddab-3903-eea7-4c92-08232f7e6bc9",
-      "RequestMethod": "HEAD",
-      "RequestHeaders": {
-        "Authorization": "Sanitized",
-        "If-Unmodified-Since": "Fri, 06 Mar 2020 22:16:59 GMT",
-        "User-Agent": [
-          "azsdk-net-Storage.Files.DataLake/12.0.0-dev.20200305.1",
-          "(.NET Core 4.6.28325.01; Microsoft Windows 10.0.18363 )"
-        ],
-        "x-ms-client-request-id": "8799a977-6245-1180-509a-a521ca4db898",
-        "x-ms-date": "Thu, 05 Mar 2020 22:17:01 GMT",
-        "x-ms-return-client-request-id": "true",
-        "x-ms-version": "2019-10-10"
-=======
+      },
+      "ResponseBody": []
+    },
+    {
       "RequestUri": "http://seannsecanary.blob.core.windows.net/test-filesystem-b1767f67-be04-5363-14e4-adb3fd440b04/test-file-a902ddab-3903-eea7-4c92-08232f7e6bc9",
       "RequestMethod": "HEAD",
       "RequestHeaders": {
@@ -640,7 +350,6 @@
         "x-ms-date": "Fri, 03 Apr 2020 20:59:39 GMT",
         "x-ms-return-client-request-id": "true",
         "x-ms-version": "2019-12-12"
->>>>>>> 32e373e2
       },
       "RequestBody": null,
       "StatusCode": 200,
@@ -648,15 +357,9 @@
         "Accept-Ranges": "bytes",
         "Content-Length": "0",
         "Content-Type": "application/octet-stream",
-<<<<<<< HEAD
-        "Date": "Thu, 05 Mar 2020 22:17:01 GMT",
-        "ETag": "\u00220x8D7C152EDB8080C\u0022",
-        "Last-Modified": "Thu, 05 Mar 2020 22:17:01 GMT",
-=======
         "Date": "Fri, 03 Apr 2020 20:59:37 GMT",
         "ETag": "\u00220x8D7D811EC220AEA\u0022",
         "Last-Modified": "Fri, 03 Apr 2020 20:59:38 GMT",
->>>>>>> 32e373e2
         "Server": [
           "Windows-Azure-Blob/1.0",
           "Microsoft-HTTPAPI/2.0"
@@ -665,40 +368,16 @@
         "x-ms-access-tier-inferred": "true",
         "x-ms-blob-type": "BlockBlob",
         "x-ms-client-request-id": "8799a977-6245-1180-509a-a521ca4db898",
-<<<<<<< HEAD
-        "x-ms-creation-time": "Thu, 05 Mar 2020 22:17:01 GMT",
-        "x-ms-lease-state": "available",
-        "x-ms-lease-status": "unlocked",
-        "x-ms-request-id": "64e3ec43-b01e-0003-1f3b-f3735f000000",
-        "x-ms-server-encrypted": "true",
-        "x-ms-version": "2019-10-10"
-=======
         "x-ms-creation-time": "Fri, 03 Apr 2020 20:59:38 GMT",
         "x-ms-lease-state": "available",
         "x-ms-lease-status": "unlocked",
         "x-ms-request-id": "96220c8d-f01e-0012-26fa-093670000000",
         "x-ms-server-encrypted": "true",
         "x-ms-version": "2019-12-12"
->>>>>>> 32e373e2
-      },
-      "ResponseBody": []
-    },
-    {
-<<<<<<< HEAD
-      "RequestUri": "https://seanstagehierarchical.blob.core.windows.net/test-filesystem-b1767f67-be04-5363-14e4-adb3fd440b04?restype=container",
-      "RequestMethod": "DELETE",
-      "RequestHeaders": {
-        "Authorization": "Sanitized",
-        "traceparent": "00-9e3b0df4bb24774ebf8bac4927b3b5f8-884df763361a2344-00",
-        "User-Agent": [
-          "azsdk-net-Storage.Files.DataLake/12.0.0-dev.20200305.1",
-          "(.NET Core 4.6.28325.01; Microsoft Windows 10.0.18363 )"
-        ],
-        "x-ms-client-request-id": "c71abecb-0cdb-f6df-8fea-fba5b2891cb0",
-        "x-ms-date": "Thu, 05 Mar 2020 22:17:01 GMT",
-        "x-ms-return-client-request-id": "true",
-        "x-ms-version": "2019-10-10"
-=======
+      },
+      "ResponseBody": []
+    },
+    {
       "RequestUri": "http://seannsecanary.blob.core.windows.net/test-filesystem-b1767f67-be04-5363-14e4-adb3fd440b04?restype=container",
       "RequestMethod": "DELETE",
       "RequestHeaders": {
@@ -712,179 +391,100 @@
         "x-ms-date": "Fri, 03 Apr 2020 20:59:39 GMT",
         "x-ms-return-client-request-id": "true",
         "x-ms-version": "2019-12-12"
->>>>>>> 32e373e2
       },
       "RequestBody": null,
       "StatusCode": 202,
       "ResponseHeaders": {
         "Content-Length": "0",
-<<<<<<< HEAD
-        "Date": "Thu, 05 Mar 2020 22:17:01 GMT",
-=======
-        "Date": "Fri, 03 Apr 2020 20:59:37 GMT",
->>>>>>> 32e373e2
+        "Date": "Fri, 03 Apr 2020 20:59:37 GMT",
         "Server": [
           "Windows-Azure-Blob/1.0",
           "Microsoft-HTTPAPI/2.0"
         ],
         "x-ms-client-request-id": "c71abecb-0cdb-f6df-8fea-fba5b2891cb0",
-<<<<<<< HEAD
-        "x-ms-request-id": "64e3ec44-b01e-0003-203b-f3735f000000",
-        "x-ms-version": "2019-10-10"
-=======
         "x-ms-request-id": "96220c91-f01e-0012-2afa-093670000000",
         "x-ms-version": "2019-12-12"
->>>>>>> 32e373e2
-      },
-      "ResponseBody": []
-    },
-    {
-<<<<<<< HEAD
-      "RequestUri": "https://seanstagehierarchical.blob.core.windows.net/test-filesystem-2b480321-bf4a-a827-8a66-8bf35611987e?restype=container",
-      "RequestMethod": "PUT",
-      "RequestHeaders": {
-        "Authorization": "Sanitized",
-        "traceparent": "00-b94cd224dff38b4eafa6edcb66efb518-10b9ddeee680a849-00",
-        "User-Agent": [
-          "azsdk-net-Storage.Files.DataLake/12.0.0-dev.20200305.1",
-          "(.NET Core 4.6.28325.01; Microsoft Windows 10.0.18363 )"
+      },
+      "ResponseBody": []
+    },
+    {
+      "RequestUri": "http://seannsecanary.blob.core.windows.net/test-filesystem-2b480321-bf4a-a827-8a66-8bf35611987e?restype=container",
+      "RequestMethod": "PUT",
+      "RequestHeaders": {
+        "Authorization": "Sanitized",
+        "traceparent": "00-ce91679a6492da40a72b043d2b4f077f-61605be786c66b44-00",
+        "User-Agent": [
+          "azsdk-net-Storage.Files.DataLake/12.1.0-dev.20200403.1",
+          "(.NET Core 4.6.28325.01; Microsoft Windows 10.0.18362 )"
         ],
         "x-ms-blob-public-access": "container",
         "x-ms-client-request-id": "754e5a35-a489-0bc1-9771-3c7581eb9f7e",
-        "x-ms-date": "Thu, 05 Mar 2020 22:17:01 GMT",
-        "x-ms-return-client-request-id": "true",
-        "x-ms-version": "2019-10-10"
-=======
-      "RequestUri": "http://seannsecanary.blob.core.windows.net/test-filesystem-2b480321-bf4a-a827-8a66-8bf35611987e?restype=container",
-      "RequestMethod": "PUT",
-      "RequestHeaders": {
-        "Authorization": "Sanitized",
-        "traceparent": "00-ce91679a6492da40a72b043d2b4f077f-61605be786c66b44-00",
-        "User-Agent": [
-          "azsdk-net-Storage.Files.DataLake/12.1.0-dev.20200403.1",
-          "(.NET Core 4.6.28325.01; Microsoft Windows 10.0.18362 )"
-        ],
-        "x-ms-blob-public-access": "container",
-        "x-ms-client-request-id": "754e5a35-a489-0bc1-9771-3c7581eb9f7e",
-        "x-ms-date": "Fri, 03 Apr 2020 20:59:40 GMT",
-        "x-ms-return-client-request-id": "true",
-        "x-ms-version": "2019-12-12"
->>>>>>> 32e373e2
-      },
-      "RequestBody": null,
-      "StatusCode": 201,
-      "ResponseHeaders": {
-        "Content-Length": "0",
-<<<<<<< HEAD
-        "Date": "Thu, 05 Mar 2020 22:17:01 GMT",
-        "ETag": "\u00220x8D7C152EDFF59B9\u0022",
-        "Last-Modified": "Thu, 05 Mar 2020 22:17:02 GMT",
-=======
+        "x-ms-date": "Fri, 03 Apr 2020 20:59:40 GMT",
+        "x-ms-return-client-request-id": "true",
+        "x-ms-version": "2019-12-12"
+      },
+      "RequestBody": null,
+      "StatusCode": 201,
+      "ResponseHeaders": {
+        "Content-Length": "0",
         "Date": "Fri, 03 Apr 2020 20:59:37 GMT",
         "ETag": "\u00220x8D7D811EC480F14\u0022",
         "Last-Modified": "Fri, 03 Apr 2020 20:59:38 GMT",
->>>>>>> 32e373e2
         "Server": [
           "Windows-Azure-Blob/1.0",
           "Microsoft-HTTPAPI/2.0"
         ],
         "x-ms-client-request-id": "754e5a35-a489-0bc1-9771-3c7581eb9f7e",
-<<<<<<< HEAD
-        "x-ms-request-id": "80953ae1-a01e-0020-3e3b-f3e99c000000",
-        "x-ms-version": "2019-10-10"
-=======
         "x-ms-request-id": "96220c98-f01e-0012-30fa-093670000000",
         "x-ms-version": "2019-12-12"
->>>>>>> 32e373e2
-      },
-      "ResponseBody": []
-    },
-    {
-<<<<<<< HEAD
-      "RequestUri": "https://seanstagehierarchical.dfs.core.windows.net/test-filesystem-2b480321-bf4a-a827-8a66-8bf35611987e/test-file-17db7d52-1033-307e-4641-963ec0fdd610?resource=file",
-      "RequestMethod": "PUT",
-      "RequestHeaders": {
-        "Authorization": "Sanitized",
-        "traceparent": "00-d42daa652c462f48b7ad1837142ea208-59789767766b064b-00",
-        "User-Agent": [
-          "azsdk-net-Storage.Files.DataLake/12.0.0-dev.20200305.1",
-          "(.NET Core 4.6.28325.01; Microsoft Windows 10.0.18363 )"
+      },
+      "ResponseBody": []
+    },
+    {
+      "RequestUri": "http://seannsecanary.dfs.core.windows.net/test-filesystem-2b480321-bf4a-a827-8a66-8bf35611987e/test-file-17db7d52-1033-307e-4641-963ec0fdd610?resource=file",
+      "RequestMethod": "PUT",
+      "RequestHeaders": {
+        "Authorization": "Sanitized",
+        "traceparent": "00-b875c2828144a94c8a5d7ed04683f1e3-29601bf2f7a8c24f-00",
+        "User-Agent": [
+          "azsdk-net-Storage.Files.DataLake/12.1.0-dev.20200403.1",
+          "(.NET Core 4.6.28325.01; Microsoft Windows 10.0.18362 )"
         ],
         "x-ms-client-request-id": "55d7806c-699d-243e-dc1e-2f470e824a99",
-        "x-ms-date": "Thu, 05 Mar 2020 22:17:02 GMT",
-        "x-ms-return-client-request-id": "true",
-        "x-ms-version": "2019-10-10"
-=======
-      "RequestUri": "http://seannsecanary.dfs.core.windows.net/test-filesystem-2b480321-bf4a-a827-8a66-8bf35611987e/test-file-17db7d52-1033-307e-4641-963ec0fdd610?resource=file",
-      "RequestMethod": "PUT",
-      "RequestHeaders": {
-        "Authorization": "Sanitized",
-        "traceparent": "00-b875c2828144a94c8a5d7ed04683f1e3-29601bf2f7a8c24f-00",
-        "User-Agent": [
-          "azsdk-net-Storage.Files.DataLake/12.1.0-dev.20200403.1",
-          "(.NET Core 4.6.28325.01; Microsoft Windows 10.0.18362 )"
-        ],
-        "x-ms-client-request-id": "55d7806c-699d-243e-dc1e-2f470e824a99",
-        "x-ms-date": "Fri, 03 Apr 2020 20:59:40 GMT",
-        "x-ms-return-client-request-id": "true",
-        "x-ms-version": "2019-12-12"
->>>>>>> 32e373e2
-      },
-      "RequestBody": null,
-      "StatusCode": 201,
-      "ResponseHeaders": {
-        "Content-Length": "0",
-<<<<<<< HEAD
-        "Date": "Thu, 05 Mar 2020 22:17:02 GMT",
-        "ETag": "\u00220x8D7C152EE310F77\u0022",
-        "Last-Modified": "Thu, 05 Mar 2020 22:17:02 GMT",
-=======
+        "x-ms-date": "Fri, 03 Apr 2020 20:59:40 GMT",
+        "x-ms-return-client-request-id": "true",
+        "x-ms-version": "2019-12-12"
+      },
+      "RequestBody": null,
+      "StatusCode": 201,
+      "ResponseHeaders": {
+        "Content-Length": "0",
         "Date": "Fri, 03 Apr 2020 20:59:37 GMT",
         "ETag": "\u00220x8D7D811EC569788\u0022",
         "Last-Modified": "Fri, 03 Apr 2020 20:59:38 GMT",
->>>>>>> 32e373e2
         "Server": [
           "Windows-Azure-HDFS/1.0",
           "Microsoft-HTTPAPI/2.0"
         ],
         "x-ms-client-request-id": "55d7806c-699d-243e-dc1e-2f470e824a99",
-<<<<<<< HEAD
-        "x-ms-request-id": "2891cf7d-f01f-002d-333b-f32148000000",
-        "x-ms-version": "2019-10-10"
-=======
         "x-ms-request-id": "fa43ffb3-201f-0097-6ffa-091bad000000",
         "x-ms-version": "2019-12-12"
->>>>>>> 32e373e2
-      },
-      "ResponseBody": []
-    },
-    {
-<<<<<<< HEAD
-      "RequestUri": "https://seanstagehierarchical.blob.core.windows.net/test-filesystem-2b480321-bf4a-a827-8a66-8bf35611987e/test-file-17db7d52-1033-307e-4641-963ec0fdd610",
-=======
+      },
+      "ResponseBody": []
+    },
+    {
       "RequestUri": "http://seannsecanary.blob.core.windows.net/test-filesystem-2b480321-bf4a-a827-8a66-8bf35611987e/test-file-17db7d52-1033-307e-4641-963ec0fdd610",
->>>>>>> 32e373e2
       "RequestMethod": "HEAD",
       "RequestHeaders": {
         "Authorization": "Sanitized",
         "User-Agent": [
-<<<<<<< HEAD
-          "azsdk-net-Storage.Files.DataLake/12.0.0-dev.20200305.1",
-          "(.NET Core 4.6.28325.01; Microsoft Windows 10.0.18363 )"
+          "azsdk-net-Storage.Files.DataLake/12.1.0-dev.20200403.1",
+          "(.NET Core 4.6.28325.01; Microsoft Windows 10.0.18362 )"
         ],
         "x-ms-client-request-id": "40d1ecbc-8026-7c73-da9a-20a4f4ad1656",
-        "x-ms-date": "Thu, 05 Mar 2020 22:17:02 GMT",
-        "x-ms-return-client-request-id": "true",
-        "x-ms-version": "2019-10-10"
-=======
-          "azsdk-net-Storage.Files.DataLake/12.1.0-dev.20200403.1",
-          "(.NET Core 4.6.28325.01; Microsoft Windows 10.0.18362 )"
-        ],
-        "x-ms-client-request-id": "40d1ecbc-8026-7c73-da9a-20a4f4ad1656",
-        "x-ms-date": "Fri, 03 Apr 2020 20:59:40 GMT",
-        "x-ms-return-client-request-id": "true",
-        "x-ms-version": "2019-12-12"
->>>>>>> 32e373e2
+        "x-ms-date": "Fri, 03 Apr 2020 20:59:40 GMT",
+        "x-ms-return-client-request-id": "true",
+        "x-ms-version": "2019-12-12"
       },
       "RequestBody": null,
       "StatusCode": 200,
@@ -892,15 +492,9 @@
         "Accept-Ranges": "bytes",
         "Content-Length": "0",
         "Content-Type": "application/octet-stream",
-<<<<<<< HEAD
-        "Date": "Thu, 05 Mar 2020 22:17:02 GMT",
-        "ETag": "\u00220x8D7C152EE310F77\u0022",
-        "Last-Modified": "Thu, 05 Mar 2020 22:17:02 GMT",
-=======
         "Date": "Fri, 03 Apr 2020 20:59:38 GMT",
         "ETag": "\u00220x8D7D811EC569788\u0022",
         "Last-Modified": "Fri, 03 Apr 2020 20:59:38 GMT",
->>>>>>> 32e373e2
         "Server": [
           "Windows-Azure-Blob/1.0",
           "Microsoft-HTTPAPI/2.0"
@@ -909,40 +503,16 @@
         "x-ms-access-tier-inferred": "true",
         "x-ms-blob-type": "BlockBlob",
         "x-ms-client-request-id": "40d1ecbc-8026-7c73-da9a-20a4f4ad1656",
-<<<<<<< HEAD
-        "x-ms-creation-time": "Thu, 05 Mar 2020 22:17:02 GMT",
-        "x-ms-lease-state": "available",
-        "x-ms-lease-status": "unlocked",
-        "x-ms-request-id": "80953aea-a01e-0020-413b-f3e99c000000",
-        "x-ms-server-encrypted": "true",
-        "x-ms-version": "2019-10-10"
-=======
         "x-ms-creation-time": "Fri, 03 Apr 2020 20:59:38 GMT",
         "x-ms-lease-state": "available",
         "x-ms-lease-status": "unlocked",
         "x-ms-request-id": "96220cab-f01e-0012-41fa-093670000000",
         "x-ms-server-encrypted": "true",
         "x-ms-version": "2019-12-12"
->>>>>>> 32e373e2
-      },
-      "ResponseBody": []
-    },
-    {
-<<<<<<< HEAD
-      "RequestUri": "https://seanstagehierarchical.blob.core.windows.net/test-filesystem-2b480321-bf4a-a827-8a66-8bf35611987e/test-file-17db7d52-1033-307e-4641-963ec0fdd610",
-      "RequestMethod": "HEAD",
-      "RequestHeaders": {
-        "Authorization": "Sanitized",
-        "If-Match": "\u00220x8D7C152EE310F77\u0022",
-        "User-Agent": [
-          "azsdk-net-Storage.Files.DataLake/12.0.0-dev.20200305.1",
-          "(.NET Core 4.6.28325.01; Microsoft Windows 10.0.18363 )"
-        ],
-        "x-ms-client-request-id": "228a31a2-0ab1-1b72-b813-8d9182183ad9",
-        "x-ms-date": "Thu, 05 Mar 2020 22:17:02 GMT",
-        "x-ms-return-client-request-id": "true",
-        "x-ms-version": "2019-10-10"
-=======
+      },
+      "ResponseBody": []
+    },
+    {
       "RequestUri": "http://seannsecanary.blob.core.windows.net/test-filesystem-2b480321-bf4a-a827-8a66-8bf35611987e/test-file-17db7d52-1033-307e-4641-963ec0fdd610",
       "RequestMethod": "HEAD",
       "RequestHeaders": {
@@ -956,7 +526,6 @@
         "x-ms-date": "Fri, 03 Apr 2020 20:59:40 GMT",
         "x-ms-return-client-request-id": "true",
         "x-ms-version": "2019-12-12"
->>>>>>> 32e373e2
       },
       "RequestBody": null,
       "StatusCode": 200,
@@ -964,15 +533,9 @@
         "Accept-Ranges": "bytes",
         "Content-Length": "0",
         "Content-Type": "application/octet-stream",
-<<<<<<< HEAD
-        "Date": "Thu, 05 Mar 2020 22:17:02 GMT",
-        "ETag": "\u00220x8D7C152EE310F77\u0022",
-        "Last-Modified": "Thu, 05 Mar 2020 22:17:02 GMT",
-=======
         "Date": "Fri, 03 Apr 2020 20:59:38 GMT",
         "ETag": "\u00220x8D7D811EC569788\u0022",
         "Last-Modified": "Fri, 03 Apr 2020 20:59:38 GMT",
->>>>>>> 32e373e2
         "Server": [
           "Windows-Azure-Blob/1.0",
           "Microsoft-HTTPAPI/2.0"
@@ -981,40 +544,16 @@
         "x-ms-access-tier-inferred": "true",
         "x-ms-blob-type": "BlockBlob",
         "x-ms-client-request-id": "228a31a2-0ab1-1b72-b813-8d9182183ad9",
-<<<<<<< HEAD
-        "x-ms-creation-time": "Thu, 05 Mar 2020 22:17:02 GMT",
-        "x-ms-lease-state": "available",
-        "x-ms-lease-status": "unlocked",
-        "x-ms-request-id": "80953aeb-a01e-0020-423b-f3e99c000000",
-        "x-ms-server-encrypted": "true",
-        "x-ms-version": "2019-10-10"
-=======
         "x-ms-creation-time": "Fri, 03 Apr 2020 20:59:38 GMT",
         "x-ms-lease-state": "available",
         "x-ms-lease-status": "unlocked",
         "x-ms-request-id": "96220cac-f01e-0012-42fa-093670000000",
         "x-ms-server-encrypted": "true",
         "x-ms-version": "2019-12-12"
->>>>>>> 32e373e2
-      },
-      "ResponseBody": []
-    },
-    {
-<<<<<<< HEAD
-      "RequestUri": "https://seanstagehierarchical.blob.core.windows.net/test-filesystem-2b480321-bf4a-a827-8a66-8bf35611987e?restype=container",
-      "RequestMethod": "DELETE",
-      "RequestHeaders": {
-        "Authorization": "Sanitized",
-        "traceparent": "00-7d119ebebb06324fb7c995c0301926b9-4e922510487aa04c-00",
-        "User-Agent": [
-          "azsdk-net-Storage.Files.DataLake/12.0.0-dev.20200305.1",
-          "(.NET Core 4.6.28325.01; Microsoft Windows 10.0.18363 )"
-        ],
-        "x-ms-client-request-id": "c3010113-f422-f6a5-680a-cfa38eeb47ab",
-        "x-ms-date": "Thu, 05 Mar 2020 22:17:02 GMT",
-        "x-ms-return-client-request-id": "true",
-        "x-ms-version": "2019-10-10"
-=======
+      },
+      "ResponseBody": []
+    },
+    {
       "RequestUri": "http://seannsecanary.blob.core.windows.net/test-filesystem-2b480321-bf4a-a827-8a66-8bf35611987e?restype=container",
       "RequestMethod": "DELETE",
       "RequestHeaders": {
@@ -1028,180 +567,101 @@
         "x-ms-date": "Fri, 03 Apr 2020 20:59:40 GMT",
         "x-ms-return-client-request-id": "true",
         "x-ms-version": "2019-12-12"
->>>>>>> 32e373e2
       },
       "RequestBody": null,
       "StatusCode": 202,
       "ResponseHeaders": {
         "Content-Length": "0",
-<<<<<<< HEAD
-        "Date": "Thu, 05 Mar 2020 22:17:02 GMT",
-=======
-        "Date": "Fri, 03 Apr 2020 20:59:38 GMT",
->>>>>>> 32e373e2
+        "Date": "Fri, 03 Apr 2020 20:59:38 GMT",
         "Server": [
           "Windows-Azure-Blob/1.0",
           "Microsoft-HTTPAPI/2.0"
         ],
         "x-ms-client-request-id": "c3010113-f422-f6a5-680a-cfa38eeb47ab",
-<<<<<<< HEAD
-        "x-ms-request-id": "80953aec-a01e-0020-433b-f3e99c000000",
-        "x-ms-version": "2019-10-10"
-=======
         "x-ms-request-id": "96220cb1-f01e-0012-47fa-093670000000",
         "x-ms-version": "2019-12-12"
->>>>>>> 32e373e2
-      },
-      "ResponseBody": []
-    },
-    {
-<<<<<<< HEAD
-      "RequestUri": "https://seanstagehierarchical.blob.core.windows.net/test-filesystem-4346f46e-c66d-ae87-eaea-b3a98df4692c?restype=container",
-      "RequestMethod": "PUT",
-      "RequestHeaders": {
-        "Authorization": "Sanitized",
-        "traceparent": "00-35213aa7e78f854bb608bdc3f8676da7-bb63127199086042-00",
-        "User-Agent": [
-          "azsdk-net-Storage.Files.DataLake/12.0.0-dev.20200305.1",
-          "(.NET Core 4.6.28325.01; Microsoft Windows 10.0.18363 )"
+      },
+      "ResponseBody": []
+    },
+    {
+      "RequestUri": "http://seannsecanary.blob.core.windows.net/test-filesystem-4346f46e-c66d-ae87-eaea-b3a98df4692c?restype=container",
+      "RequestMethod": "PUT",
+      "RequestHeaders": {
+        "Authorization": "Sanitized",
+        "traceparent": "00-2252040afb27e24ebcfd6d1dfa95c750-7e60e31f1d57a941-00",
+        "User-Agent": [
+          "azsdk-net-Storage.Files.DataLake/12.1.0-dev.20200403.1",
+          "(.NET Core 4.6.28325.01; Microsoft Windows 10.0.18362 )"
         ],
         "x-ms-blob-public-access": "container",
         "x-ms-client-request-id": "bd0fd1c0-0d45-4c17-7953-d83841fb6874",
-        "x-ms-date": "Thu, 05 Mar 2020 22:17:02 GMT",
-        "x-ms-return-client-request-id": "true",
-        "x-ms-version": "2019-10-10"
-=======
-      "RequestUri": "http://seannsecanary.blob.core.windows.net/test-filesystem-4346f46e-c66d-ae87-eaea-b3a98df4692c?restype=container",
-      "RequestMethod": "PUT",
-      "RequestHeaders": {
-        "Authorization": "Sanitized",
-        "traceparent": "00-2252040afb27e24ebcfd6d1dfa95c750-7e60e31f1d57a941-00",
-        "User-Agent": [
-          "azsdk-net-Storage.Files.DataLake/12.1.0-dev.20200403.1",
-          "(.NET Core 4.6.28325.01; Microsoft Windows 10.0.18362 )"
-        ],
-        "x-ms-blob-public-access": "container",
-        "x-ms-client-request-id": "bd0fd1c0-0d45-4c17-7953-d83841fb6874",
-        "x-ms-date": "Fri, 03 Apr 2020 20:59:40 GMT",
-        "x-ms-return-client-request-id": "true",
-        "x-ms-version": "2019-12-12"
->>>>>>> 32e373e2
-      },
-      "RequestBody": null,
-      "StatusCode": 201,
-      "ResponseHeaders": {
-        "Content-Length": "0",
-<<<<<<< HEAD
-        "Date": "Thu, 05 Mar 2020 22:17:02 GMT",
-        "ETag": "\u00220x8D7C152EE84A600\u0022",
-        "Last-Modified": "Thu, 05 Mar 2020 22:17:02 GMT",
-=======
+        "x-ms-date": "Fri, 03 Apr 2020 20:59:40 GMT",
+        "x-ms-return-client-request-id": "true",
+        "x-ms-version": "2019-12-12"
+      },
+      "RequestBody": null,
+      "StatusCode": 201,
+      "ResponseHeaders": {
+        "Content-Length": "0",
         "Date": "Fri, 03 Apr 2020 20:59:38 GMT",
         "ETag": "\u00220x8D7D811EC8AC9A3\u0022",
         "Last-Modified": "Fri, 03 Apr 2020 20:59:39 GMT",
->>>>>>> 32e373e2
         "Server": [
           "Windows-Azure-Blob/1.0",
           "Microsoft-HTTPAPI/2.0"
         ],
         "x-ms-client-request-id": "bd0fd1c0-0d45-4c17-7953-d83841fb6874",
-<<<<<<< HEAD
-        "x-ms-request-id": "a8f4d78a-c01e-0019-563b-f31280000000",
-        "x-ms-version": "2019-10-10"
-=======
         "x-ms-request-id": "96220cc0-f01e-0012-55fa-093670000000",
         "x-ms-version": "2019-12-12"
->>>>>>> 32e373e2
-      },
-      "ResponseBody": []
-    },
-    {
-<<<<<<< HEAD
-      "RequestUri": "https://seanstagehierarchical.dfs.core.windows.net/test-filesystem-4346f46e-c66d-ae87-eaea-b3a98df4692c/test-file-85e1a2a0-c56c-f794-3d9a-017a6efa8948?resource=file",
-      "RequestMethod": "PUT",
-      "RequestHeaders": {
-        "Authorization": "Sanitized",
-        "traceparent": "00-df3ae1efbea78b4297d7411bea4771fc-6424fdc309bbed4d-00",
-        "User-Agent": [
-          "azsdk-net-Storage.Files.DataLake/12.0.0-dev.20200305.1",
-          "(.NET Core 4.6.28325.01; Microsoft Windows 10.0.18363 )"
+      },
+      "ResponseBody": []
+    },
+    {
+      "RequestUri": "http://seannsecanary.dfs.core.windows.net/test-filesystem-4346f46e-c66d-ae87-eaea-b3a98df4692c/test-file-85e1a2a0-c56c-f794-3d9a-017a6efa8948?resource=file",
+      "RequestMethod": "PUT",
+      "RequestHeaders": {
+        "Authorization": "Sanitized",
+        "traceparent": "00-3daa9f3018856141b0cf4e978826e295-bb2c69dc9812eb4b-00",
+        "User-Agent": [
+          "azsdk-net-Storage.Files.DataLake/12.1.0-dev.20200403.1",
+          "(.NET Core 4.6.28325.01; Microsoft Windows 10.0.18362 )"
         ],
         "x-ms-client-request-id": "81ece489-8dc0-fa17-3c17-80ab0c9ddd7e",
-        "x-ms-date": "Thu, 05 Mar 2020 22:17:03 GMT",
-        "x-ms-return-client-request-id": "true",
-        "x-ms-version": "2019-10-10"
-=======
-      "RequestUri": "http://seannsecanary.dfs.core.windows.net/test-filesystem-4346f46e-c66d-ae87-eaea-b3a98df4692c/test-file-85e1a2a0-c56c-f794-3d9a-017a6efa8948?resource=file",
-      "RequestMethod": "PUT",
-      "RequestHeaders": {
-        "Authorization": "Sanitized",
-        "traceparent": "00-3daa9f3018856141b0cf4e978826e295-bb2c69dc9812eb4b-00",
-        "User-Agent": [
-          "azsdk-net-Storage.Files.DataLake/12.1.0-dev.20200403.1",
-          "(.NET Core 4.6.28325.01; Microsoft Windows 10.0.18362 )"
-        ],
-        "x-ms-client-request-id": "81ece489-8dc0-fa17-3c17-80ab0c9ddd7e",
-        "x-ms-date": "Fri, 03 Apr 2020 20:59:40 GMT",
-        "x-ms-return-client-request-id": "true",
-        "x-ms-version": "2019-12-12"
->>>>>>> 32e373e2
-      },
-      "RequestBody": null,
-      "StatusCode": 201,
-      "ResponseHeaders": {
-        "Content-Length": "0",
-<<<<<<< HEAD
-        "Date": "Thu, 05 Mar 2020 22:17:02 GMT",
-        "ETag": "\u00220x8D7C152EEB8E068\u0022",
-        "Last-Modified": "Thu, 05 Mar 2020 22:17:03 GMT",
-=======
+        "x-ms-date": "Fri, 03 Apr 2020 20:59:40 GMT",
+        "x-ms-return-client-request-id": "true",
+        "x-ms-version": "2019-12-12"
+      },
+      "RequestBody": null,
+      "StatusCode": 201,
+      "ResponseHeaders": {
+        "Content-Length": "0",
         "Date": "Fri, 03 Apr 2020 20:59:38 GMT",
         "ETag": "\u00220x8D7D811EC9AA81F\u0022",
         "Last-Modified": "Fri, 03 Apr 2020 20:59:39 GMT",
->>>>>>> 32e373e2
         "Server": [
           "Windows-Azure-HDFS/1.0",
           "Microsoft-HTTPAPI/2.0"
         ],
         "x-ms-client-request-id": "81ece489-8dc0-fa17-3c17-80ab0c9ddd7e",
-<<<<<<< HEAD
-        "x-ms-request-id": "91ed5a38-401f-0017-6f3b-f33b30000000",
-        "x-ms-version": "2019-10-10"
-=======
         "x-ms-request-id": "fa43ffb4-201f-0097-70fa-091bad000000",
         "x-ms-version": "2019-12-12"
->>>>>>> 32e373e2
-      },
-      "ResponseBody": []
-    },
-    {
-<<<<<<< HEAD
-      "RequestUri": "https://seanstagehierarchical.blob.core.windows.net/test-filesystem-4346f46e-c66d-ae87-eaea-b3a98df4692c/test-file-85e1a2a0-c56c-f794-3d9a-017a6efa8948",
-=======
+      },
+      "ResponseBody": []
+    },
+    {
       "RequestUri": "http://seannsecanary.blob.core.windows.net/test-filesystem-4346f46e-c66d-ae87-eaea-b3a98df4692c/test-file-85e1a2a0-c56c-f794-3d9a-017a6efa8948",
->>>>>>> 32e373e2
       "RequestMethod": "HEAD",
       "RequestHeaders": {
         "Authorization": "Sanitized",
         "If-None-Match": "\u0022garbage\u0022",
         "User-Agent": [
-<<<<<<< HEAD
-          "azsdk-net-Storage.Files.DataLake/12.0.0-dev.20200305.1",
-          "(.NET Core 4.6.28325.01; Microsoft Windows 10.0.18363 )"
+          "azsdk-net-Storage.Files.DataLake/12.1.0-dev.20200403.1",
+          "(.NET Core 4.6.28325.01; Microsoft Windows 10.0.18362 )"
         ],
         "x-ms-client-request-id": "8af0ba2f-080e-4a87-18ee-7ecd2a3aa754",
-        "x-ms-date": "Thu, 05 Mar 2020 22:17:03 GMT",
-        "x-ms-return-client-request-id": "true",
-        "x-ms-version": "2019-10-10"
-=======
-          "azsdk-net-Storage.Files.DataLake/12.1.0-dev.20200403.1",
-          "(.NET Core 4.6.28325.01; Microsoft Windows 10.0.18362 )"
-        ],
-        "x-ms-client-request-id": "8af0ba2f-080e-4a87-18ee-7ecd2a3aa754",
-        "x-ms-date": "Fri, 03 Apr 2020 20:59:40 GMT",
-        "x-ms-return-client-request-id": "true",
-        "x-ms-version": "2019-12-12"
->>>>>>> 32e373e2
+        "x-ms-date": "Fri, 03 Apr 2020 20:59:40 GMT",
+        "x-ms-return-client-request-id": "true",
+        "x-ms-version": "2019-12-12"
       },
       "RequestBody": null,
       "StatusCode": 200,
@@ -1209,15 +669,9 @@
         "Accept-Ranges": "bytes",
         "Content-Length": "0",
         "Content-Type": "application/octet-stream",
-<<<<<<< HEAD
-        "Date": "Thu, 05 Mar 2020 22:17:03 GMT",
-        "ETag": "\u00220x8D7C152EEB8E068\u0022",
-        "Last-Modified": "Thu, 05 Mar 2020 22:17:03 GMT",
-=======
         "Date": "Fri, 03 Apr 2020 20:59:38 GMT",
         "ETag": "\u00220x8D7D811EC9AA81F\u0022",
         "Last-Modified": "Fri, 03 Apr 2020 20:59:39 GMT",
->>>>>>> 32e373e2
         "Server": [
           "Windows-Azure-Blob/1.0",
           "Microsoft-HTTPAPI/2.0"
@@ -1226,40 +680,16 @@
         "x-ms-access-tier-inferred": "true",
         "x-ms-blob-type": "BlockBlob",
         "x-ms-client-request-id": "8af0ba2f-080e-4a87-18ee-7ecd2a3aa754",
-<<<<<<< HEAD
-        "x-ms-creation-time": "Thu, 05 Mar 2020 22:17:03 GMT",
-        "x-ms-lease-state": "available",
-        "x-ms-lease-status": "unlocked",
-        "x-ms-request-id": "a8f4d790-c01e-0019-5b3b-f31280000000",
-        "x-ms-server-encrypted": "true",
-        "x-ms-version": "2019-10-10"
-=======
         "x-ms-creation-time": "Fri, 03 Apr 2020 20:59:39 GMT",
         "x-ms-lease-state": "available",
         "x-ms-lease-status": "unlocked",
         "x-ms-request-id": "96220cd6-f01e-0012-65fa-093670000000",
         "x-ms-server-encrypted": "true",
         "x-ms-version": "2019-12-12"
->>>>>>> 32e373e2
-      },
-      "ResponseBody": []
-    },
-    {
-<<<<<<< HEAD
-      "RequestUri": "https://seanstagehierarchical.blob.core.windows.net/test-filesystem-4346f46e-c66d-ae87-eaea-b3a98df4692c?restype=container",
-      "RequestMethod": "DELETE",
-      "RequestHeaders": {
-        "Authorization": "Sanitized",
-        "traceparent": "00-201872e1cf5ce045be4988c7f6d37e67-8645e1fd8850c64d-00",
-        "User-Agent": [
-          "azsdk-net-Storage.Files.DataLake/12.0.0-dev.20200305.1",
-          "(.NET Core 4.6.28325.01; Microsoft Windows 10.0.18363 )"
-        ],
-        "x-ms-client-request-id": "527cc2bd-53ac-c16f-0815-f9242ec1ca81",
-        "x-ms-date": "Thu, 05 Mar 2020 22:17:03 GMT",
-        "x-ms-return-client-request-id": "true",
-        "x-ms-version": "2019-10-10"
-=======
+      },
+      "ResponseBody": []
+    },
+    {
       "RequestUri": "http://seannsecanary.blob.core.windows.net/test-filesystem-4346f46e-c66d-ae87-eaea-b3a98df4692c?restype=container",
       "RequestMethod": "DELETE",
       "RequestHeaders": {
@@ -1273,166 +703,88 @@
         "x-ms-date": "Fri, 03 Apr 2020 20:59:40 GMT",
         "x-ms-return-client-request-id": "true",
         "x-ms-version": "2019-12-12"
->>>>>>> 32e373e2
       },
       "RequestBody": null,
       "StatusCode": 202,
       "ResponseHeaders": {
         "Content-Length": "0",
-<<<<<<< HEAD
-        "Date": "Thu, 05 Mar 2020 22:17:03 GMT",
-=======
-        "Date": "Fri, 03 Apr 2020 20:59:38 GMT",
->>>>>>> 32e373e2
+        "Date": "Fri, 03 Apr 2020 20:59:38 GMT",
         "Server": [
           "Windows-Azure-Blob/1.0",
           "Microsoft-HTTPAPI/2.0"
         ],
         "x-ms-client-request-id": "527cc2bd-53ac-c16f-0815-f9242ec1ca81",
-<<<<<<< HEAD
-        "x-ms-request-id": "a8f4d792-c01e-0019-5d3b-f31280000000",
-        "x-ms-version": "2019-10-10"
-=======
         "x-ms-request-id": "96220cdd-f01e-0012-6cfa-093670000000",
         "x-ms-version": "2019-12-12"
->>>>>>> 32e373e2
-      },
-      "ResponseBody": []
-    },
-    {
-<<<<<<< HEAD
-      "RequestUri": "https://seanstagehierarchical.blob.core.windows.net/test-filesystem-33e53f84-4cd7-d6a0-8614-351742f3513b?restype=container",
-      "RequestMethod": "PUT",
-      "RequestHeaders": {
-        "Authorization": "Sanitized",
-        "traceparent": "00-3023f38fc19f79448568877a06fcdf70-91f2dd45a5a5004f-00",
-        "User-Agent": [
-          "azsdk-net-Storage.Files.DataLake/12.0.0-dev.20200305.1",
-          "(.NET Core 4.6.28325.01; Microsoft Windows 10.0.18363 )"
+      },
+      "ResponseBody": []
+    },
+    {
+      "RequestUri": "http://seannsecanary.blob.core.windows.net/test-filesystem-33e53f84-4cd7-d6a0-8614-351742f3513b?restype=container",
+      "RequestMethod": "PUT",
+      "RequestHeaders": {
+        "Authorization": "Sanitized",
+        "traceparent": "00-f397ae0929007d4cb9a6b69cf633f540-c642eed96c824a40-00",
+        "User-Agent": [
+          "azsdk-net-Storage.Files.DataLake/12.1.0-dev.20200403.1",
+          "(.NET Core 4.6.28325.01; Microsoft Windows 10.0.18362 )"
         ],
         "x-ms-blob-public-access": "container",
         "x-ms-client-request-id": "ba0f432b-0af7-7194-21a6-cb981e587e14",
-        "x-ms-date": "Thu, 05 Mar 2020 22:17:03 GMT",
-        "x-ms-return-client-request-id": "true",
-        "x-ms-version": "2019-10-10"
-=======
-      "RequestUri": "http://seannsecanary.blob.core.windows.net/test-filesystem-33e53f84-4cd7-d6a0-8614-351742f3513b?restype=container",
-      "RequestMethod": "PUT",
-      "RequestHeaders": {
-        "Authorization": "Sanitized",
-        "traceparent": "00-f397ae0929007d4cb9a6b69cf633f540-c642eed96c824a40-00",
-        "User-Agent": [
-          "azsdk-net-Storage.Files.DataLake/12.1.0-dev.20200403.1",
-          "(.NET Core 4.6.28325.01; Microsoft Windows 10.0.18362 )"
-        ],
-        "x-ms-blob-public-access": "container",
-        "x-ms-client-request-id": "ba0f432b-0af7-7194-21a6-cb981e587e14",
-        "x-ms-date": "Fri, 03 Apr 2020 20:59:40 GMT",
-        "x-ms-return-client-request-id": "true",
-        "x-ms-version": "2019-12-12"
->>>>>>> 32e373e2
-      },
-      "RequestBody": null,
-      "StatusCode": 201,
-      "ResponseHeaders": {
-        "Content-Length": "0",
-<<<<<<< HEAD
-        "Date": "Thu, 05 Mar 2020 22:17:03 GMT",
-        "ETag": "\u00220x8D7C152EF014DEC\u0022",
-        "Last-Modified": "Thu, 05 Mar 2020 22:17:03 GMT",
-=======
+        "x-ms-date": "Fri, 03 Apr 2020 20:59:40 GMT",
+        "x-ms-return-client-request-id": "true",
+        "x-ms-version": "2019-12-12"
+      },
+      "RequestBody": null,
+      "StatusCode": 201,
+      "ResponseHeaders": {
+        "Content-Length": "0",
         "Date": "Fri, 03 Apr 2020 20:59:38 GMT",
         "ETag": "\u00220x8D7D811ECC01433\u0022",
         "Last-Modified": "Fri, 03 Apr 2020 20:59:39 GMT",
->>>>>>> 32e373e2
         "Server": [
           "Windows-Azure-Blob/1.0",
           "Microsoft-HTTPAPI/2.0"
         ],
         "x-ms-client-request-id": "ba0f432b-0af7-7194-21a6-cb981e587e14",
-<<<<<<< HEAD
-        "x-ms-request-id": "2d195e15-901e-0004-1a3b-f31f3c000000",
-        "x-ms-version": "2019-10-10"
-=======
         "x-ms-request-id": "96220ce3-f01e-0012-71fa-093670000000",
         "x-ms-version": "2019-12-12"
->>>>>>> 32e373e2
-      },
-      "ResponseBody": []
-    },
-    {
-<<<<<<< HEAD
-      "RequestUri": "https://seanstagehierarchical.dfs.core.windows.net/test-filesystem-33e53f84-4cd7-d6a0-8614-351742f3513b/test-file-1c73bec3-62b1-2fc3-98e4-199e46977676?resource=file",
-      "RequestMethod": "PUT",
-      "RequestHeaders": {
-        "Authorization": "Sanitized",
-        "traceparent": "00-879b991e22218f4eb61d4c1dfecf2356-1136ad524e3e2c44-00",
-        "User-Agent": [
-          "azsdk-net-Storage.Files.DataLake/12.0.0-dev.20200305.1",
-          "(.NET Core 4.6.28325.01; Microsoft Windows 10.0.18363 )"
+      },
+      "ResponseBody": []
+    },
+    {
+      "RequestUri": "http://seannsecanary.dfs.core.windows.net/test-filesystem-33e53f84-4cd7-d6a0-8614-351742f3513b/test-file-1c73bec3-62b1-2fc3-98e4-199e46977676?resource=file",
+      "RequestMethod": "PUT",
+      "RequestHeaders": {
+        "Authorization": "Sanitized",
+        "traceparent": "00-9cad92b799aed744a5cd69b760769f9a-f9c1dc8a9cd09446-00",
+        "User-Agent": [
+          "azsdk-net-Storage.Files.DataLake/12.1.0-dev.20200403.1",
+          "(.NET Core 4.6.28325.01; Microsoft Windows 10.0.18362 )"
         ],
         "x-ms-client-request-id": "a144f0ba-919c-c9e1-80e0-2213f1f52b8a",
-        "x-ms-date": "Thu, 05 Mar 2020 22:17:03 GMT",
-        "x-ms-return-client-request-id": "true",
-        "x-ms-version": "2019-10-10"
-=======
-      "RequestUri": "http://seannsecanary.dfs.core.windows.net/test-filesystem-33e53f84-4cd7-d6a0-8614-351742f3513b/test-file-1c73bec3-62b1-2fc3-98e4-199e46977676?resource=file",
-      "RequestMethod": "PUT",
-      "RequestHeaders": {
-        "Authorization": "Sanitized",
-        "traceparent": "00-9cad92b799aed744a5cd69b760769f9a-f9c1dc8a9cd09446-00",
-        "User-Agent": [
-          "azsdk-net-Storage.Files.DataLake/12.1.0-dev.20200403.1",
-          "(.NET Core 4.6.28325.01; Microsoft Windows 10.0.18362 )"
-        ],
-        "x-ms-client-request-id": "a144f0ba-919c-c9e1-80e0-2213f1f52b8a",
-        "x-ms-date": "Fri, 03 Apr 2020 20:59:40 GMT",
-        "x-ms-return-client-request-id": "true",
-        "x-ms-version": "2019-12-12"
->>>>>>> 32e373e2
-      },
-      "RequestBody": null,
-      "StatusCode": 201,
-      "ResponseHeaders": {
-        "Content-Length": "0",
-<<<<<<< HEAD
-        "Date": "Thu, 05 Mar 2020 22:17:03 GMT",
-        "ETag": "\u00220x8D7C152EF50687B\u0022",
-        "Last-Modified": "Thu, 05 Mar 2020 22:17:04 GMT",
-=======
+        "x-ms-date": "Fri, 03 Apr 2020 20:59:40 GMT",
+        "x-ms-return-client-request-id": "true",
+        "x-ms-version": "2019-12-12"
+      },
+      "RequestBody": null,
+      "StatusCode": 201,
+      "ResponseHeaders": {
+        "Content-Length": "0",
         "Date": "Fri, 03 Apr 2020 20:59:38 GMT",
         "ETag": "\u00220x8D7D811ECCF8BF8\u0022",
         "Last-Modified": "Fri, 03 Apr 2020 20:59:39 GMT",
->>>>>>> 32e373e2
         "Server": [
           "Windows-Azure-HDFS/1.0",
           "Microsoft-HTTPAPI/2.0"
         ],
         "x-ms-client-request-id": "a144f0ba-919c-c9e1-80e0-2213f1f52b8a",
-<<<<<<< HEAD
-        "x-ms-request-id": "6c7e84c4-101f-0047-173b-f3f960000000",
-        "x-ms-version": "2019-10-10"
-=======
         "x-ms-request-id": "fa43ffb6-201f-0097-71fa-091bad000000",
         "x-ms-version": "2019-12-12"
->>>>>>> 32e373e2
-      },
-      "ResponseBody": []
-    },
-    {
-<<<<<<< HEAD
-      "RequestUri": "https://seanstagehierarchical.blob.core.windows.net/test-filesystem-33e53f84-4cd7-d6a0-8614-351742f3513b/test-file-1c73bec3-62b1-2fc3-98e4-199e46977676?comp=lease",
-      "RequestMethod": "PUT",
-      "RequestHeaders": {
-        "Authorization": "Sanitized",
-        "traceparent": "00-be976ab37676c049bbdf86e4cf8c2cfa-f67769a7a18d7948-00",
-        "User-Agent": [
-          "azsdk-net-Storage.Files.DataLake/12.0.0-dev.20200305.1",
-          "(.NET Core 4.6.28325.01; Microsoft Windows 10.0.18363 )"
-        ],
-        "x-ms-client-request-id": "34e8bc72-67dd-3a55-c018-25cdf3ceadd5",
-        "x-ms-date": "Thu, 05 Mar 2020 22:17:04 GMT",
-=======
+      },
+      "ResponseBody": []
+    },
+    {
       "RequestUri": "http://seannsecanary.blob.core.windows.net/test-filesystem-33e53f84-4cd7-d6a0-8614-351742f3513b/test-file-1c73bec3-62b1-2fc3-98e4-199e46977676?comp=lease",
       "RequestMethod": "PUT",
       "RequestHeaders": {
@@ -1444,66 +796,36 @@
         ],
         "x-ms-client-request-id": "34e8bc72-67dd-3a55-c018-25cdf3ceadd5",
         "x-ms-date": "Fri, 03 Apr 2020 20:59:41 GMT",
->>>>>>> 32e373e2
         "x-ms-lease-action": "acquire",
         "x-ms-lease-duration": "-1",
         "x-ms-proposed-lease-id": "7c31552f-7f6c-2c30-7bce-9d131caaa589",
         "x-ms-return-client-request-id": "true",
-<<<<<<< HEAD
-        "x-ms-version": "2019-10-10"
-=======
-        "x-ms-version": "2019-12-12"
->>>>>>> 32e373e2
-      },
-      "RequestBody": null,
-      "StatusCode": 201,
-      "ResponseHeaders": {
-        "Content-Length": "0",
-<<<<<<< HEAD
-        "Date": "Thu, 05 Mar 2020 22:17:03 GMT",
-        "ETag": "\u00220x8D7C152EF50687B\u0022",
-        "Last-Modified": "Thu, 05 Mar 2020 22:17:04 GMT",
-=======
+        "x-ms-version": "2019-12-12"
+      },
+      "RequestBody": null,
+      "StatusCode": 201,
+      "ResponseHeaders": {
+        "Content-Length": "0",
         "Date": "Fri, 03 Apr 2020 20:59:38 GMT",
         "ETag": "\u00220x8D7D811ECCF8BF8\u0022",
         "Last-Modified": "Fri, 03 Apr 2020 20:59:39 GMT",
->>>>>>> 32e373e2
         "Server": [
           "Windows-Azure-Blob/1.0",
           "Microsoft-HTTPAPI/2.0"
         ],
         "x-ms-client-request-id": "34e8bc72-67dd-3a55-c018-25cdf3ceadd5",
         "x-ms-lease-id": "7c31552f-7f6c-2c30-7bce-9d131caaa589",
-<<<<<<< HEAD
-        "x-ms-request-id": "2d195e1a-901e-0004-1c3b-f31f3c000000",
-        "x-ms-version": "2019-10-10"
-=======
         "x-ms-request-id": "96220cf5-f01e-0012-7ffa-093670000000",
         "x-ms-version": "2019-12-12"
->>>>>>> 32e373e2
-      },
-      "ResponseBody": []
-    },
-    {
-<<<<<<< HEAD
-      "RequestUri": "https://seanstagehierarchical.blob.core.windows.net/test-filesystem-33e53f84-4cd7-d6a0-8614-351742f3513b/test-file-1c73bec3-62b1-2fc3-98e4-199e46977676",
-=======
+      },
+      "ResponseBody": []
+    },
+    {
       "RequestUri": "http://seannsecanary.blob.core.windows.net/test-filesystem-33e53f84-4cd7-d6a0-8614-351742f3513b/test-file-1c73bec3-62b1-2fc3-98e4-199e46977676",
->>>>>>> 32e373e2
       "RequestMethod": "HEAD",
       "RequestHeaders": {
         "Authorization": "Sanitized",
         "User-Agent": [
-<<<<<<< HEAD
-          "azsdk-net-Storage.Files.DataLake/12.0.0-dev.20200305.1",
-          "(.NET Core 4.6.28325.01; Microsoft Windows 10.0.18363 )"
-        ],
-        "x-ms-client-request-id": "60a0151a-71c2-99ac-01a9-943aaf0ce1f1",
-        "x-ms-date": "Thu, 05 Mar 2020 22:17:04 GMT",
-        "x-ms-lease-id": "7c31552f-7f6c-2c30-7bce-9d131caaa589",
-        "x-ms-return-client-request-id": "true",
-        "x-ms-version": "2019-10-10"
-=======
           "azsdk-net-Storage.Files.DataLake/12.1.0-dev.20200403.1",
           "(.NET Core 4.6.28325.01; Microsoft Windows 10.0.18362 )"
         ],
@@ -1512,7 +834,6 @@
         "x-ms-lease-id": "7c31552f-7f6c-2c30-7bce-9d131caaa589",
         "x-ms-return-client-request-id": "true",
         "x-ms-version": "2019-12-12"
->>>>>>> 32e373e2
       },
       "RequestBody": null,
       "StatusCode": 200,
@@ -1520,15 +841,9 @@
         "Accept-Ranges": "bytes",
         "Content-Length": "0",
         "Content-Type": "application/octet-stream",
-<<<<<<< HEAD
-        "Date": "Thu, 05 Mar 2020 22:17:04 GMT",
-        "ETag": "\u00220x8D7C152EF50687B\u0022",
-        "Last-Modified": "Thu, 05 Mar 2020 22:17:04 GMT",
-=======
         "Date": "Fri, 03 Apr 2020 20:59:38 GMT",
         "ETag": "\u00220x8D7D811ECCF8BF8\u0022",
         "Last-Modified": "Fri, 03 Apr 2020 20:59:39 GMT",
->>>>>>> 32e373e2
         "Server": [
           "Windows-Azure-Blob/1.0",
           "Microsoft-HTTPAPI/2.0"
@@ -1537,15 +852,6 @@
         "x-ms-access-tier-inferred": "true",
         "x-ms-blob-type": "BlockBlob",
         "x-ms-client-request-id": "60a0151a-71c2-99ac-01a9-943aaf0ce1f1",
-<<<<<<< HEAD
-        "x-ms-creation-time": "Thu, 05 Mar 2020 22:17:04 GMT",
-        "x-ms-lease-duration": "infinite",
-        "x-ms-lease-state": "leased",
-        "x-ms-lease-status": "locked",
-        "x-ms-request-id": "2d195e1b-901e-0004-1d3b-f31f3c000000",
-        "x-ms-server-encrypted": "true",
-        "x-ms-version": "2019-10-10"
-=======
         "x-ms-creation-time": "Fri, 03 Apr 2020 20:59:39 GMT",
         "x-ms-lease-duration": "infinite",
         "x-ms-lease-state": "leased",
@@ -1553,26 +859,10 @@
         "x-ms-request-id": "96220cfc-f01e-0012-05fa-093670000000",
         "x-ms-server-encrypted": "true",
         "x-ms-version": "2019-12-12"
->>>>>>> 32e373e2
-      },
-      "ResponseBody": []
-    },
-    {
-<<<<<<< HEAD
-      "RequestUri": "https://seanstagehierarchical.blob.core.windows.net/test-filesystem-33e53f84-4cd7-d6a0-8614-351742f3513b?restype=container",
-      "RequestMethod": "DELETE",
-      "RequestHeaders": {
-        "Authorization": "Sanitized",
-        "traceparent": "00-7e60186fe7c2004796926f3113e0c08c-968a4dfc082dbe42-00",
-        "User-Agent": [
-          "azsdk-net-Storage.Files.DataLake/12.0.0-dev.20200305.1",
-          "(.NET Core 4.6.28325.01; Microsoft Windows 10.0.18363 )"
-        ],
-        "x-ms-client-request-id": "deb3d961-4d2d-c913-ec79-986741fdaa6f",
-        "x-ms-date": "Thu, 05 Mar 2020 22:17:04 GMT",
-        "x-ms-return-client-request-id": "true",
-        "x-ms-version": "2019-10-10"
-=======
+      },
+      "ResponseBody": []
+    },
+    {
       "RequestUri": "http://seannsecanary.blob.core.windows.net/test-filesystem-33e53f84-4cd7-d6a0-8614-351742f3513b?restype=container",
       "RequestMethod": "DELETE",
       "RequestHeaders": {
@@ -1586,42 +876,26 @@
         "x-ms-date": "Fri, 03 Apr 2020 20:59:41 GMT",
         "x-ms-return-client-request-id": "true",
         "x-ms-version": "2019-12-12"
->>>>>>> 32e373e2
       },
       "RequestBody": null,
       "StatusCode": 202,
       "ResponseHeaders": {
         "Content-Length": "0",
-<<<<<<< HEAD
-        "Date": "Thu, 05 Mar 2020 22:17:04 GMT",
-=======
         "Date": "Fri, 03 Apr 2020 20:59:39 GMT",
->>>>>>> 32e373e2
         "Server": [
           "Windows-Azure-Blob/1.0",
           "Microsoft-HTTPAPI/2.0"
         ],
         "x-ms-client-request-id": "deb3d961-4d2d-c913-ec79-986741fdaa6f",
-<<<<<<< HEAD
-        "x-ms-request-id": "2d195e1c-901e-0004-1e3b-f31f3c000000",
-        "x-ms-version": "2019-10-10"
-=======
         "x-ms-request-id": "96220d02-f01e-0012-0bfa-093670000000",
         "x-ms-version": "2019-12-12"
->>>>>>> 32e373e2
       },
       "ResponseBody": []
     }
   ],
   "Variables": {
-<<<<<<< HEAD
-    "DateTimeOffsetNow": "2020-03-05T14:16:59.4555507-08:00",
-    "RandomSeed": "1640133516",
-    "Storage_TestConfigHierarchicalNamespace": "NamespaceTenant\nseanstagehierarchical\nU2FuaXRpemVk\nhttps://seanstagehierarchical.blob.core.windows.net\nhttp://seanstagehierarchical.file.core.windows.net\nhttp://seanstagehierarchical.queue.core.windows.net\nhttp://seanstagehierarchical.table.core.windows.net\n\n\n\n\nhttp://seanstagehierarchical-secondary.blob.core.windows.net\nhttp://seanstagehierarchical-secondary.file.core.windows.net\nhttp://seanstagehierarchical-secondary.queue.core.windows.net\nhttp://seanstagehierarchical-secondary.table.core.windows.net\n68390a19-a643-458b-b726-408abf67b4fc\nSanitized\n72f988bf-86f1-41af-91ab-2d7cd011db47\nhttps://login.microsoftonline.com/\nCloud\nBlobEndpoint=https://seanstagehierarchical.blob.core.windows.net/;QueueEndpoint=http://seanstagehierarchical.queue.core.windows.net/;FileEndpoint=http://seanstagehierarchical.file.core.windows.net/;BlobSecondaryEndpoint=http://seanstagehierarchical-secondary.blob.core.windows.net/;QueueSecondaryEndpoint=http://seanstagehierarchical-secondary.queue.core.windows.net/;FileSecondaryEndpoint=http://seanstagehierarchical-secondary.file.core.windows.net/;AccountName=seanstagehierarchical;AccountKey=Sanitized\n"
-=======
     "DateTimeOffsetNow": "2020-04-03T13:59:39.0206843-07:00",
     "RandomSeed": "1640133516",
     "Storage_TestConfigHierarchicalNamespace": "NamespaceTenant\nseannsecanary\nU2FuaXRpemVk\nhttp://seannsecanary.blob.core.windows.net\nhttp://seannsecanary.file.core.windows.net\nhttp://seannsecanary.queue.core.windows.net\nhttp://seannsecanary.table.core.windows.net\n\n\n\n\nhttp://seannsecanary-secondary.blob.core.windows.net\nhttp://seannsecanary-secondary.file.core.windows.net\nhttp://seannsecanary-secondary.queue.core.windows.net\nhttp://seannsecanary-secondary.table.core.windows.net\n68390a19-a643-458b-b726-408abf67b4fc\nSanitized\n72f988bf-86f1-41af-91ab-2d7cd011db47\nhttps://login.microsoftonline.com/\nCloud\nBlobEndpoint=http://seannsecanary.blob.core.windows.net/;QueueEndpoint=http://seannsecanary.queue.core.windows.net/;FileEndpoint=http://seannsecanary.file.core.windows.net/;BlobSecondaryEndpoint=http://seannsecanary-secondary.blob.core.windows.net/;QueueSecondaryEndpoint=http://seannsecanary-secondary.queue.core.windows.net/;FileSecondaryEndpoint=http://seannsecanary-secondary.file.core.windows.net/;AccountName=seannsecanary;AccountKey=Sanitized\n"
->>>>>>> 32e373e2
   }
 }