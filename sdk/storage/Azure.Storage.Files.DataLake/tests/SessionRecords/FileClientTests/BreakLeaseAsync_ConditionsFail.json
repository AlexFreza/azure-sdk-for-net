{
  "Entries": [
    {
      "RequestUri": "http://seannsecanary.blob.core.windows.net/test-filesystem-51825328-2a93-fdd9-4248-bf50baa4f20c?restype=container",
      "RequestMethod": "PUT",
      "RequestHeaders": {
        "Authorization": "Sanitized",
        "traceparent": "00-73ea196dd874fc4b9d31ff4070c2c5d2-fe5fbb5a1e85aa45-00",
        "User-Agent": [
          "azsdk-net-Storage.Files.DataLake/12.1.0-dev.20200403.1",
          "(.NET Core 4.6.28325.01; Microsoft Windows 10.0.18362 )"
        ],
        "x-ms-blob-public-access": "container",
        "x-ms-client-request-id": "06dbb300-809d-8003-02ed-b3efa4fa5126",
        "x-ms-date": "Fri, 03 Apr 2020 20:58:57 GMT",
        "x-ms-return-client-request-id": "true",
        "x-ms-version": "2019-12-12"
      },
      "RequestBody": null,
      "StatusCode": 201,
      "ResponseHeaders": {
        "Content-Length": "0",
        "Date": "Fri, 03 Apr 2020 20:58:54 GMT",
        "ETag": "\u00220x8D7D811D29E435E\u0022",
        "Last-Modified": "Fri, 03 Apr 2020 20:58:55 GMT",
        "Server": [
          "Windows-Azure-Blob/1.0",
          "Microsoft-HTTPAPI/2.0"
        ],
        "x-ms-client-request-id": "06dbb300-809d-8003-02ed-b3efa4fa5126",
<<<<<<< HEAD
        "x-ms-request-id": "e0bdc310-301e-000d-283b-f35aef000000",
=======
        "x-ms-request-id": "9621f8ea-f01e-0012-51fa-093670000000",
>>>>>>> 8d420312
        "x-ms-version": "2019-12-12"
      },
      "ResponseBody": []
    },
    {
      "RequestUri": "http://seannsecanary.dfs.core.windows.net/test-filesystem-51825328-2a93-fdd9-4248-bf50baa4f20c/test-file-22ff5e2c-e8db-c228-bef0-79e09eb4b211?resource=file",
      "RequestMethod": "PUT",
      "RequestHeaders": {
        "Authorization": "Sanitized",
        "traceparent": "00-7ef39567ab1bea49a9fdea3be813b3cf-1b179016848d7c4b-00",
        "User-Agent": [
          "azsdk-net-Storage.Files.DataLake/12.1.0-dev.20200403.1",
          "(.NET Core 4.6.28325.01; Microsoft Windows 10.0.18362 )"
        ],
        "x-ms-client-request-id": "edf96561-ad31-1829-8b18-48ac0622e14e",
        "x-ms-date": "Fri, 03 Apr 2020 20:58:57 GMT",
        "x-ms-return-client-request-id": "true",
        "x-ms-version": "2019-12-12"
      },
      "RequestBody": null,
      "StatusCode": 201,
      "ResponseHeaders": {
        "Content-Length": "0",
        "Date": "Fri, 03 Apr 2020 20:58:55 GMT",
        "ETag": "\u00220x8D7D811D2AEF0D9\u0022",
        "Last-Modified": "Fri, 03 Apr 2020 20:58:55 GMT",
        "Server": [
          "Windows-Azure-HDFS/1.0",
          "Microsoft-HTTPAPI/2.0"
        ],
        "x-ms-client-request-id": "edf96561-ad31-1829-8b18-48ac0622e14e",
<<<<<<< HEAD
        "x-ms-request-id": "bd87f650-a01f-0030-743b-f32cf4000000",
=======
        "x-ms-request-id": "fa43fed0-201f-0097-2afa-091bad000000",
>>>>>>> 8d420312
        "x-ms-version": "2019-12-12"
      },
      "ResponseBody": []
    },
    {
      "RequestUri": "http://seannsecanary.blob.core.windows.net/test-filesystem-51825328-2a93-fdd9-4248-bf50baa4f20c/test-file-22ff5e2c-e8db-c228-bef0-79e09eb4b211?comp=lease",
      "RequestMethod": "PUT",
      "RequestHeaders": {
        "Authorization": "Sanitized",
        "traceparent": "00-161dbebc1c431d409866253d674e6550-ef28df449dc63e44-00",
        "User-Agent": [
          "azsdk-net-Storage.Files.DataLake/12.1.0-dev.20200403.1",
          "(.NET Core 4.6.28325.01; Microsoft Windows 10.0.18362 )"
        ],
        "x-ms-client-request-id": "1124f540-012d-1632-07b8-fd091a6f73c3",
        "x-ms-date": "Fri, 03 Apr 2020 20:58:57 GMT",
        "x-ms-lease-action": "acquire",
        "x-ms-lease-duration": "15",
        "x-ms-proposed-lease-id": "eb77a13b-4baa-405d-ef28-93b9a4c71019",
        "x-ms-return-client-request-id": "true",
        "x-ms-version": "2019-12-12"
      },
      "RequestBody": null,
      "StatusCode": 201,
      "ResponseHeaders": {
        "Content-Length": "0",
        "Date": "Fri, 03 Apr 2020 20:58:55 GMT",
        "ETag": "\u00220x8D7D811D2AEF0D9\u0022",
        "Last-Modified": "Fri, 03 Apr 2020 20:58:55 GMT",
        "Server": [
          "Windows-Azure-Blob/1.0",
          "Microsoft-HTTPAPI/2.0"
        ],
        "x-ms-client-request-id": "1124f540-012d-1632-07b8-fd091a6f73c3",
        "x-ms-lease-id": "eb77a13b-4baa-405d-ef28-93b9a4c71019",
<<<<<<< HEAD
        "x-ms-request-id": "e0bdc31c-301e-000d-2f3b-f35aef000000",
=======
        "x-ms-request-id": "9621f904-f01e-0012-68fa-093670000000",
>>>>>>> 8d420312
        "x-ms-version": "2019-12-12"
      },
      "ResponseBody": []
    },
    {
      "RequestUri": "http://seannsecanary.blob.core.windows.net/test-filesystem-51825328-2a93-fdd9-4248-bf50baa4f20c/test-file-22ff5e2c-e8db-c228-bef0-79e09eb4b211?comp=lease",
      "RequestMethod": "PUT",
      "RequestHeaders": {
        "Authorization": "Sanitized",
        "If-Modified-Since": "Sat, 04 Apr 2020 20:58:57 GMT",
        "traceparent": "00-3d778ad27a0ef0439ce23a48001d2b35-bb41318d3671b045-00",
        "User-Agent": [
          "azsdk-net-Storage.Files.DataLake/12.1.0-dev.20200403.1",
          "(.NET Core 4.6.28325.01; Microsoft Windows 10.0.18362 )"
        ],
        "x-ms-client-request-id": "af792657-fea2-01eb-6868-3101c7d7af20",
        "x-ms-date": "Fri, 03 Apr 2020 20:58:57 GMT",
        "x-ms-lease-action": "break",
        "x-ms-return-client-request-id": "true",
        "x-ms-version": "2019-12-12"
      },
      "RequestBody": null,
      "StatusCode": 412,
      "ResponseHeaders": {
        "Content-Length": "252",
        "Content-Type": "application/xml",
        "Date": "Fri, 03 Apr 2020 20:58:55 GMT",
        "Server": [
          "Windows-Azure-Blob/1.0",
          "Microsoft-HTTPAPI/2.0"
        ],
        "x-ms-client-request-id": "af792657-fea2-01eb-6868-3101c7d7af20",
        "x-ms-error-code": "ConditionNotMet",
<<<<<<< HEAD
        "x-ms-request-id": "e0bdc31d-301e-000d-303b-f35aef000000",
=======
        "x-ms-request-id": "9621f90f-f01e-0012-73fa-093670000000",
>>>>>>> 8d420312
        "x-ms-version": "2019-12-12"
      },
      "ResponseBody": [
        "\uFEFF\u003C?xml version=\u00221.0\u0022 encoding=\u0022utf-8\u0022?\u003E\u003CError\u003E\u003CCode\u003EConditionNotMet\u003C/Code\u003E\u003CMessage\u003EThe condition specified using HTTP conditional header(s) is not met.\n",
        "RequestId:9621f90f-f01e-0012-73fa-093670000000\n",
        "Time:2020-04-03T20:58:55.8527394Z\u003C/Message\u003E\u003C/Error\u003E"
      ]
    },
    {
      "RequestUri": "http://seannsecanary.blob.core.windows.net/test-filesystem-51825328-2a93-fdd9-4248-bf50baa4f20c?restype=container",
      "RequestMethod": "DELETE",
      "RequestHeaders": {
        "Authorization": "Sanitized",
        "traceparent": "00-6c9f3a892b20464d9c7b11f8194253f9-3fbd004d5567e744-00",
        "User-Agent": [
          "azsdk-net-Storage.Files.DataLake/12.1.0-dev.20200403.1",
          "(.NET Core 4.6.28325.01; Microsoft Windows 10.0.18362 )"
        ],
        "x-ms-client-request-id": "f4b1d01c-c3f6-0921-42a6-023b7591afea",
        "x-ms-date": "Fri, 03 Apr 2020 20:58:57 GMT",
        "x-ms-return-client-request-id": "true",
        "x-ms-version": "2019-12-12"
      },
      "RequestBody": null,
      "StatusCode": 202,
      "ResponseHeaders": {
        "Content-Length": "0",
        "Date": "Fri, 03 Apr 2020 20:58:55 GMT",
        "Server": [
          "Windows-Azure-Blob/1.0",
          "Microsoft-HTTPAPI/2.0"
        ],
        "x-ms-client-request-id": "f4b1d01c-c3f6-0921-42a6-023b7591afea",
<<<<<<< HEAD
        "x-ms-request-id": "e0bdc31f-301e-000d-323b-f35aef000000",
=======
        "x-ms-request-id": "9621f919-f01e-0012-7dfa-093670000000",
>>>>>>> 8d420312
        "x-ms-version": "2019-12-12"
      },
      "ResponseBody": []
    },
    {
      "RequestUri": "http://seannsecanary.blob.core.windows.net/test-filesystem-19af3afe-2606-f113-5de0-4ef4af6c5aa9?restype=container",
      "RequestMethod": "PUT",
      "RequestHeaders": {
        "Authorization": "Sanitized",
        "traceparent": "00-333a2ada619d40458e8dc9cefe432722-03b243014f69a74d-00",
        "User-Agent": [
          "azsdk-net-Storage.Files.DataLake/12.1.0-dev.20200403.1",
          "(.NET Core 4.6.28325.01; Microsoft Windows 10.0.18362 )"
        ],
        "x-ms-blob-public-access": "container",
        "x-ms-client-request-id": "6c8165fe-2c0f-f553-bdbf-9715752c5ad6",
        "x-ms-date": "Fri, 03 Apr 2020 20:58:57 GMT",
        "x-ms-return-client-request-id": "true",
        "x-ms-version": "2019-12-12"
      },
      "RequestBody": null,
      "StatusCode": 201,
      "ResponseHeaders": {
        "Content-Length": "0",
        "Date": "Fri, 03 Apr 2020 20:58:55 GMT",
        "ETag": "\u00220x8D7D811D2E1C15C\u0022",
        "Last-Modified": "Fri, 03 Apr 2020 20:58:56 GMT",
        "Server": [
          "Windows-Azure-Blob/1.0",
          "Microsoft-HTTPAPI/2.0"
        ],
        "x-ms-client-request-id": "6c8165fe-2c0f-f553-bdbf-9715752c5ad6",
<<<<<<< HEAD
        "x-ms-request-id": "d7152e86-d01e-003a-033b-f38843000000",
=======
        "x-ms-request-id": "9621f922-f01e-0012-05fa-093670000000",
>>>>>>> 8d420312
        "x-ms-version": "2019-12-12"
      },
      "ResponseBody": []
    },
    {
      "RequestUri": "http://seannsecanary.dfs.core.windows.net/test-filesystem-19af3afe-2606-f113-5de0-4ef4af6c5aa9/test-file-9e18594b-b8ac-43c4-10ae-8368f4a08ecf?resource=file",
      "RequestMethod": "PUT",
      "RequestHeaders": {
        "Authorization": "Sanitized",
        "traceparent": "00-c25f58a38581f24ca3325aadd4df4017-dfb10ffaf851df42-00",
        "User-Agent": [
          "azsdk-net-Storage.Files.DataLake/12.1.0-dev.20200403.1",
          "(.NET Core 4.6.28325.01; Microsoft Windows 10.0.18362 )"
        ],
        "x-ms-client-request-id": "0a275c42-8474-4623-a03d-5c61a8ea011d",
        "x-ms-date": "Fri, 03 Apr 2020 20:58:57 GMT",
        "x-ms-return-client-request-id": "true",
        "x-ms-version": "2019-12-12"
      },
      "RequestBody": null,
      "StatusCode": 201,
      "ResponseHeaders": {
        "Content-Length": "0",
        "Date": "Fri, 03 Apr 2020 20:58:55 GMT",
        "ETag": "\u00220x8D7D811D2F08377\u0022",
        "Last-Modified": "Fri, 03 Apr 2020 20:58:56 GMT",
        "Server": [
          "Windows-Azure-HDFS/1.0",
          "Microsoft-HTTPAPI/2.0"
        ],
        "x-ms-client-request-id": "0a275c42-8474-4623-a03d-5c61a8ea011d",
<<<<<<< HEAD
        "x-ms-request-id": "54515a98-901f-0014-3d3b-f3da54000000",
=======
        "x-ms-request-id": "fa43fed2-201f-0097-2cfa-091bad000000",
>>>>>>> 8d420312
        "x-ms-version": "2019-12-12"
      },
      "ResponseBody": []
    },
    {
      "RequestUri": "http://seannsecanary.blob.core.windows.net/test-filesystem-19af3afe-2606-f113-5de0-4ef4af6c5aa9/test-file-9e18594b-b8ac-43c4-10ae-8368f4a08ecf?comp=lease",
      "RequestMethod": "PUT",
      "RequestHeaders": {
        "Authorization": "Sanitized",
        "traceparent": "00-d806e4aea7cf3643b67e764cb6d5e49f-7cda8f562059124e-00",
        "User-Agent": [
          "azsdk-net-Storage.Files.DataLake/12.1.0-dev.20200403.1",
          "(.NET Core 4.6.28325.01; Microsoft Windows 10.0.18362 )"
        ],
        "x-ms-client-request-id": "5b341ced-94bd-3132-71c9-4a526965c641",
        "x-ms-date": "Fri, 03 Apr 2020 20:58:57 GMT",
        "x-ms-lease-action": "acquire",
        "x-ms-lease-duration": "15",
        "x-ms-proposed-lease-id": "f757c831-1037-5dea-bf22-1abd7f5f20fb",
        "x-ms-return-client-request-id": "true",
        "x-ms-version": "2019-12-12"
      },
      "RequestBody": null,
      "StatusCode": 201,
      "ResponseHeaders": {
        "Content-Length": "0",
        "Date": "Fri, 03 Apr 2020 20:58:55 GMT",
        "ETag": "\u00220x8D7D811D2F08377\u0022",
        "Last-Modified": "Fri, 03 Apr 2020 20:58:56 GMT",
        "Server": [
          "Windows-Azure-Blob/1.0",
          "Microsoft-HTTPAPI/2.0"
        ],
        "x-ms-client-request-id": "5b341ced-94bd-3132-71c9-4a526965c641",
        "x-ms-lease-id": "f757c831-1037-5dea-bf22-1abd7f5f20fb",
<<<<<<< HEAD
        "x-ms-request-id": "d7152e8e-d01e-003a-073b-f38843000000",
=======
        "x-ms-request-id": "9621f940-f01e-0012-1cfa-093670000000",
>>>>>>> 8d420312
        "x-ms-version": "2019-12-12"
      },
      "ResponseBody": []
    },
    {
      "RequestUri": "http://seannsecanary.blob.core.windows.net/test-filesystem-19af3afe-2606-f113-5de0-4ef4af6c5aa9/test-file-9e18594b-b8ac-43c4-10ae-8368f4a08ecf?comp=lease",
      "RequestMethod": "PUT",
      "RequestHeaders": {
        "Authorization": "Sanitized",
        "If-Unmodified-Since": "Thu, 02 Apr 2020 20:58:57 GMT",
        "traceparent": "00-0102652242130b49916e57d5582f460e-6613116351a73444-00",
        "User-Agent": [
          "azsdk-net-Storage.Files.DataLake/12.1.0-dev.20200403.1",
          "(.NET Core 4.6.28325.01; Microsoft Windows 10.0.18362 )"
        ],
        "x-ms-client-request-id": "63cf81d4-c42a-8e3e-e8f4-25af3a07d0f5",
        "x-ms-date": "Fri, 03 Apr 2020 20:58:57 GMT",
        "x-ms-lease-action": "break",
        "x-ms-return-client-request-id": "true",
        "x-ms-version": "2019-12-12"
      },
      "RequestBody": null,
      "StatusCode": 412,
      "ResponseHeaders": {
        "Content-Length": "252",
        "Content-Type": "application/xml",
        "Date": "Fri, 03 Apr 2020 20:58:55 GMT",
        "Server": [
          "Windows-Azure-Blob/1.0",
          "Microsoft-HTTPAPI/2.0"
        ],
        "x-ms-client-request-id": "63cf81d4-c42a-8e3e-e8f4-25af3a07d0f5",
        "x-ms-error-code": "ConditionNotMet",
<<<<<<< HEAD
        "x-ms-request-id": "d7152e91-d01e-003a-093b-f38843000000",
=======
        "x-ms-request-id": "9621f946-f01e-0012-22fa-093670000000",
>>>>>>> 8d420312
        "x-ms-version": "2019-12-12"
      },
      "ResponseBody": [
        "\uFEFF\u003C?xml version=\u00221.0\u0022 encoding=\u0022utf-8\u0022?\u003E\u003CError\u003E\u003CCode\u003EConditionNotMet\u003C/Code\u003E\u003CMessage\u003EThe condition specified using HTTP conditional header(s) is not met.\n",
        "RequestId:9621f946-f01e-0012-22fa-093670000000\n",
        "Time:2020-04-03T20:58:56.2940549Z\u003C/Message\u003E\u003C/Error\u003E"
      ]
    },
    {
      "RequestUri": "http://seannsecanary.blob.core.windows.net/test-filesystem-19af3afe-2606-f113-5de0-4ef4af6c5aa9?restype=container",
      "RequestMethod": "DELETE",
      "RequestHeaders": {
        "Authorization": "Sanitized",
        "traceparent": "00-3d8406c387dd3e47b976238f60088697-31fb6f0f0b425742-00",
        "User-Agent": [
          "azsdk-net-Storage.Files.DataLake/12.1.0-dev.20200403.1",
          "(.NET Core 4.6.28325.01; Microsoft Windows 10.0.18362 )"
        ],
        "x-ms-client-request-id": "e87ec2fe-6296-5817-22af-a5d044f47265",
        "x-ms-date": "Fri, 03 Apr 2020 20:58:57 GMT",
        "x-ms-return-client-request-id": "true",
        "x-ms-version": "2019-12-12"
      },
      "RequestBody": null,
      "StatusCode": 202,
      "ResponseHeaders": {
        "Content-Length": "0",
        "Date": "Fri, 03 Apr 2020 20:58:55 GMT",
        "Server": [
          "Windows-Azure-Blob/1.0",
          "Microsoft-HTTPAPI/2.0"
        ],
        "x-ms-client-request-id": "e87ec2fe-6296-5817-22af-a5d044f47265",
<<<<<<< HEAD
        "x-ms-request-id": "d7152e93-d01e-003a-0b3b-f38843000000",
=======
        "x-ms-request-id": "9621f94c-f01e-0012-28fa-093670000000",
>>>>>>> 8d420312
        "x-ms-version": "2019-12-12"
      },
      "ResponseBody": []
    },
    {
      "RequestUri": "http://seannsecanary.blob.core.windows.net/test-filesystem-009ea64d-99ac-148d-ad4b-eba2d79d963d?restype=container",
      "RequestMethod": "PUT",
      "RequestHeaders": {
        "Authorization": "Sanitized",
        "traceparent": "00-de216abf0852d74db374595d68a1baf1-e3a310dae06e6646-00",
        "User-Agent": [
          "azsdk-net-Storage.Files.DataLake/12.1.0-dev.20200403.1",
          "(.NET Core 4.6.28325.01; Microsoft Windows 10.0.18362 )"
        ],
        "x-ms-blob-public-access": "container",
        "x-ms-client-request-id": "51538715-c80c-6488-356a-3a4b76748184",
        "x-ms-date": "Fri, 03 Apr 2020 20:58:57 GMT",
        "x-ms-return-client-request-id": "true",
        "x-ms-version": "2019-12-12"
      },
      "RequestBody": null,
      "StatusCode": 201,
      "ResponseHeaders": {
        "Content-Length": "0",
        "Date": "Fri, 03 Apr 2020 20:58:55 GMT",
        "ETag": "\u00220x8D7D811D324A2FE\u0022",
        "Last-Modified": "Fri, 03 Apr 2020 20:58:56 GMT",
        "Server": [
          "Windows-Azure-Blob/1.0",
          "Microsoft-HTTPAPI/2.0"
        ],
        "x-ms-client-request-id": "51538715-c80c-6488-356a-3a4b76748184",
<<<<<<< HEAD
        "x-ms-request-id": "50f75f68-701e-0041-483b-f3cadf000000",
=======
        "x-ms-request-id": "9621f952-f01e-0012-2efa-093670000000",
>>>>>>> 8d420312
        "x-ms-version": "2019-12-12"
      },
      "ResponseBody": []
    },
    {
      "RequestUri": "http://seannsecanary.dfs.core.windows.net/test-filesystem-009ea64d-99ac-148d-ad4b-eba2d79d963d/test-file-53a56719-fb44-65dc-4817-b0738a44f9a9?resource=file",
      "RequestMethod": "PUT",
      "RequestHeaders": {
        "Authorization": "Sanitized",
        "traceparent": "00-142699c81a437f4f976b96162eabb655-0e1ad053df21b74b-00",
        "User-Agent": [
          "azsdk-net-Storage.Files.DataLake/12.1.0-dev.20200403.1",
          "(.NET Core 4.6.28325.01; Microsoft Windows 10.0.18362 )"
        ],
        "x-ms-client-request-id": "b2308ab7-eb5e-193e-abed-09f41814d9f0",
        "x-ms-date": "Fri, 03 Apr 2020 20:58:57 GMT",
        "x-ms-return-client-request-id": "true",
        "x-ms-version": "2019-12-12"
      },
      "RequestBody": null,
      "StatusCode": 201,
      "ResponseHeaders": {
        "Content-Length": "0",
        "Date": "Fri, 03 Apr 2020 20:58:55 GMT",
        "ETag": "\u00220x8D7D811D33359BE\u0022",
        "Last-Modified": "Fri, 03 Apr 2020 20:58:56 GMT",
        "Server": [
          "Windows-Azure-HDFS/1.0",
          "Microsoft-HTTPAPI/2.0"
        ],
        "x-ms-client-request-id": "b2308ab7-eb5e-193e-abed-09f41814d9f0",
<<<<<<< HEAD
        "x-ms-request-id": "b8ff4a1f-d01f-0015-273b-f38588000000",
=======
        "x-ms-request-id": "fa43fed3-201f-0097-2dfa-091bad000000",
>>>>>>> 8d420312
        "x-ms-version": "2019-12-12"
      },
      "ResponseBody": []
    },
    {
      "RequestUri": "http://seannsecanary.blob.core.windows.net/test-filesystem-009ea64d-99ac-148d-ad4b-eba2d79d963d/test-file-53a56719-fb44-65dc-4817-b0738a44f9a9?comp=lease",
      "RequestMethod": "PUT",
      "RequestHeaders": {
        "Authorization": "Sanitized",
        "traceparent": "00-42ee6aad1e04204697de5a0fb2677f97-02e01b728024b14d-00",
        "User-Agent": [
          "azsdk-net-Storage.Files.DataLake/12.1.0-dev.20200403.1",
          "(.NET Core 4.6.28325.01; Microsoft Windows 10.0.18362 )"
        ],
        "x-ms-client-request-id": "1bae5172-02d3-85f4-505b-7c1b01465fee",
        "x-ms-date": "Fri, 03 Apr 2020 20:58:58 GMT",
        "x-ms-lease-action": "acquire",
        "x-ms-lease-duration": "15",
        "x-ms-proposed-lease-id": "0d3f9170-31e6-d43a-3643-eaf7b9bdb835",
        "x-ms-return-client-request-id": "true",
        "x-ms-version": "2019-12-12"
      },
      "RequestBody": null,
      "StatusCode": 201,
      "ResponseHeaders": {
        "Content-Length": "0",
        "Date": "Fri, 03 Apr 2020 20:58:55 GMT",
        "ETag": "\u00220x8D7D811D33359BE\u0022",
        "Last-Modified": "Fri, 03 Apr 2020 20:58:56 GMT",
        "Server": [
          "Windows-Azure-Blob/1.0",
          "Microsoft-HTTPAPI/2.0"
        ],
        "x-ms-client-request-id": "1bae5172-02d3-85f4-505b-7c1b01465fee",
        "x-ms-lease-id": "0d3f9170-31e6-d43a-3643-eaf7b9bdb835",
<<<<<<< HEAD
        "x-ms-request-id": "50f75f8a-701e-0041-643b-f3cadf000000",
=======
        "x-ms-request-id": "9621f95e-f01e-0012-37fa-093670000000",
>>>>>>> 8d420312
        "x-ms-version": "2019-12-12"
      },
      "ResponseBody": []
    },
    {
      "RequestUri": "http://seannsecanary.blob.core.windows.net/test-filesystem-009ea64d-99ac-148d-ad4b-eba2d79d963d/test-file-53a56719-fb44-65dc-4817-b0738a44f9a9?comp=lease",
      "RequestMethod": "PUT",
      "RequestHeaders": {
        "Authorization": "Sanitized",
        "If-Match": "\u0022garbage\u0022",
        "traceparent": "00-96bb44506c210e43bdf900f9b80b703d-e6e43aacfe2c444e-00",
        "User-Agent": [
          "azsdk-net-Storage.Files.DataLake/12.1.0-dev.20200403.1",
          "(.NET Core 4.6.28325.01; Microsoft Windows 10.0.18362 )"
        ],
        "x-ms-client-request-id": "688596f9-9c0e-0561-e037-b0b8ca2f1fe3",
        "x-ms-date": "Fri, 03 Apr 2020 20:58:58 GMT",
        "x-ms-lease-action": "break",
        "x-ms-return-client-request-id": "true",
        "x-ms-version": "2019-12-12"
      },
      "RequestBody": null,
      "StatusCode": 412,
      "ResponseHeaders": {
        "Content-Length": "252",
        "Content-Type": "application/xml",
        "Date": "Fri, 03 Apr 2020 20:58:56 GMT",
        "Server": [
          "Windows-Azure-Blob/1.0",
          "Microsoft-HTTPAPI/2.0"
        ],
        "x-ms-client-request-id": "688596f9-9c0e-0561-e037-b0b8ca2f1fe3",
        "x-ms-error-code": "ConditionNotMet",
<<<<<<< HEAD
        "x-ms-request-id": "50f75f99-701e-0041-6e3b-f3cadf000000",
=======
        "x-ms-request-id": "9621f962-f01e-0012-3bfa-093670000000",
>>>>>>> 8d420312
        "x-ms-version": "2019-12-12"
      },
      "ResponseBody": [
        "\uFEFF\u003C?xml version=\u00221.0\u0022 encoding=\u0022utf-8\u0022?\u003E\u003CError\u003E\u003CCode\u003EConditionNotMet\u003C/Code\u003E\u003CMessage\u003EThe condition specified using HTTP conditional header(s) is not met.\n",
        "RequestId:9621f962-f01e-0012-3bfa-093670000000\n",
        "Time:2020-04-03T20:58:56.7213607Z\u003C/Message\u003E\u003C/Error\u003E"
      ]
    },
    {
      "RequestUri": "http://seannsecanary.blob.core.windows.net/test-filesystem-009ea64d-99ac-148d-ad4b-eba2d79d963d?restype=container",
      "RequestMethod": "DELETE",
      "RequestHeaders": {
        "Authorization": "Sanitized",
        "traceparent": "00-383808e18fd63745883a59ac53989491-329f9d4d497a5a41-00",
        "User-Agent": [
          "azsdk-net-Storage.Files.DataLake/12.1.0-dev.20200403.1",
          "(.NET Core 4.6.28325.01; Microsoft Windows 10.0.18362 )"
        ],
        "x-ms-client-request-id": "6a2283c1-f7c1-98df-73e6-622029256016",
        "x-ms-date": "Fri, 03 Apr 2020 20:58:58 GMT",
        "x-ms-return-client-request-id": "true",
        "x-ms-version": "2019-12-12"
      },
      "RequestBody": null,
      "StatusCode": 202,
      "ResponseHeaders": {
        "Content-Length": "0",
        "Date": "Fri, 03 Apr 2020 20:58:56 GMT",
        "Server": [
          "Windows-Azure-Blob/1.0",
          "Microsoft-HTTPAPI/2.0"
        ],
        "x-ms-client-request-id": "6a2283c1-f7c1-98df-73e6-622029256016",
<<<<<<< HEAD
        "x-ms-request-id": "50f75fa4-701e-0041-763b-f3cadf000000",
=======
        "x-ms-request-id": "9621f969-f01e-0012-41fa-093670000000",
>>>>>>> 8d420312
        "x-ms-version": "2019-12-12"
      },
      "ResponseBody": []
    },
    {
      "RequestUri": "http://seannsecanary.blob.core.windows.net/test-filesystem-d85e00ff-33b6-f1a7-9aec-f48ac6ace75d?restype=container",
      "RequestMethod": "PUT",
      "RequestHeaders": {
        "Authorization": "Sanitized",
        "traceparent": "00-8b2197da4316674586ab0467f7fbe46c-cabf422a1b76fe4d-00",
        "User-Agent": [
          "azsdk-net-Storage.Files.DataLake/12.1.0-dev.20200403.1",
          "(.NET Core 4.6.28325.01; Microsoft Windows 10.0.18362 )"
        ],
        "x-ms-blob-public-access": "container",
        "x-ms-client-request-id": "1db5be24-1e23-8ebb-dc30-cfd50255d2c7",
        "x-ms-date": "Fri, 03 Apr 2020 20:58:58 GMT",
        "x-ms-return-client-request-id": "true",
        "x-ms-version": "2019-12-12"
      },
      "RequestBody": null,
      "StatusCode": 201,
      "ResponseHeaders": {
        "Content-Length": "0",
        "Date": "Fri, 03 Apr 2020 20:58:56 GMT",
        "ETag": "\u00220x8D7D811D36D03E1\u0022",
        "Last-Modified": "Fri, 03 Apr 2020 20:58:56 GMT",
        "Server": [
          "Windows-Azure-Blob/1.0",
          "Microsoft-HTTPAPI/2.0"
        ],
        "x-ms-client-request-id": "1db5be24-1e23-8ebb-dc30-cfd50255d2c7",
<<<<<<< HEAD
        "x-ms-request-id": "1dff63c9-501e-000b-043b-f36950000000",
=======
        "x-ms-request-id": "9621f972-f01e-0012-49fa-093670000000",
>>>>>>> 8d420312
        "x-ms-version": "2019-12-12"
      },
      "ResponseBody": []
    },
    {
      "RequestUri": "http://seannsecanary.dfs.core.windows.net/test-filesystem-d85e00ff-33b6-f1a7-9aec-f48ac6ace75d/test-file-ebe004fe-192f-4b0a-df41-02283f3b4dbf?resource=file",
      "RequestMethod": "PUT",
      "RequestHeaders": {
        "Authorization": "Sanitized",
        "traceparent": "00-6df540374713ee45ad69803fb778f3ef-40099ed692906f4f-00",
        "User-Agent": [
          "azsdk-net-Storage.Files.DataLake/12.1.0-dev.20200403.1",
          "(.NET Core 4.6.28325.01; Microsoft Windows 10.0.18362 )"
        ],
        "x-ms-client-request-id": "9f6c2cbb-84fa-0a1f-b469-3ee11b924fa1",
        "x-ms-date": "Fri, 03 Apr 2020 20:58:58 GMT",
        "x-ms-return-client-request-id": "true",
        "x-ms-version": "2019-12-12"
      },
      "RequestBody": null,
      "StatusCode": 201,
      "ResponseHeaders": {
        "Content-Length": "0",
        "Date": "Fri, 03 Apr 2020 20:58:56 GMT",
        "ETag": "\u00220x8D7D811D37C36FA\u0022",
        "Last-Modified": "Fri, 03 Apr 2020 20:58:57 GMT",
        "Server": [
          "Windows-Azure-HDFS/1.0",
          "Microsoft-HTTPAPI/2.0"
        ],
        "x-ms-client-request-id": "9f6c2cbb-84fa-0a1f-b469-3ee11b924fa1",
<<<<<<< HEAD
        "x-ms-request-id": "8c45584c-d01f-0048-573b-f38f0c000000",
=======
        "x-ms-request-id": "fa43fed4-201f-0097-2efa-091bad000000",
>>>>>>> 8d420312
        "x-ms-version": "2019-12-12"
      },
      "ResponseBody": []
    },
    {
      "RequestUri": "http://seannsecanary.blob.core.windows.net/test-filesystem-d85e00ff-33b6-f1a7-9aec-f48ac6ace75d/test-file-ebe004fe-192f-4b0a-df41-02283f3b4dbf",
      "RequestMethod": "HEAD",
      "RequestHeaders": {
        "Authorization": "Sanitized",
        "User-Agent": [
          "azsdk-net-Storage.Files.DataLake/12.1.0-dev.20200403.1",
          "(.NET Core 4.6.28325.01; Microsoft Windows 10.0.18362 )"
        ],
        "x-ms-client-request-id": "d4f9c817-bcf3-f191-5c38-d43b1a575986",
        "x-ms-date": "Fri, 03 Apr 2020 20:58:58 GMT",
        "x-ms-return-client-request-id": "true",
        "x-ms-version": "2019-12-12"
      },
      "RequestBody": null,
      "StatusCode": 200,
      "ResponseHeaders": {
        "Accept-Ranges": "bytes",
        "Content-Length": "0",
        "Content-Type": "application/octet-stream",
        "Date": "Fri, 03 Apr 2020 20:58:56 GMT",
        "ETag": "\u00220x8D7D811D37C36FA\u0022",
        "Last-Modified": "Fri, 03 Apr 2020 20:58:57 GMT",
        "Server": [
          "Windows-Azure-Blob/1.0",
          "Microsoft-HTTPAPI/2.0"
        ],
        "x-ms-access-tier": "Hot",
        "x-ms-access-tier-inferred": "true",
        "x-ms-blob-type": "BlockBlob",
        "x-ms-client-request-id": "d4f9c817-bcf3-f191-5c38-d43b1a575986",
        "x-ms-creation-time": "Fri, 03 Apr 2020 20:58:57 GMT",
        "x-ms-lease-state": "available",
        "x-ms-lease-status": "unlocked",
        "x-ms-request-id": "9621f98f-f01e-0012-5ffa-093670000000",
        "x-ms-server-encrypted": "true",
        "x-ms-version": "2019-12-12"
      },
      "ResponseBody": []
    },
    {
      "RequestUri": "http://seannsecanary.blob.core.windows.net/test-filesystem-d85e00ff-33b6-f1a7-9aec-f48ac6ace75d/test-file-ebe004fe-192f-4b0a-df41-02283f3b4dbf?comp=lease",
      "RequestMethod": "PUT",
      "RequestHeaders": {
        "Authorization": "Sanitized",
        "traceparent": "00-a1cf190c29b12f4fb477b365b5f8122b-85e5eb1801dfca4f-00",
        "User-Agent": [
          "azsdk-net-Storage.Files.DataLake/12.1.0-dev.20200403.1",
          "(.NET Core 4.6.28325.01; Microsoft Windows 10.0.18362 )"
        ],
        "x-ms-client-request-id": "e8b079b9-9234-6c9f-f07b-b796d989dd2e",
        "x-ms-date": "Fri, 03 Apr 2020 20:58:58 GMT",
        "x-ms-lease-action": "acquire",
        "x-ms-lease-duration": "15",
        "x-ms-proposed-lease-id": "5d5810e2-caef-34d0-cabf-69c7b02d6692",
        "x-ms-return-client-request-id": "true",
        "x-ms-version": "2019-12-12"
      },
      "RequestBody": null,
      "StatusCode": 201,
      "ResponseHeaders": {
        "Content-Length": "0",
        "Date": "Fri, 03 Apr 2020 20:58:56 GMT",
        "ETag": "\u00220x8D7D811D37C36FA\u0022",
        "Last-Modified": "Fri, 03 Apr 2020 20:58:57 GMT",
        "Server": [
          "Windows-Azure-Blob/1.0",
          "Microsoft-HTTPAPI/2.0"
        ],
        "x-ms-client-request-id": "e8b079b9-9234-6c9f-f07b-b796d989dd2e",
        "x-ms-lease-id": "5d5810e2-caef-34d0-cabf-69c7b02d6692",
<<<<<<< HEAD
        "x-ms-request-id": "1dff63d2-501e-000b-0c3b-f36950000000",
=======
        "x-ms-request-id": "9621f998-f01e-0012-67fa-093670000000",
>>>>>>> 8d420312
        "x-ms-version": "2019-12-12"
      },
      "ResponseBody": []
    },
    {
      "RequestUri": "http://seannsecanary.blob.core.windows.net/test-filesystem-d85e00ff-33b6-f1a7-9aec-f48ac6ace75d/test-file-ebe004fe-192f-4b0a-df41-02283f3b4dbf?comp=lease",
      "RequestMethod": "PUT",
      "RequestHeaders": {
        "Authorization": "Sanitized",
        "If-None-Match": "\u00220x8D7D811D37C36FA\u0022",
        "traceparent": "00-bc25c590f1853646a234e546e71d34a3-69e393187573d741-00",
        "User-Agent": [
          "azsdk-net-Storage.Files.DataLake/12.1.0-dev.20200403.1",
          "(.NET Core 4.6.28325.01; Microsoft Windows 10.0.18362 )"
        ],
        "x-ms-client-request-id": "a181628e-71a7-7052-0c4d-a9aa843b5ac1",
        "x-ms-date": "Fri, 03 Apr 2020 20:58:58 GMT",
        "x-ms-lease-action": "break",
        "x-ms-return-client-request-id": "true",
        "x-ms-version": "2019-12-12"
      },
      "RequestBody": null,
      "StatusCode": 412,
      "ResponseHeaders": {
        "Content-Length": "252",
        "Content-Type": "application/xml",
        "Date": "Fri, 03 Apr 2020 20:58:56 GMT",
        "Server": [
          "Windows-Azure-Blob/1.0",
          "Microsoft-HTTPAPI/2.0"
        ],
        "x-ms-client-request-id": "a181628e-71a7-7052-0c4d-a9aa843b5ac1",
        "x-ms-error-code": "ConditionNotMet",
<<<<<<< HEAD
        "x-ms-request-id": "1dff63d5-501e-000b-0e3b-f36950000000",
=======
        "x-ms-request-id": "9621f9a0-f01e-0012-6ffa-093670000000",
>>>>>>> 8d420312
        "x-ms-version": "2019-12-12"
      },
      "ResponseBody": [
        "\uFEFF\u003C?xml version=\u00221.0\u0022 encoding=\u0022utf-8\u0022?\u003E\u003CError\u003E\u003CCode\u003EConditionNotMet\u003C/Code\u003E\u003CMessage\u003EThe condition specified using HTTP conditional header(s) is not met.\n",
        "RequestId:9621f9a0-f01e-0012-6ffa-093670000000\n",
        "Time:2020-04-03T20:58:57.3047784Z\u003C/Message\u003E\u003C/Error\u003E"
      ]
    },
    {
      "RequestUri": "http://seannsecanary.blob.core.windows.net/test-filesystem-d85e00ff-33b6-f1a7-9aec-f48ac6ace75d?restype=container",
      "RequestMethod": "DELETE",
      "RequestHeaders": {
        "Authorization": "Sanitized",
        "traceparent": "00-ca57fd6ee30dca4da9385e65288236b3-0cc5a85b10dcce48-00",
        "User-Agent": [
          "azsdk-net-Storage.Files.DataLake/12.1.0-dev.20200403.1",
          "(.NET Core 4.6.28325.01; Microsoft Windows 10.0.18362 )"
        ],
        "x-ms-client-request-id": "77079e00-3c08-9086-7a19-d252c21f57ba",
        "x-ms-date": "Fri, 03 Apr 2020 20:58:58 GMT",
        "x-ms-return-client-request-id": "true",
        "x-ms-version": "2019-12-12"
      },
      "RequestBody": null,
      "StatusCode": 202,
      "ResponseHeaders": {
        "Content-Length": "0",
        "Date": "Fri, 03 Apr 2020 20:58:56 GMT",
        "Server": [
          "Windows-Azure-Blob/1.0",
          "Microsoft-HTTPAPI/2.0"
        ],
        "x-ms-client-request-id": "77079e00-3c08-9086-7a19-d252c21f57ba",
<<<<<<< HEAD
        "x-ms-request-id": "1dff63d6-501e-000b-0f3b-f36950000000",
=======
        "x-ms-request-id": "9621f9a6-f01e-0012-72fa-093670000000",
>>>>>>> 8d420312
        "x-ms-version": "2019-12-12"
      },
      "ResponseBody": []
    }
  ],
  "Variables": {
    "DateTimeOffsetNow": "2020-04-03T13:58:57.0222396-07:00",
    "RandomSeed": "551005717",
    "Storage_TestConfigHierarchicalNamespace": "NamespaceTenant\nseannsecanary\nU2FuaXRpemVk\nhttp://seannsecanary.blob.core.windows.net\nhttp://seannsecanary.file.core.windows.net\nhttp://seannsecanary.queue.core.windows.net\nhttp://seannsecanary.table.core.windows.net\n\n\n\n\nhttp://seannsecanary-secondary.blob.core.windows.net\nhttp://seannsecanary-secondary.file.core.windows.net\nhttp://seannsecanary-secondary.queue.core.windows.net\nhttp://seannsecanary-secondary.table.core.windows.net\n68390a19-a643-458b-b726-408abf67b4fc\nSanitized\n72f988bf-86f1-41af-91ab-2d7cd011db47\nhttps://login.microsoftonline.com/\nCloud\nBlobEndpoint=http://seannsecanary.blob.core.windows.net/;QueueEndpoint=http://seannsecanary.queue.core.windows.net/;FileEndpoint=http://seannsecanary.file.core.windows.net/;BlobSecondaryEndpoint=http://seannsecanary-secondary.blob.core.windows.net/;QueueSecondaryEndpoint=http://seannsecanary-secondary.queue.core.windows.net/;FileSecondaryEndpoint=http://seannsecanary-secondary.file.core.windows.net/;AccountName=seannsecanary;AccountKey=Sanitized\n"
  }
}<|MERGE_RESOLUTION|>--- conflicted
+++ resolved
@@ -28,11 +28,7 @@
           "Microsoft-HTTPAPI/2.0"
         ],
         "x-ms-client-request-id": "06dbb300-809d-8003-02ed-b3efa4fa5126",
-<<<<<<< HEAD
-        "x-ms-request-id": "e0bdc310-301e-000d-283b-f35aef000000",
-=======
         "x-ms-request-id": "9621f8ea-f01e-0012-51fa-093670000000",
->>>>>>> 8d420312
         "x-ms-version": "2019-12-12"
       },
       "ResponseBody": []
@@ -64,11 +60,7 @@
           "Microsoft-HTTPAPI/2.0"
         ],
         "x-ms-client-request-id": "edf96561-ad31-1829-8b18-48ac0622e14e",
-<<<<<<< HEAD
-        "x-ms-request-id": "bd87f650-a01f-0030-743b-f32cf4000000",
-=======
         "x-ms-request-id": "fa43fed0-201f-0097-2afa-091bad000000",
->>>>>>> 8d420312
         "x-ms-version": "2019-12-12"
       },
       "ResponseBody": []
@@ -104,11 +96,7 @@
         ],
         "x-ms-client-request-id": "1124f540-012d-1632-07b8-fd091a6f73c3",
         "x-ms-lease-id": "eb77a13b-4baa-405d-ef28-93b9a4c71019",
-<<<<<<< HEAD
-        "x-ms-request-id": "e0bdc31c-301e-000d-2f3b-f35aef000000",
-=======
         "x-ms-request-id": "9621f904-f01e-0012-68fa-093670000000",
->>>>>>> 8d420312
         "x-ms-version": "2019-12-12"
       },
       "ResponseBody": []
@@ -142,11 +130,7 @@
         ],
         "x-ms-client-request-id": "af792657-fea2-01eb-6868-3101c7d7af20",
         "x-ms-error-code": "ConditionNotMet",
-<<<<<<< HEAD
-        "x-ms-request-id": "e0bdc31d-301e-000d-303b-f35aef000000",
-=======
         "x-ms-request-id": "9621f90f-f01e-0012-73fa-093670000000",
->>>>>>> 8d420312
         "x-ms-version": "2019-12-12"
       },
       "ResponseBody": [
@@ -180,11 +164,7 @@
           "Microsoft-HTTPAPI/2.0"
         ],
         "x-ms-client-request-id": "f4b1d01c-c3f6-0921-42a6-023b7591afea",
-<<<<<<< HEAD
-        "x-ms-request-id": "e0bdc31f-301e-000d-323b-f35aef000000",
-=======
         "x-ms-request-id": "9621f919-f01e-0012-7dfa-093670000000",
->>>>>>> 8d420312
         "x-ms-version": "2019-12-12"
       },
       "ResponseBody": []
@@ -217,11 +197,7 @@
           "Microsoft-HTTPAPI/2.0"
         ],
         "x-ms-client-request-id": "6c8165fe-2c0f-f553-bdbf-9715752c5ad6",
-<<<<<<< HEAD
-        "x-ms-request-id": "d7152e86-d01e-003a-033b-f38843000000",
-=======
         "x-ms-request-id": "9621f922-f01e-0012-05fa-093670000000",
->>>>>>> 8d420312
         "x-ms-version": "2019-12-12"
       },
       "ResponseBody": []
@@ -253,11 +229,7 @@
           "Microsoft-HTTPAPI/2.0"
         ],
         "x-ms-client-request-id": "0a275c42-8474-4623-a03d-5c61a8ea011d",
-<<<<<<< HEAD
-        "x-ms-request-id": "54515a98-901f-0014-3d3b-f3da54000000",
-=======
         "x-ms-request-id": "fa43fed2-201f-0097-2cfa-091bad000000",
->>>>>>> 8d420312
         "x-ms-version": "2019-12-12"
       },
       "ResponseBody": []
@@ -293,11 +265,7 @@
         ],
         "x-ms-client-request-id": "5b341ced-94bd-3132-71c9-4a526965c641",
         "x-ms-lease-id": "f757c831-1037-5dea-bf22-1abd7f5f20fb",
-<<<<<<< HEAD
-        "x-ms-request-id": "d7152e8e-d01e-003a-073b-f38843000000",
-=======
         "x-ms-request-id": "9621f940-f01e-0012-1cfa-093670000000",
->>>>>>> 8d420312
         "x-ms-version": "2019-12-12"
       },
       "ResponseBody": []
@@ -331,11 +299,7 @@
         ],
         "x-ms-client-request-id": "63cf81d4-c42a-8e3e-e8f4-25af3a07d0f5",
         "x-ms-error-code": "ConditionNotMet",
-<<<<<<< HEAD
-        "x-ms-request-id": "d7152e91-d01e-003a-093b-f38843000000",
-=======
         "x-ms-request-id": "9621f946-f01e-0012-22fa-093670000000",
->>>>>>> 8d420312
         "x-ms-version": "2019-12-12"
       },
       "ResponseBody": [
@@ -369,11 +333,7 @@
           "Microsoft-HTTPAPI/2.0"
         ],
         "x-ms-client-request-id": "e87ec2fe-6296-5817-22af-a5d044f47265",
-<<<<<<< HEAD
-        "x-ms-request-id": "d7152e93-d01e-003a-0b3b-f38843000000",
-=======
         "x-ms-request-id": "9621f94c-f01e-0012-28fa-093670000000",
->>>>>>> 8d420312
         "x-ms-version": "2019-12-12"
       },
       "ResponseBody": []
@@ -406,11 +366,7 @@
           "Microsoft-HTTPAPI/2.0"
         ],
         "x-ms-client-request-id": "51538715-c80c-6488-356a-3a4b76748184",
-<<<<<<< HEAD
-        "x-ms-request-id": "50f75f68-701e-0041-483b-f3cadf000000",
-=======
         "x-ms-request-id": "9621f952-f01e-0012-2efa-093670000000",
->>>>>>> 8d420312
         "x-ms-version": "2019-12-12"
       },
       "ResponseBody": []
@@ -442,11 +398,7 @@
           "Microsoft-HTTPAPI/2.0"
         ],
         "x-ms-client-request-id": "b2308ab7-eb5e-193e-abed-09f41814d9f0",
-<<<<<<< HEAD
-        "x-ms-request-id": "b8ff4a1f-d01f-0015-273b-f38588000000",
-=======
         "x-ms-request-id": "fa43fed3-201f-0097-2dfa-091bad000000",
->>>>>>> 8d420312
         "x-ms-version": "2019-12-12"
       },
       "ResponseBody": []
@@ -482,11 +434,7 @@
         ],
         "x-ms-client-request-id": "1bae5172-02d3-85f4-505b-7c1b01465fee",
         "x-ms-lease-id": "0d3f9170-31e6-d43a-3643-eaf7b9bdb835",
-<<<<<<< HEAD
-        "x-ms-request-id": "50f75f8a-701e-0041-643b-f3cadf000000",
-=======
         "x-ms-request-id": "9621f95e-f01e-0012-37fa-093670000000",
->>>>>>> 8d420312
         "x-ms-version": "2019-12-12"
       },
       "ResponseBody": []
@@ -520,11 +468,7 @@
         ],
         "x-ms-client-request-id": "688596f9-9c0e-0561-e037-b0b8ca2f1fe3",
         "x-ms-error-code": "ConditionNotMet",
-<<<<<<< HEAD
-        "x-ms-request-id": "50f75f99-701e-0041-6e3b-f3cadf000000",
-=======
         "x-ms-request-id": "9621f962-f01e-0012-3bfa-093670000000",
->>>>>>> 8d420312
         "x-ms-version": "2019-12-12"
       },
       "ResponseBody": [
@@ -558,11 +502,7 @@
           "Microsoft-HTTPAPI/2.0"
         ],
         "x-ms-client-request-id": "6a2283c1-f7c1-98df-73e6-622029256016",
-<<<<<<< HEAD
-        "x-ms-request-id": "50f75fa4-701e-0041-763b-f3cadf000000",
-=======
         "x-ms-request-id": "9621f969-f01e-0012-41fa-093670000000",
->>>>>>> 8d420312
         "x-ms-version": "2019-12-12"
       },
       "ResponseBody": []
@@ -595,11 +535,7 @@
           "Microsoft-HTTPAPI/2.0"
         ],
         "x-ms-client-request-id": "1db5be24-1e23-8ebb-dc30-cfd50255d2c7",
-<<<<<<< HEAD
-        "x-ms-request-id": "1dff63c9-501e-000b-043b-f36950000000",
-=======
         "x-ms-request-id": "9621f972-f01e-0012-49fa-093670000000",
->>>>>>> 8d420312
         "x-ms-version": "2019-12-12"
       },
       "ResponseBody": []
@@ -631,11 +567,7 @@
           "Microsoft-HTTPAPI/2.0"
         ],
         "x-ms-client-request-id": "9f6c2cbb-84fa-0a1f-b469-3ee11b924fa1",
-<<<<<<< HEAD
-        "x-ms-request-id": "8c45584c-d01f-0048-573b-f38f0c000000",
-=======
         "x-ms-request-id": "fa43fed4-201f-0097-2efa-091bad000000",
->>>>>>> 8d420312
         "x-ms-version": "2019-12-12"
       },
       "ResponseBody": []
@@ -711,11 +643,7 @@
         ],
         "x-ms-client-request-id": "e8b079b9-9234-6c9f-f07b-b796d989dd2e",
         "x-ms-lease-id": "5d5810e2-caef-34d0-cabf-69c7b02d6692",
-<<<<<<< HEAD
-        "x-ms-request-id": "1dff63d2-501e-000b-0c3b-f36950000000",
-=======
         "x-ms-request-id": "9621f998-f01e-0012-67fa-093670000000",
->>>>>>> 8d420312
         "x-ms-version": "2019-12-12"
       },
       "ResponseBody": []
@@ -749,11 +677,7 @@
         ],
         "x-ms-client-request-id": "a181628e-71a7-7052-0c4d-a9aa843b5ac1",
         "x-ms-error-code": "ConditionNotMet",
-<<<<<<< HEAD
-        "x-ms-request-id": "1dff63d5-501e-000b-0e3b-f36950000000",
-=======
         "x-ms-request-id": "9621f9a0-f01e-0012-6ffa-093670000000",
->>>>>>> 8d420312
         "x-ms-version": "2019-12-12"
       },
       "ResponseBody": [
@@ -787,11 +711,7 @@
           "Microsoft-HTTPAPI/2.0"
         ],
         "x-ms-client-request-id": "77079e00-3c08-9086-7a19-d252c21f57ba",
-<<<<<<< HEAD
-        "x-ms-request-id": "1dff63d6-501e-000b-0f3b-f36950000000",
-=======
         "x-ms-request-id": "9621f9a6-f01e-0012-72fa-093670000000",
->>>>>>> 8d420312
         "x-ms-version": "2019-12-12"
       },
       "ResponseBody": []
