{
  "Entries": [
    {
      "RequestUri": "http://seannsecanary.blob.core.windows.net/test-filesystem-3aceb4e0-557f-71c4-963f-fc22ac17333d?restype=container",
      "RequestMethod": "PUT",
      "RequestHeaders": {
        "Authorization": "Sanitized",
        "traceparent": "00-86a76dfc171e7943b8f1990461f04dff-08e3b504f783f943-00",
        "User-Agent": [
          "azsdk-net-Storage.Files.DataLake/12.1.0-dev.20200403.1",
          "(.NET Core 4.6.28325.01; Microsoft Windows 10.0.18362 )"
        ],
        "x-ms-blob-public-access": "container",
        "x-ms-client-request-id": "3450917b-92aa-402c-5456-115da93404d1",
        "x-ms-date": "Fri, 03 Apr 2020 20:59:20 GMT",
        "x-ms-return-client-request-id": "true",
        "x-ms-version": "2019-12-12"
      },
      "RequestBody": null,
      "StatusCode": 201,
      "ResponseHeaders": {
        "Content-Length": "0",
        "Date": "Fri, 03 Apr 2020 20:59:18 GMT",
        "ETag": "\u00220x8D7D811E0A0F76F\u0022",
        "Last-Modified": "Fri, 03 Apr 2020 20:59:19 GMT",
        "Server": [
          "Windows-Azure-Blob/1.0",
          "Microsoft-HTTPAPI/2.0"
        ],
        "x-ms-client-request-id": "3450917b-92aa-402c-5456-115da93404d1",
<<<<<<< HEAD
        "x-ms-request-id": "8095394b-a01e-0020-0b3b-f3e99c000000",
=======
        "x-ms-request-id": "962203ab-f01e-0012-2cfa-093670000000",
>>>>>>> 8d420312
        "x-ms-version": "2019-12-12"
      },
      "ResponseBody": []
    },
    {
      "RequestUri": "http://seannsecanary.dfs.core.windows.net/test-filesystem-3aceb4e0-557f-71c4-963f-fc22ac17333d/test-directory-51f74ca5-0c55-a7fd-ebc7-10df594ec92a?resource=directory",
      "RequestMethod": "PUT",
      "RequestHeaders": {
        "Authorization": "Sanitized",
        "traceparent": "00-703e5fc7e8da8042a8f2f60be8413021-03403e078c4fa349-00",
        "User-Agent": [
          "azsdk-net-Storage.Files.DataLake/12.1.0-dev.20200403.1",
          "(.NET Core 4.6.28325.01; Microsoft Windows 10.0.18362 )"
        ],
        "x-ms-client-request-id": "5cd02a9b-2d74-6ea0-94a8-49e2824ce705",
        "x-ms-date": "Fri, 03 Apr 2020 20:59:20 GMT",
        "x-ms-return-client-request-id": "true",
        "x-ms-version": "2019-12-12"
      },
      "RequestBody": null,
      "StatusCode": 201,
      "ResponseHeaders": {
        "Content-Length": "0",
        "Date": "Fri, 03 Apr 2020 20:59:18 GMT",
        "ETag": "\u00220x8D7D811E0AF2A18\u0022",
        "Last-Modified": "Fri, 03 Apr 2020 20:59:19 GMT",
        "Server": [
          "Windows-Azure-HDFS/1.0",
          "Microsoft-HTTPAPI/2.0"
        ],
        "x-ms-client-request-id": "5cd02a9b-2d74-6ea0-94a8-49e2824ce705",
<<<<<<< HEAD
        "x-ms-request-id": "d35d3329-201f-003e-2e3b-f30544000000",
=======
        "x-ms-request-id": "fa43ff4e-201f-0097-10fa-091bad000000",
>>>>>>> 8d420312
        "x-ms-version": "2019-12-12"
      },
      "ResponseBody": []
    },
    {
      "RequestUri": "http://seannsecanary.dfs.core.windows.net/test-filesystem-3aceb4e0-557f-71c4-963f-fc22ac17333d/test-directory-51f74ca5-0c55-a7fd-ebc7-10df594ec92a/test-file-a49de68d-e98d-a50a-b953-9c2dcbcf807f?resource=file",
      "RequestMethod": "PUT",
      "RequestHeaders": {
        "Authorization": "Sanitized",
        "traceparent": "00-86ce6519bf156743993062b548bdb165-b8f2aa9a72c41d49-00",
        "User-Agent": [
          "azsdk-net-Storage.Files.DataLake/12.1.0-dev.20200403.1",
          "(.NET Core 4.6.28325.01; Microsoft Windows 10.0.18362 )"
        ],
        "x-ms-client-request-id": "409f3b40-b8ce-b268-1f2b-a2219172a2c5",
        "x-ms-date": "Fri, 03 Apr 2020 20:59:20 GMT",
        "x-ms-return-client-request-id": "true",
        "x-ms-version": "2019-12-12"
      },
      "RequestBody": null,
      "StatusCode": 201,
      "ResponseHeaders": {
        "Content-Length": "0",
        "Date": "Fri, 03 Apr 2020 20:59:18 GMT",
        "ETag": "\u00220x8D7D811E0BC008A\u0022",
        "Last-Modified": "Fri, 03 Apr 2020 20:59:19 GMT",
        "Server": [
          "Windows-Azure-HDFS/1.0",
          "Microsoft-HTTPAPI/2.0"
        ],
        "x-ms-client-request-id": "409f3b40-b8ce-b268-1f2b-a2219172a2c5",
<<<<<<< HEAD
        "x-ms-request-id": "d35d332a-201f-003e-2f3b-f30544000000",
=======
        "x-ms-request-id": "fa43ff4f-201f-0097-11fa-091bad000000",
>>>>>>> 8d420312
        "x-ms-version": "2019-12-12"
      },
      "ResponseBody": []
    },
    {
      "RequestUri": "http://seannsecanary.dfs.core.windows.net/test-filesystem-3aceb4e0-557f-71c4-963f-fc22ac17333d/test-directory-51f74ca5-0c55-a7fd-ebc7-10df594ec92a/test-file-a49de68d-e98d-a50a-b953-9c2dcbcf807f",
      "RequestMethod": "DELETE",
      "RequestHeaders": {
        "Authorization": "Sanitized",
        "traceparent": "00-168c188215ee7b4ba4724f21f85aa594-3e60c55cb1488747-00",
        "User-Agent": [
          "azsdk-net-Storage.Files.DataLake/12.1.0-dev.20200403.1",
          "(.NET Core 4.6.28325.01; Microsoft Windows 10.0.18362 )"
        ],
        "x-ms-client-request-id": "90ec3431-3f2f-b3b0-b291-0f52ca9401f2",
        "x-ms-date": "Fri, 03 Apr 2020 20:59:20 GMT",
        "x-ms-return-client-request-id": "true",
        "x-ms-version": "2019-12-12"
      },
      "RequestBody": null,
      "StatusCode": 200,
      "ResponseHeaders": {
        "Content-Length": "0",
        "Date": "Fri, 03 Apr 2020 20:59:18 GMT",
        "Server": [
          "Windows-Azure-HDFS/1.0",
          "Microsoft-HTTPAPI/2.0"
        ],
        "x-ms-client-request-id": "90ec3431-3f2f-b3b0-b291-0f52ca9401f2",
<<<<<<< HEAD
        "x-ms-request-id": "d35d332b-201f-003e-303b-f30544000000",
=======
        "x-ms-request-id": "fa43ff51-201f-0097-12fa-091bad000000",
>>>>>>> 8d420312
        "x-ms-version": "2019-12-12"
      },
      "ResponseBody": []
    },
    {
      "RequestUri": "http://seannsecanary.blob.core.windows.net/test-filesystem-3aceb4e0-557f-71c4-963f-fc22ac17333d?restype=container",
      "RequestMethod": "DELETE",
      "RequestHeaders": {
        "Authorization": "Sanitized",
        "traceparent": "00-25bbcdcb7aed7245b6cc48782741ed04-6164ef143df94440-00",
        "User-Agent": [
          "azsdk-net-Storage.Files.DataLake/12.1.0-dev.20200403.1",
          "(.NET Core 4.6.28325.01; Microsoft Windows 10.0.18362 )"
        ],
        "x-ms-client-request-id": "5cf0983c-1286-e895-19c3-b477a835559b",
        "x-ms-date": "Fri, 03 Apr 2020 20:59:20 GMT",
        "x-ms-return-client-request-id": "true",
        "x-ms-version": "2019-12-12"
      },
      "RequestBody": null,
      "StatusCode": 202,
      "ResponseHeaders": {
        "Content-Length": "0",
        "Date": "Fri, 03 Apr 2020 20:59:18 GMT",
        "Server": [
          "Windows-Azure-Blob/1.0",
          "Microsoft-HTTPAPI/2.0"
        ],
        "x-ms-client-request-id": "5cf0983c-1286-e895-19c3-b477a835559b",
<<<<<<< HEAD
        "x-ms-request-id": "80953953-a01e-0020-103b-f3e99c000000",
=======
        "x-ms-request-id": "962203cc-f01e-0012-41fa-093670000000",
>>>>>>> 8d420312
        "x-ms-version": "2019-12-12"
      },
      "ResponseBody": []
    }
  ],
  "Variables": {
    "RandomSeed": "1114822971",
    "Storage_TestConfigHierarchicalNamespace": "NamespaceTenant\nseannsecanary\nU2FuaXRpemVk\nhttp://seannsecanary.blob.core.windows.net\nhttp://seannsecanary.file.core.windows.net\nhttp://seannsecanary.queue.core.windows.net\nhttp://seannsecanary.table.core.windows.net\n\n\n\n\nhttp://seannsecanary-secondary.blob.core.windows.net\nhttp://seannsecanary-secondary.file.core.windows.net\nhttp://seannsecanary-secondary.queue.core.windows.net\nhttp://seannsecanary-secondary.table.core.windows.net\n68390a19-a643-458b-b726-408abf67b4fc\nSanitized\n72f988bf-86f1-41af-91ab-2d7cd011db47\nhttps://login.microsoftonline.com/\nCloud\nBlobEndpoint=http://seannsecanary.blob.core.windows.net/;QueueEndpoint=http://seannsecanary.queue.core.windows.net/;FileEndpoint=http://seannsecanary.file.core.windows.net/;BlobSecondaryEndpoint=http://seannsecanary-secondary.blob.core.windows.net/;QueueSecondaryEndpoint=http://seannsecanary-secondary.queue.core.windows.net/;FileSecondaryEndpoint=http://seannsecanary-secondary.file.core.windows.net/;AccountName=seannsecanary;AccountKey=Sanitized\n"
  }
}<|MERGE_RESOLUTION|>--- conflicted
+++ resolved
@@ -28,11 +28,7 @@
           "Microsoft-HTTPAPI/2.0"
         ],
         "x-ms-client-request-id": "3450917b-92aa-402c-5456-115da93404d1",
-<<<<<<< HEAD
-        "x-ms-request-id": "8095394b-a01e-0020-0b3b-f3e99c000000",
-=======
         "x-ms-request-id": "962203ab-f01e-0012-2cfa-093670000000",
->>>>>>> 8d420312
         "x-ms-version": "2019-12-12"
       },
       "ResponseBody": []
@@ -64,11 +60,7 @@
           "Microsoft-HTTPAPI/2.0"
         ],
         "x-ms-client-request-id": "5cd02a9b-2d74-6ea0-94a8-49e2824ce705",
-<<<<<<< HEAD
-        "x-ms-request-id": "d35d3329-201f-003e-2e3b-f30544000000",
-=======
         "x-ms-request-id": "fa43ff4e-201f-0097-10fa-091bad000000",
->>>>>>> 8d420312
         "x-ms-version": "2019-12-12"
       },
       "ResponseBody": []
@@ -100,11 +92,7 @@
           "Microsoft-HTTPAPI/2.0"
         ],
         "x-ms-client-request-id": "409f3b40-b8ce-b268-1f2b-a2219172a2c5",
-<<<<<<< HEAD
-        "x-ms-request-id": "d35d332a-201f-003e-2f3b-f30544000000",
-=======
         "x-ms-request-id": "fa43ff4f-201f-0097-11fa-091bad000000",
->>>>>>> 8d420312
         "x-ms-version": "2019-12-12"
       },
       "ResponseBody": []
@@ -134,11 +122,7 @@
           "Microsoft-HTTPAPI/2.0"
         ],
         "x-ms-client-request-id": "90ec3431-3f2f-b3b0-b291-0f52ca9401f2",
-<<<<<<< HEAD
-        "x-ms-request-id": "d35d332b-201f-003e-303b-f30544000000",
-=======
         "x-ms-request-id": "fa43ff51-201f-0097-12fa-091bad000000",
->>>>>>> 8d420312
         "x-ms-version": "2019-12-12"
       },
       "ResponseBody": []
@@ -168,11 +152,7 @@
           "Microsoft-HTTPAPI/2.0"
         ],
         "x-ms-client-request-id": "5cf0983c-1286-e895-19c3-b477a835559b",
-<<<<<<< HEAD
-        "x-ms-request-id": "80953953-a01e-0020-103b-f3e99c000000",
-=======
         "x-ms-request-id": "962203cc-f01e-0012-41fa-093670000000",
->>>>>>> 8d420312
         "x-ms-version": "2019-12-12"
       },
       "ResponseBody": []
