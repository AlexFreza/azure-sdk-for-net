--- conflicted
+++ resolved
@@ -1,22 +1,6 @@
 {
   "Entries": [
     {
-<<<<<<< HEAD
-      "RequestUri": "https://seanstagehierarchical.blob.core.windows.net/test-filesystem-3aceb4e0-557f-71c4-963f-fc22ac17333d?restype=container",
-      "RequestMethod": "PUT",
-      "RequestHeaders": {
-        "Authorization": "Sanitized",
-        "traceparent": "00-d2f6812f46a2614da042eaf563aba960-40c353dded213c45-00",
-        "User-Agent": [
-          "azsdk-net-Storage.Files.DataLake/12.0.0-dev.20200305.1",
-          "(.NET Core 4.6.28325.01; Microsoft Windows 10.0.18363 )"
-        ],
-        "x-ms-blob-public-access": "container",
-        "x-ms-client-request-id": "3450917b-92aa-402c-5456-115da93404d1",
-        "x-ms-date": "Thu, 05 Mar 2020 22:16:17 GMT",
-        "x-ms-return-client-request-id": "true",
-        "x-ms-version": "2019-10-10"
-=======
       "RequestUri": "http://seannsecanary.blob.core.windows.net/test-filesystem-3aceb4e0-557f-71c4-963f-fc22ac17333d?restype=container",
       "RequestMethod": "PUT",
       "RequestHeaders": {
@@ -31,52 +15,25 @@
         "x-ms-date": "Fri, 03 Apr 2020 20:59:20 GMT",
         "x-ms-return-client-request-id": "true",
         "x-ms-version": "2019-12-12"
->>>>>>> 32e373e2
       },
       "RequestBody": null,
       "StatusCode": 201,
       "ResponseHeaders": {
         "Content-Length": "0",
-<<<<<<< HEAD
-        "Date": "Thu, 05 Mar 2020 22:16:17 GMT",
-        "ETag": "\u00220x8D7C152D3C9CB45\u0022",
-        "Last-Modified": "Thu, 05 Mar 2020 22:16:18 GMT",
-=======
         "Date": "Fri, 03 Apr 2020 20:59:18 GMT",
         "ETag": "\u00220x8D7D811E0A0F76F\u0022",
         "Last-Modified": "Fri, 03 Apr 2020 20:59:19 GMT",
->>>>>>> 32e373e2
         "Server": [
           "Windows-Azure-Blob/1.0",
           "Microsoft-HTTPAPI/2.0"
         ],
         "x-ms-client-request-id": "3450917b-92aa-402c-5456-115da93404d1",
-<<<<<<< HEAD
-        "x-ms-request-id": "8095394b-a01e-0020-0b3b-f3e99c000000",
-        "x-ms-version": "2019-10-10"
-=======
         "x-ms-request-id": "962203ab-f01e-0012-2cfa-093670000000",
         "x-ms-version": "2019-12-12"
->>>>>>> 32e373e2
       },
       "ResponseBody": []
     },
     {
-<<<<<<< HEAD
-      "RequestUri": "https://seanstagehierarchical.dfs.core.windows.net/test-filesystem-3aceb4e0-557f-71c4-963f-fc22ac17333d/test-directory-51f74ca5-0c55-a7fd-ebc7-10df594ec92a?resource=directory",
-      "RequestMethod": "PUT",
-      "RequestHeaders": {
-        "Authorization": "Sanitized",
-        "traceparent": "00-3153852d734113499333e333889cebd3-f36fc15cacef9a47-00",
-        "User-Agent": [
-          "azsdk-net-Storage.Files.DataLake/12.0.0-dev.20200305.1",
-          "(.NET Core 4.6.28325.01; Microsoft Windows 10.0.18363 )"
-        ],
-        "x-ms-client-request-id": "5cd02a9b-2d74-6ea0-94a8-49e2824ce705",
-        "x-ms-date": "Thu, 05 Mar 2020 22:16:18 GMT",
-        "x-ms-return-client-request-id": "true",
-        "x-ms-version": "2019-10-10"
-=======
       "RequestUri": "http://seannsecanary.dfs.core.windows.net/test-filesystem-3aceb4e0-557f-71c4-963f-fc22ac17333d/test-directory-51f74ca5-0c55-a7fd-ebc7-10df594ec92a?resource=directory",
       "RequestMethod": "PUT",
       "RequestHeaders": {
@@ -90,52 +47,25 @@
         "x-ms-date": "Fri, 03 Apr 2020 20:59:20 GMT",
         "x-ms-return-client-request-id": "true",
         "x-ms-version": "2019-12-12"
->>>>>>> 32e373e2
       },
       "RequestBody": null,
       "StatusCode": 201,
       "ResponseHeaders": {
         "Content-Length": "0",
-<<<<<<< HEAD
-        "Date": "Thu, 05 Mar 2020 22:16:17 GMT",
-        "ETag": "\u00220x8D7C152D3FA298E\u0022",
-        "Last-Modified": "Thu, 05 Mar 2020 22:16:18 GMT",
-=======
         "Date": "Fri, 03 Apr 2020 20:59:18 GMT",
         "ETag": "\u00220x8D7D811E0AF2A18\u0022",
         "Last-Modified": "Fri, 03 Apr 2020 20:59:19 GMT",
->>>>>>> 32e373e2
         "Server": [
           "Windows-Azure-HDFS/1.0",
           "Microsoft-HTTPAPI/2.0"
         ],
         "x-ms-client-request-id": "5cd02a9b-2d74-6ea0-94a8-49e2824ce705",
-<<<<<<< HEAD
-        "x-ms-request-id": "d35d3329-201f-003e-2e3b-f30544000000",
-        "x-ms-version": "2019-10-10"
-=======
         "x-ms-request-id": "fa43ff4e-201f-0097-10fa-091bad000000",
         "x-ms-version": "2019-12-12"
->>>>>>> 32e373e2
       },
       "ResponseBody": []
     },
     {
-<<<<<<< HEAD
-      "RequestUri": "https://seanstagehierarchical.dfs.core.windows.net/test-filesystem-3aceb4e0-557f-71c4-963f-fc22ac17333d/test-directory-51f74ca5-0c55-a7fd-ebc7-10df594ec92a/test-file-a49de68d-e98d-a50a-b953-9c2dcbcf807f?resource=file",
-      "RequestMethod": "PUT",
-      "RequestHeaders": {
-        "Authorization": "Sanitized",
-        "traceparent": "00-90ffab3f63f9e049b2900c72020bc3f8-441c7a43560bfb41-00",
-        "User-Agent": [
-          "azsdk-net-Storage.Files.DataLake/12.0.0-dev.20200305.1",
-          "(.NET Core 4.6.28325.01; Microsoft Windows 10.0.18363 )"
-        ],
-        "x-ms-client-request-id": "409f3b40-b8ce-b268-1f2b-a2219172a2c5",
-        "x-ms-date": "Thu, 05 Mar 2020 22:16:18 GMT",
-        "x-ms-return-client-request-id": "true",
-        "x-ms-version": "2019-10-10"
-=======
       "RequestUri": "http://seannsecanary.dfs.core.windows.net/test-filesystem-3aceb4e0-557f-71c4-963f-fc22ac17333d/test-directory-51f74ca5-0c55-a7fd-ebc7-10df594ec92a/test-file-a49de68d-e98d-a50a-b953-9c2dcbcf807f?resource=file",
       "RequestMethod": "PUT",
       "RequestHeaders": {
@@ -149,52 +79,25 @@
         "x-ms-date": "Fri, 03 Apr 2020 20:59:20 GMT",
         "x-ms-return-client-request-id": "true",
         "x-ms-version": "2019-12-12"
->>>>>>> 32e373e2
       },
       "RequestBody": null,
       "StatusCode": 201,
       "ResponseHeaders": {
         "Content-Length": "0",
-<<<<<<< HEAD
-        "Date": "Thu, 05 Mar 2020 22:16:18 GMT",
-        "ETag": "\u00220x8D7C152D4077850\u0022",
-        "Last-Modified": "Thu, 05 Mar 2020 22:16:18 GMT",
-=======
         "Date": "Fri, 03 Apr 2020 20:59:18 GMT",
         "ETag": "\u00220x8D7D811E0BC008A\u0022",
         "Last-Modified": "Fri, 03 Apr 2020 20:59:19 GMT",
->>>>>>> 32e373e2
         "Server": [
           "Windows-Azure-HDFS/1.0",
           "Microsoft-HTTPAPI/2.0"
         ],
         "x-ms-client-request-id": "409f3b40-b8ce-b268-1f2b-a2219172a2c5",
-<<<<<<< HEAD
-        "x-ms-request-id": "d35d332a-201f-003e-2f3b-f30544000000",
-        "x-ms-version": "2019-10-10"
-=======
         "x-ms-request-id": "fa43ff4f-201f-0097-11fa-091bad000000",
         "x-ms-version": "2019-12-12"
->>>>>>> 32e373e2
       },
       "ResponseBody": []
     },
     {
-<<<<<<< HEAD
-      "RequestUri": "https://seanstagehierarchical.dfs.core.windows.net/test-filesystem-3aceb4e0-557f-71c4-963f-fc22ac17333d/test-directory-51f74ca5-0c55-a7fd-ebc7-10df594ec92a/test-file-a49de68d-e98d-a50a-b953-9c2dcbcf807f",
-      "RequestMethod": "DELETE",
-      "RequestHeaders": {
-        "Authorization": "Sanitized",
-        "traceparent": "00-68b947a86a2b554a95b194f0e4528f94-de9c8d908ac3e845-00",
-        "User-Agent": [
-          "azsdk-net-Storage.Files.DataLake/12.0.0-dev.20200305.1",
-          "(.NET Core 4.6.28325.01; Microsoft Windows 10.0.18363 )"
-        ],
-        "x-ms-client-request-id": "90ec3431-3f2f-b3b0-b291-0f52ca9401f2",
-        "x-ms-date": "Thu, 05 Mar 2020 22:16:18 GMT",
-        "x-ms-return-client-request-id": "true",
-        "x-ms-version": "2019-10-10"
-=======
       "RequestUri": "http://seannsecanary.dfs.core.windows.net/test-filesystem-3aceb4e0-557f-71c4-963f-fc22ac17333d/test-directory-51f74ca5-0c55-a7fd-ebc7-10df594ec92a/test-file-a49de68d-e98d-a50a-b953-9c2dcbcf807f",
       "RequestMethod": "DELETE",
       "RequestHeaders": {
@@ -208,48 +111,23 @@
         "x-ms-date": "Fri, 03 Apr 2020 20:59:20 GMT",
         "x-ms-return-client-request-id": "true",
         "x-ms-version": "2019-12-12"
->>>>>>> 32e373e2
       },
       "RequestBody": null,
       "StatusCode": 200,
       "ResponseHeaders": {
         "Content-Length": "0",
-<<<<<<< HEAD
-        "Date": "Thu, 05 Mar 2020 22:16:18 GMT",
-=======
         "Date": "Fri, 03 Apr 2020 20:59:18 GMT",
->>>>>>> 32e373e2
         "Server": [
           "Windows-Azure-HDFS/1.0",
           "Microsoft-HTTPAPI/2.0"
         ],
         "x-ms-client-request-id": "90ec3431-3f2f-b3b0-b291-0f52ca9401f2",
-<<<<<<< HEAD
-        "x-ms-request-id": "d35d332b-201f-003e-303b-f30544000000",
-        "x-ms-version": "2019-10-10"
-=======
         "x-ms-request-id": "fa43ff51-201f-0097-12fa-091bad000000",
         "x-ms-version": "2019-12-12"
->>>>>>> 32e373e2
       },
       "ResponseBody": []
     },
     {
-<<<<<<< HEAD
-      "RequestUri": "https://seanstagehierarchical.blob.core.windows.net/test-filesystem-3aceb4e0-557f-71c4-963f-fc22ac17333d?restype=container",
-      "RequestMethod": "DELETE",
-      "RequestHeaders": {
-        "Authorization": "Sanitized",
-        "traceparent": "00-ef50a0788d7dda478ba64c1135878da3-60baae4c29f76e47-00",
-        "User-Agent": [
-          "azsdk-net-Storage.Files.DataLake/12.0.0-dev.20200305.1",
-          "(.NET Core 4.6.28325.01; Microsoft Windows 10.0.18363 )"
-        ],
-        "x-ms-client-request-id": "5cf0983c-1286-e895-19c3-b477a835559b",
-        "x-ms-date": "Thu, 05 Mar 2020 22:16:18 GMT",
-        "x-ms-return-client-request-id": "true",
-        "x-ms-version": "2019-10-10"
-=======
       "RequestUri": "http://seannsecanary.blob.core.windows.net/test-filesystem-3aceb4e0-557f-71c4-963f-fc22ac17333d?restype=container",
       "RequestMethod": "DELETE",
       "RequestHeaders": {
@@ -263,39 +141,25 @@
         "x-ms-date": "Fri, 03 Apr 2020 20:59:20 GMT",
         "x-ms-return-client-request-id": "true",
         "x-ms-version": "2019-12-12"
->>>>>>> 32e373e2
       },
       "RequestBody": null,
       "StatusCode": 202,
       "ResponseHeaders": {
         "Content-Length": "0",
-<<<<<<< HEAD
-        "Date": "Thu, 05 Mar 2020 22:16:18 GMT",
-=======
         "Date": "Fri, 03 Apr 2020 20:59:18 GMT",
->>>>>>> 32e373e2
         "Server": [
           "Windows-Azure-Blob/1.0",
           "Microsoft-HTTPAPI/2.0"
         ],
         "x-ms-client-request-id": "5cf0983c-1286-e895-19c3-b477a835559b",
-<<<<<<< HEAD
-        "x-ms-request-id": "80953953-a01e-0020-103b-f3e99c000000",
-        "x-ms-version": "2019-10-10"
-=======
         "x-ms-request-id": "962203cc-f01e-0012-41fa-093670000000",
         "x-ms-version": "2019-12-12"
->>>>>>> 32e373e2
       },
       "ResponseBody": []
     }
   ],
   "Variables": {
     "RandomSeed": "1114822971",
-<<<<<<< HEAD
-    "Storage_TestConfigHierarchicalNamespace": "NamespaceTenant\nseanstagehierarchical\nU2FuaXRpemVk\nhttps://seanstagehierarchical.blob.core.windows.net\nhttp://seanstagehierarchical.file.core.windows.net\nhttp://seanstagehierarchical.queue.core.windows.net\nhttp://seanstagehierarchical.table.core.windows.net\n\n\n\n\nhttp://seanstagehierarchical-secondary.blob.core.windows.net\nhttp://seanstagehierarchical-secondary.file.core.windows.net\nhttp://seanstagehierarchical-secondary.queue.core.windows.net\nhttp://seanstagehierarchical-secondary.table.core.windows.net\n68390a19-a643-458b-b726-408abf67b4fc\nSanitized\n72f988bf-86f1-41af-91ab-2d7cd011db47\nhttps://login.microsoftonline.com/\nCloud\nBlobEndpoint=https://seanstagehierarchical.blob.core.windows.net/;QueueEndpoint=http://seanstagehierarchical.queue.core.windows.net/;FileEndpoint=http://seanstagehierarchical.file.core.windows.net/;BlobSecondaryEndpoint=http://seanstagehierarchical-secondary.blob.core.windows.net/;QueueSecondaryEndpoint=http://seanstagehierarchical-secondary.queue.core.windows.net/;FileSecondaryEndpoint=http://seanstagehierarchical-secondary.file.core.windows.net/;AccountName=seanstagehierarchical;AccountKey=Sanitized\n"
-=======
     "Storage_TestConfigHierarchicalNamespace": "NamespaceTenant\nseannsecanary\nU2FuaXRpemVk\nhttp://seannsecanary.blob.core.windows.net\nhttp://seannsecanary.file.core.windows.net\nhttp://seannsecanary.queue.core.windows.net\nhttp://seannsecanary.table.core.windows.net\n\n\n\n\nhttp://seannsecanary-secondary.blob.core.windows.net\nhttp://seannsecanary-secondary.file.core.windows.net\nhttp://seannsecanary-secondary.queue.core.windows.net\nhttp://seannsecanary-secondary.table.core.windows.net\n68390a19-a643-458b-b726-408abf67b4fc\nSanitized\n72f988bf-86f1-41af-91ab-2d7cd011db47\nhttps://login.microsoftonline.com/\nCloud\nBlobEndpoint=http://seannsecanary.blob.core.windows.net/;QueueEndpoint=http://seannsecanary.queue.core.windows.net/;FileEndpoint=http://seannsecanary.file.core.windows.net/;BlobSecondaryEndpoint=http://seannsecanary-secondary.blob.core.windows.net/;QueueSecondaryEndpoint=http://seannsecanary-secondary.queue.core.windows.net/;FileSecondaryEndpoint=http://seannsecanary-secondary.file.core.windows.net/;AccountName=seannsecanary;AccountKey=Sanitized\n"
->>>>>>> 32e373e2
   }
 }