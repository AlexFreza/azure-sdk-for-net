{
  "Entries": [
    {
<<<<<<< HEAD
      "RequestUri": "https://seanstagehierarchical.blob.core.windows.net/test-filesystem-f5895c8e-5be3-ef95-d843-b44c0964176a?restype=container",
      "RequestMethod": "PUT",
      "RequestHeaders": {
        "Authorization": "Sanitized",
        "traceparent": "00-6cf7595f95658f4384d1ab3b3750f748-dba39b4c879c6c4a-00",
        "User-Agent": [
          "azsdk-net-Storage.Files.DataLake/12.0.0-dev.20200305.1",
          "(.NET Core 4.6.28325.01; Microsoft Windows 10.0.18363 )"
        ],
        "x-ms-blob-public-access": "container",
        "x-ms-client-request-id": "ae447538-e78a-18f0-7a3a-7188f154f937",
        "x-ms-date": "Thu, 05 Mar 2020 22:19:19 GMT",
        "x-ms-return-client-request-id": "true",
        "x-ms-version": "2019-10-10"
=======
      "RequestUri": "http://seannsecanary.blob.core.windows.net/test-filesystem-f5895c8e-5be3-ef95-d843-b44c0964176a?restype=container",
      "RequestMethod": "PUT",
      "RequestHeaders": {
        "Authorization": "Sanitized",
        "traceparent": "00-54b3fea0940ff547981f914e21f342f1-340cfb4372de8342-00",
        "User-Agent": [
          "azsdk-net-Storage.Files.DataLake/12.1.0-dev.20200403.1",
          "(.NET Core 4.6.28325.01; Microsoft Windows 10.0.18362 )"
        ],
        "x-ms-blob-public-access": "container",
        "x-ms-client-request-id": "ae447538-e78a-18f0-7a3a-7188f154f937",
        "x-ms-date": "Fri, 03 Apr 2020 21:01:29 GMT",
        "x-ms-return-client-request-id": "true",
        "x-ms-version": "2019-12-12"
>>>>>>> 32e373e2
      },
      "RequestBody": null,
      "StatusCode": 201,
      "ResponseHeaders": {
        "Content-Length": "0",
<<<<<<< HEAD
        "Date": "Thu, 05 Mar 2020 22:19:19 GMT",
        "ETag": "\u00220x8D7C15340563438\u0022",
        "Last-Modified": "Thu, 05 Mar 2020 22:19:20 GMT",
=======
        "Date": "Fri, 03 Apr 2020 21:01:27 GMT",
        "ETag": "\u00220x8D7D8122D379733\u0022",
        "Last-Modified": "Fri, 03 Apr 2020 21:01:27 GMT",
>>>>>>> 32e373e2
        "Server": [
          "Windows-Azure-Blob/1.0",
          "Microsoft-HTTPAPI/2.0"
        ],
        "x-ms-client-request-id": "ae447538-e78a-18f0-7a3a-7188f154f937",
<<<<<<< HEAD
        "x-ms-request-id": "9583656a-601e-0010-7f3c-f35753000000",
        "x-ms-version": "2019-10-10"
=======
        "x-ms-request-id": "9622388d-f01e-0012-71fb-093670000000",
        "x-ms-version": "2019-12-12"
>>>>>>> 32e373e2
      },
      "ResponseBody": []
    },
    {
<<<<<<< HEAD
      "RequestUri": "https://seanstagehierarchical.dfs.core.windows.net/test-filesystem-f5895c8e-5be3-ef95-d843-b44c0964176a/test-file-f20e58e0-30d9-0a5d-e28e-c56792385955?resource=file",
      "RequestMethod": "PUT",
      "RequestHeaders": {
        "Authorization": "Sanitized",
        "traceparent": "00-10d25c5666efb44f8fd9a5acf4a0ea0f-f8e51360b36f1047-00",
        "User-Agent": [
          "azsdk-net-Storage.Files.DataLake/12.0.0-dev.20200305.1",
          "(.NET Core 4.6.28325.01; Microsoft Windows 10.0.18363 )"
        ],
        "x-ms-client-request-id": "3d7b9282-b673-077a-183a-cbfc21898642",
        "x-ms-date": "Thu, 05 Mar 2020 22:19:20 GMT",
        "x-ms-return-client-request-id": "true",
        "x-ms-version": "2019-10-10"
=======
      "RequestUri": "http://seannsecanary.dfs.core.windows.net/test-filesystem-f5895c8e-5be3-ef95-d843-b44c0964176a/test-file-f20e58e0-30d9-0a5d-e28e-c56792385955?resource=file",
      "RequestMethod": "PUT",
      "RequestHeaders": {
        "Authorization": "Sanitized",
        "traceparent": "00-be2b4c923b09b440a56e3da200824cad-419a7a5cb245c748-00",
        "User-Agent": [
          "azsdk-net-Storage.Files.DataLake/12.1.0-dev.20200403.1",
          "(.NET Core 4.6.28325.01; Microsoft Windows 10.0.18362 )"
        ],
        "x-ms-client-request-id": "3d7b9282-b673-077a-183a-cbfc21898642",
        "x-ms-date": "Fri, 03 Apr 2020 21:01:29 GMT",
        "x-ms-return-client-request-id": "true",
        "x-ms-version": "2019-12-12"
>>>>>>> 32e373e2
      },
      "RequestBody": null,
      "StatusCode": 201,
      "ResponseHeaders": {
        "Content-Length": "0",
<<<<<<< HEAD
        "Date": "Thu, 05 Mar 2020 22:19:19 GMT",
        "ETag": "\u00220x8D7C153408A4010\u0022",
        "Last-Modified": "Thu, 05 Mar 2020 22:19:20 GMT",
=======
        "Date": "Fri, 03 Apr 2020 21:01:26 GMT",
        "ETag": "\u00220x8D7D8122D493778\u0022",
        "Last-Modified": "Fri, 03 Apr 2020 21:01:27 GMT",
>>>>>>> 32e373e2
        "Server": [
          "Windows-Azure-HDFS/1.0",
          "Microsoft-HTTPAPI/2.0"
        ],
        "x-ms-client-request-id": "3d7b9282-b673-077a-183a-cbfc21898642",
<<<<<<< HEAD
        "x-ms-request-id": "551d9814-c01f-0019-793c-f31280000000",
        "x-ms-version": "2019-10-10"
=======
        "x-ms-request-id": "fa44011c-201f-0097-0dfb-091bad000000",
        "x-ms-version": "2019-12-12"
>>>>>>> 32e373e2
      },
      "ResponseBody": []
    },
    {
<<<<<<< HEAD
      "RequestUri": "https://seanstagehierarchical.blob.core.windows.net/test-filesystem-f5895c8e-5be3-ef95-d843-b44c0964176a/test-file-f20e58e0-30d9-0a5d-e28e-c56792385955?comp=lease",
      "RequestMethod": "PUT",
      "RequestHeaders": {
        "Authorization": "Sanitized",
        "If-Modified-Since": "Fri, 06 Mar 2020 22:19:19 GMT",
        "traceparent": "00-eb6ce8dc7507bc4699a932d6adc5d2b9-f7bc2cd8ef76d742-00",
        "User-Agent": [
          "azsdk-net-Storage.Files.DataLake/12.0.0-dev.20200305.1",
          "(.NET Core 4.6.28325.01; Microsoft Windows 10.0.18363 )"
        ],
        "x-ms-client-request-id": "f6491715-7705-1d9a-7a04-c5399f3c2fe4",
        "x-ms-date": "Thu, 05 Mar 2020 22:19:20 GMT",
=======
      "RequestUri": "http://seannsecanary.blob.core.windows.net/test-filesystem-f5895c8e-5be3-ef95-d843-b44c0964176a/test-file-f20e58e0-30d9-0a5d-e28e-c56792385955?comp=lease",
      "RequestMethod": "PUT",
      "RequestHeaders": {
        "Authorization": "Sanitized",
        "If-Modified-Since": "Sat, 04 Apr 2020 21:01:29 GMT",
        "traceparent": "00-6132592e9dede84b9bf9e415375e393f-fa3ad3f98e192041-00",
        "User-Agent": [
          "azsdk-net-Storage.Files.DataLake/12.1.0-dev.20200403.1",
          "(.NET Core 4.6.28325.01; Microsoft Windows 10.0.18362 )"
        ],
        "x-ms-client-request-id": "f6491715-7705-1d9a-7a04-c5399f3c2fe4",
        "x-ms-date": "Fri, 03 Apr 2020 21:01:29 GMT",
>>>>>>> 32e373e2
        "x-ms-lease-action": "acquire",
        "x-ms-lease-duration": "15",
        "x-ms-proposed-lease-id": "92ec1ce0-6540-7717-783a-163dd733f7ef",
        "x-ms-return-client-request-id": "true",
<<<<<<< HEAD
        "x-ms-version": "2019-10-10"
=======
        "x-ms-version": "2019-12-12"
>>>>>>> 32e373e2
      },
      "RequestBody": null,
      "StatusCode": 412,
      "ResponseHeaders": {
        "Content-Length": "252",
        "Content-Type": "application/xml",
<<<<<<< HEAD
        "Date": "Thu, 05 Mar 2020 22:19:19 GMT",
=======
        "Date": "Fri, 03 Apr 2020 21:01:27 GMT",
>>>>>>> 32e373e2
        "Server": [
          "Windows-Azure-Blob/1.0",
          "Microsoft-HTTPAPI/2.0"
        ],
        "x-ms-client-request-id": "f6491715-7705-1d9a-7a04-c5399f3c2fe4",
        "x-ms-error-code": "ConditionNotMet",
<<<<<<< HEAD
        "x-ms-request-id": "95836570-601e-0010-023c-f35753000000",
        "x-ms-version": "2019-10-10"
      },
      "ResponseBody": [
        "\uFEFF\u003C?xml version=\u00221.0\u0022 encoding=\u0022utf-8\u0022?\u003E\u003CError\u003E\u003CCode\u003EConditionNotMet\u003C/Code\u003E\u003CMessage\u003EThe condition specified using HTTP conditional header(s) is not met.\n",
        "RequestId:95836570-601e-0010-023c-f35753000000\n",
        "Time:2020-03-05T22:19:20.6302174Z\u003C/Message\u003E\u003C/Error\u003E"
      ]
    },
    {
      "RequestUri": "https://seanstagehierarchical.blob.core.windows.net/test-filesystem-f5895c8e-5be3-ef95-d843-b44c0964176a?restype=container",
      "RequestMethod": "DELETE",
      "RequestHeaders": {
        "Authorization": "Sanitized",
        "traceparent": "00-b1357cd689d7ca41b70e084b85e36592-aa29d4dc81dc1642-00",
        "User-Agent": [
          "azsdk-net-Storage.Files.DataLake/12.0.0-dev.20200305.1",
          "(.NET Core 4.6.28325.01; Microsoft Windows 10.0.18363 )"
        ],
        "x-ms-client-request-id": "c028c286-01e9-0de9-4fc7-85b856a745a8",
        "x-ms-date": "Thu, 05 Mar 2020 22:19:20 GMT",
        "x-ms-return-client-request-id": "true",
        "x-ms-version": "2019-10-10"
=======
        "x-ms-request-id": "9622389a-f01e-0012-7bfb-093670000000",
        "x-ms-version": "2019-12-12"
      },
      "ResponseBody": [
        "\uFEFF\u003C?xml version=\u00221.0\u0022 encoding=\u0022utf-8\u0022?\u003E\u003CError\u003E\u003CCode\u003EConditionNotMet\u003C/Code\u003E\u003CMessage\u003EThe condition specified using HTTP conditional header(s) is not met.\n",
        "RequestId:9622389a-f01e-0012-7bfb-093670000000\n",
        "Time:2020-04-03T21:01:27.7844807Z\u003C/Message\u003E\u003C/Error\u003E"
      ]
    },
    {
      "RequestUri": "http://seannsecanary.blob.core.windows.net/test-filesystem-f5895c8e-5be3-ef95-d843-b44c0964176a?restype=container",
      "RequestMethod": "DELETE",
      "RequestHeaders": {
        "Authorization": "Sanitized",
        "traceparent": "00-26e67ac9ccd6a64fa31bdef81cf4a347-7b5d8d48d93b6a4e-00",
        "User-Agent": [
          "azsdk-net-Storage.Files.DataLake/12.1.0-dev.20200403.1",
          "(.NET Core 4.6.28325.01; Microsoft Windows 10.0.18362 )"
        ],
        "x-ms-client-request-id": "c028c286-01e9-0de9-4fc7-85b856a745a8",
        "x-ms-date": "Fri, 03 Apr 2020 21:01:29 GMT",
        "x-ms-return-client-request-id": "true",
        "x-ms-version": "2019-12-12"
>>>>>>> 32e373e2
      },
      "RequestBody": null,
      "StatusCode": 202,
      "ResponseHeaders": {
        "Content-Length": "0",
<<<<<<< HEAD
        "Date": "Thu, 05 Mar 2020 22:19:19 GMT",
=======
        "Date": "Fri, 03 Apr 2020 21:01:27 GMT",
>>>>>>> 32e373e2
        "Server": [
          "Windows-Azure-Blob/1.0",
          "Microsoft-HTTPAPI/2.0"
        ],
        "x-ms-client-request-id": "c028c286-01e9-0de9-4fc7-85b856a745a8",
<<<<<<< HEAD
        "x-ms-request-id": "95836571-601e-0010-033c-f35753000000",
        "x-ms-version": "2019-10-10"
=======
        "x-ms-request-id": "9622389e-f01e-0012-7efb-093670000000",
        "x-ms-version": "2019-12-12"
>>>>>>> 32e373e2
      },
      "ResponseBody": []
    },
    {
<<<<<<< HEAD
      "RequestUri": "https://seanstagehierarchical.blob.core.windows.net/test-filesystem-c1a297dd-7c6c-8eae-9185-bbfdca673347?restype=container",
      "RequestMethod": "PUT",
      "RequestHeaders": {
        "Authorization": "Sanitized",
        "traceparent": "00-e5858c57144c1a4ba2998aeaee67836b-818c06d7fc0d394e-00",
        "User-Agent": [
          "azsdk-net-Storage.Files.DataLake/12.0.0-dev.20200305.1",
          "(.NET Core 4.6.28325.01; Microsoft Windows 10.0.18363 )"
        ],
        "x-ms-blob-public-access": "container",
        "x-ms-client-request-id": "525604c2-188f-0a28-1499-2e6445ec43e8",
        "x-ms-date": "Thu, 05 Mar 2020 22:19:20 GMT",
        "x-ms-return-client-request-id": "true",
        "x-ms-version": "2019-10-10"
=======
      "RequestUri": "http://seannsecanary.blob.core.windows.net/test-filesystem-c1a297dd-7c6c-8eae-9185-bbfdca673347?restype=container",
      "RequestMethod": "PUT",
      "RequestHeaders": {
        "Authorization": "Sanitized",
        "traceparent": "00-d06b54814ed4d24c96f9e750ce1cbf59-921822a787d2804c-00",
        "User-Agent": [
          "azsdk-net-Storage.Files.DataLake/12.1.0-dev.20200403.1",
          "(.NET Core 4.6.28325.01; Microsoft Windows 10.0.18362 )"
        ],
        "x-ms-blob-public-access": "container",
        "x-ms-client-request-id": "525604c2-188f-0a28-1499-2e6445ec43e8",
        "x-ms-date": "Fri, 03 Apr 2020 21:01:29 GMT",
        "x-ms-return-client-request-id": "true",
        "x-ms-version": "2019-12-12"
>>>>>>> 32e373e2
      },
      "RequestBody": null,
      "StatusCode": 201,
      "ResponseHeaders": {
        "Content-Length": "0",
<<<<<<< HEAD
        "Date": "Thu, 05 Mar 2020 22:19:20 GMT",
        "ETag": "\u00220x8D7C15340D4B05C\u0022",
        "Last-Modified": "Thu, 05 Mar 2020 22:19:21 GMT",
=======
        "Date": "Fri, 03 Apr 2020 21:01:27 GMT",
        "ETag": "\u00220x8D7D8122D72FD65\u0022",
        "Last-Modified": "Fri, 03 Apr 2020 21:01:27 GMT",
>>>>>>> 32e373e2
        "Server": [
          "Windows-Azure-Blob/1.0",
          "Microsoft-HTTPAPI/2.0"
        ],
        "x-ms-client-request-id": "525604c2-188f-0a28-1499-2e6445ec43e8",
<<<<<<< HEAD
        "x-ms-request-id": "b9eb82ad-001e-0016-693c-f364ec000000",
        "x-ms-version": "2019-10-10"
=======
        "x-ms-request-id": "962238ab-f01e-0012-0bfb-093670000000",
        "x-ms-version": "2019-12-12"
>>>>>>> 32e373e2
      },
      "ResponseBody": []
    },
    {
<<<<<<< HEAD
      "RequestUri": "https://seanstagehierarchical.dfs.core.windows.net/test-filesystem-c1a297dd-7c6c-8eae-9185-bbfdca673347/test-file-258d3e93-67f4-6d94-9c61-cf0295d08ec4?resource=file",
      "RequestMethod": "PUT",
      "RequestHeaders": {
        "Authorization": "Sanitized",
        "traceparent": "00-161fd0bc18d3ed4baaef4f2a0fe3628d-23b381f95f7b5e4a-00",
        "User-Agent": [
          "azsdk-net-Storage.Files.DataLake/12.0.0-dev.20200305.1",
          "(.NET Core 4.6.28325.01; Microsoft Windows 10.0.18363 )"
        ],
        "x-ms-client-request-id": "c249fe26-483f-5b9e-6fe8-b52e49257443",
        "x-ms-date": "Thu, 05 Mar 2020 22:19:21 GMT",
        "x-ms-return-client-request-id": "true",
        "x-ms-version": "2019-10-10"
=======
      "RequestUri": "http://seannsecanary.dfs.core.windows.net/test-filesystem-c1a297dd-7c6c-8eae-9185-bbfdca673347/test-file-258d3e93-67f4-6d94-9c61-cf0295d08ec4?resource=file",
      "RequestMethod": "PUT",
      "RequestHeaders": {
        "Authorization": "Sanitized",
        "traceparent": "00-5216e09ebb65c7419481930a64e9f376-3e247f89507fab46-00",
        "User-Agent": [
          "azsdk-net-Storage.Files.DataLake/12.1.0-dev.20200403.1",
          "(.NET Core 4.6.28325.01; Microsoft Windows 10.0.18362 )"
        ],
        "x-ms-client-request-id": "c249fe26-483f-5b9e-6fe8-b52e49257443",
        "x-ms-date": "Fri, 03 Apr 2020 21:01:29 GMT",
        "x-ms-return-client-request-id": "true",
        "x-ms-version": "2019-12-12"
>>>>>>> 32e373e2
      },
      "RequestBody": null,
      "StatusCode": 201,
      "ResponseHeaders": {
        "Content-Length": "0",
<<<<<<< HEAD
        "Date": "Thu, 05 Mar 2020 22:19:20 GMT",
        "ETag": "\u00220x8D7C153410707D4\u0022",
        "Last-Modified": "Thu, 05 Mar 2020 22:19:21 GMT",
=======
        "Date": "Fri, 03 Apr 2020 21:01:27 GMT",
        "ETag": "\u00220x8D7D8122D85C792\u0022",
        "Last-Modified": "Fri, 03 Apr 2020 21:01:28 GMT",
>>>>>>> 32e373e2
        "Server": [
          "Windows-Azure-HDFS/1.0",
          "Microsoft-HTTPAPI/2.0"
        ],
        "x-ms-client-request-id": "c249fe26-483f-5b9e-6fe8-b52e49257443",
<<<<<<< HEAD
        "x-ms-request-id": "5895a2d9-d01f-003a-2f3c-f38843000000",
        "x-ms-version": "2019-10-10"
=======
        "x-ms-request-id": "fa44012d-201f-0097-0efb-091bad000000",
        "x-ms-version": "2019-12-12"
>>>>>>> 32e373e2
      },
      "ResponseBody": []
    },
    {
<<<<<<< HEAD
      "RequestUri": "https://seanstagehierarchical.blob.core.windows.net/test-filesystem-c1a297dd-7c6c-8eae-9185-bbfdca673347/test-file-258d3e93-67f4-6d94-9c61-cf0295d08ec4?comp=lease",
      "RequestMethod": "PUT",
      "RequestHeaders": {
        "Authorization": "Sanitized",
        "If-Unmodified-Since": "Wed, 04 Mar 2020 22:19:19 GMT",
        "traceparent": "00-15ae22415469934b8f85a3766e595b7c-8afc10241b388746-00",
        "User-Agent": [
          "azsdk-net-Storage.Files.DataLake/12.0.0-dev.20200305.1",
          "(.NET Core 4.6.28325.01; Microsoft Windows 10.0.18363 )"
        ],
        "x-ms-client-request-id": "d66e8534-e048-aa54-2596-3cc42b53bc55",
        "x-ms-date": "Thu, 05 Mar 2020 22:19:21 GMT",
=======
      "RequestUri": "http://seannsecanary.blob.core.windows.net/test-filesystem-c1a297dd-7c6c-8eae-9185-bbfdca673347/test-file-258d3e93-67f4-6d94-9c61-cf0295d08ec4?comp=lease",
      "RequestMethod": "PUT",
      "RequestHeaders": {
        "Authorization": "Sanitized",
        "If-Unmodified-Since": "Thu, 02 Apr 2020 21:01:29 GMT",
        "traceparent": "00-78bad68a246ba24ea2629b0b6bfe1471-f2e93fb90be91d40-00",
        "User-Agent": [
          "azsdk-net-Storage.Files.DataLake/12.1.0-dev.20200403.1",
          "(.NET Core 4.6.28325.01; Microsoft Windows 10.0.18362 )"
        ],
        "x-ms-client-request-id": "d66e8534-e048-aa54-2596-3cc42b53bc55",
        "x-ms-date": "Fri, 03 Apr 2020 21:01:29 GMT",
>>>>>>> 32e373e2
        "x-ms-lease-action": "acquire",
        "x-ms-lease-duration": "15",
        "x-ms-proposed-lease-id": "1c4d690b-7cb1-b2d8-867b-1d4b9e1a2d07",
        "x-ms-return-client-request-id": "true",
<<<<<<< HEAD
        "x-ms-version": "2019-10-10"
=======
        "x-ms-version": "2019-12-12"
>>>>>>> 32e373e2
      },
      "RequestBody": null,
      "StatusCode": 412,
      "ResponseHeaders": {
        "Content-Length": "252",
        "Content-Type": "application/xml",
<<<<<<< HEAD
        "Date": "Thu, 05 Mar 2020 22:19:21 GMT",
=======
        "Date": "Fri, 03 Apr 2020 21:01:28 GMT",
>>>>>>> 32e373e2
        "Server": [
          "Windows-Azure-Blob/1.0",
          "Microsoft-HTTPAPI/2.0"
        ],
        "x-ms-client-request-id": "d66e8534-e048-aa54-2596-3cc42b53bc55",
        "x-ms-error-code": "ConditionNotMet",
<<<<<<< HEAD
        "x-ms-request-id": "b9eb82b5-001e-0016-6d3c-f364ec000000",
        "x-ms-version": "2019-10-10"
      },
      "ResponseBody": [
        "\uFEFF\u003C?xml version=\u00221.0\u0022 encoding=\u0022utf-8\u0022?\u003E\u003CError\u003E\u003CCode\u003EConditionNotMet\u003C/Code\u003E\u003CMessage\u003EThe condition specified using HTTP conditional header(s) is not met.\n",
        "RequestId:b9eb82b5-001e-0016-6d3c-f364ec000000\n",
        "Time:2020-03-05T22:19:21.4440769Z\u003C/Message\u003E\u003C/Error\u003E"
      ]
    },
    {
      "RequestUri": "https://seanstagehierarchical.blob.core.windows.net/test-filesystem-c1a297dd-7c6c-8eae-9185-bbfdca673347?restype=container",
      "RequestMethod": "DELETE",
      "RequestHeaders": {
        "Authorization": "Sanitized",
        "traceparent": "00-1a19d47426ad0c44886a677e753fded6-5a42cc18f6ed8f42-00",
        "User-Agent": [
          "azsdk-net-Storage.Files.DataLake/12.0.0-dev.20200305.1",
          "(.NET Core 4.6.28325.01; Microsoft Windows 10.0.18363 )"
        ],
        "x-ms-client-request-id": "19173ab2-56ac-84bf-7431-71ef8fc0a336",
        "x-ms-date": "Thu, 05 Mar 2020 22:19:21 GMT",
        "x-ms-return-client-request-id": "true",
        "x-ms-version": "2019-10-10"
=======
        "x-ms-request-id": "962238c6-f01e-0012-24fb-093670000000",
        "x-ms-version": "2019-12-12"
      },
      "ResponseBody": [
        "\uFEFF\u003C?xml version=\u00221.0\u0022 encoding=\u0022utf-8\u0022?\u003E\u003CError\u003E\u003CCode\u003EConditionNotMet\u003C/Code\u003E\u003CMessage\u003EThe condition specified using HTTP conditional header(s) is not met.\n",
        "RequestId:962238c6-f01e-0012-24fb-093670000000\n",
        "Time:2020-04-03T21:01:28.1747601Z\u003C/Message\u003E\u003C/Error\u003E"
      ]
    },
    {
      "RequestUri": "http://seannsecanary.blob.core.windows.net/test-filesystem-c1a297dd-7c6c-8eae-9185-bbfdca673347?restype=container",
      "RequestMethod": "DELETE",
      "RequestHeaders": {
        "Authorization": "Sanitized",
        "traceparent": "00-5bbf244a07d8f844a5be9902a0a79f6e-862137b3ee1e2d49-00",
        "User-Agent": [
          "azsdk-net-Storage.Files.DataLake/12.1.0-dev.20200403.1",
          "(.NET Core 4.6.28325.01; Microsoft Windows 10.0.18362 )"
        ],
        "x-ms-client-request-id": "19173ab2-56ac-84bf-7431-71ef8fc0a336",
        "x-ms-date": "Fri, 03 Apr 2020 21:01:29 GMT",
        "x-ms-return-client-request-id": "true",
        "x-ms-version": "2019-12-12"
>>>>>>> 32e373e2
      },
      "RequestBody": null,
      "StatusCode": 202,
      "ResponseHeaders": {
        "Content-Length": "0",
<<<<<<< HEAD
        "Date": "Thu, 05 Mar 2020 22:19:21 GMT",
=======
        "Date": "Fri, 03 Apr 2020 21:01:28 GMT",
>>>>>>> 32e373e2
        "Server": [
          "Windows-Azure-Blob/1.0",
          "Microsoft-HTTPAPI/2.0"
        ],
        "x-ms-client-request-id": "19173ab2-56ac-84bf-7431-71ef8fc0a336",
<<<<<<< HEAD
        "x-ms-request-id": "b9eb82b6-001e-0016-6e3c-f364ec000000",
        "x-ms-version": "2019-10-10"
=======
        "x-ms-request-id": "962238cc-f01e-0012-2afb-093670000000",
        "x-ms-version": "2019-12-12"
>>>>>>> 32e373e2
      },
      "ResponseBody": []
    },
    {
<<<<<<< HEAD
      "RequestUri": "https://seanstagehierarchical.blob.core.windows.net/test-filesystem-7d6c0123-47c1-5698-c82e-f1c94e828475?restype=container",
      "RequestMethod": "PUT",
      "RequestHeaders": {
        "Authorization": "Sanitized",
        "traceparent": "00-b1bfd641cabb434abd9fe331a5064ad7-3d5dd9bdccc5c246-00",
        "User-Agent": [
          "azsdk-net-Storage.Files.DataLake/12.0.0-dev.20200305.1",
          "(.NET Core 4.6.28325.01; Microsoft Windows 10.0.18363 )"
        ],
        "x-ms-blob-public-access": "container",
        "x-ms-client-request-id": "24ae5ada-0a44-6a3a-a2c0-507e64f536f1",
        "x-ms-date": "Thu, 05 Mar 2020 22:19:21 GMT",
        "x-ms-return-client-request-id": "true",
        "x-ms-version": "2019-10-10"
=======
      "RequestUri": "http://seannsecanary.blob.core.windows.net/test-filesystem-7d6c0123-47c1-5698-c82e-f1c94e828475?restype=container",
      "RequestMethod": "PUT",
      "RequestHeaders": {
        "Authorization": "Sanitized",
        "traceparent": "00-71c57f4f3b9d9b4fa99f5665328c9f3e-a287e884b0534243-00",
        "User-Agent": [
          "azsdk-net-Storage.Files.DataLake/12.1.0-dev.20200403.1",
          "(.NET Core 4.6.28325.01; Microsoft Windows 10.0.18362 )"
        ],
        "x-ms-blob-public-access": "container",
        "x-ms-client-request-id": "24ae5ada-0a44-6a3a-a2c0-507e64f536f1",
        "x-ms-date": "Fri, 03 Apr 2020 21:01:29 GMT",
        "x-ms-return-client-request-id": "true",
        "x-ms-version": "2019-12-12"
>>>>>>> 32e373e2
      },
      "RequestBody": null,
      "StatusCode": 201,
      "ResponseHeaders": {
        "Content-Length": "0",
<<<<<<< HEAD
        "Date": "Thu, 05 Mar 2020 22:19:21 GMT",
        "ETag": "\u00220x8D7C153414DEE10\u0022",
        "Last-Modified": "Thu, 05 Mar 2020 22:19:21 GMT",
=======
        "Date": "Fri, 03 Apr 2020 21:01:28 GMT",
        "ETag": "\u00220x8D7D8122DB086D8\u0022",
        "Last-Modified": "Fri, 03 Apr 2020 21:01:28 GMT",
>>>>>>> 32e373e2
        "Server": [
          "Windows-Azure-Blob/1.0",
          "Microsoft-HTTPAPI/2.0"
        ],
        "x-ms-client-request-id": "24ae5ada-0a44-6a3a-a2c0-507e64f536f1",
<<<<<<< HEAD
        "x-ms-request-id": "6ca35430-901e-0014-703c-f3da54000000",
        "x-ms-version": "2019-10-10"
=======
        "x-ms-request-id": "962238d8-f01e-0012-33fb-093670000000",
        "x-ms-version": "2019-12-12"
>>>>>>> 32e373e2
      },
      "ResponseBody": []
    },
    {
<<<<<<< HEAD
      "RequestUri": "https://seanstagehierarchical.dfs.core.windows.net/test-filesystem-7d6c0123-47c1-5698-c82e-f1c94e828475/test-file-4fe0fbad-b2ae-80fb-5707-8d7c3b7feafb?resource=file",
      "RequestMethod": "PUT",
      "RequestHeaders": {
        "Authorization": "Sanitized",
        "traceparent": "00-d4a89f3d41da474dabdee509acdfc3cd-fdfef5b7e0de7243-00",
        "User-Agent": [
          "azsdk-net-Storage.Files.DataLake/12.0.0-dev.20200305.1",
          "(.NET Core 4.6.28325.01; Microsoft Windows 10.0.18363 )"
        ],
        "x-ms-client-request-id": "706b1a0e-61ec-2875-5f2d-cc3c7cbd2f22",
        "x-ms-date": "Thu, 05 Mar 2020 22:19:21 GMT",
        "x-ms-return-client-request-id": "true",
        "x-ms-version": "2019-10-10"
=======
      "RequestUri": "http://seannsecanary.dfs.core.windows.net/test-filesystem-7d6c0123-47c1-5698-c82e-f1c94e828475/test-file-4fe0fbad-b2ae-80fb-5707-8d7c3b7feafb?resource=file",
      "RequestMethod": "PUT",
      "RequestHeaders": {
        "Authorization": "Sanitized",
        "traceparent": "00-f0dede313c498143a1db1a8e6cd8f02d-5531839bb95f4349-00",
        "User-Agent": [
          "azsdk-net-Storage.Files.DataLake/12.1.0-dev.20200403.1",
          "(.NET Core 4.6.28325.01; Microsoft Windows 10.0.18362 )"
        ],
        "x-ms-client-request-id": "706b1a0e-61ec-2875-5f2d-cc3c7cbd2f22",
        "x-ms-date": "Fri, 03 Apr 2020 21:01:29 GMT",
        "x-ms-return-client-request-id": "true",
        "x-ms-version": "2019-12-12"
>>>>>>> 32e373e2
      },
      "RequestBody": null,
      "StatusCode": 201,
      "ResponseHeaders": {
        "Content-Length": "0",
<<<<<<< HEAD
        "Date": "Thu, 05 Mar 2020 22:19:21 GMT",
        "ETag": "\u00220x8D7C1534180CE51\u0022",
        "Last-Modified": "Thu, 05 Mar 2020 22:19:22 GMT",
=======
        "Date": "Fri, 03 Apr 2020 21:01:27 GMT",
        "ETag": "\u00220x8D7D8122DC09136\u0022",
        "Last-Modified": "Fri, 03 Apr 2020 21:01:28 GMT",
>>>>>>> 32e373e2
        "Server": [
          "Windows-Azure-HDFS/1.0",
          "Microsoft-HTTPAPI/2.0"
        ],
        "x-ms-client-request-id": "706b1a0e-61ec-2875-5f2d-cc3c7cbd2f22",
<<<<<<< HEAD
        "x-ms-request-id": "923c088d-001f-0029-6c3c-f3ac4f000000",
        "x-ms-version": "2019-10-10"
=======
        "x-ms-request-id": "fa44012e-201f-0097-0ffb-091bad000000",
        "x-ms-version": "2019-12-12"
>>>>>>> 32e373e2
      },
      "ResponseBody": []
    },
    {
<<<<<<< HEAD
      "RequestUri": "https://seanstagehierarchical.blob.core.windows.net/test-filesystem-7d6c0123-47c1-5698-c82e-f1c94e828475/test-file-4fe0fbad-b2ae-80fb-5707-8d7c3b7feafb?comp=lease",
=======
      "RequestUri": "http://seannsecanary.blob.core.windows.net/test-filesystem-7d6c0123-47c1-5698-c82e-f1c94e828475/test-file-4fe0fbad-b2ae-80fb-5707-8d7c3b7feafb?comp=lease",
>>>>>>> 32e373e2
      "RequestMethod": "PUT",
      "RequestHeaders": {
        "Authorization": "Sanitized",
        "If-Match": "\u0022garbage\u0022",
<<<<<<< HEAD
        "traceparent": "00-892f122563d17149aa58fda61a7e3974-904bed023ccf4848-00",
        "User-Agent": [
          "azsdk-net-Storage.Files.DataLake/12.0.0-dev.20200305.1",
          "(.NET Core 4.6.28325.01; Microsoft Windows 10.0.18363 )"
        ],
        "x-ms-client-request-id": "fda42b77-682a-cbf3-fd1d-a510186dc4df",
        "x-ms-date": "Thu, 05 Mar 2020 22:19:22 GMT",
=======
        "traceparent": "00-e46057500faa204a803b6150728ab54d-616d5afde6533c4f-00",
        "User-Agent": [
          "azsdk-net-Storage.Files.DataLake/12.1.0-dev.20200403.1",
          "(.NET Core 4.6.28325.01; Microsoft Windows 10.0.18362 )"
        ],
        "x-ms-client-request-id": "fda42b77-682a-cbf3-fd1d-a510186dc4df",
        "x-ms-date": "Fri, 03 Apr 2020 21:01:30 GMT",
>>>>>>> 32e373e2
        "x-ms-lease-action": "acquire",
        "x-ms-lease-duration": "15",
        "x-ms-proposed-lease-id": "970054d6-4206-4d1d-cadb-490864802e2c",
        "x-ms-return-client-request-id": "true",
<<<<<<< HEAD
        "x-ms-version": "2019-10-10"
=======
        "x-ms-version": "2019-12-12"
>>>>>>> 32e373e2
      },
      "RequestBody": null,
      "StatusCode": 412,
      "ResponseHeaders": {
        "Content-Length": "252",
        "Content-Type": "application/xml",
<<<<<<< HEAD
        "Date": "Thu, 05 Mar 2020 22:19:22 GMT",
=======
        "Date": "Fri, 03 Apr 2020 21:01:28 GMT",
>>>>>>> 32e373e2
        "Server": [
          "Windows-Azure-Blob/1.0",
          "Microsoft-HTTPAPI/2.0"
        ],
        "x-ms-client-request-id": "fda42b77-682a-cbf3-fd1d-a510186dc4df",
        "x-ms-error-code": "ConditionNotMet",
<<<<<<< HEAD
        "x-ms-request-id": "6ca35438-901e-0014-733c-f3da54000000",
        "x-ms-version": "2019-10-10"
      },
      "ResponseBody": [
        "\uFEFF\u003C?xml version=\u00221.0\u0022 encoding=\u0022utf-8\u0022?\u003E\u003CError\u003E\u003CCode\u003EConditionNotMet\u003C/Code\u003E\u003CMessage\u003EThe condition specified using HTTP conditional header(s) is not met.\n",
        "RequestId:6ca35438-901e-0014-733c-f3da54000000\n",
        "Time:2020-03-05T22:19:22.2430901Z\u003C/Message\u003E\u003C/Error\u003E"
      ]
    },
    {
      "RequestUri": "https://seanstagehierarchical.blob.core.windows.net/test-filesystem-7d6c0123-47c1-5698-c82e-f1c94e828475?restype=container",
      "RequestMethod": "DELETE",
      "RequestHeaders": {
        "Authorization": "Sanitized",
        "traceparent": "00-cbf0c7da1a7ba64aae9eeb7dab07ba76-54dbf31a4afcca43-00",
        "User-Agent": [
          "azsdk-net-Storage.Files.DataLake/12.0.0-dev.20200305.1",
          "(.NET Core 4.6.28325.01; Microsoft Windows 10.0.18363 )"
        ],
        "x-ms-client-request-id": "38900153-31db-9e02-a0a3-23f5d4fe02ea",
        "x-ms-date": "Thu, 05 Mar 2020 22:19:22 GMT",
        "x-ms-return-client-request-id": "true",
        "x-ms-version": "2019-10-10"
=======
        "x-ms-request-id": "962238e8-f01e-0012-40fb-093670000000",
        "x-ms-version": "2019-12-12"
      },
      "ResponseBody": [
        "\uFEFF\u003C?xml version=\u00221.0\u0022 encoding=\u0022utf-8\u0022?\u003E\u003CError\u003E\u003CCode\u003EConditionNotMet\u003C/Code\u003E\u003CMessage\u003EThe condition specified using HTTP conditional header(s) is not met.\n",
        "RequestId:962238e8-f01e-0012-40fb-093670000000\n",
        "Time:2020-04-03T21:01:28.5580344Z\u003C/Message\u003E\u003C/Error\u003E"
      ]
    },
    {
      "RequestUri": "http://seannsecanary.blob.core.windows.net/test-filesystem-7d6c0123-47c1-5698-c82e-f1c94e828475?restype=container",
      "RequestMethod": "DELETE",
      "RequestHeaders": {
        "Authorization": "Sanitized",
        "traceparent": "00-0930c3d32db87e4dbd0a9c1534f35031-f3259237af8e7f4a-00",
        "User-Agent": [
          "azsdk-net-Storage.Files.DataLake/12.1.0-dev.20200403.1",
          "(.NET Core 4.6.28325.01; Microsoft Windows 10.0.18362 )"
        ],
        "x-ms-client-request-id": "38900153-31db-9e02-a0a3-23f5d4fe02ea",
        "x-ms-date": "Fri, 03 Apr 2020 21:01:30 GMT",
        "x-ms-return-client-request-id": "true",
        "x-ms-version": "2019-12-12"
>>>>>>> 32e373e2
      },
      "RequestBody": null,
      "StatusCode": 202,
      "ResponseHeaders": {
        "Content-Length": "0",
<<<<<<< HEAD
        "Date": "Thu, 05 Mar 2020 22:19:22 GMT",
=======
        "Date": "Fri, 03 Apr 2020 21:01:28 GMT",
>>>>>>> 32e373e2
        "Server": [
          "Windows-Azure-Blob/1.0",
          "Microsoft-HTTPAPI/2.0"
        ],
        "x-ms-client-request-id": "38900153-31db-9e02-a0a3-23f5d4fe02ea",
<<<<<<< HEAD
        "x-ms-request-id": "6ca3543f-901e-0014-783c-f3da54000000",
        "x-ms-version": "2019-10-10"
=======
        "x-ms-request-id": "962238ef-f01e-0012-47fb-093670000000",
        "x-ms-version": "2019-12-12"
>>>>>>> 32e373e2
      },
      "ResponseBody": []
    },
    {
<<<<<<< HEAD
      "RequestUri": "https://seanstagehierarchical.blob.core.windows.net/test-filesystem-f2a7b302-9ebe-69f8-1c49-b74428b21b86?restype=container",
      "RequestMethod": "PUT",
      "RequestHeaders": {
        "Authorization": "Sanitized",
        "traceparent": "00-e070e1150b36aa40a6d9cf90cafc26a6-dd8bcc276dc4484a-00",
        "User-Agent": [
          "azsdk-net-Storage.Files.DataLake/12.0.0-dev.20200305.1",
          "(.NET Core 4.6.28325.01; Microsoft Windows 10.0.18363 )"
        ],
        "x-ms-blob-public-access": "container",
        "x-ms-client-request-id": "fb3e55e2-c8ce-b417-0827-1b9279bd76ee",
        "x-ms-date": "Thu, 05 Mar 2020 22:19:22 GMT",
        "x-ms-return-client-request-id": "true",
        "x-ms-version": "2019-10-10"
=======
      "RequestUri": "http://seannsecanary.blob.core.windows.net/test-filesystem-f2a7b302-9ebe-69f8-1c49-b74428b21b86?restype=container",
      "RequestMethod": "PUT",
      "RequestHeaders": {
        "Authorization": "Sanitized",
        "traceparent": "00-041bff8953ec604d89f78028a699eaf7-ef8d81d9e6254947-00",
        "User-Agent": [
          "azsdk-net-Storage.Files.DataLake/12.1.0-dev.20200403.1",
          "(.NET Core 4.6.28325.01; Microsoft Windows 10.0.18362 )"
        ],
        "x-ms-blob-public-access": "container",
        "x-ms-client-request-id": "fb3e55e2-c8ce-b417-0827-1b9279bd76ee",
        "x-ms-date": "Fri, 03 Apr 2020 21:01:30 GMT",
        "x-ms-return-client-request-id": "true",
        "x-ms-version": "2019-12-12"
>>>>>>> 32e373e2
      },
      "RequestBody": null,
      "StatusCode": 201,
      "ResponseHeaders": {
        "Content-Length": "0",
<<<<<<< HEAD
        "Date": "Thu, 05 Mar 2020 22:19:22 GMT",
        "ETag": "\u00220x8D7C15341C6D658\u0022",
        "Last-Modified": "Thu, 05 Mar 2020 22:19:22 GMT",
=======
        "Date": "Fri, 03 Apr 2020 21:01:28 GMT",
        "ETag": "\u00220x8D7D8122DEC6250\u0022",
        "Last-Modified": "Fri, 03 Apr 2020 21:01:28 GMT",
>>>>>>> 32e373e2
        "Server": [
          "Windows-Azure-Blob/1.0",
          "Microsoft-HTTPAPI/2.0"
        ],
        "x-ms-client-request-id": "fb3e55e2-c8ce-b417-0827-1b9279bd76ee",
<<<<<<< HEAD
        "x-ms-request-id": "b9eb82df-001e-0016-113c-f364ec000000",
        "x-ms-version": "2019-10-10"
=======
        "x-ms-request-id": "962238f5-f01e-0012-4cfb-093670000000",
        "x-ms-version": "2019-12-12"
>>>>>>> 32e373e2
      },
      "ResponseBody": []
    },
    {
<<<<<<< HEAD
      "RequestUri": "https://seanstagehierarchical.dfs.core.windows.net/test-filesystem-f2a7b302-9ebe-69f8-1c49-b74428b21b86/test-file-05939d87-ec40-760d-afd9-5527564d7f02?resource=file",
      "RequestMethod": "PUT",
      "RequestHeaders": {
        "Authorization": "Sanitized",
        "traceparent": "00-afd52ca1c4b5f341abf1a19b9aaf0678-6c4f4013841a0b40-00",
        "User-Agent": [
          "azsdk-net-Storage.Files.DataLake/12.0.0-dev.20200305.1",
          "(.NET Core 4.6.28325.01; Microsoft Windows 10.0.18363 )"
        ],
        "x-ms-client-request-id": "4c235a21-8186-f606-47c8-4cf573f05eba",
        "x-ms-date": "Thu, 05 Mar 2020 22:19:22 GMT",
        "x-ms-return-client-request-id": "true",
        "x-ms-version": "2019-10-10"
=======
      "RequestUri": "http://seannsecanary.dfs.core.windows.net/test-filesystem-f2a7b302-9ebe-69f8-1c49-b74428b21b86/test-file-05939d87-ec40-760d-afd9-5527564d7f02?resource=file",
      "RequestMethod": "PUT",
      "RequestHeaders": {
        "Authorization": "Sanitized",
        "traceparent": "00-a708db35f757e4459ebb86b6be47b579-79764c63d9f33143-00",
        "User-Agent": [
          "azsdk-net-Storage.Files.DataLake/12.1.0-dev.20200403.1",
          "(.NET Core 4.6.28325.01; Microsoft Windows 10.0.18362 )"
        ],
        "x-ms-client-request-id": "4c235a21-8186-f606-47c8-4cf573f05eba",
        "x-ms-date": "Fri, 03 Apr 2020 21:01:30 GMT",
        "x-ms-return-client-request-id": "true",
        "x-ms-version": "2019-12-12"
>>>>>>> 32e373e2
      },
      "RequestBody": null,
      "StatusCode": 201,
      "ResponseHeaders": {
        "Content-Length": "0",
<<<<<<< HEAD
        "Date": "Thu, 05 Mar 2020 22:19:22 GMT",
        "ETag": "\u00220x8D7C15341FA2FD3\u0022",
        "Last-Modified": "Thu, 05 Mar 2020 22:19:22 GMT",
=======
        "Date": "Fri, 03 Apr 2020 21:01:27 GMT",
        "ETag": "\u00220x8D7D8122E05120B\u0022",
        "Last-Modified": "Fri, 03 Apr 2020 21:01:28 GMT",
>>>>>>> 32e373e2
        "Server": [
          "Windows-Azure-HDFS/1.0",
          "Microsoft-HTTPAPI/2.0"
        ],
        "x-ms-client-request-id": "4c235a21-8186-f606-47c8-4cf573f05eba",
<<<<<<< HEAD
        "x-ms-request-id": "eca3c1b3-b01f-003c-123c-f3bbfc000000",
        "x-ms-version": "2019-10-10"
=======
        "x-ms-request-id": "fa440132-201f-0097-12fb-091bad000000",
        "x-ms-version": "2019-12-12"
>>>>>>> 32e373e2
      },
      "ResponseBody": []
    },
    {
<<<<<<< HEAD
      "RequestUri": "https://seanstagehierarchical.blob.core.windows.net/test-filesystem-f2a7b302-9ebe-69f8-1c49-b74428b21b86/test-file-05939d87-ec40-760d-afd9-5527564d7f02",
=======
      "RequestUri": "http://seannsecanary.blob.core.windows.net/test-filesystem-f2a7b302-9ebe-69f8-1c49-b74428b21b86/test-file-05939d87-ec40-760d-afd9-5527564d7f02",
>>>>>>> 32e373e2
      "RequestMethod": "HEAD",
      "RequestHeaders": {
        "Authorization": "Sanitized",
        "User-Agent": [
<<<<<<< HEAD
          "azsdk-net-Storage.Files.DataLake/12.0.0-dev.20200305.1",
          "(.NET Core 4.6.28325.01; Microsoft Windows 10.0.18363 )"
        ],
        "x-ms-client-request-id": "560e53aa-4ba2-7d84-e0bc-678b32ce18ef",
        "x-ms-date": "Thu, 05 Mar 2020 22:19:23 GMT",
        "x-ms-return-client-request-id": "true",
        "x-ms-version": "2019-10-10"
=======
          "azsdk-net-Storage.Files.DataLake/12.1.0-dev.20200403.1",
          "(.NET Core 4.6.28325.01; Microsoft Windows 10.0.18362 )"
        ],
        "x-ms-client-request-id": "560e53aa-4ba2-7d84-e0bc-678b32ce18ef",
        "x-ms-date": "Fri, 03 Apr 2020 21:01:30 GMT",
        "x-ms-return-client-request-id": "true",
        "x-ms-version": "2019-12-12"
>>>>>>> 32e373e2
      },
      "RequestBody": null,
      "StatusCode": 200,
      "ResponseHeaders": {
        "Accept-Ranges": "bytes",
        "Content-Length": "0",
        "Content-Type": "application/octet-stream",
<<<<<<< HEAD
        "Date": "Thu, 05 Mar 2020 22:19:22 GMT",
        "ETag": "\u00220x8D7C15341FA2FD3\u0022",
        "Last-Modified": "Thu, 05 Mar 2020 22:19:22 GMT",
=======
        "Date": "Fri, 03 Apr 2020 21:01:28 GMT",
        "ETag": "\u00220x8D7D8122E05120B\u0022",
        "Last-Modified": "Fri, 03 Apr 2020 21:01:28 GMT",
>>>>>>> 32e373e2
        "Server": [
          "Windows-Azure-Blob/1.0",
          "Microsoft-HTTPAPI/2.0"
        ],
        "x-ms-access-tier": "Hot",
        "x-ms-access-tier-inferred": "true",
        "x-ms-blob-type": "BlockBlob",
        "x-ms-client-request-id": "560e53aa-4ba2-7d84-e0bc-678b32ce18ef",
<<<<<<< HEAD
        "x-ms-creation-time": "Thu, 05 Mar 2020 22:19:22 GMT",
        "x-ms-lease-state": "available",
        "x-ms-lease-status": "unlocked",
        "x-ms-request-id": "b9eb82e6-001e-0016-173c-f364ec000000",
        "x-ms-server-encrypted": "true",
        "x-ms-version": "2019-10-10"
=======
        "x-ms-creation-time": "Fri, 03 Apr 2020 21:01:28 GMT",
        "x-ms-lease-state": "available",
        "x-ms-lease-status": "unlocked",
        "x-ms-request-id": "96223911-f01e-0012-62fb-093670000000",
        "x-ms-server-encrypted": "true",
        "x-ms-version": "2019-12-12"
>>>>>>> 32e373e2
      },
      "ResponseBody": []
    },
    {
<<<<<<< HEAD
      "RequestUri": "https://seanstagehierarchical.blob.core.windows.net/test-filesystem-f2a7b302-9ebe-69f8-1c49-b74428b21b86/test-file-05939d87-ec40-760d-afd9-5527564d7f02?comp=lease",
      "RequestMethod": "PUT",
      "RequestHeaders": {
        "Authorization": "Sanitized",
        "If-None-Match": "\u00220x8D7C15341FA2FD3\u0022",
        "traceparent": "00-939e0568c5c155448ed634181eafed05-6e58e252bf80b645-00",
        "User-Agent": [
          "azsdk-net-Storage.Files.DataLake/12.0.0-dev.20200305.1",
          "(.NET Core 4.6.28325.01; Microsoft Windows 10.0.18363 )"
        ],
        "x-ms-client-request-id": "8a8d86d4-af4a-3999-f088-1b6dcbf00e9b",
        "x-ms-date": "Thu, 05 Mar 2020 22:19:23 GMT",
=======
      "RequestUri": "http://seannsecanary.blob.core.windows.net/test-filesystem-f2a7b302-9ebe-69f8-1c49-b74428b21b86/test-file-05939d87-ec40-760d-afd9-5527564d7f02?comp=lease",
      "RequestMethod": "PUT",
      "RequestHeaders": {
        "Authorization": "Sanitized",
        "If-None-Match": "\u00220x8D7D8122E05120B\u0022",
        "traceparent": "00-c4d544ca3ace734bb209e56ddd61c6ad-259bf56efb11c249-00",
        "User-Agent": [
          "azsdk-net-Storage.Files.DataLake/12.1.0-dev.20200403.1",
          "(.NET Core 4.6.28325.01; Microsoft Windows 10.0.18362 )"
        ],
        "x-ms-client-request-id": "8a8d86d4-af4a-3999-f088-1b6dcbf00e9b",
        "x-ms-date": "Fri, 03 Apr 2020 21:01:30 GMT",
>>>>>>> 32e373e2
        "x-ms-lease-action": "acquire",
        "x-ms-lease-duration": "15",
        "x-ms-proposed-lease-id": "08cf19a7-a35b-6779-e4fa-4e37dd58063c",
        "x-ms-return-client-request-id": "true",
<<<<<<< HEAD
        "x-ms-version": "2019-10-10"
=======
        "x-ms-version": "2019-12-12"
>>>>>>> 32e373e2
      },
      "RequestBody": null,
      "StatusCode": 412,
      "ResponseHeaders": {
        "Content-Length": "252",
        "Content-Type": "application/xml",
<<<<<<< HEAD
        "Date": "Thu, 05 Mar 2020 22:19:22 GMT",
=======
        "Date": "Fri, 03 Apr 2020 21:01:29 GMT",
>>>>>>> 32e373e2
        "Server": [
          "Windows-Azure-Blob/1.0",
          "Microsoft-HTTPAPI/2.0"
        ],
        "x-ms-client-request-id": "8a8d86d4-af4a-3999-f088-1b6dcbf00e9b",
        "x-ms-error-code": "ConditionNotMet",
<<<<<<< HEAD
        "x-ms-request-id": "b9eb82e9-001e-0016-193c-f364ec000000",
        "x-ms-version": "2019-10-10"
      },
      "ResponseBody": [
        "\uFEFF\u003C?xml version=\u00221.0\u0022 encoding=\u0022utf-8\u0022?\u003E\u003CError\u003E\u003CCode\u003EConditionNotMet\u003C/Code\u003E\u003CMessage\u003EThe condition specified using HTTP conditional header(s) is not met.\n",
        "RequestId:b9eb82e9-001e-0016-193c-f364ec000000\n",
        "Time:2020-03-05T22:19:23.1110939Z\u003C/Message\u003E\u003C/Error\u003E"
      ]
    },
    {
      "RequestUri": "https://seanstagehierarchical.blob.core.windows.net/test-filesystem-f2a7b302-9ebe-69f8-1c49-b74428b21b86?restype=container",
      "RequestMethod": "DELETE",
      "RequestHeaders": {
        "Authorization": "Sanitized",
        "traceparent": "00-14dcbe501b0b6c45967e8790083e5267-77daa4e541b17041-00",
        "User-Agent": [
          "azsdk-net-Storage.Files.DataLake/12.0.0-dev.20200305.1",
          "(.NET Core 4.6.28325.01; Microsoft Windows 10.0.18363 )"
        ],
        "x-ms-client-request-id": "acb74529-8e41-12a5-7636-0e614722a8ab",
        "x-ms-date": "Thu, 05 Mar 2020 22:19:23 GMT",
        "x-ms-return-client-request-id": "true",
        "x-ms-version": "2019-10-10"
=======
        "x-ms-request-id": "96223920-f01e-0012-70fb-093670000000",
        "x-ms-version": "2019-12-12"
      },
      "ResponseBody": [
        "\uFEFF\u003C?xml version=\u00221.0\u0022 encoding=\u0022utf-8\u0022?\u003E\u003CError\u003E\u003CCode\u003EConditionNotMet\u003C/Code\u003E\u003CMessage\u003EThe condition specified using HTTP conditional header(s) is not met.\n",
        "RequestId:96223920-f01e-0012-70fb-093670000000\n",
        "Time:2020-04-03T21:01:29.0904159Z\u003C/Message\u003E\u003C/Error\u003E"
      ]
    },
    {
      "RequestUri": "http://seannsecanary.blob.core.windows.net/test-filesystem-f2a7b302-9ebe-69f8-1c49-b74428b21b86?restype=container",
      "RequestMethod": "DELETE",
      "RequestHeaders": {
        "Authorization": "Sanitized",
        "traceparent": "00-382614efbf678c419830d16da28b73cd-32eb017cb1caac49-00",
        "User-Agent": [
          "azsdk-net-Storage.Files.DataLake/12.1.0-dev.20200403.1",
          "(.NET Core 4.6.28325.01; Microsoft Windows 10.0.18362 )"
        ],
        "x-ms-client-request-id": "acb74529-8e41-12a5-7636-0e614722a8ab",
        "x-ms-date": "Fri, 03 Apr 2020 21:01:30 GMT",
        "x-ms-return-client-request-id": "true",
        "x-ms-version": "2019-12-12"
>>>>>>> 32e373e2
      },
      "RequestBody": null,
      "StatusCode": 202,
      "ResponseHeaders": {
        "Content-Length": "0",
<<<<<<< HEAD
        "Date": "Thu, 05 Mar 2020 22:19:22 GMT",
=======
        "Date": "Fri, 03 Apr 2020 21:01:29 GMT",
>>>>>>> 32e373e2
        "Server": [
          "Windows-Azure-Blob/1.0",
          "Microsoft-HTTPAPI/2.0"
        ],
        "x-ms-client-request-id": "acb74529-8e41-12a5-7636-0e614722a8ab",
<<<<<<< HEAD
        "x-ms-request-id": "b9eb82eb-001e-0016-1b3c-f364ec000000",
        "x-ms-version": "2019-10-10"
=======
        "x-ms-request-id": "96223934-f01e-0012-02fb-093670000000",
        "x-ms-version": "2019-12-12"
>>>>>>> 32e373e2
      },
      "ResponseBody": []
    }
  ],
  "Variables": {
<<<<<<< HEAD
    "DateTimeOffsetNow": "2020-03-05T14:19:19.9801618-08:00",
    "RandomSeed": "752526830",
    "Storage_TestConfigHierarchicalNamespace": "NamespaceTenant\nseanstagehierarchical\nU2FuaXRpemVk\nhttps://seanstagehierarchical.blob.core.windows.net\nhttp://seanstagehierarchical.file.core.windows.net\nhttp://seanstagehierarchical.queue.core.windows.net\nhttp://seanstagehierarchical.table.core.windows.net\n\n\n\n\nhttp://seanstagehierarchical-secondary.blob.core.windows.net\nhttp://seanstagehierarchical-secondary.file.core.windows.net\nhttp://seanstagehierarchical-secondary.queue.core.windows.net\nhttp://seanstagehierarchical-secondary.table.core.windows.net\n68390a19-a643-458b-b726-408abf67b4fc\nSanitized\n72f988bf-86f1-41af-91ab-2d7cd011db47\nhttps://login.microsoftonline.com/\nCloud\nBlobEndpoint=https://seanstagehierarchical.blob.core.windows.net/;QueueEndpoint=http://seanstagehierarchical.queue.core.windows.net/;FileEndpoint=http://seanstagehierarchical.file.core.windows.net/;BlobSecondaryEndpoint=http://seanstagehierarchical-secondary.blob.core.windows.net/;QueueSecondaryEndpoint=http://seanstagehierarchical-secondary.queue.core.windows.net/;FileSecondaryEndpoint=http://seanstagehierarchical-secondary.file.core.windows.net/;AccountName=seanstagehierarchical;AccountKey=Sanitized\n"
=======
    "DateTimeOffsetNow": "2020-04-03T14:01:29.0259640-07:00",
    "RandomSeed": "752526830",
    "Storage_TestConfigHierarchicalNamespace": "NamespaceTenant\nseannsecanary\nU2FuaXRpemVk\nhttp://seannsecanary.blob.core.windows.net\nhttp://seannsecanary.file.core.windows.net\nhttp://seannsecanary.queue.core.windows.net\nhttp://seannsecanary.table.core.windows.net\n\n\n\n\nhttp://seannsecanary-secondary.blob.core.windows.net\nhttp://seannsecanary-secondary.file.core.windows.net\nhttp://seannsecanary-secondary.queue.core.windows.net\nhttp://seannsecanary-secondary.table.core.windows.net\n68390a19-a643-458b-b726-408abf67b4fc\nSanitized\n72f988bf-86f1-41af-91ab-2d7cd011db47\nhttps://login.microsoftonline.com/\nCloud\nBlobEndpoint=http://seannsecanary.blob.core.windows.net/;QueueEndpoint=http://seannsecanary.queue.core.windows.net/;FileEndpoint=http://seannsecanary.file.core.windows.net/;BlobSecondaryEndpoint=http://seannsecanary-secondary.blob.core.windows.net/;QueueSecondaryEndpoint=http://seannsecanary-secondary.queue.core.windows.net/;FileSecondaryEndpoint=http://seannsecanary-secondary.file.core.windows.net/;AccountName=seannsecanary;AccountKey=Sanitized\n"
>>>>>>> 32e373e2
  }
}<|MERGE_RESOLUTION|>--- conflicted
+++ resolved
@@ -1,140 +1,71 @@
 {
   "Entries": [
     {
-<<<<<<< HEAD
-      "RequestUri": "https://seanstagehierarchical.blob.core.windows.net/test-filesystem-f5895c8e-5be3-ef95-d843-b44c0964176a?restype=container",
-      "RequestMethod": "PUT",
-      "RequestHeaders": {
-        "Authorization": "Sanitized",
-        "traceparent": "00-6cf7595f95658f4384d1ab3b3750f748-dba39b4c879c6c4a-00",
-        "User-Agent": [
-          "azsdk-net-Storage.Files.DataLake/12.0.0-dev.20200305.1",
-          "(.NET Core 4.6.28325.01; Microsoft Windows 10.0.18363 )"
+      "RequestUri": "http://seannsecanary.blob.core.windows.net/test-filesystem-f5895c8e-5be3-ef95-d843-b44c0964176a?restype=container",
+      "RequestMethod": "PUT",
+      "RequestHeaders": {
+        "Authorization": "Sanitized",
+        "traceparent": "00-54b3fea0940ff547981f914e21f342f1-340cfb4372de8342-00",
+        "User-Agent": [
+          "azsdk-net-Storage.Files.DataLake/12.1.0-dev.20200403.1",
+          "(.NET Core 4.6.28325.01; Microsoft Windows 10.0.18362 )"
         ],
         "x-ms-blob-public-access": "container",
         "x-ms-client-request-id": "ae447538-e78a-18f0-7a3a-7188f154f937",
-        "x-ms-date": "Thu, 05 Mar 2020 22:19:19 GMT",
-        "x-ms-return-client-request-id": "true",
-        "x-ms-version": "2019-10-10"
-=======
-      "RequestUri": "http://seannsecanary.blob.core.windows.net/test-filesystem-f5895c8e-5be3-ef95-d843-b44c0964176a?restype=container",
-      "RequestMethod": "PUT",
-      "RequestHeaders": {
-        "Authorization": "Sanitized",
-        "traceparent": "00-54b3fea0940ff547981f914e21f342f1-340cfb4372de8342-00",
-        "User-Agent": [
-          "azsdk-net-Storage.Files.DataLake/12.1.0-dev.20200403.1",
-          "(.NET Core 4.6.28325.01; Microsoft Windows 10.0.18362 )"
-        ],
-        "x-ms-blob-public-access": "container",
-        "x-ms-client-request-id": "ae447538-e78a-18f0-7a3a-7188f154f937",
-        "x-ms-date": "Fri, 03 Apr 2020 21:01:29 GMT",
-        "x-ms-return-client-request-id": "true",
-        "x-ms-version": "2019-12-12"
->>>>>>> 32e373e2
-      },
-      "RequestBody": null,
-      "StatusCode": 201,
-      "ResponseHeaders": {
-        "Content-Length": "0",
-<<<<<<< HEAD
-        "Date": "Thu, 05 Mar 2020 22:19:19 GMT",
-        "ETag": "\u00220x8D7C15340563438\u0022",
-        "Last-Modified": "Thu, 05 Mar 2020 22:19:20 GMT",
-=======
+        "x-ms-date": "Fri, 03 Apr 2020 21:01:29 GMT",
+        "x-ms-return-client-request-id": "true",
+        "x-ms-version": "2019-12-12"
+      },
+      "RequestBody": null,
+      "StatusCode": 201,
+      "ResponseHeaders": {
+        "Content-Length": "0",
         "Date": "Fri, 03 Apr 2020 21:01:27 GMT",
         "ETag": "\u00220x8D7D8122D379733\u0022",
         "Last-Modified": "Fri, 03 Apr 2020 21:01:27 GMT",
->>>>>>> 32e373e2
         "Server": [
           "Windows-Azure-Blob/1.0",
           "Microsoft-HTTPAPI/2.0"
         ],
         "x-ms-client-request-id": "ae447538-e78a-18f0-7a3a-7188f154f937",
-<<<<<<< HEAD
-        "x-ms-request-id": "9583656a-601e-0010-7f3c-f35753000000",
-        "x-ms-version": "2019-10-10"
-=======
         "x-ms-request-id": "9622388d-f01e-0012-71fb-093670000000",
         "x-ms-version": "2019-12-12"
->>>>>>> 32e373e2
-      },
-      "ResponseBody": []
-    },
-    {
-<<<<<<< HEAD
-      "RequestUri": "https://seanstagehierarchical.dfs.core.windows.net/test-filesystem-f5895c8e-5be3-ef95-d843-b44c0964176a/test-file-f20e58e0-30d9-0a5d-e28e-c56792385955?resource=file",
-      "RequestMethod": "PUT",
-      "RequestHeaders": {
-        "Authorization": "Sanitized",
-        "traceparent": "00-10d25c5666efb44f8fd9a5acf4a0ea0f-f8e51360b36f1047-00",
-        "User-Agent": [
-          "azsdk-net-Storage.Files.DataLake/12.0.0-dev.20200305.1",
-          "(.NET Core 4.6.28325.01; Microsoft Windows 10.0.18363 )"
+      },
+      "ResponseBody": []
+    },
+    {
+      "RequestUri": "http://seannsecanary.dfs.core.windows.net/test-filesystem-f5895c8e-5be3-ef95-d843-b44c0964176a/test-file-f20e58e0-30d9-0a5d-e28e-c56792385955?resource=file",
+      "RequestMethod": "PUT",
+      "RequestHeaders": {
+        "Authorization": "Sanitized",
+        "traceparent": "00-be2b4c923b09b440a56e3da200824cad-419a7a5cb245c748-00",
+        "User-Agent": [
+          "azsdk-net-Storage.Files.DataLake/12.1.0-dev.20200403.1",
+          "(.NET Core 4.6.28325.01; Microsoft Windows 10.0.18362 )"
         ],
         "x-ms-client-request-id": "3d7b9282-b673-077a-183a-cbfc21898642",
-        "x-ms-date": "Thu, 05 Mar 2020 22:19:20 GMT",
-        "x-ms-return-client-request-id": "true",
-        "x-ms-version": "2019-10-10"
-=======
-      "RequestUri": "http://seannsecanary.dfs.core.windows.net/test-filesystem-f5895c8e-5be3-ef95-d843-b44c0964176a/test-file-f20e58e0-30d9-0a5d-e28e-c56792385955?resource=file",
-      "RequestMethod": "PUT",
-      "RequestHeaders": {
-        "Authorization": "Sanitized",
-        "traceparent": "00-be2b4c923b09b440a56e3da200824cad-419a7a5cb245c748-00",
-        "User-Agent": [
-          "azsdk-net-Storage.Files.DataLake/12.1.0-dev.20200403.1",
-          "(.NET Core 4.6.28325.01; Microsoft Windows 10.0.18362 )"
-        ],
-        "x-ms-client-request-id": "3d7b9282-b673-077a-183a-cbfc21898642",
-        "x-ms-date": "Fri, 03 Apr 2020 21:01:29 GMT",
-        "x-ms-return-client-request-id": "true",
-        "x-ms-version": "2019-12-12"
->>>>>>> 32e373e2
-      },
-      "RequestBody": null,
-      "StatusCode": 201,
-      "ResponseHeaders": {
-        "Content-Length": "0",
-<<<<<<< HEAD
-        "Date": "Thu, 05 Mar 2020 22:19:19 GMT",
-        "ETag": "\u00220x8D7C153408A4010\u0022",
-        "Last-Modified": "Thu, 05 Mar 2020 22:19:20 GMT",
-=======
+        "x-ms-date": "Fri, 03 Apr 2020 21:01:29 GMT",
+        "x-ms-return-client-request-id": "true",
+        "x-ms-version": "2019-12-12"
+      },
+      "RequestBody": null,
+      "StatusCode": 201,
+      "ResponseHeaders": {
+        "Content-Length": "0",
         "Date": "Fri, 03 Apr 2020 21:01:26 GMT",
         "ETag": "\u00220x8D7D8122D493778\u0022",
         "Last-Modified": "Fri, 03 Apr 2020 21:01:27 GMT",
->>>>>>> 32e373e2
         "Server": [
           "Windows-Azure-HDFS/1.0",
           "Microsoft-HTTPAPI/2.0"
         ],
         "x-ms-client-request-id": "3d7b9282-b673-077a-183a-cbfc21898642",
-<<<<<<< HEAD
-        "x-ms-request-id": "551d9814-c01f-0019-793c-f31280000000",
-        "x-ms-version": "2019-10-10"
-=======
         "x-ms-request-id": "fa44011c-201f-0097-0dfb-091bad000000",
         "x-ms-version": "2019-12-12"
->>>>>>> 32e373e2
-      },
-      "ResponseBody": []
-    },
-    {
-<<<<<<< HEAD
-      "RequestUri": "https://seanstagehierarchical.blob.core.windows.net/test-filesystem-f5895c8e-5be3-ef95-d843-b44c0964176a/test-file-f20e58e0-30d9-0a5d-e28e-c56792385955?comp=lease",
-      "RequestMethod": "PUT",
-      "RequestHeaders": {
-        "Authorization": "Sanitized",
-        "If-Modified-Since": "Fri, 06 Mar 2020 22:19:19 GMT",
-        "traceparent": "00-eb6ce8dc7507bc4699a932d6adc5d2b9-f7bc2cd8ef76d742-00",
-        "User-Agent": [
-          "azsdk-net-Storage.Files.DataLake/12.0.0-dev.20200305.1",
-          "(.NET Core 4.6.28325.01; Microsoft Windows 10.0.18363 )"
-        ],
-        "x-ms-client-request-id": "f6491715-7705-1d9a-7a04-c5399f3c2fe4",
-        "x-ms-date": "Thu, 05 Mar 2020 22:19:20 GMT",
-=======
+      },
+      "ResponseBody": []
+    },
+    {
       "RequestUri": "http://seannsecanary.blob.core.windows.net/test-filesystem-f5895c8e-5be3-ef95-d843-b44c0964176a/test-file-f20e58e0-30d9-0a5d-e28e-c56792385955?comp=lease",
       "RequestMethod": "PUT",
       "RequestHeaders": {
@@ -147,58 +78,24 @@
         ],
         "x-ms-client-request-id": "f6491715-7705-1d9a-7a04-c5399f3c2fe4",
         "x-ms-date": "Fri, 03 Apr 2020 21:01:29 GMT",
->>>>>>> 32e373e2
         "x-ms-lease-action": "acquire",
         "x-ms-lease-duration": "15",
         "x-ms-proposed-lease-id": "92ec1ce0-6540-7717-783a-163dd733f7ef",
         "x-ms-return-client-request-id": "true",
-<<<<<<< HEAD
-        "x-ms-version": "2019-10-10"
-=======
-        "x-ms-version": "2019-12-12"
->>>>>>> 32e373e2
+        "x-ms-version": "2019-12-12"
       },
       "RequestBody": null,
       "StatusCode": 412,
       "ResponseHeaders": {
         "Content-Length": "252",
         "Content-Type": "application/xml",
-<<<<<<< HEAD
-        "Date": "Thu, 05 Mar 2020 22:19:19 GMT",
-=======
-        "Date": "Fri, 03 Apr 2020 21:01:27 GMT",
->>>>>>> 32e373e2
+        "Date": "Fri, 03 Apr 2020 21:01:27 GMT",
         "Server": [
           "Windows-Azure-Blob/1.0",
           "Microsoft-HTTPAPI/2.0"
         ],
         "x-ms-client-request-id": "f6491715-7705-1d9a-7a04-c5399f3c2fe4",
         "x-ms-error-code": "ConditionNotMet",
-<<<<<<< HEAD
-        "x-ms-request-id": "95836570-601e-0010-023c-f35753000000",
-        "x-ms-version": "2019-10-10"
-      },
-      "ResponseBody": [
-        "\uFEFF\u003C?xml version=\u00221.0\u0022 encoding=\u0022utf-8\u0022?\u003E\u003CError\u003E\u003CCode\u003EConditionNotMet\u003C/Code\u003E\u003CMessage\u003EThe condition specified using HTTP conditional header(s) is not met.\n",
-        "RequestId:95836570-601e-0010-023c-f35753000000\n",
-        "Time:2020-03-05T22:19:20.6302174Z\u003C/Message\u003E\u003C/Error\u003E"
-      ]
-    },
-    {
-      "RequestUri": "https://seanstagehierarchical.blob.core.windows.net/test-filesystem-f5895c8e-5be3-ef95-d843-b44c0964176a?restype=container",
-      "RequestMethod": "DELETE",
-      "RequestHeaders": {
-        "Authorization": "Sanitized",
-        "traceparent": "00-b1357cd689d7ca41b70e084b85e36592-aa29d4dc81dc1642-00",
-        "User-Agent": [
-          "azsdk-net-Storage.Files.DataLake/12.0.0-dev.20200305.1",
-          "(.NET Core 4.6.28325.01; Microsoft Windows 10.0.18363 )"
-        ],
-        "x-ms-client-request-id": "c028c286-01e9-0de9-4fc7-85b856a745a8",
-        "x-ms-date": "Thu, 05 Mar 2020 22:19:20 GMT",
-        "x-ms-return-client-request-id": "true",
-        "x-ms-version": "2019-10-10"
-=======
         "x-ms-request-id": "9622389a-f01e-0012-7bfb-093670000000",
         "x-ms-version": "2019-12-12"
       },
@@ -222,167 +119,88 @@
         "x-ms-date": "Fri, 03 Apr 2020 21:01:29 GMT",
         "x-ms-return-client-request-id": "true",
         "x-ms-version": "2019-12-12"
->>>>>>> 32e373e2
       },
       "RequestBody": null,
       "StatusCode": 202,
       "ResponseHeaders": {
         "Content-Length": "0",
-<<<<<<< HEAD
-        "Date": "Thu, 05 Mar 2020 22:19:19 GMT",
-=======
-        "Date": "Fri, 03 Apr 2020 21:01:27 GMT",
->>>>>>> 32e373e2
+        "Date": "Fri, 03 Apr 2020 21:01:27 GMT",
         "Server": [
           "Windows-Azure-Blob/1.0",
           "Microsoft-HTTPAPI/2.0"
         ],
         "x-ms-client-request-id": "c028c286-01e9-0de9-4fc7-85b856a745a8",
-<<<<<<< HEAD
-        "x-ms-request-id": "95836571-601e-0010-033c-f35753000000",
-        "x-ms-version": "2019-10-10"
-=======
         "x-ms-request-id": "9622389e-f01e-0012-7efb-093670000000",
         "x-ms-version": "2019-12-12"
->>>>>>> 32e373e2
-      },
-      "ResponseBody": []
-    },
-    {
-<<<<<<< HEAD
-      "RequestUri": "https://seanstagehierarchical.blob.core.windows.net/test-filesystem-c1a297dd-7c6c-8eae-9185-bbfdca673347?restype=container",
-      "RequestMethod": "PUT",
-      "RequestHeaders": {
-        "Authorization": "Sanitized",
-        "traceparent": "00-e5858c57144c1a4ba2998aeaee67836b-818c06d7fc0d394e-00",
-        "User-Agent": [
-          "azsdk-net-Storage.Files.DataLake/12.0.0-dev.20200305.1",
-          "(.NET Core 4.6.28325.01; Microsoft Windows 10.0.18363 )"
+      },
+      "ResponseBody": []
+    },
+    {
+      "RequestUri": "http://seannsecanary.blob.core.windows.net/test-filesystem-c1a297dd-7c6c-8eae-9185-bbfdca673347?restype=container",
+      "RequestMethod": "PUT",
+      "RequestHeaders": {
+        "Authorization": "Sanitized",
+        "traceparent": "00-d06b54814ed4d24c96f9e750ce1cbf59-921822a787d2804c-00",
+        "User-Agent": [
+          "azsdk-net-Storage.Files.DataLake/12.1.0-dev.20200403.1",
+          "(.NET Core 4.6.28325.01; Microsoft Windows 10.0.18362 )"
         ],
         "x-ms-blob-public-access": "container",
         "x-ms-client-request-id": "525604c2-188f-0a28-1499-2e6445ec43e8",
-        "x-ms-date": "Thu, 05 Mar 2020 22:19:20 GMT",
-        "x-ms-return-client-request-id": "true",
-        "x-ms-version": "2019-10-10"
-=======
-      "RequestUri": "http://seannsecanary.blob.core.windows.net/test-filesystem-c1a297dd-7c6c-8eae-9185-bbfdca673347?restype=container",
-      "RequestMethod": "PUT",
-      "RequestHeaders": {
-        "Authorization": "Sanitized",
-        "traceparent": "00-d06b54814ed4d24c96f9e750ce1cbf59-921822a787d2804c-00",
-        "User-Agent": [
-          "azsdk-net-Storage.Files.DataLake/12.1.0-dev.20200403.1",
-          "(.NET Core 4.6.28325.01; Microsoft Windows 10.0.18362 )"
-        ],
-        "x-ms-blob-public-access": "container",
-        "x-ms-client-request-id": "525604c2-188f-0a28-1499-2e6445ec43e8",
-        "x-ms-date": "Fri, 03 Apr 2020 21:01:29 GMT",
-        "x-ms-return-client-request-id": "true",
-        "x-ms-version": "2019-12-12"
->>>>>>> 32e373e2
-      },
-      "RequestBody": null,
-      "StatusCode": 201,
-      "ResponseHeaders": {
-        "Content-Length": "0",
-<<<<<<< HEAD
-        "Date": "Thu, 05 Mar 2020 22:19:20 GMT",
-        "ETag": "\u00220x8D7C15340D4B05C\u0022",
-        "Last-Modified": "Thu, 05 Mar 2020 22:19:21 GMT",
-=======
+        "x-ms-date": "Fri, 03 Apr 2020 21:01:29 GMT",
+        "x-ms-return-client-request-id": "true",
+        "x-ms-version": "2019-12-12"
+      },
+      "RequestBody": null,
+      "StatusCode": 201,
+      "ResponseHeaders": {
+        "Content-Length": "0",
         "Date": "Fri, 03 Apr 2020 21:01:27 GMT",
         "ETag": "\u00220x8D7D8122D72FD65\u0022",
         "Last-Modified": "Fri, 03 Apr 2020 21:01:27 GMT",
->>>>>>> 32e373e2
         "Server": [
           "Windows-Azure-Blob/1.0",
           "Microsoft-HTTPAPI/2.0"
         ],
         "x-ms-client-request-id": "525604c2-188f-0a28-1499-2e6445ec43e8",
-<<<<<<< HEAD
-        "x-ms-request-id": "b9eb82ad-001e-0016-693c-f364ec000000",
-        "x-ms-version": "2019-10-10"
-=======
         "x-ms-request-id": "962238ab-f01e-0012-0bfb-093670000000",
         "x-ms-version": "2019-12-12"
->>>>>>> 32e373e2
-      },
-      "ResponseBody": []
-    },
-    {
-<<<<<<< HEAD
-      "RequestUri": "https://seanstagehierarchical.dfs.core.windows.net/test-filesystem-c1a297dd-7c6c-8eae-9185-bbfdca673347/test-file-258d3e93-67f4-6d94-9c61-cf0295d08ec4?resource=file",
-      "RequestMethod": "PUT",
-      "RequestHeaders": {
-        "Authorization": "Sanitized",
-        "traceparent": "00-161fd0bc18d3ed4baaef4f2a0fe3628d-23b381f95f7b5e4a-00",
-        "User-Agent": [
-          "azsdk-net-Storage.Files.DataLake/12.0.0-dev.20200305.1",
-          "(.NET Core 4.6.28325.01; Microsoft Windows 10.0.18363 )"
+      },
+      "ResponseBody": []
+    },
+    {
+      "RequestUri": "http://seannsecanary.dfs.core.windows.net/test-filesystem-c1a297dd-7c6c-8eae-9185-bbfdca673347/test-file-258d3e93-67f4-6d94-9c61-cf0295d08ec4?resource=file",
+      "RequestMethod": "PUT",
+      "RequestHeaders": {
+        "Authorization": "Sanitized",
+        "traceparent": "00-5216e09ebb65c7419481930a64e9f376-3e247f89507fab46-00",
+        "User-Agent": [
+          "azsdk-net-Storage.Files.DataLake/12.1.0-dev.20200403.1",
+          "(.NET Core 4.6.28325.01; Microsoft Windows 10.0.18362 )"
         ],
         "x-ms-client-request-id": "c249fe26-483f-5b9e-6fe8-b52e49257443",
-        "x-ms-date": "Thu, 05 Mar 2020 22:19:21 GMT",
-        "x-ms-return-client-request-id": "true",
-        "x-ms-version": "2019-10-10"
-=======
-      "RequestUri": "http://seannsecanary.dfs.core.windows.net/test-filesystem-c1a297dd-7c6c-8eae-9185-bbfdca673347/test-file-258d3e93-67f4-6d94-9c61-cf0295d08ec4?resource=file",
-      "RequestMethod": "PUT",
-      "RequestHeaders": {
-        "Authorization": "Sanitized",
-        "traceparent": "00-5216e09ebb65c7419481930a64e9f376-3e247f89507fab46-00",
-        "User-Agent": [
-          "azsdk-net-Storage.Files.DataLake/12.1.0-dev.20200403.1",
-          "(.NET Core 4.6.28325.01; Microsoft Windows 10.0.18362 )"
-        ],
-        "x-ms-client-request-id": "c249fe26-483f-5b9e-6fe8-b52e49257443",
-        "x-ms-date": "Fri, 03 Apr 2020 21:01:29 GMT",
-        "x-ms-return-client-request-id": "true",
-        "x-ms-version": "2019-12-12"
->>>>>>> 32e373e2
-      },
-      "RequestBody": null,
-      "StatusCode": 201,
-      "ResponseHeaders": {
-        "Content-Length": "0",
-<<<<<<< HEAD
-        "Date": "Thu, 05 Mar 2020 22:19:20 GMT",
-        "ETag": "\u00220x8D7C153410707D4\u0022",
-        "Last-Modified": "Thu, 05 Mar 2020 22:19:21 GMT",
-=======
+        "x-ms-date": "Fri, 03 Apr 2020 21:01:29 GMT",
+        "x-ms-return-client-request-id": "true",
+        "x-ms-version": "2019-12-12"
+      },
+      "RequestBody": null,
+      "StatusCode": 201,
+      "ResponseHeaders": {
+        "Content-Length": "0",
         "Date": "Fri, 03 Apr 2020 21:01:27 GMT",
         "ETag": "\u00220x8D7D8122D85C792\u0022",
         "Last-Modified": "Fri, 03 Apr 2020 21:01:28 GMT",
->>>>>>> 32e373e2
         "Server": [
           "Windows-Azure-HDFS/1.0",
           "Microsoft-HTTPAPI/2.0"
         ],
         "x-ms-client-request-id": "c249fe26-483f-5b9e-6fe8-b52e49257443",
-<<<<<<< HEAD
-        "x-ms-request-id": "5895a2d9-d01f-003a-2f3c-f38843000000",
-        "x-ms-version": "2019-10-10"
-=======
         "x-ms-request-id": "fa44012d-201f-0097-0efb-091bad000000",
         "x-ms-version": "2019-12-12"
->>>>>>> 32e373e2
-      },
-      "ResponseBody": []
-    },
-    {
-<<<<<<< HEAD
-      "RequestUri": "https://seanstagehierarchical.blob.core.windows.net/test-filesystem-c1a297dd-7c6c-8eae-9185-bbfdca673347/test-file-258d3e93-67f4-6d94-9c61-cf0295d08ec4?comp=lease",
-      "RequestMethod": "PUT",
-      "RequestHeaders": {
-        "Authorization": "Sanitized",
-        "If-Unmodified-Since": "Wed, 04 Mar 2020 22:19:19 GMT",
-        "traceparent": "00-15ae22415469934b8f85a3766e595b7c-8afc10241b388746-00",
-        "User-Agent": [
-          "azsdk-net-Storage.Files.DataLake/12.0.0-dev.20200305.1",
-          "(.NET Core 4.6.28325.01; Microsoft Windows 10.0.18363 )"
-        ],
-        "x-ms-client-request-id": "d66e8534-e048-aa54-2596-3cc42b53bc55",
-        "x-ms-date": "Thu, 05 Mar 2020 22:19:21 GMT",
-=======
+      },
+      "ResponseBody": []
+    },
+    {
       "RequestUri": "http://seannsecanary.blob.core.windows.net/test-filesystem-c1a297dd-7c6c-8eae-9185-bbfdca673347/test-file-258d3e93-67f4-6d94-9c61-cf0295d08ec4?comp=lease",
       "RequestMethod": "PUT",
       "RequestHeaders": {
@@ -395,58 +213,24 @@
         ],
         "x-ms-client-request-id": "d66e8534-e048-aa54-2596-3cc42b53bc55",
         "x-ms-date": "Fri, 03 Apr 2020 21:01:29 GMT",
->>>>>>> 32e373e2
         "x-ms-lease-action": "acquire",
         "x-ms-lease-duration": "15",
         "x-ms-proposed-lease-id": "1c4d690b-7cb1-b2d8-867b-1d4b9e1a2d07",
         "x-ms-return-client-request-id": "true",
-<<<<<<< HEAD
-        "x-ms-version": "2019-10-10"
-=======
-        "x-ms-version": "2019-12-12"
->>>>>>> 32e373e2
+        "x-ms-version": "2019-12-12"
       },
       "RequestBody": null,
       "StatusCode": 412,
       "ResponseHeaders": {
         "Content-Length": "252",
         "Content-Type": "application/xml",
-<<<<<<< HEAD
-        "Date": "Thu, 05 Mar 2020 22:19:21 GMT",
-=======
-        "Date": "Fri, 03 Apr 2020 21:01:28 GMT",
->>>>>>> 32e373e2
+        "Date": "Fri, 03 Apr 2020 21:01:28 GMT",
         "Server": [
           "Windows-Azure-Blob/1.0",
           "Microsoft-HTTPAPI/2.0"
         ],
         "x-ms-client-request-id": "d66e8534-e048-aa54-2596-3cc42b53bc55",
         "x-ms-error-code": "ConditionNotMet",
-<<<<<<< HEAD
-        "x-ms-request-id": "b9eb82b5-001e-0016-6d3c-f364ec000000",
-        "x-ms-version": "2019-10-10"
-      },
-      "ResponseBody": [
-        "\uFEFF\u003C?xml version=\u00221.0\u0022 encoding=\u0022utf-8\u0022?\u003E\u003CError\u003E\u003CCode\u003EConditionNotMet\u003C/Code\u003E\u003CMessage\u003EThe condition specified using HTTP conditional header(s) is not met.\n",
-        "RequestId:b9eb82b5-001e-0016-6d3c-f364ec000000\n",
-        "Time:2020-03-05T22:19:21.4440769Z\u003C/Message\u003E\u003C/Error\u003E"
-      ]
-    },
-    {
-      "RequestUri": "https://seanstagehierarchical.blob.core.windows.net/test-filesystem-c1a297dd-7c6c-8eae-9185-bbfdca673347?restype=container",
-      "RequestMethod": "DELETE",
-      "RequestHeaders": {
-        "Authorization": "Sanitized",
-        "traceparent": "00-1a19d47426ad0c44886a677e753fded6-5a42cc18f6ed8f42-00",
-        "User-Agent": [
-          "azsdk-net-Storage.Files.DataLake/12.0.0-dev.20200305.1",
-          "(.NET Core 4.6.28325.01; Microsoft Windows 10.0.18363 )"
-        ],
-        "x-ms-client-request-id": "19173ab2-56ac-84bf-7431-71ef8fc0a336",
-        "x-ms-date": "Thu, 05 Mar 2020 22:19:21 GMT",
-        "x-ms-return-client-request-id": "true",
-        "x-ms-version": "2019-10-10"
-=======
         "x-ms-request-id": "962238c6-f01e-0012-24fb-093670000000",
         "x-ms-version": "2019-12-12"
       },
@@ -470,230 +254,118 @@
         "x-ms-date": "Fri, 03 Apr 2020 21:01:29 GMT",
         "x-ms-return-client-request-id": "true",
         "x-ms-version": "2019-12-12"
->>>>>>> 32e373e2
       },
       "RequestBody": null,
       "StatusCode": 202,
       "ResponseHeaders": {
         "Content-Length": "0",
-<<<<<<< HEAD
-        "Date": "Thu, 05 Mar 2020 22:19:21 GMT",
-=======
-        "Date": "Fri, 03 Apr 2020 21:01:28 GMT",
->>>>>>> 32e373e2
+        "Date": "Fri, 03 Apr 2020 21:01:28 GMT",
         "Server": [
           "Windows-Azure-Blob/1.0",
           "Microsoft-HTTPAPI/2.0"
         ],
         "x-ms-client-request-id": "19173ab2-56ac-84bf-7431-71ef8fc0a336",
-<<<<<<< HEAD
-        "x-ms-request-id": "b9eb82b6-001e-0016-6e3c-f364ec000000",
-        "x-ms-version": "2019-10-10"
-=======
         "x-ms-request-id": "962238cc-f01e-0012-2afb-093670000000",
         "x-ms-version": "2019-12-12"
->>>>>>> 32e373e2
-      },
-      "ResponseBody": []
-    },
-    {
-<<<<<<< HEAD
-      "RequestUri": "https://seanstagehierarchical.blob.core.windows.net/test-filesystem-7d6c0123-47c1-5698-c82e-f1c94e828475?restype=container",
-      "RequestMethod": "PUT",
-      "RequestHeaders": {
-        "Authorization": "Sanitized",
-        "traceparent": "00-b1bfd641cabb434abd9fe331a5064ad7-3d5dd9bdccc5c246-00",
-        "User-Agent": [
-          "azsdk-net-Storage.Files.DataLake/12.0.0-dev.20200305.1",
-          "(.NET Core 4.6.28325.01; Microsoft Windows 10.0.18363 )"
+      },
+      "ResponseBody": []
+    },
+    {
+      "RequestUri": "http://seannsecanary.blob.core.windows.net/test-filesystem-7d6c0123-47c1-5698-c82e-f1c94e828475?restype=container",
+      "RequestMethod": "PUT",
+      "RequestHeaders": {
+        "Authorization": "Sanitized",
+        "traceparent": "00-71c57f4f3b9d9b4fa99f5665328c9f3e-a287e884b0534243-00",
+        "User-Agent": [
+          "azsdk-net-Storage.Files.DataLake/12.1.0-dev.20200403.1",
+          "(.NET Core 4.6.28325.01; Microsoft Windows 10.0.18362 )"
         ],
         "x-ms-blob-public-access": "container",
         "x-ms-client-request-id": "24ae5ada-0a44-6a3a-a2c0-507e64f536f1",
-        "x-ms-date": "Thu, 05 Mar 2020 22:19:21 GMT",
-        "x-ms-return-client-request-id": "true",
-        "x-ms-version": "2019-10-10"
-=======
-      "RequestUri": "http://seannsecanary.blob.core.windows.net/test-filesystem-7d6c0123-47c1-5698-c82e-f1c94e828475?restype=container",
-      "RequestMethod": "PUT",
-      "RequestHeaders": {
-        "Authorization": "Sanitized",
-        "traceparent": "00-71c57f4f3b9d9b4fa99f5665328c9f3e-a287e884b0534243-00",
-        "User-Agent": [
-          "azsdk-net-Storage.Files.DataLake/12.1.0-dev.20200403.1",
-          "(.NET Core 4.6.28325.01; Microsoft Windows 10.0.18362 )"
-        ],
-        "x-ms-blob-public-access": "container",
-        "x-ms-client-request-id": "24ae5ada-0a44-6a3a-a2c0-507e64f536f1",
-        "x-ms-date": "Fri, 03 Apr 2020 21:01:29 GMT",
-        "x-ms-return-client-request-id": "true",
-        "x-ms-version": "2019-12-12"
->>>>>>> 32e373e2
-      },
-      "RequestBody": null,
-      "StatusCode": 201,
-      "ResponseHeaders": {
-        "Content-Length": "0",
-<<<<<<< HEAD
-        "Date": "Thu, 05 Mar 2020 22:19:21 GMT",
-        "ETag": "\u00220x8D7C153414DEE10\u0022",
-        "Last-Modified": "Thu, 05 Mar 2020 22:19:21 GMT",
-=======
+        "x-ms-date": "Fri, 03 Apr 2020 21:01:29 GMT",
+        "x-ms-return-client-request-id": "true",
+        "x-ms-version": "2019-12-12"
+      },
+      "RequestBody": null,
+      "StatusCode": 201,
+      "ResponseHeaders": {
+        "Content-Length": "0",
         "Date": "Fri, 03 Apr 2020 21:01:28 GMT",
         "ETag": "\u00220x8D7D8122DB086D8\u0022",
         "Last-Modified": "Fri, 03 Apr 2020 21:01:28 GMT",
->>>>>>> 32e373e2
         "Server": [
           "Windows-Azure-Blob/1.0",
           "Microsoft-HTTPAPI/2.0"
         ],
         "x-ms-client-request-id": "24ae5ada-0a44-6a3a-a2c0-507e64f536f1",
-<<<<<<< HEAD
-        "x-ms-request-id": "6ca35430-901e-0014-703c-f3da54000000",
-        "x-ms-version": "2019-10-10"
-=======
         "x-ms-request-id": "962238d8-f01e-0012-33fb-093670000000",
         "x-ms-version": "2019-12-12"
->>>>>>> 32e373e2
-      },
-      "ResponseBody": []
-    },
-    {
-<<<<<<< HEAD
-      "RequestUri": "https://seanstagehierarchical.dfs.core.windows.net/test-filesystem-7d6c0123-47c1-5698-c82e-f1c94e828475/test-file-4fe0fbad-b2ae-80fb-5707-8d7c3b7feafb?resource=file",
-      "RequestMethod": "PUT",
-      "RequestHeaders": {
-        "Authorization": "Sanitized",
-        "traceparent": "00-d4a89f3d41da474dabdee509acdfc3cd-fdfef5b7e0de7243-00",
-        "User-Agent": [
-          "azsdk-net-Storage.Files.DataLake/12.0.0-dev.20200305.1",
-          "(.NET Core 4.6.28325.01; Microsoft Windows 10.0.18363 )"
+      },
+      "ResponseBody": []
+    },
+    {
+      "RequestUri": "http://seannsecanary.dfs.core.windows.net/test-filesystem-7d6c0123-47c1-5698-c82e-f1c94e828475/test-file-4fe0fbad-b2ae-80fb-5707-8d7c3b7feafb?resource=file",
+      "RequestMethod": "PUT",
+      "RequestHeaders": {
+        "Authorization": "Sanitized",
+        "traceparent": "00-f0dede313c498143a1db1a8e6cd8f02d-5531839bb95f4349-00",
+        "User-Agent": [
+          "azsdk-net-Storage.Files.DataLake/12.1.0-dev.20200403.1",
+          "(.NET Core 4.6.28325.01; Microsoft Windows 10.0.18362 )"
         ],
         "x-ms-client-request-id": "706b1a0e-61ec-2875-5f2d-cc3c7cbd2f22",
-        "x-ms-date": "Thu, 05 Mar 2020 22:19:21 GMT",
-        "x-ms-return-client-request-id": "true",
-        "x-ms-version": "2019-10-10"
-=======
-      "RequestUri": "http://seannsecanary.dfs.core.windows.net/test-filesystem-7d6c0123-47c1-5698-c82e-f1c94e828475/test-file-4fe0fbad-b2ae-80fb-5707-8d7c3b7feafb?resource=file",
-      "RequestMethod": "PUT",
-      "RequestHeaders": {
-        "Authorization": "Sanitized",
-        "traceparent": "00-f0dede313c498143a1db1a8e6cd8f02d-5531839bb95f4349-00",
-        "User-Agent": [
-          "azsdk-net-Storage.Files.DataLake/12.1.0-dev.20200403.1",
-          "(.NET Core 4.6.28325.01; Microsoft Windows 10.0.18362 )"
-        ],
-        "x-ms-client-request-id": "706b1a0e-61ec-2875-5f2d-cc3c7cbd2f22",
-        "x-ms-date": "Fri, 03 Apr 2020 21:01:29 GMT",
-        "x-ms-return-client-request-id": "true",
-        "x-ms-version": "2019-12-12"
->>>>>>> 32e373e2
-      },
-      "RequestBody": null,
-      "StatusCode": 201,
-      "ResponseHeaders": {
-        "Content-Length": "0",
-<<<<<<< HEAD
-        "Date": "Thu, 05 Mar 2020 22:19:21 GMT",
-        "ETag": "\u00220x8D7C1534180CE51\u0022",
-        "Last-Modified": "Thu, 05 Mar 2020 22:19:22 GMT",
-=======
+        "x-ms-date": "Fri, 03 Apr 2020 21:01:29 GMT",
+        "x-ms-return-client-request-id": "true",
+        "x-ms-version": "2019-12-12"
+      },
+      "RequestBody": null,
+      "StatusCode": 201,
+      "ResponseHeaders": {
+        "Content-Length": "0",
         "Date": "Fri, 03 Apr 2020 21:01:27 GMT",
         "ETag": "\u00220x8D7D8122DC09136\u0022",
         "Last-Modified": "Fri, 03 Apr 2020 21:01:28 GMT",
->>>>>>> 32e373e2
         "Server": [
           "Windows-Azure-HDFS/1.0",
           "Microsoft-HTTPAPI/2.0"
         ],
         "x-ms-client-request-id": "706b1a0e-61ec-2875-5f2d-cc3c7cbd2f22",
-<<<<<<< HEAD
-        "x-ms-request-id": "923c088d-001f-0029-6c3c-f3ac4f000000",
-        "x-ms-version": "2019-10-10"
-=======
         "x-ms-request-id": "fa44012e-201f-0097-0ffb-091bad000000",
         "x-ms-version": "2019-12-12"
->>>>>>> 32e373e2
-      },
-      "ResponseBody": []
-    },
-    {
-<<<<<<< HEAD
-      "RequestUri": "https://seanstagehierarchical.blob.core.windows.net/test-filesystem-7d6c0123-47c1-5698-c82e-f1c94e828475/test-file-4fe0fbad-b2ae-80fb-5707-8d7c3b7feafb?comp=lease",
-=======
+      },
+      "ResponseBody": []
+    },
+    {
       "RequestUri": "http://seannsecanary.blob.core.windows.net/test-filesystem-7d6c0123-47c1-5698-c82e-f1c94e828475/test-file-4fe0fbad-b2ae-80fb-5707-8d7c3b7feafb?comp=lease",
->>>>>>> 32e373e2
       "RequestMethod": "PUT",
       "RequestHeaders": {
         "Authorization": "Sanitized",
         "If-Match": "\u0022garbage\u0022",
-<<<<<<< HEAD
-        "traceparent": "00-892f122563d17149aa58fda61a7e3974-904bed023ccf4848-00",
-        "User-Agent": [
-          "azsdk-net-Storage.Files.DataLake/12.0.0-dev.20200305.1",
-          "(.NET Core 4.6.28325.01; Microsoft Windows 10.0.18363 )"
+        "traceparent": "00-e46057500faa204a803b6150728ab54d-616d5afde6533c4f-00",
+        "User-Agent": [
+          "azsdk-net-Storage.Files.DataLake/12.1.0-dev.20200403.1",
+          "(.NET Core 4.6.28325.01; Microsoft Windows 10.0.18362 )"
         ],
         "x-ms-client-request-id": "fda42b77-682a-cbf3-fd1d-a510186dc4df",
-        "x-ms-date": "Thu, 05 Mar 2020 22:19:22 GMT",
-=======
-        "traceparent": "00-e46057500faa204a803b6150728ab54d-616d5afde6533c4f-00",
-        "User-Agent": [
-          "azsdk-net-Storage.Files.DataLake/12.1.0-dev.20200403.1",
-          "(.NET Core 4.6.28325.01; Microsoft Windows 10.0.18362 )"
-        ],
-        "x-ms-client-request-id": "fda42b77-682a-cbf3-fd1d-a510186dc4df",
-        "x-ms-date": "Fri, 03 Apr 2020 21:01:30 GMT",
->>>>>>> 32e373e2
+        "x-ms-date": "Fri, 03 Apr 2020 21:01:30 GMT",
         "x-ms-lease-action": "acquire",
         "x-ms-lease-duration": "15",
         "x-ms-proposed-lease-id": "970054d6-4206-4d1d-cadb-490864802e2c",
         "x-ms-return-client-request-id": "true",
-<<<<<<< HEAD
-        "x-ms-version": "2019-10-10"
-=======
-        "x-ms-version": "2019-12-12"
->>>>>>> 32e373e2
+        "x-ms-version": "2019-12-12"
       },
       "RequestBody": null,
       "StatusCode": 412,
       "ResponseHeaders": {
         "Content-Length": "252",
         "Content-Type": "application/xml",
-<<<<<<< HEAD
-        "Date": "Thu, 05 Mar 2020 22:19:22 GMT",
-=======
-        "Date": "Fri, 03 Apr 2020 21:01:28 GMT",
->>>>>>> 32e373e2
+        "Date": "Fri, 03 Apr 2020 21:01:28 GMT",
         "Server": [
           "Windows-Azure-Blob/1.0",
           "Microsoft-HTTPAPI/2.0"
         ],
         "x-ms-client-request-id": "fda42b77-682a-cbf3-fd1d-a510186dc4df",
         "x-ms-error-code": "ConditionNotMet",
-<<<<<<< HEAD
-        "x-ms-request-id": "6ca35438-901e-0014-733c-f3da54000000",
-        "x-ms-version": "2019-10-10"
-      },
-      "ResponseBody": [
-        "\uFEFF\u003C?xml version=\u00221.0\u0022 encoding=\u0022utf-8\u0022?\u003E\u003CError\u003E\u003CCode\u003EConditionNotMet\u003C/Code\u003E\u003CMessage\u003EThe condition specified using HTTP conditional header(s) is not met.\n",
-        "RequestId:6ca35438-901e-0014-733c-f3da54000000\n",
-        "Time:2020-03-05T22:19:22.2430901Z\u003C/Message\u003E\u003C/Error\u003E"
-      ]
-    },
-    {
-      "RequestUri": "https://seanstagehierarchical.blob.core.windows.net/test-filesystem-7d6c0123-47c1-5698-c82e-f1c94e828475?restype=container",
-      "RequestMethod": "DELETE",
-      "RequestHeaders": {
-        "Authorization": "Sanitized",
-        "traceparent": "00-cbf0c7da1a7ba64aae9eeb7dab07ba76-54dbf31a4afcca43-00",
-        "User-Agent": [
-          "azsdk-net-Storage.Files.DataLake/12.0.0-dev.20200305.1",
-          "(.NET Core 4.6.28325.01; Microsoft Windows 10.0.18363 )"
-        ],
-        "x-ms-client-request-id": "38900153-31db-9e02-a0a3-23f5d4fe02ea",
-        "x-ms-date": "Thu, 05 Mar 2020 22:19:22 GMT",
-        "x-ms-return-client-request-id": "true",
-        "x-ms-version": "2019-10-10"
-=======
         "x-ms-request-id": "962238e8-f01e-0012-40fb-093670000000",
         "x-ms-version": "2019-12-12"
       },
@@ -717,179 +389,100 @@
         "x-ms-date": "Fri, 03 Apr 2020 21:01:30 GMT",
         "x-ms-return-client-request-id": "true",
         "x-ms-version": "2019-12-12"
->>>>>>> 32e373e2
       },
       "RequestBody": null,
       "StatusCode": 202,
       "ResponseHeaders": {
         "Content-Length": "0",
-<<<<<<< HEAD
-        "Date": "Thu, 05 Mar 2020 22:19:22 GMT",
-=======
-        "Date": "Fri, 03 Apr 2020 21:01:28 GMT",
->>>>>>> 32e373e2
+        "Date": "Fri, 03 Apr 2020 21:01:28 GMT",
         "Server": [
           "Windows-Azure-Blob/1.0",
           "Microsoft-HTTPAPI/2.0"
         ],
         "x-ms-client-request-id": "38900153-31db-9e02-a0a3-23f5d4fe02ea",
-<<<<<<< HEAD
-        "x-ms-request-id": "6ca3543f-901e-0014-783c-f3da54000000",
-        "x-ms-version": "2019-10-10"
-=======
         "x-ms-request-id": "962238ef-f01e-0012-47fb-093670000000",
         "x-ms-version": "2019-12-12"
->>>>>>> 32e373e2
-      },
-      "ResponseBody": []
-    },
-    {
-<<<<<<< HEAD
-      "RequestUri": "https://seanstagehierarchical.blob.core.windows.net/test-filesystem-f2a7b302-9ebe-69f8-1c49-b74428b21b86?restype=container",
-      "RequestMethod": "PUT",
-      "RequestHeaders": {
-        "Authorization": "Sanitized",
-        "traceparent": "00-e070e1150b36aa40a6d9cf90cafc26a6-dd8bcc276dc4484a-00",
-        "User-Agent": [
-          "azsdk-net-Storage.Files.DataLake/12.0.0-dev.20200305.1",
-          "(.NET Core 4.6.28325.01; Microsoft Windows 10.0.18363 )"
+      },
+      "ResponseBody": []
+    },
+    {
+      "RequestUri": "http://seannsecanary.blob.core.windows.net/test-filesystem-f2a7b302-9ebe-69f8-1c49-b74428b21b86?restype=container",
+      "RequestMethod": "PUT",
+      "RequestHeaders": {
+        "Authorization": "Sanitized",
+        "traceparent": "00-041bff8953ec604d89f78028a699eaf7-ef8d81d9e6254947-00",
+        "User-Agent": [
+          "azsdk-net-Storage.Files.DataLake/12.1.0-dev.20200403.1",
+          "(.NET Core 4.6.28325.01; Microsoft Windows 10.0.18362 )"
         ],
         "x-ms-blob-public-access": "container",
         "x-ms-client-request-id": "fb3e55e2-c8ce-b417-0827-1b9279bd76ee",
-        "x-ms-date": "Thu, 05 Mar 2020 22:19:22 GMT",
-        "x-ms-return-client-request-id": "true",
-        "x-ms-version": "2019-10-10"
-=======
-      "RequestUri": "http://seannsecanary.blob.core.windows.net/test-filesystem-f2a7b302-9ebe-69f8-1c49-b74428b21b86?restype=container",
-      "RequestMethod": "PUT",
-      "RequestHeaders": {
-        "Authorization": "Sanitized",
-        "traceparent": "00-041bff8953ec604d89f78028a699eaf7-ef8d81d9e6254947-00",
-        "User-Agent": [
-          "azsdk-net-Storage.Files.DataLake/12.1.0-dev.20200403.1",
-          "(.NET Core 4.6.28325.01; Microsoft Windows 10.0.18362 )"
-        ],
-        "x-ms-blob-public-access": "container",
-        "x-ms-client-request-id": "fb3e55e2-c8ce-b417-0827-1b9279bd76ee",
-        "x-ms-date": "Fri, 03 Apr 2020 21:01:30 GMT",
-        "x-ms-return-client-request-id": "true",
-        "x-ms-version": "2019-12-12"
->>>>>>> 32e373e2
-      },
-      "RequestBody": null,
-      "StatusCode": 201,
-      "ResponseHeaders": {
-        "Content-Length": "0",
-<<<<<<< HEAD
-        "Date": "Thu, 05 Mar 2020 22:19:22 GMT",
-        "ETag": "\u00220x8D7C15341C6D658\u0022",
-        "Last-Modified": "Thu, 05 Mar 2020 22:19:22 GMT",
-=======
+        "x-ms-date": "Fri, 03 Apr 2020 21:01:30 GMT",
+        "x-ms-return-client-request-id": "true",
+        "x-ms-version": "2019-12-12"
+      },
+      "RequestBody": null,
+      "StatusCode": 201,
+      "ResponseHeaders": {
+        "Content-Length": "0",
         "Date": "Fri, 03 Apr 2020 21:01:28 GMT",
         "ETag": "\u00220x8D7D8122DEC6250\u0022",
         "Last-Modified": "Fri, 03 Apr 2020 21:01:28 GMT",
->>>>>>> 32e373e2
         "Server": [
           "Windows-Azure-Blob/1.0",
           "Microsoft-HTTPAPI/2.0"
         ],
         "x-ms-client-request-id": "fb3e55e2-c8ce-b417-0827-1b9279bd76ee",
-<<<<<<< HEAD
-        "x-ms-request-id": "b9eb82df-001e-0016-113c-f364ec000000",
-        "x-ms-version": "2019-10-10"
-=======
         "x-ms-request-id": "962238f5-f01e-0012-4cfb-093670000000",
         "x-ms-version": "2019-12-12"
->>>>>>> 32e373e2
-      },
-      "ResponseBody": []
-    },
-    {
-<<<<<<< HEAD
-      "RequestUri": "https://seanstagehierarchical.dfs.core.windows.net/test-filesystem-f2a7b302-9ebe-69f8-1c49-b74428b21b86/test-file-05939d87-ec40-760d-afd9-5527564d7f02?resource=file",
-      "RequestMethod": "PUT",
-      "RequestHeaders": {
-        "Authorization": "Sanitized",
-        "traceparent": "00-afd52ca1c4b5f341abf1a19b9aaf0678-6c4f4013841a0b40-00",
-        "User-Agent": [
-          "azsdk-net-Storage.Files.DataLake/12.0.0-dev.20200305.1",
-          "(.NET Core 4.6.28325.01; Microsoft Windows 10.0.18363 )"
+      },
+      "ResponseBody": []
+    },
+    {
+      "RequestUri": "http://seannsecanary.dfs.core.windows.net/test-filesystem-f2a7b302-9ebe-69f8-1c49-b74428b21b86/test-file-05939d87-ec40-760d-afd9-5527564d7f02?resource=file",
+      "RequestMethod": "PUT",
+      "RequestHeaders": {
+        "Authorization": "Sanitized",
+        "traceparent": "00-a708db35f757e4459ebb86b6be47b579-79764c63d9f33143-00",
+        "User-Agent": [
+          "azsdk-net-Storage.Files.DataLake/12.1.0-dev.20200403.1",
+          "(.NET Core 4.6.28325.01; Microsoft Windows 10.0.18362 )"
         ],
         "x-ms-client-request-id": "4c235a21-8186-f606-47c8-4cf573f05eba",
-        "x-ms-date": "Thu, 05 Mar 2020 22:19:22 GMT",
-        "x-ms-return-client-request-id": "true",
-        "x-ms-version": "2019-10-10"
-=======
-      "RequestUri": "http://seannsecanary.dfs.core.windows.net/test-filesystem-f2a7b302-9ebe-69f8-1c49-b74428b21b86/test-file-05939d87-ec40-760d-afd9-5527564d7f02?resource=file",
-      "RequestMethod": "PUT",
-      "RequestHeaders": {
-        "Authorization": "Sanitized",
-        "traceparent": "00-a708db35f757e4459ebb86b6be47b579-79764c63d9f33143-00",
-        "User-Agent": [
-          "azsdk-net-Storage.Files.DataLake/12.1.0-dev.20200403.1",
-          "(.NET Core 4.6.28325.01; Microsoft Windows 10.0.18362 )"
-        ],
-        "x-ms-client-request-id": "4c235a21-8186-f606-47c8-4cf573f05eba",
-        "x-ms-date": "Fri, 03 Apr 2020 21:01:30 GMT",
-        "x-ms-return-client-request-id": "true",
-        "x-ms-version": "2019-12-12"
->>>>>>> 32e373e2
-      },
-      "RequestBody": null,
-      "StatusCode": 201,
-      "ResponseHeaders": {
-        "Content-Length": "0",
-<<<<<<< HEAD
-        "Date": "Thu, 05 Mar 2020 22:19:22 GMT",
-        "ETag": "\u00220x8D7C15341FA2FD3\u0022",
-        "Last-Modified": "Thu, 05 Mar 2020 22:19:22 GMT",
-=======
+        "x-ms-date": "Fri, 03 Apr 2020 21:01:30 GMT",
+        "x-ms-return-client-request-id": "true",
+        "x-ms-version": "2019-12-12"
+      },
+      "RequestBody": null,
+      "StatusCode": 201,
+      "ResponseHeaders": {
+        "Content-Length": "0",
         "Date": "Fri, 03 Apr 2020 21:01:27 GMT",
         "ETag": "\u00220x8D7D8122E05120B\u0022",
         "Last-Modified": "Fri, 03 Apr 2020 21:01:28 GMT",
->>>>>>> 32e373e2
         "Server": [
           "Windows-Azure-HDFS/1.0",
           "Microsoft-HTTPAPI/2.0"
         ],
         "x-ms-client-request-id": "4c235a21-8186-f606-47c8-4cf573f05eba",
-<<<<<<< HEAD
-        "x-ms-request-id": "eca3c1b3-b01f-003c-123c-f3bbfc000000",
-        "x-ms-version": "2019-10-10"
-=======
         "x-ms-request-id": "fa440132-201f-0097-12fb-091bad000000",
         "x-ms-version": "2019-12-12"
->>>>>>> 32e373e2
-      },
-      "ResponseBody": []
-    },
-    {
-<<<<<<< HEAD
-      "RequestUri": "https://seanstagehierarchical.blob.core.windows.net/test-filesystem-f2a7b302-9ebe-69f8-1c49-b74428b21b86/test-file-05939d87-ec40-760d-afd9-5527564d7f02",
-=======
+      },
+      "ResponseBody": []
+    },
+    {
       "RequestUri": "http://seannsecanary.blob.core.windows.net/test-filesystem-f2a7b302-9ebe-69f8-1c49-b74428b21b86/test-file-05939d87-ec40-760d-afd9-5527564d7f02",
->>>>>>> 32e373e2
       "RequestMethod": "HEAD",
       "RequestHeaders": {
         "Authorization": "Sanitized",
         "User-Agent": [
-<<<<<<< HEAD
-          "azsdk-net-Storage.Files.DataLake/12.0.0-dev.20200305.1",
-          "(.NET Core 4.6.28325.01; Microsoft Windows 10.0.18363 )"
+          "azsdk-net-Storage.Files.DataLake/12.1.0-dev.20200403.1",
+          "(.NET Core 4.6.28325.01; Microsoft Windows 10.0.18362 )"
         ],
         "x-ms-client-request-id": "560e53aa-4ba2-7d84-e0bc-678b32ce18ef",
-        "x-ms-date": "Thu, 05 Mar 2020 22:19:23 GMT",
-        "x-ms-return-client-request-id": "true",
-        "x-ms-version": "2019-10-10"
-=======
-          "azsdk-net-Storage.Files.DataLake/12.1.0-dev.20200403.1",
-          "(.NET Core 4.6.28325.01; Microsoft Windows 10.0.18362 )"
-        ],
-        "x-ms-client-request-id": "560e53aa-4ba2-7d84-e0bc-678b32ce18ef",
-        "x-ms-date": "Fri, 03 Apr 2020 21:01:30 GMT",
-        "x-ms-return-client-request-id": "true",
-        "x-ms-version": "2019-12-12"
->>>>>>> 32e373e2
+        "x-ms-date": "Fri, 03 Apr 2020 21:01:30 GMT",
+        "x-ms-return-client-request-id": "true",
+        "x-ms-version": "2019-12-12"
       },
       "RequestBody": null,
       "StatusCode": 200,
@@ -897,15 +490,9 @@
         "Accept-Ranges": "bytes",
         "Content-Length": "0",
         "Content-Type": "application/octet-stream",
-<<<<<<< HEAD
-        "Date": "Thu, 05 Mar 2020 22:19:22 GMT",
-        "ETag": "\u00220x8D7C15341FA2FD3\u0022",
-        "Last-Modified": "Thu, 05 Mar 2020 22:19:22 GMT",
-=======
         "Date": "Fri, 03 Apr 2020 21:01:28 GMT",
         "ETag": "\u00220x8D7D8122E05120B\u0022",
         "Last-Modified": "Fri, 03 Apr 2020 21:01:28 GMT",
->>>>>>> 32e373e2
         "Server": [
           "Windows-Azure-Blob/1.0",
           "Microsoft-HTTPAPI/2.0"
@@ -914,39 +501,16 @@
         "x-ms-access-tier-inferred": "true",
         "x-ms-blob-type": "BlockBlob",
         "x-ms-client-request-id": "560e53aa-4ba2-7d84-e0bc-678b32ce18ef",
-<<<<<<< HEAD
-        "x-ms-creation-time": "Thu, 05 Mar 2020 22:19:22 GMT",
-        "x-ms-lease-state": "available",
-        "x-ms-lease-status": "unlocked",
-        "x-ms-request-id": "b9eb82e6-001e-0016-173c-f364ec000000",
-        "x-ms-server-encrypted": "true",
-        "x-ms-version": "2019-10-10"
-=======
         "x-ms-creation-time": "Fri, 03 Apr 2020 21:01:28 GMT",
         "x-ms-lease-state": "available",
         "x-ms-lease-status": "unlocked",
         "x-ms-request-id": "96223911-f01e-0012-62fb-093670000000",
         "x-ms-server-encrypted": "true",
         "x-ms-version": "2019-12-12"
->>>>>>> 32e373e2
-      },
-      "ResponseBody": []
-    },
-    {
-<<<<<<< HEAD
-      "RequestUri": "https://seanstagehierarchical.blob.core.windows.net/test-filesystem-f2a7b302-9ebe-69f8-1c49-b74428b21b86/test-file-05939d87-ec40-760d-afd9-5527564d7f02?comp=lease",
-      "RequestMethod": "PUT",
-      "RequestHeaders": {
-        "Authorization": "Sanitized",
-        "If-None-Match": "\u00220x8D7C15341FA2FD3\u0022",
-        "traceparent": "00-939e0568c5c155448ed634181eafed05-6e58e252bf80b645-00",
-        "User-Agent": [
-          "azsdk-net-Storage.Files.DataLake/12.0.0-dev.20200305.1",
-          "(.NET Core 4.6.28325.01; Microsoft Windows 10.0.18363 )"
-        ],
-        "x-ms-client-request-id": "8a8d86d4-af4a-3999-f088-1b6dcbf00e9b",
-        "x-ms-date": "Thu, 05 Mar 2020 22:19:23 GMT",
-=======
+      },
+      "ResponseBody": []
+    },
+    {
       "RequestUri": "http://seannsecanary.blob.core.windows.net/test-filesystem-f2a7b302-9ebe-69f8-1c49-b74428b21b86/test-file-05939d87-ec40-760d-afd9-5527564d7f02?comp=lease",
       "RequestMethod": "PUT",
       "RequestHeaders": {
@@ -959,58 +523,24 @@
         ],
         "x-ms-client-request-id": "8a8d86d4-af4a-3999-f088-1b6dcbf00e9b",
         "x-ms-date": "Fri, 03 Apr 2020 21:01:30 GMT",
->>>>>>> 32e373e2
         "x-ms-lease-action": "acquire",
         "x-ms-lease-duration": "15",
         "x-ms-proposed-lease-id": "08cf19a7-a35b-6779-e4fa-4e37dd58063c",
         "x-ms-return-client-request-id": "true",
-<<<<<<< HEAD
-        "x-ms-version": "2019-10-10"
-=======
-        "x-ms-version": "2019-12-12"
->>>>>>> 32e373e2
+        "x-ms-version": "2019-12-12"
       },
       "RequestBody": null,
       "StatusCode": 412,
       "ResponseHeaders": {
         "Content-Length": "252",
         "Content-Type": "application/xml",
-<<<<<<< HEAD
-        "Date": "Thu, 05 Mar 2020 22:19:22 GMT",
-=======
         "Date": "Fri, 03 Apr 2020 21:01:29 GMT",
->>>>>>> 32e373e2
         "Server": [
           "Windows-Azure-Blob/1.0",
           "Microsoft-HTTPAPI/2.0"
         ],
         "x-ms-client-request-id": "8a8d86d4-af4a-3999-f088-1b6dcbf00e9b",
         "x-ms-error-code": "ConditionNotMet",
-<<<<<<< HEAD
-        "x-ms-request-id": "b9eb82e9-001e-0016-193c-f364ec000000",
-        "x-ms-version": "2019-10-10"
-      },
-      "ResponseBody": [
-        "\uFEFF\u003C?xml version=\u00221.0\u0022 encoding=\u0022utf-8\u0022?\u003E\u003CError\u003E\u003CCode\u003EConditionNotMet\u003C/Code\u003E\u003CMessage\u003EThe condition specified using HTTP conditional header(s) is not met.\n",
-        "RequestId:b9eb82e9-001e-0016-193c-f364ec000000\n",
-        "Time:2020-03-05T22:19:23.1110939Z\u003C/Message\u003E\u003C/Error\u003E"
-      ]
-    },
-    {
-      "RequestUri": "https://seanstagehierarchical.blob.core.windows.net/test-filesystem-f2a7b302-9ebe-69f8-1c49-b74428b21b86?restype=container",
-      "RequestMethod": "DELETE",
-      "RequestHeaders": {
-        "Authorization": "Sanitized",
-        "traceparent": "00-14dcbe501b0b6c45967e8790083e5267-77daa4e541b17041-00",
-        "User-Agent": [
-          "azsdk-net-Storage.Files.DataLake/12.0.0-dev.20200305.1",
-          "(.NET Core 4.6.28325.01; Microsoft Windows 10.0.18363 )"
-        ],
-        "x-ms-client-request-id": "acb74529-8e41-12a5-7636-0e614722a8ab",
-        "x-ms-date": "Thu, 05 Mar 2020 22:19:23 GMT",
-        "x-ms-return-client-request-id": "true",
-        "x-ms-version": "2019-10-10"
-=======
         "x-ms-request-id": "96223920-f01e-0012-70fb-093670000000",
         "x-ms-version": "2019-12-12"
       },
@@ -1034,42 +564,26 @@
         "x-ms-date": "Fri, 03 Apr 2020 21:01:30 GMT",
         "x-ms-return-client-request-id": "true",
         "x-ms-version": "2019-12-12"
->>>>>>> 32e373e2
       },
       "RequestBody": null,
       "StatusCode": 202,
       "ResponseHeaders": {
         "Content-Length": "0",
-<<<<<<< HEAD
-        "Date": "Thu, 05 Mar 2020 22:19:22 GMT",
-=======
         "Date": "Fri, 03 Apr 2020 21:01:29 GMT",
->>>>>>> 32e373e2
         "Server": [
           "Windows-Azure-Blob/1.0",
           "Microsoft-HTTPAPI/2.0"
         ],
         "x-ms-client-request-id": "acb74529-8e41-12a5-7636-0e614722a8ab",
-<<<<<<< HEAD
-        "x-ms-request-id": "b9eb82eb-001e-0016-1b3c-f364ec000000",
-        "x-ms-version": "2019-10-10"
-=======
         "x-ms-request-id": "96223934-f01e-0012-02fb-093670000000",
         "x-ms-version": "2019-12-12"
->>>>>>> 32e373e2
       },
       "ResponseBody": []
     }
   ],
   "Variables": {
-<<<<<<< HEAD
-    "DateTimeOffsetNow": "2020-03-05T14:19:19.9801618-08:00",
-    "RandomSeed": "752526830",
-    "Storage_TestConfigHierarchicalNamespace": "NamespaceTenant\nseanstagehierarchical\nU2FuaXRpemVk\nhttps://seanstagehierarchical.blob.core.windows.net\nhttp://seanstagehierarchical.file.core.windows.net\nhttp://seanstagehierarchical.queue.core.windows.net\nhttp://seanstagehierarchical.table.core.windows.net\n\n\n\n\nhttp://seanstagehierarchical-secondary.blob.core.windows.net\nhttp://seanstagehierarchical-secondary.file.core.windows.net\nhttp://seanstagehierarchical-secondary.queue.core.windows.net\nhttp://seanstagehierarchical-secondary.table.core.windows.net\n68390a19-a643-458b-b726-408abf67b4fc\nSanitized\n72f988bf-86f1-41af-91ab-2d7cd011db47\nhttps://login.microsoftonline.com/\nCloud\nBlobEndpoint=https://seanstagehierarchical.blob.core.windows.net/;QueueEndpoint=http://seanstagehierarchical.queue.core.windows.net/;FileEndpoint=http://seanstagehierarchical.file.core.windows.net/;BlobSecondaryEndpoint=http://seanstagehierarchical-secondary.blob.core.windows.net/;QueueSecondaryEndpoint=http://seanstagehierarchical-secondary.queue.core.windows.net/;FileSecondaryEndpoint=http://seanstagehierarchical-secondary.file.core.windows.net/;AccountName=seanstagehierarchical;AccountKey=Sanitized\n"
-=======
     "DateTimeOffsetNow": "2020-04-03T14:01:29.0259640-07:00",
     "RandomSeed": "752526830",
     "Storage_TestConfigHierarchicalNamespace": "NamespaceTenant\nseannsecanary\nU2FuaXRpemVk\nhttp://seannsecanary.blob.core.windows.net\nhttp://seannsecanary.file.core.windows.net\nhttp://seannsecanary.queue.core.windows.net\nhttp://seannsecanary.table.core.windows.net\n\n\n\n\nhttp://seannsecanary-secondary.blob.core.windows.net\nhttp://seannsecanary-secondary.file.core.windows.net\nhttp://seannsecanary-secondary.queue.core.windows.net\nhttp://seannsecanary-secondary.table.core.windows.net\n68390a19-a643-458b-b726-408abf67b4fc\nSanitized\n72f988bf-86f1-41af-91ab-2d7cd011db47\nhttps://login.microsoftonline.com/\nCloud\nBlobEndpoint=http://seannsecanary.blob.core.windows.net/;QueueEndpoint=http://seannsecanary.queue.core.windows.net/;FileEndpoint=http://seannsecanary.file.core.windows.net/;BlobSecondaryEndpoint=http://seannsecanary-secondary.blob.core.windows.net/;QueueSecondaryEndpoint=http://seannsecanary-secondary.queue.core.windows.net/;FileSecondaryEndpoint=http://seannsecanary-secondary.file.core.windows.net/;AccountName=seannsecanary;AccountKey=Sanitized\n"
->>>>>>> 32e373e2
   }
 }