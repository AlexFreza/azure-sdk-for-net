--- conflicted
+++ resolved
@@ -1,22 +1,6 @@
 {
   "Entries": [
     {
-<<<<<<< HEAD
-      "RequestUri": "https://seanstagehierarchical.blob.core.windows.net/test-filesystem-7de14371-b1e5-a10a-1a49-162dd915456c?restype=container",
-      "RequestMethod": "PUT",
-      "RequestHeaders": {
-        "Authorization": "Sanitized",
-        "traceparent": "00-abc43f707d80ce45b01940655bae4d4b-bb45c25e61928a44-00",
-        "User-Agent": [
-          "azsdk-net-Storage.Files.DataLake/12.0.0-dev.20200305.1",
-          "(.NET Core 4.6.28325.01; Microsoft Windows 10.0.18363 )"
-        ],
-        "x-ms-blob-public-access": "container",
-        "x-ms-client-request-id": "aeb13479-e8f8-629d-0403-904be1cfaa45",
-        "x-ms-date": "Thu, 05 Mar 2020 22:23:16 GMT",
-        "x-ms-return-client-request-id": "true",
-        "x-ms-version": "2019-10-10"
-=======
       "RequestUri": "http://seannsecanary.blob.core.windows.net/test-filesystem-7de14371-b1e5-a10a-1a49-162dd915456c?restype=container",
       "RequestMethod": "PUT",
       "RequestHeaders": {
@@ -31,52 +15,25 @@
         "x-ms-date": "Fri, 03 Apr 2020 21:03:48 GMT",
         "x-ms-return-client-request-id": "true",
         "x-ms-version": "2019-12-12"
->>>>>>> 32e373e2
       },
       "RequestBody": null,
       "StatusCode": 201,
       "ResponseHeaders": {
         "Content-Length": "0",
-<<<<<<< HEAD
-        "Date": "Thu, 05 Mar 2020 22:23:16 GMT",
-        "ETag": "\u00220x8D7C153CD13B477\u0022",
-        "Last-Modified": "Thu, 05 Mar 2020 22:23:16 GMT",
-=======
         "Date": "Fri, 03 Apr 2020 21:03:46 GMT",
         "ETag": "\u00220x8D7D812806E51B0\u0022",
         "Last-Modified": "Fri, 03 Apr 2020 21:03:47 GMT",
->>>>>>> 32e373e2
         "Server": [
           "Windows-Azure-Blob/1.0",
           "Microsoft-HTTPAPI/2.0"
         ],
         "x-ms-client-request-id": "aeb13479-e8f8-629d-0403-904be1cfaa45",
-<<<<<<< HEAD
-        "x-ms-request-id": "6afb80ed-f01e-0012-023c-f3e9eb000000",
-        "x-ms-version": "2019-10-10"
-=======
         "x-ms-request-id": "96227b94-f01e-0012-6afb-093670000000",
         "x-ms-version": "2019-12-12"
->>>>>>> 32e373e2
-      },
-      "ResponseBody": []
-    },
-    {
-<<<<<<< HEAD
-      "RequestUri": "https://seanstagehierarchical.dfs.core.windows.net/test-filesystem-7de14371-b1e5-a10a-1a49-162dd915456c/test-file-3b495d3c-28b8-0da0-cce9-cef83a7e9c89?resource=file",
-      "RequestMethod": "PUT",
-      "RequestHeaders": {
-        "Authorization": "Sanitized",
-        "traceparent": "00-c615aa36cb09cf438e3d834e1dfdd8f5-8ccea27770f8f647-00",
-        "User-Agent": [
-          "azsdk-net-Storage.Files.DataLake/12.0.0-dev.20200305.1",
-          "(.NET Core 4.6.28325.01; Microsoft Windows 10.0.18363 )"
-        ],
-        "x-ms-client-request-id": "a74f3142-b247-5089-93a4-e20f1aa42785",
-        "x-ms-date": "Thu, 05 Mar 2020 22:23:16 GMT",
-        "x-ms-return-client-request-id": "true",
-        "x-ms-version": "2019-10-10"
-=======
+      },
+      "ResponseBody": []
+    },
+    {
       "RequestUri": "http://seannsecanary.dfs.core.windows.net/test-filesystem-7de14371-b1e5-a10a-1a49-162dd915456c/test-file-3b495d3c-28b8-0da0-cce9-cef83a7e9c89?resource=file",
       "RequestMethod": "PUT",
       "RequestHeaders": {
@@ -90,55 +47,30 @@
         "x-ms-date": "Fri, 03 Apr 2020 21:03:48 GMT",
         "x-ms-return-client-request-id": "true",
         "x-ms-version": "2019-12-12"
->>>>>>> 32e373e2
       },
       "RequestBody": null,
       "StatusCode": 201,
       "ResponseHeaders": {
         "Content-Length": "0",
-<<<<<<< HEAD
-        "Date": "Thu, 05 Mar 2020 22:23:16 GMT",
-        "ETag": "\u00220x8D7C153CD462D1D\u0022",
-        "Last-Modified": "Thu, 05 Mar 2020 22:23:16 GMT",
-=======
         "Date": "Fri, 03 Apr 2020 21:03:47 GMT",
         "ETag": "\u00220x8D7D81280809DFF\u0022",
         "Last-Modified": "Fri, 03 Apr 2020 21:03:47 GMT",
->>>>>>> 32e373e2
         "Server": [
           "Windows-Azure-HDFS/1.0",
           "Microsoft-HTTPAPI/2.0"
         ],
         "x-ms-client-request-id": "a74f3142-b247-5089-93a4-e20f1aa42785",
-<<<<<<< HEAD
-        "x-ms-request-id": "6c2556b3-a01f-0020-113c-f3e99c000000",
-        "x-ms-version": "2019-10-10"
-=======
         "x-ms-request-id": "fa440371-201f-0097-7efb-091bad000000",
         "x-ms-version": "2019-12-12"
->>>>>>> 32e373e2
-      },
-      "ResponseBody": []
-    },
-    {
-<<<<<<< HEAD
-      "RequestUri": "https://seanstagehierarchical.dfs.core.windows.net/test-filesystem-7de14371-b1e5-a10a-1a49-162dd915456c/test-file-3b495d3c-28b8-0da0-cce9-cef83a7e9c89?resource=file",
-=======
+      },
+      "ResponseBody": []
+    },
+    {
       "RequestUri": "http://seannsecanary.dfs.core.windows.net/test-filesystem-7de14371-b1e5-a10a-1a49-162dd915456c/test-file-3b495d3c-28b8-0da0-cce9-cef83a7e9c89?resource=file",
->>>>>>> 32e373e2
       "RequestMethod": "PUT",
       "RequestHeaders": {
         "Authorization": "Sanitized",
         "User-Agent": [
-<<<<<<< HEAD
-          "azsdk-net-Storage.Files.DataLake/12.0.0-dev.20200305.1",
-          "(.NET Core 4.6.28325.01; Microsoft Windows 10.0.18363 )"
-        ],
-        "x-ms-client-request-id": "72378ad0-8684-69f1-7eb7-7187d2ba8520",
-        "x-ms-date": "Thu, 05 Mar 2020 22:23:16 GMT",
-        "x-ms-return-client-request-id": "true",
-        "x-ms-version": "2019-10-10"
-=======
           "azsdk-net-Storage.Files.DataLake/12.1.0-dev.20200403.1",
           "(.NET Core 4.6.28325.01; Microsoft Windows 10.0.18362 )"
         ],
@@ -146,179 +78,102 @@
         "x-ms-date": "Fri, 03 Apr 2020 21:03:48 GMT",
         "x-ms-return-client-request-id": "true",
         "x-ms-version": "2019-12-12"
->>>>>>> 32e373e2
       },
       "RequestBody": null,
       "StatusCode": 201,
       "ResponseHeaders": {
         "Content-Length": "0",
-<<<<<<< HEAD
-        "Date": "Thu, 05 Mar 2020 22:23:16 GMT",
-        "ETag": "\u00220x8D7C153CD543D75\u0022",
-        "Last-Modified": "Thu, 05 Mar 2020 22:23:16 GMT",
-=======
         "Date": "Fri, 03 Apr 2020 21:03:47 GMT",
         "ETag": "\u00220x8D7D81280997BBC\u0022",
         "Last-Modified": "Fri, 03 Apr 2020 21:03:47 GMT",
->>>>>>> 32e373e2
         "Server": [
           "Windows-Azure-HDFS/1.0",
           "Microsoft-HTTPAPI/2.0"
         ],
         "x-ms-client-request-id": "72378ad0-8684-69f1-7eb7-7187d2ba8520",
-<<<<<<< HEAD
-        "x-ms-request-id": "6c2556b4-a01f-0020-123c-f3e99c000000",
-        "x-ms-version": "2019-10-10"
-=======
         "x-ms-request-id": "fa440372-201f-0097-7ffb-091bad000000",
         "x-ms-version": "2019-12-12"
->>>>>>> 32e373e2
-      },
-      "ResponseBody": []
-    },
-    {
-<<<<<<< HEAD
-      "RequestUri": "https://seanstagehierarchical.dfs.core.windows.net/test-filesystem-7de14371-b1e5-a10a-1a49-162dd915456c/test-file-3b495d3c-28b8-0da0-cce9-cef83a7e9c89?action=append\u0026position=0",
-=======
+      },
+      "ResponseBody": []
+    },
+    {
       "RequestUri": "http://seannsecanary.dfs.core.windows.net/test-filesystem-7de14371-b1e5-a10a-1a49-162dd915456c/test-file-3b495d3c-28b8-0da0-cce9-cef83a7e9c89?action=append\u0026position=0",
->>>>>>> 32e373e2
       "RequestMethod": "PATCH",
       "RequestHeaders": {
         "Authorization": "Sanitized",
         "Content-Length": "1024",
         "User-Agent": [
-<<<<<<< HEAD
-          "azsdk-net-Storage.Files.DataLake/12.0.0-dev.20200305.1",
-          "(.NET Core 4.6.28325.01; Microsoft Windows 10.0.18363 )"
+          "azsdk-net-Storage.Files.DataLake/12.1.0-dev.20200403.1",
+          "(.NET Core 4.6.28325.01; Microsoft Windows 10.0.18362 )"
         ],
         "x-ms-client-request-id": "6c9fa417-9bea-1b66-7b8e-9f11aa81aa1a",
-        "x-ms-date": "Thu, 05 Mar 2020 22:23:16 GMT",
-        "x-ms-return-client-request-id": "true",
-        "x-ms-version": "2019-10-10"
-=======
-          "azsdk-net-Storage.Files.DataLake/12.1.0-dev.20200403.1",
-          "(.NET Core 4.6.28325.01; Microsoft Windows 10.0.18362 )"
-        ],
-        "x-ms-client-request-id": "6c9fa417-9bea-1b66-7b8e-9f11aa81aa1a",
-        "x-ms-date": "Fri, 03 Apr 2020 21:03:49 GMT",
-        "x-ms-return-client-request-id": "true",
-        "x-ms-version": "2019-12-12"
->>>>>>> 32e373e2
+        "x-ms-date": "Fri, 03 Apr 2020 21:03:49 GMT",
+        "x-ms-return-client-request-id": "true",
+        "x-ms-version": "2019-12-12"
       },
       "RequestBody": "ZgbvDBsF4aXpo4aZikQ5oNLvtQkv9EKpS2MRv7RkjA/3GPXMPArDPE\u002BpvqMr78ZPa0E8Ku8dVXHERcG39CLwhRZ2oXFObGPILHm6hjaefVudwlNyJ2Ig2sKECPZIC0gsuDmNtE5UAP7ddP11Y887JchlGjLOfV20VceuymNtfyEwjc39EckNSMFVlbJkqnbzSeMu4vAWXTvb2F6GpTWacPTcRNUCPRP\u002BWNFweeirUKpQu4GAPpwwGjCSITlqhqOLuiS9h2ah8AvPL4ofpeNSMIizNuq0GjFYrCqlcBvalNEu5L7D7chEr8p2sA8SEHRMP/GwtlC516DzZds7/IDv9Zu48cEljkPAboYfPWkiRpu1WDAqKt2BdQwe0IftCbNKhrtzWR\u002BzJ7Gu8EfJmZk30B8/hqNQxcu9N3u0Br270mXT1betrux8ATF\u002BezmWuNty5wBnroMP\u002BcHwtiGj/yDz8h3i9cTiiSIywoRy0UmRJ3\u002BgQR\u002B9VCTixNv1vfjL2AIQiogcs8IWkF3dNOv\u002BnCh3X4\u002BiA70ANp75/zHp7MwqZ\u002BmCYUbAdXO9ibHC3x844yezfl5oKdVED1TqIrOQLaORs8wCfDrht\u002Bkb5XkMPlZ\u002BwBwKNm5uwT4TPVLy1VK/LFwNMCtTNmfs0cd0TURcN9H9bGKXhvc0I/KO7j7o7\u002BGXXLgd/g0qK4m0HWSn\u002BXP6twaA9GnwJ6Vk2Q04xUgoA\u002BLl3fGLPjjD00HY4miSjCl/kzY3aPp3pzQTuCUA8WZBjBqCwRyCb3nNvSEoF0U80kzjuTES8Jvnbja8eIUTwuHbl1ZOEMoN/CS8aqvZT4/v1ubYHTg0Lpt/mlPmxffzuvo/TX/u7sGC1b0NVYbvDh\u002BmzaGfO6Wppmi7z3Z3JzYsybCwmQEPAOgkVUd6JtgUj4szP/hVU35VlqYWMx5LCq6G4IzWP3Qdlsy5e\u002BVdLn\u002BQpkDqQ\u002Bc\u002B13UxWwJb\u002BM3J2EqY80ZMPlAWFqkrm9iZ92cmhozeYMfHSAgXpeNywp3/8KOaxDo5RGjw1Cw\u002BEjycl2OaNHJB6neD0as9NJhspFQLLKo1/zMt7UIj7oyaiTXMeg5/140rvQUrFvOP/A/Qgy/YMuaRZ5cwbUcvHfzq6Ed1cLmK7M3G326lCug/nfEyU2pdwVZPOxN2T2lG/KAIQC6rGYtWRZdiElN37F2v8M9W/MqSjSbxJjWmFJ1jgOPOnMm6lIRl3A3T\u002B68D1061xl6Z7//WdrIHuvNVrzH5/pJvqU\u002BT9VxL8B\u002B8v5J37U7m8E0\u002BypDk\u002BCYXstqQECzc2fwdky7/ItECTf/fGbYgkMylbr/kuzQBi7ApfEKCu9/y3\u002BaVWVkg5857PHyQBN5v9iEN6w==",
       "StatusCode": 202,
       "ResponseHeaders": {
         "Content-Length": "0",
-<<<<<<< HEAD
-        "Date": "Thu, 05 Mar 2020 22:23:16 GMT",
-=======
-        "Date": "Fri, 03 Apr 2020 21:03:47 GMT",
->>>>>>> 32e373e2
+        "Date": "Fri, 03 Apr 2020 21:03:47 GMT",
         "Server": [
           "Windows-Azure-HDFS/1.0",
           "Microsoft-HTTPAPI/2.0"
         ],
         "x-ms-client-request-id": "6c9fa417-9bea-1b66-7b8e-9f11aa81aa1a",
-<<<<<<< HEAD
-        "x-ms-request-id": "6c2556b5-a01f-0020-133c-f3e99c000000",
-        "x-ms-request-server-encrypted": "true",
-        "x-ms-version": "2019-10-10"
-=======
         "x-ms-request-id": "fa440373-201f-0097-80fb-091bad000000",
         "x-ms-request-server-encrypted": "true",
         "x-ms-version": "2019-12-12"
->>>>>>> 32e373e2
-      },
-      "ResponseBody": []
-    },
-    {
-<<<<<<< HEAD
-      "RequestUri": "https://seanstagehierarchical.dfs.core.windows.net/test-filesystem-7de14371-b1e5-a10a-1a49-162dd915456c/test-file-3b495d3c-28b8-0da0-cce9-cef83a7e9c89?action=flush\u0026position=1024",
-=======
+      },
+      "ResponseBody": []
+    },
+    {
       "RequestUri": "http://seannsecanary.dfs.core.windows.net/test-filesystem-7de14371-b1e5-a10a-1a49-162dd915456c/test-file-3b495d3c-28b8-0da0-cce9-cef83a7e9c89?action=flush\u0026position=1024",
->>>>>>> 32e373e2
       "RequestMethod": "PATCH",
       "RequestHeaders": {
         "Authorization": "Sanitized",
         "Content-Length": "0",
         "User-Agent": [
-<<<<<<< HEAD
-          "azsdk-net-Storage.Files.DataLake/12.0.0-dev.20200305.1",
-          "(.NET Core 4.6.28325.01; Microsoft Windows 10.0.18363 )"
+          "azsdk-net-Storage.Files.DataLake/12.1.0-dev.20200403.1",
+          "(.NET Core 4.6.28325.01; Microsoft Windows 10.0.18362 )"
         ],
         "x-ms-client-request-id": "2e7000cd-191b-d936-6922-095929bc93cf",
-        "x-ms-date": "Thu, 05 Mar 2020 22:23:16 GMT",
-        "x-ms-return-client-request-id": "true",
-        "x-ms-version": "2019-10-10"
-=======
-          "azsdk-net-Storage.Files.DataLake/12.1.0-dev.20200403.1",
-          "(.NET Core 4.6.28325.01; Microsoft Windows 10.0.18362 )"
+        "x-ms-date": "Fri, 03 Apr 2020 21:03:49 GMT",
+        "x-ms-return-client-request-id": "true",
+        "x-ms-version": "2019-12-12"
+      },
+      "RequestBody": null,
+      "StatusCode": 200,
+      "ResponseHeaders": {
+        "Content-Length": "0",
+        "Date": "Fri, 03 Apr 2020 21:03:47 GMT",
+        "ETag": "\u00220x8D7D81280BA57B4\u0022",
+        "Last-Modified": "Fri, 03 Apr 2020 21:03:47 GMT",
+        "Server": [
+          "Windows-Azure-HDFS/1.0",
+          "Microsoft-HTTPAPI/2.0"
         ],
         "x-ms-client-request-id": "2e7000cd-191b-d936-6922-095929bc93cf",
-        "x-ms-date": "Fri, 03 Apr 2020 21:03:49 GMT",
-        "x-ms-return-client-request-id": "true",
-        "x-ms-version": "2019-12-12"
->>>>>>> 32e373e2
-      },
-      "RequestBody": null,
-      "StatusCode": 200,
-      "ResponseHeaders": {
-        "Content-Length": "0",
-<<<<<<< HEAD
-        "Date": "Thu, 05 Mar 2020 22:23:16 GMT",
-        "ETag": "\u00220x8D7C153CD6EA9FE\u0022",
-        "Last-Modified": "Thu, 05 Mar 2020 22:23:16 GMT",
-=======
-        "Date": "Fri, 03 Apr 2020 21:03:47 GMT",
-        "ETag": "\u00220x8D7D81280BA57B4\u0022",
-        "Last-Modified": "Fri, 03 Apr 2020 21:03:47 GMT",
->>>>>>> 32e373e2
-        "Server": [
-          "Windows-Azure-HDFS/1.0",
-          "Microsoft-HTTPAPI/2.0"
-        ],
-        "x-ms-client-request-id": "2e7000cd-191b-d936-6922-095929bc93cf",
-<<<<<<< HEAD
-        "x-ms-request-id": "6c2556b6-a01f-0020-143c-f3e99c000000",
-        "x-ms-request-server-encrypted": "true",
-        "x-ms-version": "2019-10-10"
-=======
         "x-ms-request-id": "fa440374-201f-0097-01fb-091bad000000",
         "x-ms-request-server-encrypted": "true",
         "x-ms-version": "2019-12-12"
->>>>>>> 32e373e2
-      },
-      "ResponseBody": []
-    },
-    {
-<<<<<<< HEAD
-      "RequestUri": "https://seanstagehierarchical.blob.core.windows.net/test-filesystem-7de14371-b1e5-a10a-1a49-162dd915456c/test-file-3b495d3c-28b8-0da0-cce9-cef83a7e9c89",
-=======
+      },
+      "ResponseBody": []
+    },
+    {
       "RequestUri": "http://seannsecanary.blob.core.windows.net/test-filesystem-7de14371-b1e5-a10a-1a49-162dd915456c/test-file-3b495d3c-28b8-0da0-cce9-cef83a7e9c89",
->>>>>>> 32e373e2
       "RequestMethod": "GET",
       "RequestHeaders": {
         "Authorization": "Sanitized",
         "User-Agent": [
-<<<<<<< HEAD
-          "azsdk-net-Storage.Files.DataLake/12.0.0-dev.20200305.1",
-          "(.NET Core 4.6.28325.01; Microsoft Windows 10.0.18363 )"
+          "azsdk-net-Storage.Files.DataLake/12.1.0-dev.20200403.1",
+          "(.NET Core 4.6.28325.01; Microsoft Windows 10.0.18362 )"
         ],
         "x-ms-client-request-id": "a943dd11-7c11-06ff-3831-58bf5df8de01",
-        "x-ms-date": "Thu, 05 Mar 2020 22:23:17 GMT",
+        "x-ms-date": "Fri, 03 Apr 2020 21:03:49 GMT",
         "x-ms-range": "bytes=0-268435455",
         "x-ms-return-client-request-id": "true",
-        "x-ms-version": "2019-10-10"
-=======
-          "azsdk-net-Storage.Files.DataLake/12.1.0-dev.20200403.1",
-          "(.NET Core 4.6.28325.01; Microsoft Windows 10.0.18362 )"
-        ],
-        "x-ms-client-request-id": "a943dd11-7c11-06ff-3831-58bf5df8de01",
-        "x-ms-date": "Fri, 03 Apr 2020 21:03:49 GMT",
-        "x-ms-range": "bytes=0-268435455",
-        "x-ms-return-client-request-id": "true",
-        "x-ms-version": "2019-12-12"
->>>>>>> 32e373e2
+        "x-ms-version": "2019-12-12"
       },
       "RequestBody": null,
       "StatusCode": 206,
@@ -327,55 +182,25 @@
         "Content-Length": "1024",
         "Content-Range": "bytes 0-1023/1024",
         "Content-Type": "application/octet-stream",
-<<<<<<< HEAD
-        "Date": "Thu, 05 Mar 2020 22:23:16 GMT",
-        "ETag": "\u00220x8D7C153CD6EA9FE\u0022",
-        "Last-Modified": "Thu, 05 Mar 2020 22:23:16 GMT",
-=======
         "Date": "Fri, 03 Apr 2020 21:03:47 GMT",
         "ETag": "\u00220x8D7D81280BA57B4\u0022",
         "Last-Modified": "Fri, 03 Apr 2020 21:03:47 GMT",
->>>>>>> 32e373e2
         "Server": [
           "Windows-Azure-Blob/1.0",
           "Microsoft-HTTPAPI/2.0"
         ],
         "x-ms-blob-type": "BlockBlob",
         "x-ms-client-request-id": "a943dd11-7c11-06ff-3831-58bf5df8de01",
-<<<<<<< HEAD
-        "x-ms-creation-time": "Thu, 05 Mar 2020 22:23:16 GMT",
-        "x-ms-lease-state": "available",
-        "x-ms-lease-status": "unlocked",
-        "x-ms-request-id": "6afb80f5-f01e-0012-063c-f3e9eb000000",
-        "x-ms-server-encrypted": "true",
-        "x-ms-version": "2019-10-10"
-=======
         "x-ms-creation-time": "Fri, 03 Apr 2020 21:03:47 GMT",
         "x-ms-lease-state": "available",
         "x-ms-lease-status": "unlocked",
         "x-ms-request-id": "96227bfa-f01e-0012-3bfb-093670000000",
         "x-ms-server-encrypted": "true",
         "x-ms-version": "2019-12-12"
->>>>>>> 32e373e2
       },
       "ResponseBody": "ZgbvDBsF4aXpo4aZikQ5oNLvtQkv9EKpS2MRv7RkjA/3GPXMPArDPE\u002BpvqMr78ZPa0E8Ku8dVXHERcG39CLwhRZ2oXFObGPILHm6hjaefVudwlNyJ2Ig2sKECPZIC0gsuDmNtE5UAP7ddP11Y887JchlGjLOfV20VceuymNtfyEwjc39EckNSMFVlbJkqnbzSeMu4vAWXTvb2F6GpTWacPTcRNUCPRP\u002BWNFweeirUKpQu4GAPpwwGjCSITlqhqOLuiS9h2ah8AvPL4ofpeNSMIizNuq0GjFYrCqlcBvalNEu5L7D7chEr8p2sA8SEHRMP/GwtlC516DzZds7/IDv9Zu48cEljkPAboYfPWkiRpu1WDAqKt2BdQwe0IftCbNKhrtzWR\u002BzJ7Gu8EfJmZk30B8/hqNQxcu9N3u0Br270mXT1betrux8ATF\u002BezmWuNty5wBnroMP\u002BcHwtiGj/yDz8h3i9cTiiSIywoRy0UmRJ3\u002BgQR\u002B9VCTixNv1vfjL2AIQiogcs8IWkF3dNOv\u002BnCh3X4\u002BiA70ANp75/zHp7MwqZ\u002BmCYUbAdXO9ibHC3x844yezfl5oKdVED1TqIrOQLaORs8wCfDrht\u002Bkb5XkMPlZ\u002BwBwKNm5uwT4TPVLy1VK/LFwNMCtTNmfs0cd0TURcN9H9bGKXhvc0I/KO7j7o7\u002BGXXLgd/g0qK4m0HWSn\u002BXP6twaA9GnwJ6Vk2Q04xUgoA\u002BLl3fGLPjjD00HY4miSjCl/kzY3aPp3pzQTuCUA8WZBjBqCwRyCb3nNvSEoF0U80kzjuTES8Jvnbja8eIUTwuHbl1ZOEMoN/CS8aqvZT4/v1ubYHTg0Lpt/mlPmxffzuvo/TX/u7sGC1b0NVYbvDh\u002BmzaGfO6Wppmi7z3Z3JzYsybCwmQEPAOgkVUd6JtgUj4szP/hVU35VlqYWMx5LCq6G4IzWP3Qdlsy5e\u002BVdLn\u002BQpkDqQ\u002Bc\u002B13UxWwJb\u002BM3J2EqY80ZMPlAWFqkrm9iZ92cmhozeYMfHSAgXpeNywp3/8KOaxDo5RGjw1Cw\u002BEjycl2OaNHJB6neD0as9NJhspFQLLKo1/zMt7UIj7oyaiTXMeg5/140rvQUrFvOP/A/Qgy/YMuaRZ5cwbUcvHfzq6Ed1cLmK7M3G326lCug/nfEyU2pdwVZPOxN2T2lG/KAIQC6rGYtWRZdiElN37F2v8M9W/MqSjSbxJjWmFJ1jgOPOnMm6lIRl3A3T\u002B68D1061xl6Z7//WdrIHuvNVrzH5/pJvqU\u002BT9VxL8B\u002B8v5J37U7m8E0\u002BypDk\u002BCYXstqQECzc2fwdky7/ItECTf/fGbYgkMylbr/kuzQBi7ApfEKCu9/y3\u002BaVWVkg5857PHyQBN5v9iEN6w=="
     },
     {
-<<<<<<< HEAD
-      "RequestUri": "https://seanstagehierarchical.blob.core.windows.net/test-filesystem-7de14371-b1e5-a10a-1a49-162dd915456c?restype=container",
-      "RequestMethod": "DELETE",
-      "RequestHeaders": {
-        "Authorization": "Sanitized",
-        "traceparent": "00-6ee3ca028457c343870967ba2c6dcea0-3362000c07e3ce49-00",
-        "User-Agent": [
-          "azsdk-net-Storage.Files.DataLake/12.0.0-dev.20200305.1",
-          "(.NET Core 4.6.28325.01; Microsoft Windows 10.0.18363 )"
-        ],
-        "x-ms-client-request-id": "4c47567b-e978-7bbe-f702-457fcecf5159",
-        "x-ms-date": "Thu, 05 Mar 2020 22:23:17 GMT",
-        "x-ms-return-client-request-id": "true",
-        "x-ms-version": "2019-10-10"
-=======
       "RequestUri": "http://seannsecanary.blob.core.windows.net/test-filesystem-7de14371-b1e5-a10a-1a49-162dd915456c?restype=container",
       "RequestMethod": "DELETE",
       "RequestHeaders": {
@@ -389,39 +214,25 @@
         "x-ms-date": "Fri, 03 Apr 2020 21:03:49 GMT",
         "x-ms-return-client-request-id": "true",
         "x-ms-version": "2019-12-12"
->>>>>>> 32e373e2
       },
       "RequestBody": null,
       "StatusCode": 202,
       "ResponseHeaders": {
         "Content-Length": "0",
-<<<<<<< HEAD
-        "Date": "Thu, 05 Mar 2020 22:23:17 GMT",
-=======
-        "Date": "Fri, 03 Apr 2020 21:03:47 GMT",
->>>>>>> 32e373e2
+        "Date": "Fri, 03 Apr 2020 21:03:47 GMT",
         "Server": [
           "Windows-Azure-Blob/1.0",
           "Microsoft-HTTPAPI/2.0"
         ],
         "x-ms-client-request-id": "4c47567b-e978-7bbe-f702-457fcecf5159",
-<<<<<<< HEAD
-        "x-ms-request-id": "6afb80fe-f01e-0012-0b3c-f3e9eb000000",
-        "x-ms-version": "2019-10-10"
-=======
         "x-ms-request-id": "96227c07-f01e-0012-48fb-093670000000",
         "x-ms-version": "2019-12-12"
->>>>>>> 32e373e2
       },
       "ResponseBody": []
     }
   ],
   "Variables": {
     "RandomSeed": "91571540",
-<<<<<<< HEAD
-    "Storage_TestConfigHierarchicalNamespace": "NamespaceTenant\nseanstagehierarchical\nU2FuaXRpemVk\nhttps://seanstagehierarchical.blob.core.windows.net\nhttp://seanstagehierarchical.file.core.windows.net\nhttp://seanstagehierarchical.queue.core.windows.net\nhttp://seanstagehierarchical.table.core.windows.net\n\n\n\n\nhttp://seanstagehierarchical-secondary.blob.core.windows.net\nhttp://seanstagehierarchical-secondary.file.core.windows.net\nhttp://seanstagehierarchical-secondary.queue.core.windows.net\nhttp://seanstagehierarchical-secondary.table.core.windows.net\n68390a19-a643-458b-b726-408abf67b4fc\nSanitized\n72f988bf-86f1-41af-91ab-2d7cd011db47\nhttps://login.microsoftonline.com/\nCloud\nBlobEndpoint=https://seanstagehierarchical.blob.core.windows.net/;QueueEndpoint=http://seanstagehierarchical.queue.core.windows.net/;FileEndpoint=http://seanstagehierarchical.file.core.windows.net/;BlobSecondaryEndpoint=http://seanstagehierarchical-secondary.blob.core.windows.net/;QueueSecondaryEndpoint=http://seanstagehierarchical-secondary.queue.core.windows.net/;FileSecondaryEndpoint=http://seanstagehierarchical-secondary.file.core.windows.net/;AccountName=seanstagehierarchical;AccountKey=Sanitized\n"
-=======
     "Storage_TestConfigHierarchicalNamespace": "NamespaceTenant\nseannsecanary\nU2FuaXRpemVk\nhttp://seannsecanary.blob.core.windows.net\nhttp://seannsecanary.file.core.windows.net\nhttp://seannsecanary.queue.core.windows.net\nhttp://seannsecanary.table.core.windows.net\n\n\n\n\nhttp://seannsecanary-secondary.blob.core.windows.net\nhttp://seannsecanary-secondary.file.core.windows.net\nhttp://seannsecanary-secondary.queue.core.windows.net\nhttp://seannsecanary-secondary.table.core.windows.net\n68390a19-a643-458b-b726-408abf67b4fc\nSanitized\n72f988bf-86f1-41af-91ab-2d7cd011db47\nhttps://login.microsoftonline.com/\nCloud\nBlobEndpoint=http://seannsecanary.blob.core.windows.net/;QueueEndpoint=http://seannsecanary.queue.core.windows.net/;FileEndpoint=http://seannsecanary.file.core.windows.net/;BlobSecondaryEndpoint=http://seannsecanary-secondary.blob.core.windows.net/;QueueSecondaryEndpoint=http://seannsecanary-secondary.queue.core.windows.net/;FileSecondaryEndpoint=http://seannsecanary-secondary.file.core.windows.net/;AccountName=seannsecanary;AccountKey=Sanitized\n"
->>>>>>> 32e373e2
   }
 }