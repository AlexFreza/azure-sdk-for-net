--- conflicted
+++ resolved
@@ -1,165 +1,90 @@
 {
   "Entries": [
     {
-<<<<<<< HEAD
-      "RequestUri": "https://seanstagehierarchical.blob.core.windows.net/test-filesystem-e5f5eeec-2fc9-a8f5-6099-0cc2f2491e45?restype=container",
-      "RequestMethod": "PUT",
-      "RequestHeaders": {
-        "Authorization": "Sanitized",
-        "traceparent": "00-12ee9a8c25725c408d29e007ba9f0922-3336f409a0318b4c-00",
-        "User-Agent": [
-          "azsdk-net-Storage.Files.DataLake/12.0.0-dev.20200305.1",
-          "(.NET Core 4.6.28325.01; Microsoft Windows 10.0.18363 )"
+      "RequestUri": "http://seannsecanary.blob.core.windows.net/test-filesystem-e5f5eeec-2fc9-a8f5-6099-0cc2f2491e45?restype=container",
+      "RequestMethod": "PUT",
+      "RequestHeaders": {
+        "Authorization": "Sanitized",
+        "traceparent": "00-f42c29556737124c94b488a8527ff026-7a8ee8232eb9c74c-00",
+        "User-Agent": [
+          "azsdk-net-Storage.Files.DataLake/12.1.0-dev.20200403.1",
+          "(.NET Core 4.6.28325.01; Microsoft Windows 10.0.18362 )"
         ],
         "x-ms-blob-public-access": "container",
         "x-ms-client-request-id": "3ea2c1ec-7607-9884-cadc-5dbf2e255b19",
-        "x-ms-date": "Thu, 05 Mar 2020 22:16:41 GMT",
-        "x-ms-return-client-request-id": "true",
-        "x-ms-version": "2019-10-10"
-=======
-      "RequestUri": "http://seannsecanary.blob.core.windows.net/test-filesystem-e5f5eeec-2fc9-a8f5-6099-0cc2f2491e45?restype=container",
-      "RequestMethod": "PUT",
-      "RequestHeaders": {
-        "Authorization": "Sanitized",
-        "traceparent": "00-f42c29556737124c94b488a8527ff026-7a8ee8232eb9c74c-00",
-        "User-Agent": [
-          "azsdk-net-Storage.Files.DataLake/12.1.0-dev.20200403.1",
-          "(.NET Core 4.6.28325.01; Microsoft Windows 10.0.18362 )"
-        ],
-        "x-ms-blob-public-access": "container",
-        "x-ms-client-request-id": "3ea2c1ec-7607-9884-cadc-5dbf2e255b19",
-        "x-ms-date": "Fri, 03 Apr 2020 20:59:31 GMT",
-        "x-ms-return-client-request-id": "true",
-        "x-ms-version": "2019-12-12"
->>>>>>> 32e373e2
-      },
-      "RequestBody": null,
-      "StatusCode": 201,
-      "ResponseHeaders": {
-        "Content-Length": "0",
-<<<<<<< HEAD
-        "Date": "Thu, 05 Mar 2020 22:16:41 GMT",
-        "ETag": "\u00220x8D7C152E1D7538E\u0022",
-        "Last-Modified": "Thu, 05 Mar 2020 22:16:41 GMT",
-=======
+        "x-ms-date": "Fri, 03 Apr 2020 20:59:31 GMT",
+        "x-ms-return-client-request-id": "true",
+        "x-ms-version": "2019-12-12"
+      },
+      "RequestBody": null,
+      "StatusCode": 201,
+      "ResponseHeaders": {
+        "Content-Length": "0",
         "Date": "Fri, 03 Apr 2020 20:59:28 GMT",
         "ETag": "\u00220x8D7D811E6F9F857\u0022",
         "Last-Modified": "Fri, 03 Apr 2020 20:59:29 GMT",
->>>>>>> 32e373e2
         "Server": [
           "Windows-Azure-Blob/1.0",
           "Microsoft-HTTPAPI/2.0"
         ],
         "x-ms-client-request-id": "3ea2c1ec-7607-9884-cadc-5dbf2e255b19",
-<<<<<<< HEAD
-        "x-ms-request-id": "beed4698-601e-002f-1e3b-f39ff0000000",
-        "x-ms-version": "2019-10-10"
-=======
         "x-ms-request-id": "9622088c-f01e-0012-63fa-093670000000",
         "x-ms-version": "2019-12-12"
->>>>>>> 32e373e2
-      },
-      "ResponseBody": []
-    },
-    {
-<<<<<<< HEAD
-      "RequestUri": "https://seanstagehierarchical.dfs.core.windows.net/test-filesystem-e5f5eeec-2fc9-a8f5-6099-0cc2f2491e45/test-file-f5b11e4b-0bc0-2014-44ce-5a57b0711d1a?resource=file",
-      "RequestMethod": "PUT",
-      "RequestHeaders": {
-        "Authorization": "Sanitized",
-        "traceparent": "00-49c5f02b3225e840893c25da70458966-011b7bc533ae1745-00",
-        "User-Agent": [
-          "azsdk-net-Storage.Files.DataLake/12.0.0-dev.20200305.1",
-          "(.NET Core 4.6.28325.01; Microsoft Windows 10.0.18363 )"
+      },
+      "ResponseBody": []
+    },
+    {
+      "RequestUri": "http://seannsecanary.dfs.core.windows.net/test-filesystem-e5f5eeec-2fc9-a8f5-6099-0cc2f2491e45/test-file-f5b11e4b-0bc0-2014-44ce-5a57b0711d1a?resource=file",
+      "RequestMethod": "PUT",
+      "RequestHeaders": {
+        "Authorization": "Sanitized",
+        "traceparent": "00-2c9315a148c434468ce0496c58687d87-0463c48742aab048-00",
+        "User-Agent": [
+          "azsdk-net-Storage.Files.DataLake/12.1.0-dev.20200403.1",
+          "(.NET Core 4.6.28325.01; Microsoft Windows 10.0.18362 )"
         ],
         "x-ms-client-request-id": "6c386616-8995-e113-ac81-fa381c2ce858",
-        "x-ms-date": "Thu, 05 Mar 2020 22:16:41 GMT",
-        "x-ms-return-client-request-id": "true",
-        "x-ms-version": "2019-10-10"
-=======
-      "RequestUri": "http://seannsecanary.dfs.core.windows.net/test-filesystem-e5f5eeec-2fc9-a8f5-6099-0cc2f2491e45/test-file-f5b11e4b-0bc0-2014-44ce-5a57b0711d1a?resource=file",
-      "RequestMethod": "PUT",
-      "RequestHeaders": {
-        "Authorization": "Sanitized",
-        "traceparent": "00-2c9315a148c434468ce0496c58687d87-0463c48742aab048-00",
-        "User-Agent": [
-          "azsdk-net-Storage.Files.DataLake/12.1.0-dev.20200403.1",
-          "(.NET Core 4.6.28325.01; Microsoft Windows 10.0.18362 )"
-        ],
-        "x-ms-client-request-id": "6c386616-8995-e113-ac81-fa381c2ce858",
-        "x-ms-date": "Fri, 03 Apr 2020 20:59:31 GMT",
-        "x-ms-return-client-request-id": "true",
-        "x-ms-version": "2019-12-12"
->>>>>>> 32e373e2
-      },
-      "RequestBody": null,
-      "StatusCode": 201,
-      "ResponseHeaders": {
-        "Content-Length": "0",
-<<<<<<< HEAD
-        "Date": "Thu, 05 Mar 2020 22:16:41 GMT",
-        "ETag": "\u00220x8D7C152E208C169\u0022",
-        "Last-Modified": "Thu, 05 Mar 2020 22:16:41 GMT",
-=======
+        "x-ms-date": "Fri, 03 Apr 2020 20:59:31 GMT",
+        "x-ms-return-client-request-id": "true",
+        "x-ms-version": "2019-12-12"
+      },
+      "RequestBody": null,
+      "StatusCode": 201,
+      "ResponseHeaders": {
+        "Content-Length": "0",
         "Date": "Fri, 03 Apr 2020 20:59:29 GMT",
         "ETag": "\u00220x8D7D811E708BF38\u0022",
         "Last-Modified": "Fri, 03 Apr 2020 20:59:29 GMT",
->>>>>>> 32e373e2
         "Server": [
           "Windows-Azure-HDFS/1.0",
           "Microsoft-HTTPAPI/2.0"
         ],
         "x-ms-client-request-id": "6c386616-8995-e113-ac81-fa381c2ce858",
-<<<<<<< HEAD
-        "x-ms-request-id": "4012f7b5-401f-0028-803b-f3f393000000",
-        "x-ms-version": "2019-10-10"
-=======
         "x-ms-request-id": "fa43ff92-201f-0097-50fa-091bad000000",
         "x-ms-version": "2019-12-12"
->>>>>>> 32e373e2
-      },
-      "ResponseBody": []
-    },
-    {
-<<<<<<< HEAD
-      "RequestUri": "https://seanstagehierarchical.dfs.core.windows.net/test-filesystem-e5f5eeec-2fc9-a8f5-6099-0cc2f2491e45/test-file-f5b11e4b-0bc0-2014-44ce-5a57b0711d1a?action=getAccessControl",
-=======
+      },
+      "ResponseBody": []
+    },
+    {
       "RequestUri": "http://seannsecanary.dfs.core.windows.net/test-filesystem-e5f5eeec-2fc9-a8f5-6099-0cc2f2491e45/test-file-f5b11e4b-0bc0-2014-44ce-5a57b0711d1a?action=getAccessControl",
->>>>>>> 32e373e2
       "RequestMethod": "HEAD",
       "RequestHeaders": {
         "Authorization": "Sanitized",
         "User-Agent": [
-<<<<<<< HEAD
-          "azsdk-net-Storage.Files.DataLake/12.0.0-dev.20200305.1",
-          "(.NET Core 4.6.28325.01; Microsoft Windows 10.0.18363 )"
+          "azsdk-net-Storage.Files.DataLake/12.1.0-dev.20200403.1",
+          "(.NET Core 4.6.28325.01; Microsoft Windows 10.0.18362 )"
         ],
         "x-ms-client-request-id": "4940f5d6-b038-9084-25f4-8425e605ce0d",
-        "x-ms-date": "Thu, 05 Mar 2020 22:16:42 GMT",
-        "x-ms-return-client-request-id": "true",
-        "x-ms-version": "2019-10-10"
-=======
-          "azsdk-net-Storage.Files.DataLake/12.1.0-dev.20200403.1",
-          "(.NET Core 4.6.28325.01; Microsoft Windows 10.0.18362 )"
-        ],
-        "x-ms-client-request-id": "4940f5d6-b038-9084-25f4-8425e605ce0d",
-        "x-ms-date": "Fri, 03 Apr 2020 20:59:31 GMT",
-        "x-ms-return-client-request-id": "true",
-        "x-ms-version": "2019-12-12"
->>>>>>> 32e373e2
+        "x-ms-date": "Fri, 03 Apr 2020 20:59:31 GMT",
+        "x-ms-return-client-request-id": "true",
+        "x-ms-version": "2019-12-12"
       },
       "RequestBody": null,
       "StatusCode": 200,
       "ResponseHeaders": {
-<<<<<<< HEAD
-        "Date": "Thu, 05 Mar 2020 22:16:41 GMT",
-        "ETag": "\u00220x8D7C152E208C169\u0022",
-        "Last-Modified": "Thu, 05 Mar 2020 22:16:41 GMT",
-=======
         "Date": "Fri, 03 Apr 2020 20:59:29 GMT",
         "ETag": "\u00220x8D7D811E708BF38\u0022",
         "Last-Modified": "Fri, 03 Apr 2020 20:59:29 GMT",
->>>>>>> 32e373e2
         "Server": [
           "Windows-Azure-HDFS/1.0",
           "Microsoft-HTTPAPI/2.0"
@@ -169,32 +94,12 @@
         "x-ms-group": "$superuser",
         "x-ms-owner": "$superuser",
         "x-ms-permissions": "rw-r-----",
-<<<<<<< HEAD
-        "x-ms-request-id": "4012f7b6-401f-0028-013b-f3f393000000",
-        "x-ms-version": "2019-10-10"
-=======
         "x-ms-request-id": "fa43ff93-201f-0097-51fa-091bad000000",
         "x-ms-version": "2019-12-12"
->>>>>>> 32e373e2
-      },
-      "ResponseBody": []
-    },
-    {
-<<<<<<< HEAD
-      "RequestUri": "https://seanstagehierarchical.blob.core.windows.net/test-filesystem-e5f5eeec-2fc9-a8f5-6099-0cc2f2491e45?restype=container",
-      "RequestMethod": "DELETE",
-      "RequestHeaders": {
-        "Authorization": "Sanitized",
-        "traceparent": "00-8643d35bffd77a4097b34844c2314ff9-5422a45c56d97a40-00",
-        "User-Agent": [
-          "azsdk-net-Storage.Files.DataLake/12.0.0-dev.20200305.1",
-          "(.NET Core 4.6.28325.01; Microsoft Windows 10.0.18363 )"
-        ],
-        "x-ms-client-request-id": "26619fcf-9eec-0e1f-be13-d05ba54c84da",
-        "x-ms-date": "Thu, 05 Mar 2020 22:16:42 GMT",
-        "x-ms-return-client-request-id": "true",
-        "x-ms-version": "2019-10-10"
-=======
+      },
+      "ResponseBody": []
+    },
+    {
       "RequestUri": "http://seannsecanary.blob.core.windows.net/test-filesystem-e5f5eeec-2fc9-a8f5-6099-0cc2f2491e45?restype=container",
       "RequestMethod": "DELETE",
       "RequestHeaders": {
@@ -208,168 +113,88 @@
         "x-ms-date": "Fri, 03 Apr 2020 20:59:31 GMT",
         "x-ms-return-client-request-id": "true",
         "x-ms-version": "2019-12-12"
->>>>>>> 32e373e2
       },
       "RequestBody": null,
       "StatusCode": 202,
       "ResponseHeaders": {
         "Content-Length": "0",
-<<<<<<< HEAD
-        "Date": "Thu, 05 Mar 2020 22:16:41 GMT",
-=======
-        "Date": "Fri, 03 Apr 2020 20:59:29 GMT",
->>>>>>> 32e373e2
+        "Date": "Fri, 03 Apr 2020 20:59:29 GMT",
         "Server": [
           "Windows-Azure-Blob/1.0",
           "Microsoft-HTTPAPI/2.0"
         ],
         "x-ms-client-request-id": "26619fcf-9eec-0e1f-be13-d05ba54c84da",
-<<<<<<< HEAD
-        "x-ms-request-id": "beed46a4-601e-002f-263b-f39ff0000000",
-        "x-ms-version": "2019-10-10"
-=======
         "x-ms-request-id": "962208a3-f01e-0012-74fa-093670000000",
         "x-ms-version": "2019-12-12"
->>>>>>> 32e373e2
-      },
-      "ResponseBody": []
-    },
-    {
-<<<<<<< HEAD
-      "RequestUri": "https://seanstagehierarchical.blob.core.windows.net/test-filesystem-1158aef7-86d2-d414-e054-556b25b6c2aa?restype=container",
-      "RequestMethod": "PUT",
-      "RequestHeaders": {
-        "Authorization": "Sanitized",
-        "traceparent": "00-b84942e9387ba340be5c36c99f933cb6-6c3c1231c55dbc4b-00",
-        "User-Agent": [
-          "azsdk-net-Storage.Files.DataLake/12.0.0-dev.20200305.1",
-          "(.NET Core 4.6.28325.01; Microsoft Windows 10.0.18363 )"
+      },
+      "ResponseBody": []
+    },
+    {
+      "RequestUri": "http://seannsecanary.blob.core.windows.net/test-filesystem-1158aef7-86d2-d414-e054-556b25b6c2aa?restype=container",
+      "RequestMethod": "PUT",
+      "RequestHeaders": {
+        "Authorization": "Sanitized",
+        "traceparent": "00-6af143fce9c1a64596971319612641b4-69ce4cc8161e2447-00",
+        "User-Agent": [
+          "azsdk-net-Storage.Files.DataLake/12.1.0-dev.20200403.1",
+          "(.NET Core 4.6.28325.01; Microsoft Windows 10.0.18362 )"
         ],
         "x-ms-blob-public-access": "container",
         "x-ms-client-request-id": "1fd6b148-ed21-48c5-8b8d-469748b4e907",
-        "x-ms-date": "Thu, 05 Mar 2020 22:16:42 GMT",
-        "x-ms-return-client-request-id": "true",
-        "x-ms-version": "2019-10-10"
-=======
-      "RequestUri": "http://seannsecanary.blob.core.windows.net/test-filesystem-1158aef7-86d2-d414-e054-556b25b6c2aa?restype=container",
-      "RequestMethod": "PUT",
-      "RequestHeaders": {
-        "Authorization": "Sanitized",
-        "traceparent": "00-6af143fce9c1a64596971319612641b4-69ce4cc8161e2447-00",
-        "User-Agent": [
-          "azsdk-net-Storage.Files.DataLake/12.1.0-dev.20200403.1",
-          "(.NET Core 4.6.28325.01; Microsoft Windows 10.0.18362 )"
-        ],
-        "x-ms-blob-public-access": "container",
+        "x-ms-date": "Fri, 03 Apr 2020 20:59:31 GMT",
+        "x-ms-return-client-request-id": "true",
+        "x-ms-version": "2019-12-12"
+      },
+      "RequestBody": null,
+      "StatusCode": 201,
+      "ResponseHeaders": {
+        "Content-Length": "0",
+        "Date": "Fri, 03 Apr 2020 20:59:29 GMT",
+        "ETag": "\u00220x8D7D811E72F6A06\u0022",
+        "Last-Modified": "Fri, 03 Apr 2020 20:59:30 GMT",
+        "Server": [
+          "Windows-Azure-Blob/1.0",
+          "Microsoft-HTTPAPI/2.0"
+        ],
         "x-ms-client-request-id": "1fd6b148-ed21-48c5-8b8d-469748b4e907",
-        "x-ms-date": "Fri, 03 Apr 2020 20:59:31 GMT",
-        "x-ms-return-client-request-id": "true",
-        "x-ms-version": "2019-12-12"
->>>>>>> 32e373e2
-      },
-      "RequestBody": null,
-      "StatusCode": 201,
-      "ResponseHeaders": {
-        "Content-Length": "0",
-<<<<<<< HEAD
-        "Date": "Thu, 05 Mar 2020 22:16:42 GMT",
-        "ETag": "\u00220x8D7C152E24F309C\u0022",
-        "Last-Modified": "Thu, 05 Mar 2020 22:16:42 GMT",
-=======
-        "Date": "Fri, 03 Apr 2020 20:59:29 GMT",
-        "ETag": "\u00220x8D7D811E72F6A06\u0022",
-        "Last-Modified": "Fri, 03 Apr 2020 20:59:30 GMT",
->>>>>>> 32e373e2
-        "Server": [
-          "Windows-Azure-Blob/1.0",
-          "Microsoft-HTTPAPI/2.0"
-        ],
-        "x-ms-client-request-id": "1fd6b148-ed21-48c5-8b8d-469748b4e907",
-<<<<<<< HEAD
-        "x-ms-request-id": "50f77461-701e-0041-0f3b-f3cadf000000",
-        "x-ms-version": "2019-10-10"
-=======
         "x-ms-request-id": "962208b4-f01e-0012-80fa-093670000000",
         "x-ms-version": "2019-12-12"
->>>>>>> 32e373e2
-      },
-      "ResponseBody": []
-    },
-    {
-<<<<<<< HEAD
-      "RequestUri": "https://seanstagehierarchical.dfs.core.windows.net/test-filesystem-1158aef7-86d2-d414-e054-556b25b6c2aa/test-file-b9662651-3ef5-4f36-8db7-609f18e2a226?resource=file",
-      "RequestMethod": "PUT",
-      "RequestHeaders": {
-        "Authorization": "Sanitized",
-        "traceparent": "00-ebc5cf8824394345bf47daa3be42fab1-81ffb1895110c748-00",
-        "User-Agent": [
-          "azsdk-net-Storage.Files.DataLake/12.0.0-dev.20200305.1",
-          "(.NET Core 4.6.28325.01; Microsoft Windows 10.0.18363 )"
+      },
+      "ResponseBody": []
+    },
+    {
+      "RequestUri": "http://seannsecanary.dfs.core.windows.net/test-filesystem-1158aef7-86d2-d414-e054-556b25b6c2aa/test-file-b9662651-3ef5-4f36-8db7-609f18e2a226?resource=file",
+      "RequestMethod": "PUT",
+      "RequestHeaders": {
+        "Authorization": "Sanitized",
+        "traceparent": "00-f3bcce70b35335479028d505d756ab78-bfe4e89ef1d6354a-00",
+        "User-Agent": [
+          "azsdk-net-Storage.Files.DataLake/12.1.0-dev.20200403.1",
+          "(.NET Core 4.6.28325.01; Microsoft Windows 10.0.18362 )"
         ],
         "x-ms-client-request-id": "0be06549-8d52-0ab2-7a87-916a8d252fa8",
-        "x-ms-date": "Thu, 05 Mar 2020 22:16:42 GMT",
-        "x-ms-return-client-request-id": "true",
-        "x-ms-version": "2019-10-10"
-=======
-      "RequestUri": "http://seannsecanary.dfs.core.windows.net/test-filesystem-1158aef7-86d2-d414-e054-556b25b6c2aa/test-file-b9662651-3ef5-4f36-8db7-609f18e2a226?resource=file",
-      "RequestMethod": "PUT",
-      "RequestHeaders": {
-        "Authorization": "Sanitized",
-        "traceparent": "00-f3bcce70b35335479028d505d756ab78-bfe4e89ef1d6354a-00",
-        "User-Agent": [
-          "azsdk-net-Storage.Files.DataLake/12.1.0-dev.20200403.1",
-          "(.NET Core 4.6.28325.01; Microsoft Windows 10.0.18362 )"
+        "x-ms-date": "Fri, 03 Apr 2020 20:59:31 GMT",
+        "x-ms-return-client-request-id": "true",
+        "x-ms-version": "2019-12-12"
+      },
+      "RequestBody": null,
+      "StatusCode": 201,
+      "ResponseHeaders": {
+        "Content-Length": "0",
+        "Date": "Fri, 03 Apr 2020 20:59:29 GMT",
+        "ETag": "\u00220x8D7D811E73F07B0\u0022",
+        "Last-Modified": "Fri, 03 Apr 2020 20:59:30 GMT",
+        "Server": [
+          "Windows-Azure-HDFS/1.0",
+          "Microsoft-HTTPAPI/2.0"
         ],
         "x-ms-client-request-id": "0be06549-8d52-0ab2-7a87-916a8d252fa8",
-        "x-ms-date": "Fri, 03 Apr 2020 20:59:31 GMT",
-        "x-ms-return-client-request-id": "true",
-        "x-ms-version": "2019-12-12"
->>>>>>> 32e373e2
-      },
-      "RequestBody": null,
-      "StatusCode": 201,
-      "ResponseHeaders": {
-        "Content-Length": "0",
-<<<<<<< HEAD
-        "Date": "Thu, 05 Mar 2020 22:16:41 GMT",
-        "ETag": "\u00220x8D7C152E2839497\u0022",
-        "Last-Modified": "Thu, 05 Mar 2020 22:16:42 GMT",
-=======
-        "Date": "Fri, 03 Apr 2020 20:59:29 GMT",
-        "ETag": "\u00220x8D7D811E73F07B0\u0022",
-        "Last-Modified": "Fri, 03 Apr 2020 20:59:30 GMT",
->>>>>>> 32e373e2
-        "Server": [
-          "Windows-Azure-HDFS/1.0",
-          "Microsoft-HTTPAPI/2.0"
-        ],
-        "x-ms-client-request-id": "0be06549-8d52-0ab2-7a87-916a8d252fa8",
-<<<<<<< HEAD
-        "x-ms-request-id": "8c45587d-d01f-0048-793b-f38f0c000000",
-        "x-ms-version": "2019-10-10"
-=======
         "x-ms-request-id": "fa43ff94-201f-0097-52fa-091bad000000",
         "x-ms-version": "2019-12-12"
->>>>>>> 32e373e2
-      },
-      "ResponseBody": []
-    },
-    {
-<<<<<<< HEAD
-      "RequestUri": "https://seanstagehierarchical.dfs.core.windows.net/test-filesystem-1158aef7-86d2-d414-e054-556b25b6c2aa/test-file-b9662651-3ef5-4f36-8db7-609f18e2a226?action=getAccessControl",
-      "RequestMethod": "HEAD",
-      "RequestHeaders": {
-        "Authorization": "Sanitized",
-        "If-Modified-Since": "Wed, 04 Mar 2020 22:16:41 GMT",
-        "User-Agent": [
-          "azsdk-net-Storage.Files.DataLake/12.0.0-dev.20200305.1",
-          "(.NET Core 4.6.28325.01; Microsoft Windows 10.0.18363 )"
-        ],
-        "x-ms-client-request-id": "b355645f-9602-7fd3-fa17-f958101e7901",
-        "x-ms-date": "Thu, 05 Mar 2020 22:16:42 GMT",
-        "x-ms-return-client-request-id": "true",
-        "x-ms-version": "2019-10-10"
-=======
+      },
+      "ResponseBody": []
+    },
+    {
       "RequestUri": "http://seannsecanary.dfs.core.windows.net/test-filesystem-1158aef7-86d2-d414-e054-556b25b6c2aa/test-file-b9662651-3ef5-4f36-8db7-609f18e2a226?action=getAccessControl",
       "RequestMethod": "HEAD",
       "RequestHeaders": {
@@ -383,20 +208,13 @@
         "x-ms-date": "Fri, 03 Apr 2020 20:59:31 GMT",
         "x-ms-return-client-request-id": "true",
         "x-ms-version": "2019-12-12"
->>>>>>> 32e373e2
       },
       "RequestBody": null,
       "StatusCode": 200,
       "ResponseHeaders": {
-<<<<<<< HEAD
-        "Date": "Thu, 05 Mar 2020 22:16:42 GMT",
-        "ETag": "\u00220x8D7C152E2839497\u0022",
-        "Last-Modified": "Thu, 05 Mar 2020 22:16:42 GMT",
-=======
         "Date": "Fri, 03 Apr 2020 20:59:29 GMT",
         "ETag": "\u00220x8D7D811E73F07B0\u0022",
         "Last-Modified": "Fri, 03 Apr 2020 20:59:30 GMT",
->>>>>>> 32e373e2
         "Server": [
           "Windows-Azure-HDFS/1.0",
           "Microsoft-HTTPAPI/2.0"
@@ -406,32 +224,12 @@
         "x-ms-group": "$superuser",
         "x-ms-owner": "$superuser",
         "x-ms-permissions": "rw-r-----",
-<<<<<<< HEAD
-        "x-ms-request-id": "8c45587e-d01f-0048-7a3b-f38f0c000000",
-        "x-ms-version": "2019-10-10"
-=======
         "x-ms-request-id": "fa43ff95-201f-0097-53fa-091bad000000",
         "x-ms-version": "2019-12-12"
->>>>>>> 32e373e2
-      },
-      "ResponseBody": []
-    },
-    {
-<<<<<<< HEAD
-      "RequestUri": "https://seanstagehierarchical.blob.core.windows.net/test-filesystem-1158aef7-86d2-d414-e054-556b25b6c2aa?restype=container",
-      "RequestMethod": "DELETE",
-      "RequestHeaders": {
-        "Authorization": "Sanitized",
-        "traceparent": "00-d9bce32180900046af386737aed28172-388c1d752b2eed41-00",
-        "User-Agent": [
-          "azsdk-net-Storage.Files.DataLake/12.0.0-dev.20200305.1",
-          "(.NET Core 4.6.28325.01; Microsoft Windows 10.0.18363 )"
-        ],
-        "x-ms-client-request-id": "280b8d98-7ccf-54a6-4c0b-a17a7bd09e7e",
-        "x-ms-date": "Thu, 05 Mar 2020 22:16:43 GMT",
-        "x-ms-return-client-request-id": "true",
-        "x-ms-version": "2019-10-10"
-=======
+      },
+      "ResponseBody": []
+    },
+    {
       "RequestUri": "http://seannsecanary.blob.core.windows.net/test-filesystem-1158aef7-86d2-d414-e054-556b25b6c2aa?restype=container",
       "RequestMethod": "DELETE",
       "RequestHeaders": {
@@ -445,168 +243,88 @@
         "x-ms-date": "Fri, 03 Apr 2020 20:59:31 GMT",
         "x-ms-return-client-request-id": "true",
         "x-ms-version": "2019-12-12"
->>>>>>> 32e373e2
       },
       "RequestBody": null,
       "StatusCode": 202,
       "ResponseHeaders": {
         "Content-Length": "0",
-<<<<<<< HEAD
-        "Date": "Thu, 05 Mar 2020 22:16:42 GMT",
-=======
-        "Date": "Fri, 03 Apr 2020 20:59:29 GMT",
->>>>>>> 32e373e2
+        "Date": "Fri, 03 Apr 2020 20:59:29 GMT",
         "Server": [
           "Windows-Azure-Blob/1.0",
           "Microsoft-HTTPAPI/2.0"
         ],
         "x-ms-client-request-id": "280b8d98-7ccf-54a6-4c0b-a17a7bd09e7e",
-<<<<<<< HEAD
-        "x-ms-request-id": "50f7746a-701e-0041-163b-f3cadf000000",
-        "x-ms-version": "2019-10-10"
-=======
         "x-ms-request-id": "962208ce-f01e-0012-13fa-093670000000",
         "x-ms-version": "2019-12-12"
->>>>>>> 32e373e2
-      },
-      "ResponseBody": []
-    },
-    {
-<<<<<<< HEAD
-      "RequestUri": "https://seanstagehierarchical.blob.core.windows.net/test-filesystem-710991e6-adf4-a206-fa81-76d028e1842f?restype=container",
-      "RequestMethod": "PUT",
-      "RequestHeaders": {
-        "Authorization": "Sanitized",
-        "traceparent": "00-b77ae51a193b1a4088a4c7a9f6122954-147344700d8fce48-00",
-        "User-Agent": [
-          "azsdk-net-Storage.Files.DataLake/12.0.0-dev.20200305.1",
-          "(.NET Core 4.6.28325.01; Microsoft Windows 10.0.18363 )"
+      },
+      "ResponseBody": []
+    },
+    {
+      "RequestUri": "http://seannsecanary.blob.core.windows.net/test-filesystem-710991e6-adf4-a206-fa81-76d028e1842f?restype=container",
+      "RequestMethod": "PUT",
+      "RequestHeaders": {
+        "Authorization": "Sanitized",
+        "traceparent": "00-2896f04618d59449bd4549f07daee410-8fc161bf61236e4c-00",
+        "User-Agent": [
+          "azsdk-net-Storage.Files.DataLake/12.1.0-dev.20200403.1",
+          "(.NET Core 4.6.28325.01; Microsoft Windows 10.0.18362 )"
         ],
         "x-ms-blob-public-access": "container",
         "x-ms-client-request-id": "690cef93-15c1-ea65-8668-2d4e06d62b6b",
-        "x-ms-date": "Thu, 05 Mar 2020 22:16:43 GMT",
-        "x-ms-return-client-request-id": "true",
-        "x-ms-version": "2019-10-10"
-=======
-      "RequestUri": "http://seannsecanary.blob.core.windows.net/test-filesystem-710991e6-adf4-a206-fa81-76d028e1842f?restype=container",
-      "RequestMethod": "PUT",
-      "RequestHeaders": {
-        "Authorization": "Sanitized",
-        "traceparent": "00-2896f04618d59449bd4549f07daee410-8fc161bf61236e4c-00",
-        "User-Agent": [
-          "azsdk-net-Storage.Files.DataLake/12.1.0-dev.20200403.1",
-          "(.NET Core 4.6.28325.01; Microsoft Windows 10.0.18362 )"
-        ],
-        "x-ms-blob-public-access": "container",
+        "x-ms-date": "Fri, 03 Apr 2020 20:59:31 GMT",
+        "x-ms-return-client-request-id": "true",
+        "x-ms-version": "2019-12-12"
+      },
+      "RequestBody": null,
+      "StatusCode": 201,
+      "ResponseHeaders": {
+        "Content-Length": "0",
+        "Date": "Fri, 03 Apr 2020 20:59:29 GMT",
+        "ETag": "\u00220x8D7D811E765ED4F\u0022",
+        "Last-Modified": "Fri, 03 Apr 2020 20:59:30 GMT",
+        "Server": [
+          "Windows-Azure-Blob/1.0",
+          "Microsoft-HTTPAPI/2.0"
+        ],
         "x-ms-client-request-id": "690cef93-15c1-ea65-8668-2d4e06d62b6b",
-        "x-ms-date": "Fri, 03 Apr 2020 20:59:31 GMT",
-        "x-ms-return-client-request-id": "true",
-        "x-ms-version": "2019-12-12"
->>>>>>> 32e373e2
-      },
-      "RequestBody": null,
-      "StatusCode": 201,
-      "ResponseHeaders": {
-        "Content-Length": "0",
-<<<<<<< HEAD
-        "Date": "Thu, 05 Mar 2020 22:16:42 GMT",
-        "ETag": "\u00220x8D7C152E2D0809D\u0022",
-        "Last-Modified": "Thu, 05 Mar 2020 22:16:43 GMT",
-=======
-        "Date": "Fri, 03 Apr 2020 20:59:29 GMT",
-        "ETag": "\u00220x8D7D811E765ED4F\u0022",
-        "Last-Modified": "Fri, 03 Apr 2020 20:59:30 GMT",
->>>>>>> 32e373e2
-        "Server": [
-          "Windows-Azure-Blob/1.0",
-          "Microsoft-HTTPAPI/2.0"
-        ],
-        "x-ms-client-request-id": "690cef93-15c1-ea65-8668-2d4e06d62b6b",
-<<<<<<< HEAD
-        "x-ms-request-id": "b51b96af-501e-0046-663b-f3a6bc000000",
-        "x-ms-version": "2019-10-10"
-=======
         "x-ms-request-id": "962208d4-f01e-0012-18fa-093670000000",
         "x-ms-version": "2019-12-12"
->>>>>>> 32e373e2
-      },
-      "ResponseBody": []
-    },
-    {
-<<<<<<< HEAD
-      "RequestUri": "https://seanstagehierarchical.dfs.core.windows.net/test-filesystem-710991e6-adf4-a206-fa81-76d028e1842f/test-file-dde97187-1a10-956b-60a7-051db913860b?resource=file",
-      "RequestMethod": "PUT",
-      "RequestHeaders": {
-        "Authorization": "Sanitized",
-        "traceparent": "00-a45fc2969b6d9f419b214d0fe9281b0e-4b80007f3e030148-00",
-        "User-Agent": [
-          "azsdk-net-Storage.Files.DataLake/12.0.0-dev.20200305.1",
-          "(.NET Core 4.6.28325.01; Microsoft Windows 10.0.18363 )"
+      },
+      "ResponseBody": []
+    },
+    {
+      "RequestUri": "http://seannsecanary.dfs.core.windows.net/test-filesystem-710991e6-adf4-a206-fa81-76d028e1842f/test-file-dde97187-1a10-956b-60a7-051db913860b?resource=file",
+      "RequestMethod": "PUT",
+      "RequestHeaders": {
+        "Authorization": "Sanitized",
+        "traceparent": "00-253d374e236e0645b84bd2f023056282-3368f65b7aeac44d-00",
+        "User-Agent": [
+          "azsdk-net-Storage.Files.DataLake/12.1.0-dev.20200403.1",
+          "(.NET Core 4.6.28325.01; Microsoft Windows 10.0.18362 )"
         ],
         "x-ms-client-request-id": "a96b88ab-7b05-785c-8376-091a0f483072",
-        "x-ms-date": "Thu, 05 Mar 2020 22:16:43 GMT",
-        "x-ms-return-client-request-id": "true",
-        "x-ms-version": "2019-10-10"
-=======
-      "RequestUri": "http://seannsecanary.dfs.core.windows.net/test-filesystem-710991e6-adf4-a206-fa81-76d028e1842f/test-file-dde97187-1a10-956b-60a7-051db913860b?resource=file",
-      "RequestMethod": "PUT",
-      "RequestHeaders": {
-        "Authorization": "Sanitized",
-        "traceparent": "00-253d374e236e0645b84bd2f023056282-3368f65b7aeac44d-00",
-        "User-Agent": [
-          "azsdk-net-Storage.Files.DataLake/12.1.0-dev.20200403.1",
-          "(.NET Core 4.6.28325.01; Microsoft Windows 10.0.18362 )"
+        "x-ms-date": "Fri, 03 Apr 2020 20:59:31 GMT",
+        "x-ms-return-client-request-id": "true",
+        "x-ms-version": "2019-12-12"
+      },
+      "RequestBody": null,
+      "StatusCode": 201,
+      "ResponseHeaders": {
+        "Content-Length": "0",
+        "Date": "Fri, 03 Apr 2020 20:59:29 GMT",
+        "ETag": "\u00220x8D7D811E776E5E6\u0022",
+        "Last-Modified": "Fri, 03 Apr 2020 20:59:30 GMT",
+        "Server": [
+          "Windows-Azure-HDFS/1.0",
+          "Microsoft-HTTPAPI/2.0"
         ],
         "x-ms-client-request-id": "a96b88ab-7b05-785c-8376-091a0f483072",
-        "x-ms-date": "Fri, 03 Apr 2020 20:59:31 GMT",
-        "x-ms-return-client-request-id": "true",
-        "x-ms-version": "2019-12-12"
->>>>>>> 32e373e2
-      },
-      "RequestBody": null,
-      "StatusCode": 201,
-      "ResponseHeaders": {
-        "Content-Length": "0",
-<<<<<<< HEAD
-        "Date": "Thu, 05 Mar 2020 22:16:43 GMT",
-        "ETag": "\u00220x8D7C152E304C452\u0022",
-        "Last-Modified": "Thu, 05 Mar 2020 22:16:43 GMT",
-=======
-        "Date": "Fri, 03 Apr 2020 20:59:29 GMT",
-        "ETag": "\u00220x8D7D811E776E5E6\u0022",
-        "Last-Modified": "Fri, 03 Apr 2020 20:59:30 GMT",
->>>>>>> 32e373e2
-        "Server": [
-          "Windows-Azure-HDFS/1.0",
-          "Microsoft-HTTPAPI/2.0"
-        ],
-        "x-ms-client-request-id": "a96b88ab-7b05-785c-8376-091a0f483072",
-<<<<<<< HEAD
-        "x-ms-request-id": "551d97be-c01f-0019-4b3b-f31280000000",
-        "x-ms-version": "2019-10-10"
-=======
         "x-ms-request-id": "fa43ff97-201f-0097-54fa-091bad000000",
         "x-ms-version": "2019-12-12"
->>>>>>> 32e373e2
-      },
-      "ResponseBody": []
-    },
-    {
-<<<<<<< HEAD
-      "RequestUri": "https://seanstagehierarchical.dfs.core.windows.net/test-filesystem-710991e6-adf4-a206-fa81-76d028e1842f/test-file-dde97187-1a10-956b-60a7-051db913860b?action=getAccessControl",
-      "RequestMethod": "HEAD",
-      "RequestHeaders": {
-        "Authorization": "Sanitized",
-        "If-Unmodified-Since": "Fri, 06 Mar 2020 22:16:41 GMT",
-        "User-Agent": [
-          "azsdk-net-Storage.Files.DataLake/12.0.0-dev.20200305.1",
-          "(.NET Core 4.6.28325.01; Microsoft Windows 10.0.18363 )"
-        ],
-        "x-ms-client-request-id": "3172704c-dda8-ac06-acc5-b55d11526bf0",
-        "x-ms-date": "Thu, 05 Mar 2020 22:16:43 GMT",
-        "x-ms-return-client-request-id": "true",
-        "x-ms-version": "2019-10-10"
-=======
+      },
+      "ResponseBody": []
+    },
+    {
       "RequestUri": "http://seannsecanary.dfs.core.windows.net/test-filesystem-710991e6-adf4-a206-fa81-76d028e1842f/test-file-dde97187-1a10-956b-60a7-051db913860b?action=getAccessControl",
       "RequestMethod": "HEAD",
       "RequestHeaders": {
@@ -620,20 +338,13 @@
         "x-ms-date": "Fri, 03 Apr 2020 20:59:32 GMT",
         "x-ms-return-client-request-id": "true",
         "x-ms-version": "2019-12-12"
->>>>>>> 32e373e2
       },
       "RequestBody": null,
       "StatusCode": 200,
       "ResponseHeaders": {
-<<<<<<< HEAD
-        "Date": "Thu, 05 Mar 2020 22:16:43 GMT",
-        "ETag": "\u00220x8D7C152E304C452\u0022",
-        "Last-Modified": "Thu, 05 Mar 2020 22:16:43 GMT",
-=======
         "Date": "Fri, 03 Apr 2020 20:59:29 GMT",
         "ETag": "\u00220x8D7D811E776E5E6\u0022",
         "Last-Modified": "Fri, 03 Apr 2020 20:59:30 GMT",
->>>>>>> 32e373e2
         "Server": [
           "Windows-Azure-HDFS/1.0",
           "Microsoft-HTTPAPI/2.0"
@@ -643,32 +354,12 @@
         "x-ms-group": "$superuser",
         "x-ms-owner": "$superuser",
         "x-ms-permissions": "rw-r-----",
-<<<<<<< HEAD
-        "x-ms-request-id": "551d97bf-c01f-0019-4c3b-f31280000000",
-        "x-ms-version": "2019-10-10"
-=======
         "x-ms-request-id": "fa43ff98-201f-0097-55fa-091bad000000",
         "x-ms-version": "2019-12-12"
->>>>>>> 32e373e2
-      },
-      "ResponseBody": []
-    },
-    {
-<<<<<<< HEAD
-      "RequestUri": "https://seanstagehierarchical.blob.core.windows.net/test-filesystem-710991e6-adf4-a206-fa81-76d028e1842f?restype=container",
-      "RequestMethod": "DELETE",
-      "RequestHeaders": {
-        "Authorization": "Sanitized",
-        "traceparent": "00-637629fbf88f37429c08a134d5ae81ab-19e3266ef294524f-00",
-        "User-Agent": [
-          "azsdk-net-Storage.Files.DataLake/12.0.0-dev.20200305.1",
-          "(.NET Core 4.6.28325.01; Microsoft Windows 10.0.18363 )"
-        ],
-        "x-ms-client-request-id": "9fce8b05-ffd5-04ca-1a79-51d33c385ab1",
-        "x-ms-date": "Thu, 05 Mar 2020 22:16:43 GMT",
-        "x-ms-return-client-request-id": "true",
-        "x-ms-version": "2019-10-10"
-=======
+      },
+      "ResponseBody": []
+    },
+    {
       "RequestUri": "http://seannsecanary.blob.core.windows.net/test-filesystem-710991e6-adf4-a206-fa81-76d028e1842f?restype=container",
       "RequestMethod": "DELETE",
       "RequestHeaders": {
@@ -682,195 +373,110 @@
         "x-ms-date": "Fri, 03 Apr 2020 20:59:32 GMT",
         "x-ms-return-client-request-id": "true",
         "x-ms-version": "2019-12-12"
->>>>>>> 32e373e2
       },
       "RequestBody": null,
       "StatusCode": 202,
       "ResponseHeaders": {
         "Content-Length": "0",
-<<<<<<< HEAD
-        "Date": "Thu, 05 Mar 2020 22:16:43 GMT",
-=======
-        "Date": "Fri, 03 Apr 2020 20:59:30 GMT",
->>>>>>> 32e373e2
+        "Date": "Fri, 03 Apr 2020 20:59:30 GMT",
         "Server": [
           "Windows-Azure-Blob/1.0",
           "Microsoft-HTTPAPI/2.0"
         ],
         "x-ms-client-request-id": "9fce8b05-ffd5-04ca-1a79-51d33c385ab1",
-<<<<<<< HEAD
-        "x-ms-request-id": "b51b96c8-501e-0046-7c3b-f3a6bc000000",
-        "x-ms-version": "2019-10-10"
-=======
         "x-ms-request-id": "962208ea-f01e-0012-27fa-093670000000",
         "x-ms-version": "2019-12-12"
->>>>>>> 32e373e2
-      },
-      "ResponseBody": []
-    },
-    {
-<<<<<<< HEAD
-      "RequestUri": "https://seanstagehierarchical.blob.core.windows.net/test-filesystem-9395b302-6ef8-eec1-73b9-3fa8386fd589?restype=container",
-      "RequestMethod": "PUT",
-      "RequestHeaders": {
-        "Authorization": "Sanitized",
-        "traceparent": "00-df8cf9c5dfa6cb41b08ec3e6204418d9-9810096081b2234c-00",
-        "User-Agent": [
-          "azsdk-net-Storage.Files.DataLake/12.0.0-dev.20200305.1",
-          "(.NET Core 4.6.28325.01; Microsoft Windows 10.0.18363 )"
+      },
+      "ResponseBody": []
+    },
+    {
+      "RequestUri": "http://seannsecanary.blob.core.windows.net/test-filesystem-9395b302-6ef8-eec1-73b9-3fa8386fd589?restype=container",
+      "RequestMethod": "PUT",
+      "RequestHeaders": {
+        "Authorization": "Sanitized",
+        "traceparent": "00-bd65fdb9d2f05e4b86bb007febd6886a-53dd9c676ee7de43-00",
+        "User-Agent": [
+          "azsdk-net-Storage.Files.DataLake/12.1.0-dev.20200403.1",
+          "(.NET Core 4.6.28325.01; Microsoft Windows 10.0.18362 )"
         ],
         "x-ms-blob-public-access": "container",
         "x-ms-client-request-id": "2394f2a5-c78c-96ca-c9df-2b1cbf21cbab",
-        "x-ms-date": "Thu, 05 Mar 2020 22:16:43 GMT",
-        "x-ms-return-client-request-id": "true",
-        "x-ms-version": "2019-10-10"
-=======
-      "RequestUri": "http://seannsecanary.blob.core.windows.net/test-filesystem-9395b302-6ef8-eec1-73b9-3fa8386fd589?restype=container",
-      "RequestMethod": "PUT",
-      "RequestHeaders": {
-        "Authorization": "Sanitized",
-        "traceparent": "00-bd65fdb9d2f05e4b86bb007febd6886a-53dd9c676ee7de43-00",
-        "User-Agent": [
-          "azsdk-net-Storage.Files.DataLake/12.1.0-dev.20200403.1",
-          "(.NET Core 4.6.28325.01; Microsoft Windows 10.0.18362 )"
-        ],
-        "x-ms-blob-public-access": "container",
+        "x-ms-date": "Fri, 03 Apr 2020 20:59:32 GMT",
+        "x-ms-return-client-request-id": "true",
+        "x-ms-version": "2019-12-12"
+      },
+      "RequestBody": null,
+      "StatusCode": 201,
+      "ResponseHeaders": {
+        "Content-Length": "0",
+        "Date": "Fri, 03 Apr 2020 20:59:30 GMT",
+        "ETag": "\u00220x8D7D811E7A43A3A\u0022",
+        "Last-Modified": "Fri, 03 Apr 2020 20:59:30 GMT",
+        "Server": [
+          "Windows-Azure-Blob/1.0",
+          "Microsoft-HTTPAPI/2.0"
+        ],
         "x-ms-client-request-id": "2394f2a5-c78c-96ca-c9df-2b1cbf21cbab",
-        "x-ms-date": "Fri, 03 Apr 2020 20:59:32 GMT",
-        "x-ms-return-client-request-id": "true",
-        "x-ms-version": "2019-12-12"
->>>>>>> 32e373e2
-      },
-      "RequestBody": null,
-      "StatusCode": 201,
-      "ResponseHeaders": {
-        "Content-Length": "0",
-<<<<<<< HEAD
-        "Date": "Thu, 05 Mar 2020 22:16:43 GMT",
-        "ETag": "\u00220x8D7C152E35340B1\u0022",
-        "Last-Modified": "Thu, 05 Mar 2020 22:16:44 GMT",
-=======
-        "Date": "Fri, 03 Apr 2020 20:59:30 GMT",
-        "ETag": "\u00220x8D7D811E7A43A3A\u0022",
-        "Last-Modified": "Fri, 03 Apr 2020 20:59:30 GMT",
->>>>>>> 32e373e2
-        "Server": [
-          "Windows-Azure-Blob/1.0",
-          "Microsoft-HTTPAPI/2.0"
-        ],
-        "x-ms-client-request-id": "2394f2a5-c78c-96ca-c9df-2b1cbf21cbab",
-<<<<<<< HEAD
-        "x-ms-request-id": "959fab85-b01e-003c-1b3b-f3bbfc000000",
-        "x-ms-version": "2019-10-10"
-=======
         "x-ms-request-id": "96220901-f01e-0012-37fa-093670000000",
         "x-ms-version": "2019-12-12"
->>>>>>> 32e373e2
-      },
-      "ResponseBody": []
-    },
-    {
-<<<<<<< HEAD
-      "RequestUri": "https://seanstagehierarchical.dfs.core.windows.net/test-filesystem-9395b302-6ef8-eec1-73b9-3fa8386fd589/test-file-4869c7a3-d3e0-352d-98f0-d334877ee249?resource=file",
-      "RequestMethod": "PUT",
-      "RequestHeaders": {
-        "Authorization": "Sanitized",
-        "traceparent": "00-3a792b05deca474f986d25d7f6f6aced-a3f12eee1a2e334f-00",
-        "User-Agent": [
-          "azsdk-net-Storage.Files.DataLake/12.0.0-dev.20200305.1",
-          "(.NET Core 4.6.28325.01; Microsoft Windows 10.0.18363 )"
+      },
+      "ResponseBody": []
+    },
+    {
+      "RequestUri": "http://seannsecanary.dfs.core.windows.net/test-filesystem-9395b302-6ef8-eec1-73b9-3fa8386fd589/test-file-4869c7a3-d3e0-352d-98f0-d334877ee249?resource=file",
+      "RequestMethod": "PUT",
+      "RequestHeaders": {
+        "Authorization": "Sanitized",
+        "traceparent": "00-77419a730295eb4db3126c524de5d1c3-112be3941126cc4a-00",
+        "User-Agent": [
+          "azsdk-net-Storage.Files.DataLake/12.1.0-dev.20200403.1",
+          "(.NET Core 4.6.28325.01; Microsoft Windows 10.0.18362 )"
         ],
         "x-ms-client-request-id": "449e3cf8-34c0-d2d8-c55f-8a9cf3960f4b",
-        "x-ms-date": "Thu, 05 Mar 2020 22:16:44 GMT",
-        "x-ms-return-client-request-id": "true",
-        "x-ms-version": "2019-10-10"
-=======
-      "RequestUri": "http://seannsecanary.dfs.core.windows.net/test-filesystem-9395b302-6ef8-eec1-73b9-3fa8386fd589/test-file-4869c7a3-d3e0-352d-98f0-d334877ee249?resource=file",
-      "RequestMethod": "PUT",
-      "RequestHeaders": {
-        "Authorization": "Sanitized",
-        "traceparent": "00-77419a730295eb4db3126c524de5d1c3-112be3941126cc4a-00",
-        "User-Agent": [
-          "azsdk-net-Storage.Files.DataLake/12.1.0-dev.20200403.1",
-          "(.NET Core 4.6.28325.01; Microsoft Windows 10.0.18362 )"
+        "x-ms-date": "Fri, 03 Apr 2020 20:59:32 GMT",
+        "x-ms-return-client-request-id": "true",
+        "x-ms-version": "2019-12-12"
+      },
+      "RequestBody": null,
+      "StatusCode": 201,
+      "ResponseHeaders": {
+        "Content-Length": "0",
+        "Date": "Fri, 03 Apr 2020 20:59:30 GMT",
+        "ETag": "\u00220x8D7D811E7B59151\u0022",
+        "Last-Modified": "Fri, 03 Apr 2020 20:59:30 GMT",
+        "Server": [
+          "Windows-Azure-HDFS/1.0",
+          "Microsoft-HTTPAPI/2.0"
         ],
         "x-ms-client-request-id": "449e3cf8-34c0-d2d8-c55f-8a9cf3960f4b",
-        "x-ms-date": "Fri, 03 Apr 2020 20:59:32 GMT",
-        "x-ms-return-client-request-id": "true",
-        "x-ms-version": "2019-12-12"
->>>>>>> 32e373e2
-      },
-      "RequestBody": null,
-      "StatusCode": 201,
-      "ResponseHeaders": {
-        "Content-Length": "0",
-<<<<<<< HEAD
-        "Date": "Thu, 05 Mar 2020 22:16:43 GMT",
-        "ETag": "\u00220x8D7C152E38A4421\u0022",
-        "Last-Modified": "Thu, 05 Mar 2020 22:16:44 GMT",
-=======
+        "x-ms-request-id": "fa43ff99-201f-0097-56fa-091bad000000",
+        "x-ms-version": "2019-12-12"
+      },
+      "ResponseBody": []
+    },
+    {
+      "RequestUri": "http://seannsecanary.blob.core.windows.net/test-filesystem-9395b302-6ef8-eec1-73b9-3fa8386fd589/test-file-4869c7a3-d3e0-352d-98f0-d334877ee249",
+      "RequestMethod": "HEAD",
+      "RequestHeaders": {
+        "Authorization": "Sanitized",
+        "User-Agent": [
+          "azsdk-net-Storage.Files.DataLake/12.1.0-dev.20200403.1",
+          "(.NET Core 4.6.28325.01; Microsoft Windows 10.0.18362 )"
+        ],
+        "x-ms-client-request-id": "4b3b350a-9ddf-0889-ae30-807b2760ae93",
+        "x-ms-date": "Fri, 03 Apr 2020 20:59:32 GMT",
+        "x-ms-return-client-request-id": "true",
+        "x-ms-version": "2019-12-12"
+      },
+      "RequestBody": null,
+      "StatusCode": 200,
+      "ResponseHeaders": {
+        "Accept-Ranges": "bytes",
+        "Content-Length": "0",
+        "Content-Type": "application/octet-stream",
         "Date": "Fri, 03 Apr 2020 20:59:30 GMT",
         "ETag": "\u00220x8D7D811E7B59151\u0022",
         "Last-Modified": "Fri, 03 Apr 2020 20:59:30 GMT",
->>>>>>> 32e373e2
-        "Server": [
-          "Windows-Azure-HDFS/1.0",
-          "Microsoft-HTTPAPI/2.0"
-        ],
-        "x-ms-client-request-id": "449e3cf8-34c0-d2d8-c55f-8a9cf3960f4b",
-<<<<<<< HEAD
-        "x-ms-request-id": "eca3c16b-b01f-003c-6c3b-f3bbfc000000",
-        "x-ms-version": "2019-10-10"
-=======
-        "x-ms-request-id": "fa43ff99-201f-0097-56fa-091bad000000",
-        "x-ms-version": "2019-12-12"
->>>>>>> 32e373e2
-      },
-      "ResponseBody": []
-    },
-    {
-<<<<<<< HEAD
-      "RequestUri": "https://seanstagehierarchical.blob.core.windows.net/test-filesystem-9395b302-6ef8-eec1-73b9-3fa8386fd589/test-file-4869c7a3-d3e0-352d-98f0-d334877ee249",
-=======
-      "RequestUri": "http://seannsecanary.blob.core.windows.net/test-filesystem-9395b302-6ef8-eec1-73b9-3fa8386fd589/test-file-4869c7a3-d3e0-352d-98f0-d334877ee249",
->>>>>>> 32e373e2
-      "RequestMethod": "HEAD",
-      "RequestHeaders": {
-        "Authorization": "Sanitized",
-        "User-Agent": [
-<<<<<<< HEAD
-          "azsdk-net-Storage.Files.DataLake/12.0.0-dev.20200305.1",
-          "(.NET Core 4.6.28325.01; Microsoft Windows 10.0.18363 )"
-        ],
-        "x-ms-client-request-id": "4b3b350a-9ddf-0889-ae30-807b2760ae93",
-        "x-ms-date": "Thu, 05 Mar 2020 22:16:44 GMT",
-        "x-ms-return-client-request-id": "true",
-        "x-ms-version": "2019-10-10"
-=======
-          "azsdk-net-Storage.Files.DataLake/12.1.0-dev.20200403.1",
-          "(.NET Core 4.6.28325.01; Microsoft Windows 10.0.18362 )"
-        ],
-        "x-ms-client-request-id": "4b3b350a-9ddf-0889-ae30-807b2760ae93",
-        "x-ms-date": "Fri, 03 Apr 2020 20:59:32 GMT",
-        "x-ms-return-client-request-id": "true",
-        "x-ms-version": "2019-12-12"
->>>>>>> 32e373e2
-      },
-      "RequestBody": null,
-      "StatusCode": 200,
-      "ResponseHeaders": {
-        "Accept-Ranges": "bytes",
-        "Content-Length": "0",
-        "Content-Type": "application/octet-stream",
-<<<<<<< HEAD
-        "Date": "Thu, 05 Mar 2020 22:16:43 GMT",
-        "ETag": "\u00220x8D7C152E38A4421\u0022",
-        "Last-Modified": "Thu, 05 Mar 2020 22:16:44 GMT",
-=======
-        "Date": "Fri, 03 Apr 2020 20:59:30 GMT",
-        "ETag": "\u00220x8D7D811E7B59151\u0022",
-        "Last-Modified": "Fri, 03 Apr 2020 20:59:30 GMT",
->>>>>>> 32e373e2
         "Server": [
           "Windows-Azure-Blob/1.0",
           "Microsoft-HTTPAPI/2.0"
@@ -879,40 +485,16 @@
         "x-ms-access-tier-inferred": "true",
         "x-ms-blob-type": "BlockBlob",
         "x-ms-client-request-id": "4b3b350a-9ddf-0889-ae30-807b2760ae93",
-<<<<<<< HEAD
-        "x-ms-creation-time": "Thu, 05 Mar 2020 22:16:44 GMT",
-        "x-ms-lease-state": "available",
-        "x-ms-lease-status": "unlocked",
-        "x-ms-request-id": "959fab9e-b01e-003c-303b-f3bbfc000000",
-        "x-ms-server-encrypted": "true",
-        "x-ms-version": "2019-10-10"
-=======
         "x-ms-creation-time": "Fri, 03 Apr 2020 20:59:30 GMT",
         "x-ms-lease-state": "available",
         "x-ms-lease-status": "unlocked",
         "x-ms-request-id": "96220922-f01e-0012-4efa-093670000000",
         "x-ms-server-encrypted": "true",
         "x-ms-version": "2019-12-12"
->>>>>>> 32e373e2
-      },
-      "ResponseBody": []
-    },
-    {
-<<<<<<< HEAD
-      "RequestUri": "https://seanstagehierarchical.dfs.core.windows.net/test-filesystem-9395b302-6ef8-eec1-73b9-3fa8386fd589/test-file-4869c7a3-d3e0-352d-98f0-d334877ee249?action=getAccessControl",
-      "RequestMethod": "HEAD",
-      "RequestHeaders": {
-        "Authorization": "Sanitized",
-        "If-Match": "\u00220x8D7C152E38A4421\u0022",
-        "User-Agent": [
-          "azsdk-net-Storage.Files.DataLake/12.0.0-dev.20200305.1",
-          "(.NET Core 4.6.28325.01; Microsoft Windows 10.0.18363 )"
-        ],
-        "x-ms-client-request-id": "be92f0cb-c45a-606b-58d7-8bee0555ca6a",
-        "x-ms-date": "Thu, 05 Mar 2020 22:16:44 GMT",
-        "x-ms-return-client-request-id": "true",
-        "x-ms-version": "2019-10-10"
-=======
+      },
+      "ResponseBody": []
+    },
+    {
       "RequestUri": "http://seannsecanary.dfs.core.windows.net/test-filesystem-9395b302-6ef8-eec1-73b9-3fa8386fd589/test-file-4869c7a3-d3e0-352d-98f0-d334877ee249?action=getAccessControl",
       "RequestMethod": "HEAD",
       "RequestHeaders": {
@@ -926,20 +508,13 @@
         "x-ms-date": "Fri, 03 Apr 2020 20:59:32 GMT",
         "x-ms-return-client-request-id": "true",
         "x-ms-version": "2019-12-12"
->>>>>>> 32e373e2
       },
       "RequestBody": null,
       "StatusCode": 200,
       "ResponseHeaders": {
-<<<<<<< HEAD
-        "Date": "Thu, 05 Mar 2020 22:16:44 GMT",
-        "ETag": "\u00220x8D7C152E38A4421\u0022",
-        "Last-Modified": "Thu, 05 Mar 2020 22:16:44 GMT",
-=======
         "Date": "Fri, 03 Apr 2020 20:59:30 GMT",
         "ETag": "\u00220x8D7D811E7B59151\u0022",
         "Last-Modified": "Fri, 03 Apr 2020 20:59:30 GMT",
->>>>>>> 32e373e2
         "Server": [
           "Windows-Azure-HDFS/1.0",
           "Microsoft-HTTPAPI/2.0"
@@ -949,32 +524,12 @@
         "x-ms-group": "$superuser",
         "x-ms-owner": "$superuser",
         "x-ms-permissions": "rw-r-----",
-<<<<<<< HEAD
-        "x-ms-request-id": "eca3c16c-b01f-003c-6d3b-f3bbfc000000",
-        "x-ms-version": "2019-10-10"
-=======
         "x-ms-request-id": "fa43ff9a-201f-0097-57fa-091bad000000",
         "x-ms-version": "2019-12-12"
->>>>>>> 32e373e2
-      },
-      "ResponseBody": []
-    },
-    {
-<<<<<<< HEAD
-      "RequestUri": "https://seanstagehierarchical.blob.core.windows.net/test-filesystem-9395b302-6ef8-eec1-73b9-3fa8386fd589?restype=container",
-      "RequestMethod": "DELETE",
-      "RequestHeaders": {
-        "Authorization": "Sanitized",
-        "traceparent": "00-22d532c7cc84ad4887b532d07b915877-3fec42a1a5af8044-00",
-        "User-Agent": [
-          "azsdk-net-Storage.Files.DataLake/12.0.0-dev.20200305.1",
-          "(.NET Core 4.6.28325.01; Microsoft Windows 10.0.18363 )"
-        ],
-        "x-ms-client-request-id": "36af4375-f0cd-ed38-0546-674821906d16",
-        "x-ms-date": "Thu, 05 Mar 2020 22:16:44 GMT",
-        "x-ms-return-client-request-id": "true",
-        "x-ms-version": "2019-10-10"
-=======
+      },
+      "ResponseBody": []
+    },
+    {
       "RequestUri": "http://seannsecanary.blob.core.windows.net/test-filesystem-9395b302-6ef8-eec1-73b9-3fa8386fd589?restype=container",
       "RequestMethod": "DELETE",
       "RequestHeaders": {
@@ -988,193 +543,108 @@
         "x-ms-date": "Fri, 03 Apr 2020 20:59:32 GMT",
         "x-ms-return-client-request-id": "true",
         "x-ms-version": "2019-12-12"
->>>>>>> 32e373e2
       },
       "RequestBody": null,
       "StatusCode": 202,
       "ResponseHeaders": {
         "Content-Length": "0",
-<<<<<<< HEAD
-        "Date": "Thu, 05 Mar 2020 22:16:44 GMT",
-=======
-        "Date": "Fri, 03 Apr 2020 20:59:30 GMT",
->>>>>>> 32e373e2
+        "Date": "Fri, 03 Apr 2020 20:59:30 GMT",
         "Server": [
           "Windows-Azure-Blob/1.0",
           "Microsoft-HTTPAPI/2.0"
         ],
         "x-ms-client-request-id": "36af4375-f0cd-ed38-0546-674821906d16",
-<<<<<<< HEAD
-        "x-ms-request-id": "959faba7-b01e-003c-373b-f3bbfc000000",
-        "x-ms-version": "2019-10-10"
-=======
         "x-ms-request-id": "96220933-f01e-0012-5cfa-093670000000",
         "x-ms-version": "2019-12-12"
->>>>>>> 32e373e2
-      },
-      "ResponseBody": []
-    },
-    {
-<<<<<<< HEAD
-      "RequestUri": "https://seanstagehierarchical.blob.core.windows.net/test-filesystem-89e20ee2-154c-f75b-7634-0792e4393cc8?restype=container",
-      "RequestMethod": "PUT",
-      "RequestHeaders": {
-        "Authorization": "Sanitized",
-        "traceparent": "00-f0ff953f059b10478eef3f79aa186f07-bedf73e3514be14f-00",
-        "User-Agent": [
-          "azsdk-net-Storage.Files.DataLake/12.0.0-dev.20200305.1",
-          "(.NET Core 4.6.28325.01; Microsoft Windows 10.0.18363 )"
+      },
+      "ResponseBody": []
+    },
+    {
+      "RequestUri": "http://seannsecanary.blob.core.windows.net/test-filesystem-89e20ee2-154c-f75b-7634-0792e4393cc8?restype=container",
+      "RequestMethod": "PUT",
+      "RequestHeaders": {
+        "Authorization": "Sanitized",
+        "traceparent": "00-902f1f964e5e6047a04e992b644c3e7a-eab35b3d757ac248-00",
+        "User-Agent": [
+          "azsdk-net-Storage.Files.DataLake/12.1.0-dev.20200403.1",
+          "(.NET Core 4.6.28325.01; Microsoft Windows 10.0.18362 )"
         ],
         "x-ms-blob-public-access": "container",
         "x-ms-client-request-id": "144fc95a-6aad-5fa8-e7b7-c099e9a509cc",
-        "x-ms-date": "Thu, 05 Mar 2020 22:16:44 GMT",
-        "x-ms-return-client-request-id": "true",
-        "x-ms-version": "2019-10-10"
-=======
-      "RequestUri": "http://seannsecanary.blob.core.windows.net/test-filesystem-89e20ee2-154c-f75b-7634-0792e4393cc8?restype=container",
-      "RequestMethod": "PUT",
-      "RequestHeaders": {
-        "Authorization": "Sanitized",
-        "traceparent": "00-902f1f964e5e6047a04e992b644c3e7a-eab35b3d757ac248-00",
-        "User-Agent": [
-          "azsdk-net-Storage.Files.DataLake/12.1.0-dev.20200403.1",
-          "(.NET Core 4.6.28325.01; Microsoft Windows 10.0.18362 )"
-        ],
-        "x-ms-blob-public-access": "container",
-        "x-ms-client-request-id": "144fc95a-6aad-5fa8-e7b7-c099e9a509cc",
-        "x-ms-date": "Fri, 03 Apr 2020 20:59:32 GMT",
-        "x-ms-return-client-request-id": "true",
-        "x-ms-version": "2019-12-12"
->>>>>>> 32e373e2
-      },
-      "RequestBody": null,
-      "StatusCode": 201,
-      "ResponseHeaders": {
-        "Content-Length": "0",
-<<<<<<< HEAD
-        "Date": "Thu, 05 Mar 2020 22:16:44 GMT",
-        "ETag": "\u00220x8D7C152E3E0210B\u0022",
-        "Last-Modified": "Thu, 05 Mar 2020 22:16:45 GMT",
-=======
+        "x-ms-date": "Fri, 03 Apr 2020 20:59:32 GMT",
+        "x-ms-return-client-request-id": "true",
+        "x-ms-version": "2019-12-12"
+      },
+      "RequestBody": null,
+      "StatusCode": 201,
+      "ResponseHeaders": {
+        "Content-Length": "0",
         "Date": "Fri, 03 Apr 2020 20:59:30 GMT",
         "ETag": "\u00220x8D7D811E7EA29AF\u0022",
         "Last-Modified": "Fri, 03 Apr 2020 20:59:31 GMT",
->>>>>>> 32e373e2
         "Server": [
           "Windows-Azure-Blob/1.0",
           "Microsoft-HTTPAPI/2.0"
         ],
         "x-ms-client-request-id": "144fc95a-6aad-5fa8-e7b7-c099e9a509cc",
-<<<<<<< HEAD
-        "x-ms-request-id": "beed46d2-601e-002f-4d3b-f39ff0000000",
-        "x-ms-version": "2019-10-10"
-=======
         "x-ms-request-id": "96220940-f01e-0012-67fa-093670000000",
         "x-ms-version": "2019-12-12"
->>>>>>> 32e373e2
-      },
-      "ResponseBody": []
-    },
-    {
-<<<<<<< HEAD
-      "RequestUri": "https://seanstagehierarchical.dfs.core.windows.net/test-filesystem-89e20ee2-154c-f75b-7634-0792e4393cc8/test-file-8b649e0a-aa17-4f70-71bb-35cd75c08b44?resource=file",
-      "RequestMethod": "PUT",
-      "RequestHeaders": {
-        "Authorization": "Sanitized",
-        "traceparent": "00-0e82ea23e869a447ad036ffc89cbf563-c147c26893ebbe46-00",
-        "User-Agent": [
-          "azsdk-net-Storage.Files.DataLake/12.0.0-dev.20200305.1",
-          "(.NET Core 4.6.28325.01; Microsoft Windows 10.0.18363 )"
+      },
+      "ResponseBody": []
+    },
+    {
+      "RequestUri": "http://seannsecanary.dfs.core.windows.net/test-filesystem-89e20ee2-154c-f75b-7634-0792e4393cc8/test-file-8b649e0a-aa17-4f70-71bb-35cd75c08b44?resource=file",
+      "RequestMethod": "PUT",
+      "RequestHeaders": {
+        "Authorization": "Sanitized",
+        "traceparent": "00-83aac7db0b11af4784eceb60617ce124-3af0601f9ec15749-00",
+        "User-Agent": [
+          "azsdk-net-Storage.Files.DataLake/12.1.0-dev.20200403.1",
+          "(.NET Core 4.6.28325.01; Microsoft Windows 10.0.18362 )"
         ],
         "x-ms-client-request-id": "cd90d476-b1cd-af0f-5800-a2f134dbe926",
-        "x-ms-date": "Thu, 05 Mar 2020 22:16:45 GMT",
-        "x-ms-return-client-request-id": "true",
-        "x-ms-version": "2019-10-10"
-=======
-      "RequestUri": "http://seannsecanary.dfs.core.windows.net/test-filesystem-89e20ee2-154c-f75b-7634-0792e4393cc8/test-file-8b649e0a-aa17-4f70-71bb-35cd75c08b44?resource=file",
-      "RequestMethod": "PUT",
-      "RequestHeaders": {
-        "Authorization": "Sanitized",
-        "traceparent": "00-83aac7db0b11af4784eceb60617ce124-3af0601f9ec15749-00",
-        "User-Agent": [
-          "azsdk-net-Storage.Files.DataLake/12.1.0-dev.20200403.1",
-          "(.NET Core 4.6.28325.01; Microsoft Windows 10.0.18362 )"
-        ],
-        "x-ms-client-request-id": "cd90d476-b1cd-af0f-5800-a2f134dbe926",
-        "x-ms-date": "Fri, 03 Apr 2020 20:59:32 GMT",
-        "x-ms-return-client-request-id": "true",
-        "x-ms-version": "2019-12-12"
->>>>>>> 32e373e2
-      },
-      "RequestBody": null,
-      "StatusCode": 201,
-      "ResponseHeaders": {
-        "Content-Length": "0",
-<<<<<<< HEAD
-        "Date": "Thu, 05 Mar 2020 22:16:45 GMT",
-        "ETag": "\u00220x8D7C152E41616D1\u0022",
-        "Last-Modified": "Thu, 05 Mar 2020 22:16:45 GMT",
-=======
+        "x-ms-date": "Fri, 03 Apr 2020 20:59:32 GMT",
+        "x-ms-return-client-request-id": "true",
+        "x-ms-version": "2019-12-12"
+      },
+      "RequestBody": null,
+      "StatusCode": 201,
+      "ResponseHeaders": {
+        "Content-Length": "0",
         "Date": "Fri, 03 Apr 2020 20:59:30 GMT",
         "ETag": "\u00220x8D7D811E7F930C8\u0022",
         "Last-Modified": "Fri, 03 Apr 2020 20:59:31 GMT",
->>>>>>> 32e373e2
         "Server": [
           "Windows-Azure-HDFS/1.0",
           "Microsoft-HTTPAPI/2.0"
         ],
         "x-ms-client-request-id": "cd90d476-b1cd-af0f-5800-a2f134dbe926",
-<<<<<<< HEAD
-        "x-ms-request-id": "4d3b973d-201f-002e-663b-f3c02c000000",
-        "x-ms-version": "2019-10-10"
-=======
         "x-ms-request-id": "fa43ff9b-201f-0097-58fa-091bad000000",
         "x-ms-version": "2019-12-12"
->>>>>>> 32e373e2
-      },
-      "ResponseBody": []
-    },
-    {
-<<<<<<< HEAD
-      "RequestUri": "https://seanstagehierarchical.dfs.core.windows.net/test-filesystem-89e20ee2-154c-f75b-7634-0792e4393cc8/test-file-8b649e0a-aa17-4f70-71bb-35cd75c08b44?action=getAccessControl",
-=======
+      },
+      "ResponseBody": []
+    },
+    {
       "RequestUri": "http://seannsecanary.dfs.core.windows.net/test-filesystem-89e20ee2-154c-f75b-7634-0792e4393cc8/test-file-8b649e0a-aa17-4f70-71bb-35cd75c08b44?action=getAccessControl",
->>>>>>> 32e373e2
       "RequestMethod": "HEAD",
       "RequestHeaders": {
         "Authorization": "Sanitized",
         "If-None-Match": "\u0022garbage\u0022",
         "User-Agent": [
-<<<<<<< HEAD
-          "azsdk-net-Storage.Files.DataLake/12.0.0-dev.20200305.1",
-          "(.NET Core 4.6.28325.01; Microsoft Windows 10.0.18363 )"
+          "azsdk-net-Storage.Files.DataLake/12.1.0-dev.20200403.1",
+          "(.NET Core 4.6.28325.01; Microsoft Windows 10.0.18362 )"
         ],
         "x-ms-client-request-id": "a156887e-bd30-4576-d088-c2e9852a4511",
-        "x-ms-date": "Thu, 05 Mar 2020 22:16:45 GMT",
-        "x-ms-return-client-request-id": "true",
-        "x-ms-version": "2019-10-10"
-=======
-          "azsdk-net-Storage.Files.DataLake/12.1.0-dev.20200403.1",
-          "(.NET Core 4.6.28325.01; Microsoft Windows 10.0.18362 )"
-        ],
-        "x-ms-client-request-id": "a156887e-bd30-4576-d088-c2e9852a4511",
-        "x-ms-date": "Fri, 03 Apr 2020 20:59:32 GMT",
-        "x-ms-return-client-request-id": "true",
-        "x-ms-version": "2019-12-12"
->>>>>>> 32e373e2
+        "x-ms-date": "Fri, 03 Apr 2020 20:59:32 GMT",
+        "x-ms-return-client-request-id": "true",
+        "x-ms-version": "2019-12-12"
       },
       "RequestBody": null,
       "StatusCode": 200,
       "ResponseHeaders": {
-<<<<<<< HEAD
-        "Date": "Thu, 05 Mar 2020 22:16:45 GMT",
-        "ETag": "\u00220x8D7C152E41616D1\u0022",
-        "Last-Modified": "Thu, 05 Mar 2020 22:16:45 GMT",
-=======
         "Date": "Fri, 03 Apr 2020 20:59:30 GMT",
         "ETag": "\u00220x8D7D811E7F930C8\u0022",
         "Last-Modified": "Fri, 03 Apr 2020 20:59:31 GMT",
->>>>>>> 32e373e2
         "Server": [
           "Windows-Azure-HDFS/1.0",
           "Microsoft-HTTPAPI/2.0"
@@ -1184,32 +654,12 @@
         "x-ms-group": "$superuser",
         "x-ms-owner": "$superuser",
         "x-ms-permissions": "rw-r-----",
-<<<<<<< HEAD
-        "x-ms-request-id": "4d3b973e-201f-002e-673b-f3c02c000000",
-        "x-ms-version": "2019-10-10"
-=======
         "x-ms-request-id": "fa43ff9c-201f-0097-59fa-091bad000000",
         "x-ms-version": "2019-12-12"
->>>>>>> 32e373e2
-      },
-      "ResponseBody": []
-    },
-    {
-<<<<<<< HEAD
-      "RequestUri": "https://seanstagehierarchical.blob.core.windows.net/test-filesystem-89e20ee2-154c-f75b-7634-0792e4393cc8?restype=container",
-      "RequestMethod": "DELETE",
-      "RequestHeaders": {
-        "Authorization": "Sanitized",
-        "traceparent": "00-f3088a5bf666b74dbe8114f78a491c1d-00104727ba3f2941-00",
-        "User-Agent": [
-          "azsdk-net-Storage.Files.DataLake/12.0.0-dev.20200305.1",
-          "(.NET Core 4.6.28325.01; Microsoft Windows 10.0.18363 )"
-        ],
-        "x-ms-client-request-id": "ac733483-4884-6ff6-065c-38e52af85c58",
-        "x-ms-date": "Thu, 05 Mar 2020 22:16:45 GMT",
-        "x-ms-return-client-request-id": "true",
-        "x-ms-version": "2019-10-10"
-=======
+      },
+      "ResponseBody": []
+    },
+    {
       "RequestUri": "http://seannsecanary.blob.core.windows.net/test-filesystem-89e20ee2-154c-f75b-7634-0792e4393cc8?restype=container",
       "RequestMethod": "DELETE",
       "RequestHeaders": {
@@ -1223,49 +673,23 @@
         "x-ms-date": "Fri, 03 Apr 2020 20:59:33 GMT",
         "x-ms-return-client-request-id": "true",
         "x-ms-version": "2019-12-12"
->>>>>>> 32e373e2
       },
       "RequestBody": null,
       "StatusCode": 202,
       "ResponseHeaders": {
         "Content-Length": "0",
-<<<<<<< HEAD
-        "Date": "Thu, 05 Mar 2020 22:16:45 GMT",
-=======
-        "Date": "Fri, 03 Apr 2020 20:59:30 GMT",
->>>>>>> 32e373e2
+        "Date": "Fri, 03 Apr 2020 20:59:30 GMT",
         "Server": [
           "Windows-Azure-Blob/1.0",
           "Microsoft-HTTPAPI/2.0"
         ],
         "x-ms-client-request-id": "ac733483-4884-6ff6-065c-38e52af85c58",
-<<<<<<< HEAD
-        "x-ms-request-id": "beed46e2-601e-002f-593b-f39ff0000000",
-        "x-ms-version": "2019-10-10"
-=======
         "x-ms-request-id": "96220958-f01e-0012-76fa-093670000000",
         "x-ms-version": "2019-12-12"
->>>>>>> 32e373e2
-      },
-      "ResponseBody": []
-    },
-    {
-<<<<<<< HEAD
-      "RequestUri": "https://seanstagehierarchical.blob.core.windows.net/test-filesystem-1bcd8ca5-26c1-490c-48ce-af81739231be?restype=container",
-      "RequestMethod": "PUT",
-      "RequestHeaders": {
-        "Authorization": "Sanitized",
-        "traceparent": "00-aca03cacd9e64f4bbc2723ffdeebc5ea-61f3aaf32780124e-00",
-        "User-Agent": [
-          "azsdk-net-Storage.Files.DataLake/12.0.0-dev.20200305.1",
-          "(.NET Core 4.6.28325.01; Microsoft Windows 10.0.18363 )"
-        ],
-        "x-ms-blob-public-access": "container",
-        "x-ms-client-request-id": "873ef151-c445-5c15-2829-63b69874fc74",
-        "x-ms-date": "Thu, 05 Mar 2020 22:16:45 GMT",
-        "x-ms-return-client-request-id": "true",
-        "x-ms-version": "2019-10-10"
-=======
+      },
+      "ResponseBody": []
+    },
+    {
       "RequestUri": "http://seannsecanary.blob.core.windows.net/test-filesystem-1bcd8ca5-26c1-490c-48ce-af81739231be?restype=container",
       "RequestMethod": "PUT",
       "RequestHeaders": {
@@ -1280,52 +704,25 @@
         "x-ms-date": "Fri, 03 Apr 2020 20:59:33 GMT",
         "x-ms-return-client-request-id": "true",
         "x-ms-version": "2019-12-12"
->>>>>>> 32e373e2
-      },
-      "RequestBody": null,
-      "StatusCode": 201,
-      "ResponseHeaders": {
-        "Content-Length": "0",
-<<<<<<< HEAD
-        "Date": "Thu, 05 Mar 2020 22:16:45 GMT",
-        "ETag": "\u00220x8D7C152E462005C\u0022",
-        "Last-Modified": "Thu, 05 Mar 2020 22:16:45 GMT",
-=======
+      },
+      "RequestBody": null,
+      "StatusCode": 201,
+      "ResponseHeaders": {
+        "Content-Length": "0",
         "Date": "Fri, 03 Apr 2020 20:59:30 GMT",
         "ETag": "\u00220x8D7D811E81F9B55\u0022",
         "Last-Modified": "Fri, 03 Apr 2020 20:59:31 GMT",
->>>>>>> 32e373e2
         "Server": [
           "Windows-Azure-Blob/1.0",
           "Microsoft-HTTPAPI/2.0"
         ],
         "x-ms-client-request-id": "873ef151-c445-5c15-2829-63b69874fc74",
-<<<<<<< HEAD
-        "x-ms-request-id": "c74f1e5e-a01e-000f-063b-f3e457000000",
-        "x-ms-version": "2019-10-10"
-=======
         "x-ms-request-id": "96220963-f01e-0012-7efa-093670000000",
         "x-ms-version": "2019-12-12"
->>>>>>> 32e373e2
-      },
-      "ResponseBody": []
-    },
-    {
-<<<<<<< HEAD
-      "RequestUri": "https://seanstagehierarchical.dfs.core.windows.net/test-filesystem-1bcd8ca5-26c1-490c-48ce-af81739231be/test-file-3e3c792a-0c92-0ca2-ffe5-5d6fd7074dee?resource=file",
-      "RequestMethod": "PUT",
-      "RequestHeaders": {
-        "Authorization": "Sanitized",
-        "traceparent": "00-6f9a9ab0a6e5874680b0ce6e16e24d74-de200e60f3dbe848-00",
-        "User-Agent": [
-          "azsdk-net-Storage.Files.DataLake/12.0.0-dev.20200305.1",
-          "(.NET Core 4.6.28325.01; Microsoft Windows 10.0.18363 )"
-        ],
-        "x-ms-client-request-id": "82d9db55-1e1c-4565-4f32-875f67a68520",
-        "x-ms-date": "Thu, 05 Mar 2020 22:16:46 GMT",
-        "x-ms-return-client-request-id": "true",
-        "x-ms-version": "2019-10-10"
-=======
+      },
+      "ResponseBody": []
+    },
+    {
       "RequestUri": "http://seannsecanary.dfs.core.windows.net/test-filesystem-1bcd8ca5-26c1-490c-48ce-af81739231be/test-file-3e3c792a-0c92-0ca2-ffe5-5d6fd7074dee?resource=file",
       "RequestMethod": "PUT",
       "RequestHeaders": {
@@ -1339,50 +736,25 @@
         "x-ms-date": "Fri, 03 Apr 2020 20:59:33 GMT",
         "x-ms-return-client-request-id": "true",
         "x-ms-version": "2019-12-12"
->>>>>>> 32e373e2
-      },
-      "RequestBody": null,
-      "StatusCode": 201,
-      "ResponseHeaders": {
-        "Content-Length": "0",
-<<<<<<< HEAD
-        "Date": "Thu, 05 Mar 2020 22:16:46 GMT",
-        "ETag": "\u00220x8D7C152E495180C\u0022",
-        "Last-Modified": "Thu, 05 Mar 2020 22:16:46 GMT",
-=======
+      },
+      "RequestBody": null,
+      "StatusCode": 201,
+      "ResponseHeaders": {
+        "Content-Length": "0",
         "Date": "Fri, 03 Apr 2020 20:59:31 GMT",
         "ETag": "\u00220x8D7D811E82F05C1\u0022",
         "Last-Modified": "Fri, 03 Apr 2020 20:59:31 GMT",
->>>>>>> 32e373e2
         "Server": [
           "Windows-Azure-HDFS/1.0",
           "Microsoft-HTTPAPI/2.0"
         ],
         "x-ms-client-request-id": "82d9db55-1e1c-4565-4f32-875f67a68520",
-<<<<<<< HEAD
-        "x-ms-request-id": "4012f7b7-401f-0028-023b-f3f393000000",
-        "x-ms-version": "2019-10-10"
-=======
         "x-ms-request-id": "fa43ff9f-201f-0097-5cfa-091bad000000",
         "x-ms-version": "2019-12-12"
->>>>>>> 32e373e2
-      },
-      "ResponseBody": []
-    },
-    {
-<<<<<<< HEAD
-      "RequestUri": "https://seanstagehierarchical.blob.core.windows.net/test-filesystem-1bcd8ca5-26c1-490c-48ce-af81739231be/test-file-3e3c792a-0c92-0ca2-ffe5-5d6fd7074dee?comp=lease",
-      "RequestMethod": "PUT",
-      "RequestHeaders": {
-        "Authorization": "Sanitized",
-        "traceparent": "00-0c3f74837cb59044ad7a63f40484eba9-7fb86c2b9c542b48-00",
-        "User-Agent": [
-          "azsdk-net-Storage.Files.DataLake/12.0.0-dev.20200305.1",
-          "(.NET Core 4.6.28325.01; Microsoft Windows 10.0.18363 )"
-        ],
-        "x-ms-client-request-id": "c1b10684-6d90-db06-bb59-83c4b6dc5f3a",
-        "x-ms-date": "Thu, 05 Mar 2020 22:16:46 GMT",
-=======
+      },
+      "ResponseBody": []
+    },
+    {
       "RequestUri": "http://seannsecanary.blob.core.windows.net/test-filesystem-1bcd8ca5-26c1-490c-48ce-af81739231be/test-file-3e3c792a-0c92-0ca2-ffe5-5d6fd7074dee?comp=lease",
       "RequestMethod": "PUT",
       "RequestHeaders": {
@@ -1394,66 +766,36 @@
         ],
         "x-ms-client-request-id": "c1b10684-6d90-db06-bb59-83c4b6dc5f3a",
         "x-ms-date": "Fri, 03 Apr 2020 20:59:33 GMT",
->>>>>>> 32e373e2
         "x-ms-lease-action": "acquire",
         "x-ms-lease-duration": "-1",
         "x-ms-proposed-lease-id": "e14574dc-7a44-801f-ff58-6889e514d529",
         "x-ms-return-client-request-id": "true",
-<<<<<<< HEAD
-        "x-ms-version": "2019-10-10"
-=======
-        "x-ms-version": "2019-12-12"
->>>>>>> 32e373e2
-      },
-      "RequestBody": null,
-      "StatusCode": 201,
-      "ResponseHeaders": {
-        "Content-Length": "0",
-<<<<<<< HEAD
-        "Date": "Thu, 05 Mar 2020 22:16:45 GMT",
-        "ETag": "\u00220x8D7C152E495180C\u0022",
-        "Last-Modified": "Thu, 05 Mar 2020 22:16:46 GMT",
-=======
+        "x-ms-version": "2019-12-12"
+      },
+      "RequestBody": null,
+      "StatusCode": 201,
+      "ResponseHeaders": {
+        "Content-Length": "0",
         "Date": "Fri, 03 Apr 2020 20:59:31 GMT",
         "ETag": "\u00220x8D7D811E82F05C1\u0022",
         "Last-Modified": "Fri, 03 Apr 2020 20:59:31 GMT",
->>>>>>> 32e373e2
         "Server": [
           "Windows-Azure-Blob/1.0",
           "Microsoft-HTTPAPI/2.0"
         ],
         "x-ms-client-request-id": "c1b10684-6d90-db06-bb59-83c4b6dc5f3a",
         "x-ms-lease-id": "e14574dc-7a44-801f-ff58-6889e514d529",
-<<<<<<< HEAD
-        "x-ms-request-id": "c74f1e6e-a01e-000f-123b-f3e457000000",
-        "x-ms-version": "2019-10-10"
-=======
         "x-ms-request-id": "96220977-f01e-0012-0cfa-093670000000",
         "x-ms-version": "2019-12-12"
->>>>>>> 32e373e2
-      },
-      "ResponseBody": []
-    },
-    {
-<<<<<<< HEAD
-      "RequestUri": "https://seanstagehierarchical.dfs.core.windows.net/test-filesystem-1bcd8ca5-26c1-490c-48ce-af81739231be/test-file-3e3c792a-0c92-0ca2-ffe5-5d6fd7074dee?action=getAccessControl",
-=======
+      },
+      "ResponseBody": []
+    },
+    {
       "RequestUri": "http://seannsecanary.dfs.core.windows.net/test-filesystem-1bcd8ca5-26c1-490c-48ce-af81739231be/test-file-3e3c792a-0c92-0ca2-ffe5-5d6fd7074dee?action=getAccessControl",
->>>>>>> 32e373e2
       "RequestMethod": "HEAD",
       "RequestHeaders": {
         "Authorization": "Sanitized",
         "User-Agent": [
-<<<<<<< HEAD
-          "azsdk-net-Storage.Files.DataLake/12.0.0-dev.20200305.1",
-          "(.NET Core 4.6.28325.01; Microsoft Windows 10.0.18363 )"
-        ],
-        "x-ms-client-request-id": "de0537db-1463-2899-0c3e-40d4470d9b74",
-        "x-ms-date": "Thu, 05 Mar 2020 22:16:46 GMT",
-        "x-ms-lease-id": "e14574dc-7a44-801f-ff58-6889e514d529",
-        "x-ms-return-client-request-id": "true",
-        "x-ms-version": "2019-10-10"
-=======
           "azsdk-net-Storage.Files.DataLake/12.1.0-dev.20200403.1",
           "(.NET Core 4.6.28325.01; Microsoft Windows 10.0.18362 )"
         ],
@@ -1462,20 +804,13 @@
         "x-ms-lease-id": "e14574dc-7a44-801f-ff58-6889e514d529",
         "x-ms-return-client-request-id": "true",
         "x-ms-version": "2019-12-12"
->>>>>>> 32e373e2
       },
       "RequestBody": null,
       "StatusCode": 200,
       "ResponseHeaders": {
-<<<<<<< HEAD
-        "Date": "Thu, 05 Mar 2020 22:16:46 GMT",
-        "ETag": "\u00220x8D7C152E495180C\u0022",
-        "Last-Modified": "Thu, 05 Mar 2020 22:16:46 GMT",
-=======
         "Date": "Fri, 03 Apr 2020 20:59:31 GMT",
         "ETag": "\u00220x8D7D811E82F05C1\u0022",
         "Last-Modified": "Fri, 03 Apr 2020 20:59:31 GMT",
->>>>>>> 32e373e2
         "Server": [
           "Windows-Azure-HDFS/1.0",
           "Microsoft-HTTPAPI/2.0"
@@ -1485,32 +820,12 @@
         "x-ms-group": "$superuser",
         "x-ms-owner": "$superuser",
         "x-ms-permissions": "rw-r-----",
-<<<<<<< HEAD
-        "x-ms-request-id": "4012f7b8-401f-0028-033b-f3f393000000",
-        "x-ms-version": "2019-10-10"
-=======
         "x-ms-request-id": "fa43ffa0-201f-0097-5dfa-091bad000000",
         "x-ms-version": "2019-12-12"
->>>>>>> 32e373e2
-      },
-      "ResponseBody": []
-    },
-    {
-<<<<<<< HEAD
-      "RequestUri": "https://seanstagehierarchical.blob.core.windows.net/test-filesystem-1bcd8ca5-26c1-490c-48ce-af81739231be?restype=container",
-      "RequestMethod": "DELETE",
-      "RequestHeaders": {
-        "Authorization": "Sanitized",
-        "traceparent": "00-83aac19271c8994d918c5f8c41cefe64-8dc71d38334a6d4f-00",
-        "User-Agent": [
-          "azsdk-net-Storage.Files.DataLake/12.0.0-dev.20200305.1",
-          "(.NET Core 4.6.28325.01; Microsoft Windows 10.0.18363 )"
-        ],
-        "x-ms-client-request-id": "7fe99dfb-81d6-48d7-c4a0-474e481dc994",
-        "x-ms-date": "Thu, 05 Mar 2020 22:16:46 GMT",
-        "x-ms-return-client-request-id": "true",
-        "x-ms-version": "2019-10-10"
-=======
+      },
+      "ResponseBody": []
+    },
+    {
       "RequestUri": "http://seannsecanary.blob.core.windows.net/test-filesystem-1bcd8ca5-26c1-490c-48ce-af81739231be?restype=container",
       "RequestMethod": "DELETE",
       "RequestHeaders": {
@@ -1524,42 +839,26 @@
         "x-ms-date": "Fri, 03 Apr 2020 20:59:33 GMT",
         "x-ms-return-client-request-id": "true",
         "x-ms-version": "2019-12-12"
->>>>>>> 32e373e2
       },
       "RequestBody": null,
       "StatusCode": 202,
       "ResponseHeaders": {
         "Content-Length": "0",
-<<<<<<< HEAD
-        "Date": "Thu, 05 Mar 2020 22:16:45 GMT",
-=======
         "Date": "Fri, 03 Apr 2020 20:59:31 GMT",
->>>>>>> 32e373e2
         "Server": [
           "Windows-Azure-Blob/1.0",
           "Microsoft-HTTPAPI/2.0"
         ],
         "x-ms-client-request-id": "7fe99dfb-81d6-48d7-c4a0-474e481dc994",
-<<<<<<< HEAD
-        "x-ms-request-id": "c74f1e74-a01e-000f-173b-f3e457000000",
-        "x-ms-version": "2019-10-10"
-=======
         "x-ms-request-id": "9622098b-f01e-0012-1afa-093670000000",
         "x-ms-version": "2019-12-12"
->>>>>>> 32e373e2
       },
       "ResponseBody": []
     }
   ],
   "Variables": {
-<<<<<<< HEAD
-    "DateTimeOffsetNow": "2020-03-05T14:16:41.4802410-08:00",
-    "RandomSeed": "1094818997",
-    "Storage_TestConfigHierarchicalNamespace": "NamespaceTenant\nseanstagehierarchical\nU2FuaXRpemVk\nhttps://seanstagehierarchical.blob.core.windows.net\nhttp://seanstagehierarchical.file.core.windows.net\nhttp://seanstagehierarchical.queue.core.windows.net\nhttp://seanstagehierarchical.table.core.windows.net\n\n\n\n\nhttp://seanstagehierarchical-secondary.blob.core.windows.net\nhttp://seanstagehierarchical-secondary.file.core.windows.net\nhttp://seanstagehierarchical-secondary.queue.core.windows.net\nhttp://seanstagehierarchical-secondary.table.core.windows.net\n68390a19-a643-458b-b726-408abf67b4fc\nSanitized\n72f988bf-86f1-41af-91ab-2d7cd011db47\nhttps://login.microsoftonline.com/\nCloud\nBlobEndpoint=https://seanstagehierarchical.blob.core.windows.net/;QueueEndpoint=http://seanstagehierarchical.queue.core.windows.net/;FileEndpoint=http://seanstagehierarchical.file.core.windows.net/;BlobSecondaryEndpoint=http://seanstagehierarchical-secondary.blob.core.windows.net/;QueueSecondaryEndpoint=http://seanstagehierarchical-secondary.queue.core.windows.net/;FileSecondaryEndpoint=http://seanstagehierarchical-secondary.file.core.windows.net/;AccountName=seanstagehierarchical;AccountKey=Sanitized\n"
-=======
     "DateTimeOffsetNow": "2020-04-03T13:59:31.1814554-07:00",
     "RandomSeed": "1094818997",
     "Storage_TestConfigHierarchicalNamespace": "NamespaceTenant\nseannsecanary\nU2FuaXRpemVk\nhttp://seannsecanary.blob.core.windows.net\nhttp://seannsecanary.file.core.windows.net\nhttp://seannsecanary.queue.core.windows.net\nhttp://seannsecanary.table.core.windows.net\n\n\n\n\nhttp://seannsecanary-secondary.blob.core.windows.net\nhttp://seannsecanary-secondary.file.core.windows.net\nhttp://seannsecanary-secondary.queue.core.windows.net\nhttp://seannsecanary-secondary.table.core.windows.net\n68390a19-a643-458b-b726-408abf67b4fc\nSanitized\n72f988bf-86f1-41af-91ab-2d7cd011db47\nhttps://login.microsoftonline.com/\nCloud\nBlobEndpoint=http://seannsecanary.blob.core.windows.net/;QueueEndpoint=http://seannsecanary.queue.core.windows.net/;FileEndpoint=http://seannsecanary.file.core.windows.net/;BlobSecondaryEndpoint=http://seannsecanary-secondary.blob.core.windows.net/;QueueSecondaryEndpoint=http://seannsecanary-secondary.queue.core.windows.net/;FileSecondaryEndpoint=http://seannsecanary-secondary.file.core.windows.net/;AccountName=seannsecanary;AccountKey=Sanitized\n"
->>>>>>> 32e373e2
   }
 }