--- conflicted
+++ resolved
@@ -1,22 +1,6 @@
 {
   "Entries": [
     {
-<<<<<<< HEAD
-      "RequestUri": "https://seanstagehierarchical.blob.core.windows.net/test-filesystem-b9dfeba5-fbf9-4d21-a7b3-790cba32776c?restype=container",
-      "RequestMethod": "PUT",
-      "RequestHeaders": {
-        "Authorization": "Sanitized",
-        "traceparent": "00-4cba50edf9ecb145b190e34e410b7803-13eb0b355c694c40-00",
-        "User-Agent": [
-          "azsdk-net-Storage.Files.DataLake/12.0.0-dev.20200305.1",
-          "(.NET Core 4.6.28325.01; Microsoft Windows 10.0.18363 )"
-        ],
-        "x-ms-blob-public-access": "container",
-        "x-ms-client-request-id": "c49f26be-e7f8-0acd-1d3d-67ae2e453a63",
-        "x-ms-date": "Thu, 05 Mar 2020 22:16:38 GMT",
-        "x-ms-return-client-request-id": "true",
-        "x-ms-version": "2019-10-10"
-=======
       "RequestUri": "http://seannsecanary.blob.core.windows.net/test-filesystem-b9dfeba5-fbf9-4d21-a7b3-790cba32776c?restype=container",
       "RequestMethod": "PUT",
       "RequestHeaders": {
@@ -31,52 +15,25 @@
         "x-ms-date": "Fri, 03 Apr 2020 20:59:29 GMT",
         "x-ms-return-client-request-id": "true",
         "x-ms-version": "2019-12-12"
->>>>>>> 32e373e2
       },
       "RequestBody": null,
       "StatusCode": 201,
       "ResponseHeaders": {
         "Content-Length": "0",
-<<<<<<< HEAD
-        "Date": "Thu, 05 Mar 2020 22:16:38 GMT",
-        "ETag": "\u00220x8D7C152E0418472\u0022",
-        "Last-Modified": "Thu, 05 Mar 2020 22:16:39 GMT",
-=======
         "Date": "Fri, 03 Apr 2020 20:59:27 GMT",
         "ETag": "\u00220x8D7D811E632DA5A\u0022",
         "Last-Modified": "Fri, 03 Apr 2020 20:59:28 GMT",
->>>>>>> 32e373e2
         "Server": [
           "Windows-Azure-Blob/1.0",
           "Microsoft-HTTPAPI/2.0"
         ],
         "x-ms-client-request-id": "c49f26be-e7f8-0acd-1d3d-67ae2e453a63",
-<<<<<<< HEAD
-        "x-ms-request-id": "96269892-f01e-002d-483b-f32148000000",
-        "x-ms-version": "2019-10-10"
-=======
         "x-ms-request-id": "962207f6-f01e-0012-56fa-093670000000",
         "x-ms-version": "2019-12-12"
->>>>>>> 32e373e2
       },
       "ResponseBody": []
     },
     {
-<<<<<<< HEAD
-      "RequestUri": "https://seanstagehierarchical.dfs.core.windows.net/test-filesystem-b9dfeba5-fbf9-4d21-a7b3-790cba32776c/test-file-dbe6bb10-28fc-fbd2-5593-716d6bee3c3b?resource=file",
-      "RequestMethod": "PUT",
-      "RequestHeaders": {
-        "Authorization": "Sanitized",
-        "traceparent": "00-36dc65b62dc85746a6d3e783245d8bd4-0190a9017714c34d-00",
-        "User-Agent": [
-          "azsdk-net-Storage.Files.DataLake/12.0.0-dev.20200305.1",
-          "(.NET Core 4.6.28325.01; Microsoft Windows 10.0.18363 )"
-        ],
-        "x-ms-client-request-id": "56212b51-6085-95b8-53a4-6e6475609e2e",
-        "x-ms-date": "Thu, 05 Mar 2020 22:16:39 GMT",
-        "x-ms-return-client-request-id": "true",
-        "x-ms-version": "2019-10-10"
-=======
       "RequestUri": "http://seannsecanary.dfs.core.windows.net/test-filesystem-b9dfeba5-fbf9-4d21-a7b3-790cba32776c/test-file-dbe6bb10-28fc-fbd2-5593-716d6bee3c3b?resource=file",
       "RequestMethod": "PUT",
       "RequestHeaders": {
@@ -90,57 +47,30 @@
         "x-ms-date": "Fri, 03 Apr 2020 20:59:29 GMT",
         "x-ms-return-client-request-id": "true",
         "x-ms-version": "2019-12-12"
->>>>>>> 32e373e2
       },
       "RequestBody": null,
       "StatusCode": 201,
       "ResponseHeaders": {
         "Content-Length": "0",
-<<<<<<< HEAD
-        "Date": "Thu, 05 Mar 2020 22:16:39 GMT",
-        "ETag": "\u00220x8D7C152E075DEBA\u0022",
-        "Last-Modified": "Thu, 05 Mar 2020 22:16:39 GMT",
-=======
         "Date": "Fri, 03 Apr 2020 20:59:27 GMT",
         "ETag": "\u00220x8D7D811E641D074\u0022",
         "Last-Modified": "Fri, 03 Apr 2020 20:59:28 GMT",
->>>>>>> 32e373e2
         "Server": [
           "Windows-Azure-HDFS/1.0",
           "Microsoft-HTTPAPI/2.0"
         ],
         "x-ms-client-request-id": "56212b51-6085-95b8-53a4-6e6475609e2e",
-<<<<<<< HEAD
-        "x-ms-request-id": "4012f7b0-401f-0028-7b3b-f3f393000000",
-        "x-ms-version": "2019-10-10"
-=======
         "x-ms-request-id": "fa43ff88-201f-0097-48fa-091bad000000",
         "x-ms-version": "2019-12-12"
->>>>>>> 32e373e2
       },
       "ResponseBody": []
     },
     {
-<<<<<<< HEAD
-      "RequestUri": "https://seanstagehierarchical.dfs.core.windows.net/test-filesystem-b9dfeba5-fbf9-4d21-a7b3-790cba32776c/test-file-dbe6bb10-28fc-fbd2-5593-716d6bee3c3b?action=append\u0026position=0",
-=======
       "RequestUri": "http://seannsecanary.dfs.core.windows.net/test-filesystem-b9dfeba5-fbf9-4d21-a7b3-790cba32776c/test-file-dbe6bb10-28fc-fbd2-5593-716d6bee3c3b?action=append\u0026position=0",
->>>>>>> 32e373e2
       "RequestMethod": "PATCH",
       "RequestHeaders": {
         "Authorization": "Sanitized",
         "Content-Length": "1024",
-<<<<<<< HEAD
-        "traceparent": "00-10cd09d0c9aa4e4da1b5181a7fda3c77-e1046fabb79b2e47-00",
-        "User-Agent": [
-          "azsdk-net-Storage.Files.DataLake/12.0.0-dev.20200305.1",
-          "(.NET Core 4.6.28325.01; Microsoft Windows 10.0.18363 )"
-        ],
-        "x-ms-client-request-id": "6eabb518-b5ee-96de-9040-14f42cab8606",
-        "x-ms-date": "Thu, 05 Mar 2020 22:16:39 GMT",
-        "x-ms-return-client-request-id": "true",
-        "x-ms-version": "2019-10-10"
-=======
         "traceparent": "00-63769133006f6b4890807fc3dfa167e5-bd1ca310d1d44e43-00",
         "User-Agent": [
           "azsdk-net-Storage.Files.DataLake/12.1.0-dev.20200403.1",
@@ -150,55 +80,29 @@
         "x-ms-date": "Fri, 03 Apr 2020 20:59:30 GMT",
         "x-ms-return-client-request-id": "true",
         "x-ms-version": "2019-12-12"
->>>>>>> 32e373e2
       },
       "RequestBody": "ASs3afem0F1HiY8ZXVW3b3ZvHD/M5bYWDLhA7UQP5uxEnXoYr7QLq1vED/vQnzj\u002B7f/uBkNfYRt0IV0\u002BZeIYN6Oj1cDan8DCZHHkB9a7RW2AQgBEIeCo5Dteo41WzEV4rNdYLcl3I00/LKLSellFudvwvSPi1BbC\u002BvCEe/wya5crbFv/YxejCB6zBPU91WrhGemxZg4iltfBlTLZ8qdRDcEKpw79RVbDTLUELs8hhCWGo2ISgASICdaEPc3lyhV2YvY0My5c49OT7RlZHWcIoBANUk9FPo28gp03eQiI3oKfjszY7FH2KcCOfpLqLutue52913fGMSNpd7GQJGnLCw\u002BXuo\u002BbL7O\u002BFymPtsD60VOyyP5qywcL2Fyob3WgZQVWw3ODU3Rb00zp/sBON3pjbqZd3ltrYEAIi\u002BEy8sA\u002BHrIjOPNMd33eVvSxgMxGvKHiRQDOQoap6mIye8eSKOGLq98OKv6GFvYof4dmud9zwc4/T63Ab9srek6RGfy1TC0TJdXsOJKjXC4JpsP/QjCCv7n5Utk0yzwD4rCv9fz6czJZU5QKhog8nPN\u002BtskYKzgdDlpCvPlU31qY6Fbi82YxDjOQpu6ceDgxvLbltRRz67Z4kueit7Y5BHQ5cZ0yWqiMTaeViIVJgJYhEQBDbylFJf2famF/j1d8V6F6Ygab/mIOWGhs3WMxLhFRgaW29pVL9Eugk\u002B9HDb5QGTDkzh2PhhKdNBbA2EiabjtPLg6xxmAML266\u002B2tyx0uqHMMyTF/0wfqTGMF\u002BihsDBSS0996wnlLP15\u002Bv1IumKm3LFryEZyHbW2wTHq2fjqRSt/VGvs9s\u002Bn1xYnXARO1v7O5Ts3Nffp4D2JxynIClMEn6XR2WX2ueXhw\u002BEwWsGxZ/ozK\u002BS9ox8jhXQ\u002BYy\u002Bl39yzIrxefP2YyCtVRXIWqYV7yG8vlO5uRuyWrkPxyFa2O\u002BQUjTgFYur8qlPJaG2dHOvuwprAhkr\u002BRNvft965pv/UnxmeAixdZmV0IuqKpN6O\u002BYFoAvW79bWZFjhcNascQvNj5NlEDxq/gVwlXFNQc5/9QL5NUZQKKKlT9OvkATDKV\u002B/3JsAFOvp2qIGZhpliSKKYXuTs3vFvacwv8Ao\u002By3AravRzaVzf\u002BBXDxqkSYJIP8bw5S7Jb7Yjul70D5UrwR\u002B0Bfhuk/t9VyGbPKQhYTPkqH/5eBX/N3417hNGfzBLK047MAOJ2awLc04NbjMSAlkrD2cVckkJtM66eKXoNxfxEBEV5nDwGo6T7cSH8ckLI\u002Bu6Wy\u002BJNfjFMXt1D6DGY3w2HB4h/BwoOvTYgUSEQYLFb1T6LdwoKBoYUPT1uwstjYqIkdXrKWePUiB68LR0QO\u002B4b\u002BAMDDWgA==",
       "StatusCode": 202,
       "ResponseHeaders": {
         "Content-Length": "0",
-<<<<<<< HEAD
-        "Date": "Thu, 05 Mar 2020 22:16:39 GMT",
-=======
         "Date": "Fri, 03 Apr 2020 20:59:27 GMT",
->>>>>>> 32e373e2
         "Server": [
           "Windows-Azure-HDFS/1.0",
           "Microsoft-HTTPAPI/2.0"
         ],
         "x-ms-client-request-id": "6eabb518-b5ee-96de-9040-14f42cab8606",
-<<<<<<< HEAD
-        "x-ms-request-id": "4012f7b1-401f-0028-7c3b-f3f393000000",
-        "x-ms-request-server-encrypted": "true",
-        "x-ms-version": "2019-10-10"
-=======
         "x-ms-request-id": "fa43ff89-201f-0097-49fa-091bad000000",
         "x-ms-request-server-encrypted": "true",
         "x-ms-version": "2019-12-12"
->>>>>>> 32e373e2
       },
       "ResponseBody": []
     },
     {
-<<<<<<< HEAD
-      "RequestUri": "https://seanstagehierarchical.dfs.core.windows.net/test-filesystem-b9dfeba5-fbf9-4d21-a7b3-790cba32776c/test-file-dbe6bb10-28fc-fbd2-5593-716d6bee3c3b?action=flush\u0026position=0",
-=======
       "RequestUri": "http://seannsecanary.dfs.core.windows.net/test-filesystem-b9dfeba5-fbf9-4d21-a7b3-790cba32776c/test-file-dbe6bb10-28fc-fbd2-5593-716d6bee3c3b?action=flush\u0026position=0",
->>>>>>> 32e373e2
       "RequestMethod": "PATCH",
       "RequestHeaders": {
         "Authorization": "Sanitized",
         "Content-Length": "0",
-<<<<<<< HEAD
-        "traceparent": "00-eed5e485f5e5ac45b241f19b61634317-49e51509b0b47f43-00",
-        "User-Agent": [
-          "azsdk-net-Storage.Files.DataLake/12.0.0-dev.20200305.1",
-          "(.NET Core 4.6.28325.01; Microsoft Windows 10.0.18363 )"
-        ],
-        "x-ms-client-request-id": "7a68552d-6784-8291-f178-956c89d5d2fb",
-        "x-ms-date": "Thu, 05 Mar 2020 22:16:39 GMT",
-        "x-ms-return-client-request-id": "true",
-        "x-ms-version": "2019-10-10"
-=======
         "traceparent": "00-27e04342867cd540b51751a0ccba8aa1-c30959f7e0236c4e-00",
         "User-Agent": [
           "azsdk-net-Storage.Files.DataLake/12.1.0-dev.20200403.1",
@@ -208,54 +112,26 @@
         "x-ms-date": "Fri, 03 Apr 2020 20:59:30 GMT",
         "x-ms-return-client-request-id": "true",
         "x-ms-version": "2019-12-12"
->>>>>>> 32e373e2
       },
       "RequestBody": null,
       "StatusCode": 200,
       "ResponseHeaders": {
         "Content-Length": "0",
-<<<<<<< HEAD
-        "Date": "Thu, 05 Mar 2020 22:16:39 GMT",
-        "ETag": "\u00220x8D7C152E08EE0FB\u0022",
-        "Last-Modified": "Thu, 05 Mar 2020 22:16:39 GMT",
-=======
         "Date": "Fri, 03 Apr 2020 20:59:27 GMT",
         "ETag": "\u00220x8D7D811E65DDD77\u0022",
         "Last-Modified": "Fri, 03 Apr 2020 20:59:28 GMT",
->>>>>>> 32e373e2
         "Server": [
           "Windows-Azure-HDFS/1.0",
           "Microsoft-HTTPAPI/2.0"
         ],
         "x-ms-client-request-id": "7a68552d-6784-8291-f178-956c89d5d2fb",
-<<<<<<< HEAD
-        "x-ms-request-id": "4012f7b2-401f-0028-7d3b-f3f393000000",
-        "x-ms-request-server-encrypted": "true",
-        "x-ms-version": "2019-10-10"
-=======
         "x-ms-request-id": "fa43ff8a-201f-0097-4afa-091bad000000",
         "x-ms-request-server-encrypted": "true",
         "x-ms-version": "2019-12-12"
->>>>>>> 32e373e2
       },
       "ResponseBody": []
     },
     {
-<<<<<<< HEAD
-      "RequestUri": "https://seanstagehierarchical.blob.core.windows.net/test-filesystem-b9dfeba5-fbf9-4d21-a7b3-790cba32776c?restype=container",
-      "RequestMethod": "DELETE",
-      "RequestHeaders": {
-        "Authorization": "Sanitized",
-        "traceparent": "00-0d138ee986d6b64d89e66bfc221f7317-c745011d2afdfb43-00",
-        "User-Agent": [
-          "azsdk-net-Storage.Files.DataLake/12.0.0-dev.20200305.1",
-          "(.NET Core 4.6.28325.01; Microsoft Windows 10.0.18363 )"
-        ],
-        "x-ms-client-request-id": "d7c7152c-0b42-ec81-108c-9623e98517a9",
-        "x-ms-date": "Thu, 05 Mar 2020 22:16:39 GMT",
-        "x-ms-return-client-request-id": "true",
-        "x-ms-version": "2019-10-10"
-=======
       "RequestUri": "http://seannsecanary.blob.core.windows.net/test-filesystem-b9dfeba5-fbf9-4d21-a7b3-790cba32776c?restype=container",
       "RequestMethod": "DELETE",
       "RequestHeaders": {
@@ -269,39 +145,25 @@
         "x-ms-date": "Fri, 03 Apr 2020 20:59:30 GMT",
         "x-ms-return-client-request-id": "true",
         "x-ms-version": "2019-12-12"
->>>>>>> 32e373e2
       },
       "RequestBody": null,
       "StatusCode": 202,
       "ResponseHeaders": {
         "Content-Length": "0",
-<<<<<<< HEAD
-        "Date": "Thu, 05 Mar 2020 22:16:38 GMT",
-=======
         "Date": "Fri, 03 Apr 2020 20:59:28 GMT",
->>>>>>> 32e373e2
         "Server": [
           "Windows-Azure-Blob/1.0",
           "Microsoft-HTTPAPI/2.0"
         ],
         "x-ms-client-request-id": "d7c7152c-0b42-ec81-108c-9623e98517a9",
-<<<<<<< HEAD
-        "x-ms-request-id": "9626989a-f01e-002d-4d3b-f32148000000",
-        "x-ms-version": "2019-10-10"
-=======
         "x-ms-request-id": "96220842-f01e-0012-1dfa-093670000000",
         "x-ms-version": "2019-12-12"
->>>>>>> 32e373e2
       },
       "ResponseBody": []
     }
   ],
   "Variables": {
     "RandomSeed": "529582402",
-<<<<<<< HEAD
-    "Storage_TestConfigHierarchicalNamespace": "NamespaceTenant\nseanstagehierarchical\nU2FuaXRpemVk\nhttps://seanstagehierarchical.blob.core.windows.net\nhttp://seanstagehierarchical.file.core.windows.net\nhttp://seanstagehierarchical.queue.core.windows.net\nhttp://seanstagehierarchical.table.core.windows.net\n\n\n\n\nhttp://seanstagehierarchical-secondary.blob.core.windows.net\nhttp://seanstagehierarchical-secondary.file.core.windows.net\nhttp://seanstagehierarchical-secondary.queue.core.windows.net\nhttp://seanstagehierarchical-secondary.table.core.windows.net\n68390a19-a643-458b-b726-408abf67b4fc\nSanitized\n72f988bf-86f1-41af-91ab-2d7cd011db47\nhttps://login.microsoftonline.com/\nCloud\nBlobEndpoint=https://seanstagehierarchical.blob.core.windows.net/;QueueEndpoint=http://seanstagehierarchical.queue.core.windows.net/;FileEndpoint=http://seanstagehierarchical.file.core.windows.net/;BlobSecondaryEndpoint=http://seanstagehierarchical-secondary.blob.core.windows.net/;QueueSecondaryEndpoint=http://seanstagehierarchical-secondary.queue.core.windows.net/;FileSecondaryEndpoint=http://seanstagehierarchical-secondary.file.core.windows.net/;AccountName=seanstagehierarchical;AccountKey=Sanitized\n"
-=======
     "Storage_TestConfigHierarchicalNamespace": "NamespaceTenant\nseannsecanary\nU2FuaXRpemVk\nhttp://seannsecanary.blob.core.windows.net\nhttp://seannsecanary.file.core.windows.net\nhttp://seannsecanary.queue.core.windows.net\nhttp://seannsecanary.table.core.windows.net\n\n\n\n\nhttp://seannsecanary-secondary.blob.core.windows.net\nhttp://seannsecanary-secondary.file.core.windows.net\nhttp://seannsecanary-secondary.queue.core.windows.net\nhttp://seannsecanary-secondary.table.core.windows.net\n68390a19-a643-458b-b726-408abf67b4fc\nSanitized\n72f988bf-86f1-41af-91ab-2d7cd011db47\nhttps://login.microsoftonline.com/\nCloud\nBlobEndpoint=http://seannsecanary.blob.core.windows.net/;QueueEndpoint=http://seannsecanary.queue.core.windows.net/;FileEndpoint=http://seannsecanary.file.core.windows.net/;BlobSecondaryEndpoint=http://seannsecanary-secondary.blob.core.windows.net/;QueueSecondaryEndpoint=http://seannsecanary-secondary.queue.core.windows.net/;FileSecondaryEndpoint=http://seannsecanary-secondary.file.core.windows.net/;AccountName=seannsecanary;AccountKey=Sanitized\n"
->>>>>>> 32e373e2
   }
 }