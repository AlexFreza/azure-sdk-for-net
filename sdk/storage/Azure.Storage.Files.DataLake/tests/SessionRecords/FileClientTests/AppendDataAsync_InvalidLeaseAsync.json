{
  "Entries": [
    {
<<<<<<< HEAD
      "RequestUri": "https://seanstagehierarchical.blob.core.windows.net/test-filesystem-7578e839-e82f-ad29-40ed-335b011f58b3?restype=container",
      "RequestMethod": "PUT",
      "RequestHeaders": {
        "Authorization": "Sanitized",
        "traceparent": "00-14c0a7bdc6d755439a79b483e9e52e14-1caac4c70433ab43-00",
        "User-Agent": [
          "azsdk-net-Storage.Files.DataLake/12.0.0-dev.20200305.1",
          "(.NET Core 4.6.28325.01; Microsoft Windows 10.0.18363 )"
        ],
        "x-ms-blob-public-access": "container",
        "x-ms-client-request-id": "1c64051f-2a71-25e0-5d40-929c82b4a78d",
        "x-ms-date": "Thu, 05 Mar 2020 22:19:26 GMT",
        "x-ms-return-client-request-id": "true",
        "x-ms-version": "2019-10-10"
=======
      "RequestUri": "http://seannsecanary.blob.core.windows.net/test-filesystem-7578e839-e82f-ad29-40ed-335b011f58b3?restype=container",
      "RequestMethod": "PUT",
      "RequestHeaders": {
        "Authorization": "Sanitized",
        "traceparent": "00-febc4e5d83259e4ba319e7fe1a926626-bedfc162cc30b24f-00",
        "User-Agent": [
          "azsdk-net-Storage.Files.DataLake/12.1.0-dev.20200403.1",
          "(.NET Core 4.6.28325.01; Microsoft Windows 10.0.18362 )"
        ],
        "x-ms-blob-public-access": "container",
        "x-ms-client-request-id": "1c64051f-2a71-25e0-5d40-929c82b4a78d",
        "x-ms-date": "Fri, 03 Apr 2020 21:01:32 GMT",
        "x-ms-return-client-request-id": "true",
        "x-ms-version": "2019-12-12"
>>>>>>> 32e373e2
      },
      "RequestBody": null,
      "StatusCode": 201,
      "ResponseHeaders": {
        "Content-Length": "0",
<<<<<<< HEAD
        "Date": "Thu, 05 Mar 2020 22:19:25 GMT",
        "ETag": "\u00220x8D7C1534406AC92\u0022",
        "Last-Modified": "Thu, 05 Mar 2020 22:19:26 GMT",
=======
        "Date": "Fri, 03 Apr 2020 21:01:30 GMT",
        "ETag": "\u00220x8D7D8122F184809\u0022",
        "Last-Modified": "Fri, 03 Apr 2020 21:01:30 GMT",
>>>>>>> 32e373e2
        "Server": [
          "Windows-Azure-Blob/1.0",
          "Microsoft-HTTPAPI/2.0"
        ],
        "x-ms-client-request-id": "1c64051f-2a71-25e0-5d40-929c82b4a78d",
<<<<<<< HEAD
        "x-ms-request-id": "959fb760-b01e-003c-243c-f3bbfc000000",
        "x-ms-version": "2019-10-10"
=======
        "x-ms-request-id": "96223a13-f01e-0012-3afb-093670000000",
        "x-ms-version": "2019-12-12"
>>>>>>> 32e373e2
      },
      "ResponseBody": []
    },
    {
<<<<<<< HEAD
      "RequestUri": "https://seanstagehierarchical.dfs.core.windows.net/test-filesystem-7578e839-e82f-ad29-40ed-335b011f58b3/test-file-6ee777c3-ee68-c617-ef52-7e3fee7d9fdf?resource=file",
      "RequestMethod": "PUT",
      "RequestHeaders": {
        "Authorization": "Sanitized",
        "traceparent": "00-e08142eb5be8fd4884a041e318766cf0-0c5faf58ed67884f-00",
        "User-Agent": [
          "azsdk-net-Storage.Files.DataLake/12.0.0-dev.20200305.1",
          "(.NET Core 4.6.28325.01; Microsoft Windows 10.0.18363 )"
        ],
        "x-ms-client-request-id": "95e96d47-3179-3091-ee9d-2d1faba037e0",
        "x-ms-date": "Thu, 05 Mar 2020 22:19:26 GMT",
        "x-ms-return-client-request-id": "true",
        "x-ms-version": "2019-10-10"
=======
      "RequestUri": "http://seannsecanary.dfs.core.windows.net/test-filesystem-7578e839-e82f-ad29-40ed-335b011f58b3/test-file-6ee777c3-ee68-c617-ef52-7e3fee7d9fdf?resource=file",
      "RequestMethod": "PUT",
      "RequestHeaders": {
        "Authorization": "Sanitized",
        "traceparent": "00-ea2bd41a36ea614eb4c6d37c1977588e-0eb58f20c0261443-00",
        "User-Agent": [
          "azsdk-net-Storage.Files.DataLake/12.1.0-dev.20200403.1",
          "(.NET Core 4.6.28325.01; Microsoft Windows 10.0.18362 )"
        ],
        "x-ms-client-request-id": "95e96d47-3179-3091-ee9d-2d1faba037e0",
        "x-ms-date": "Fri, 03 Apr 2020 21:01:32 GMT",
        "x-ms-return-client-request-id": "true",
        "x-ms-version": "2019-12-12"
>>>>>>> 32e373e2
      },
      "RequestBody": null,
      "StatusCode": 201,
      "ResponseHeaders": {
        "Content-Length": "0",
<<<<<<< HEAD
        "Date": "Thu, 05 Mar 2020 22:19:26 GMT",
        "ETag": "\u00220x8D7C153443D0BAE\u0022",
        "Last-Modified": "Thu, 05 Mar 2020 22:19:26 GMT",
=======
        "Date": "Fri, 03 Apr 2020 21:01:29 GMT",
        "ETag": "\u00220x8D7D8122F28CB1F\u0022",
        "Last-Modified": "Fri, 03 Apr 2020 21:01:30 GMT",
>>>>>>> 32e373e2
        "Server": [
          "Windows-Azure-HDFS/1.0",
          "Microsoft-HTTPAPI/2.0"
        ],
        "x-ms-client-request-id": "95e96d47-3179-3091-ee9d-2d1faba037e0",
<<<<<<< HEAD
        "x-ms-request-id": "5895a2dc-d01f-003a-323c-f38843000000",
        "x-ms-version": "2019-10-10"
=======
        "x-ms-request-id": "fa44013a-201f-0097-18fb-091bad000000",
        "x-ms-version": "2019-12-12"
>>>>>>> 32e373e2
      },
      "ResponseBody": []
    },
    {
<<<<<<< HEAD
      "RequestUri": "https://seanstagehierarchical.dfs.core.windows.net/test-filesystem-7578e839-e82f-ad29-40ed-335b011f58b3/test-file-6ee777c3-ee68-c617-ef52-7e3fee7d9fdf?action=append\u0026position=0",
=======
      "RequestUri": "http://seannsecanary.dfs.core.windows.net/test-filesystem-7578e839-e82f-ad29-40ed-335b011f58b3/test-file-6ee777c3-ee68-c617-ef52-7e3fee7d9fdf?action=append\u0026position=0",
>>>>>>> 32e373e2
      "RequestMethod": "PATCH",
      "RequestHeaders": {
        "Authorization": "Sanitized",
        "Content-Length": "4096",
<<<<<<< HEAD
        "traceparent": "00-b5d558d7032aee468403878d20c00a1a-e0fc4e1d5d59dc42-00",
        "User-Agent": [
          "azsdk-net-Storage.Files.DataLake/12.0.0-dev.20200305.1",
          "(.NET Core 4.6.28325.01; Microsoft Windows 10.0.18363 )"
        ],
        "x-ms-client-request-id": "2e74d122-fad8-35d0-55ab-1483ce34aa7b",
        "x-ms-date": "Thu, 05 Mar 2020 22:19:26 GMT",
        "x-ms-lease-id": "8690215d-f6a4-db26-3df8-059236faab55",
        "x-ms-return-client-request-id": "true",
        "x-ms-version": "2019-10-10"
=======
        "traceparent": "00-fed875d7b39dc34a8940df43035385db-2da01268287c0742-00",
        "User-Agent": [
          "azsdk-net-Storage.Files.DataLake/12.1.0-dev.20200403.1",
          "(.NET Core 4.6.28325.01; Microsoft Windows 10.0.18362 )"
        ],
        "x-ms-client-request-id": "2e74d122-fad8-35d0-55ab-1483ce34aa7b",
        "x-ms-date": "Fri, 03 Apr 2020 21:01:32 GMT",
        "x-ms-lease-id": "8690215d-f6a4-db26-3df8-059236faab55",
        "x-ms-return-client-request-id": "true",
        "x-ms-version": "2019-12-12"
>>>>>>> 32e373e2
      },
      "RequestBody": "oLNPSXis0oc20yjUdmnmkq4794CTCmUcpwsMHQ0hZ6VclwwtDVnKm5phX6YIvbmFt5twb6i2TJZNMqJsn7R5FGuCd99cuYRUcVvlMqq/E\u002BlSh2ZysPj8pkp239q3Xvzm50s6hUbZKP4WHP5M0Brrjh64GhdNB2NzhtCV5tmqnBNf/0pfhI2jeF9oW5T5r9YvilC7/0TkmODnxv91REIkbH/r7dDQjAmRFKK45avOetb6ZVuJ7p3PemZpd76OLjMdRO8VDsIFX/5GKuuhLLM0GUwpet7nmn3hG3NqZhVLAuVum6G8uGsU9QZdQsSxLU6zNV1yZbRVNalxM/JOmvno\u002BycFM5ASd2DgFITYiVi5L\u002B4ktjG32Z0xGWX3S4R5xVoMdEacrPm9ob39kVAvfKxQtwQEKuTIMCKK1BorGizbZ08qyxURHYP0ZxVzukdNApy5ppSAdZt2REMkEdjfkoaRISoBBLCWP5mAD8LOVHXbPdF9cXOXW/Kzs4bR7QurFdWP4pkdS/3rImf7/2XYqPDNSdQGYSAS\u002BcU3TVAqxVKN1fntP3HcvfHTkk4MnFuM2guWA6M2pLO0fOjT5f2swV0VbSps62h\u002B8YvjMs/RBl1qq3NEk8KuVjBFOMKJCNjzJ9Dx9y4xIO\u002BjFxEYU3Hk43aKaTqKaC2bZhf5JrKl9emy7wv/4A4vOYqDoXywlQO/YVVM/p6eab6iVpAXN/k8/SEoZWRm5QNnWzCvBsax69ETOsVdWfdKFIZMXIp\u002BFwGRR6Rahy\u002BeWXtS5aNt72L48Wq\u002BA/0z36Qq3VHdGYh46EMvHb8iVmOhdeFJCnRU3SUjVGsfvxQEXWf/MKrewT/z2fxfPtGi1ZoHHY4b6tQw1gArucQdWSkuKsBYIia5wrOhVjF39J5TgX7RF6KG6HOSz1mpswd61X/SMRMRSrNzTlraepOjuOJi1zhGTEGHqEJMxVLMDw\u002BsJoGxpMOKQjbLXclHq23f7xd3R9vONIk9S4jQxIRgpj9LLlMS8RMf15UBeu54QP3UbNY7Vcc03fL3c1k6un6ya7eK\u002B3wazf0EWHBGzLmaxAuL/FetJVF3F1FhGn255B0WTw837kSAup/ZNvxX7hA4Xa9Nr70mBEVlEuQruLN/SnRTL32qYtbGCkG41O9UHylBKbzObDVf8EvK0dxgVQHsWuuIBL6TjvrYhqR8bi9WEfK76o/2sN4\u002B8z8x35H5ZrU/y3oDzBtqrZvC9eWQ4oEcc8DppGpy9akMSRB/Yq5p3x/vPKK1U0XXUTzzM7r5rhC9FWzREMJKzNXQ9oIK6kvtWRbFoKbfZiB7ElMufsLvE5r/wk1BmM5dpG/M5VzCzGbxBtqjMw1q3a5LVf5uHE4T4OLnCyf\u002Bq8FIZ/w2EoHDuEbsPXjnTOCNlOSe9ULQ74ghuAR62sA/8loZW8wRNMotiJy3gd/WLJQCWnZCX7Z\u002Bd3dzFFp8Sd6FrUodzfETe2AacW2lGG2oS4xwd39K/JKkmuNUnSBwsD6\u002BMtSUuF6j7t8WKO5I2V8Ky8nODNJeOrC4eDMNv94/qcEv5\u002BWYE5ItzIigNNSkXMGDSdJXoqNrX/gj3EArlS8B1n4sGfJ5cbc2oD9JvQbcExxyiXUL6Acdw4ftdTZSAjZYn11Vd0POCtgaIAFjIaHxR8kjuQu69e13D1Vri/yA454I8R6oh5zYo3\u002Bd8McFuaHl/C1tLkkrnqpw3mftY37cmj1jWjCDScAsSxaMHQQlclW0hY/OErRU3VJzOKg06j8BwVaKoV5wYrNtQeMzn4GmSmsSOd7uDYeJD33eDxAX\u002BGDWilytm9D3QyPcYdHQIT7Qze09IrFhErPOAZLhklKiVUmDXBQl\u002BK\u002BbGva6Equ2uO0\u002BDkEi2tWvdXio3po\u002BFbHQOguHTcUqqtU\u002BoQe6pgAHGEmkooQQf3tz0\u002BabfRkVXAVE6degLmooFGNs5DjO9M94oMZQmXMtwLuQFHneji27KUQCdbwoZ\u002BnefI4gpJpCpd8XI9xSxMOSFykcEBrwSoU1sLrzzH4STzjdch3kDBsgTW6axmtQaGWBb16SDFfP7jIJ6/PfT9lgBNOjdVGmrQoN/MOrVYMZ5UdVclwggEPhDYPq2iEoQP2VOsKYrPIT28JThA\u002BTI5iv8Aarit18P4SQwmfOu9Lp5bvFFRvAgDhVQpaZzfszTerrO\u002BobfLYgGPo9COqKRSDvaZ9Uzg587m/NVkhG4nKJXHR94n/ozmkFpPwggnhOyvx2qmNc33/cbk17TSVu2TWItKt2DWOhB5o1TikRW2v2f4xL0DgOLH30oXMybIFDl8rGmM7M2L2Z1KPJJpBVyhPhhM2ZIgn9eocugWvvb5oZ8rZfSsOdKafPsfuURQbsn9ZgUOezqXTByR5GnldRqmUIrzTZ9oBQRFomynENaDWBQeGVjx6yZUhCnYGlV4tQfgeVjJXSEqhWEAuNjd8Ds2DpxF11uxpHVknsl1j\u002Bqu3P1kxpeNyfry44P38SJdhoPukhu5It2sLsTjVM5XpQWGUevbeTmjuDSRUuPHybNDFwg1lu3e9aofuJfCmnU8mz6OYa82gh1aOunXJ8/51FURoE22Ih4Xp2xBu7CR0R3PZMelSVgUDIT621wD983qJdRCsPondmkgdspC9NZcyGnMB7MIVJsNDZO4y0ayA6\u002BeV4XsXyAjp\u002B5edNKd0Qe\u002BnhLyR/Aa0cE5NaNWbrsSbmMapK1AcHk5mG/Eqd/IbzycCi0zz8u/c3XEoxmM3TkjPAZvgyxqfh2ZuK\u002BARjfhcNZ2ymSd7q6nWzEne81vvMs2kX3JaOwQMZwPqgcsLy1N0zIzBgLElV1nyCfrQvJQKgvUWaS6GAf6ZpjYjjSXezwD2aibLKa4YgwQYaC0JO6Zv3ALR8V4k7sqSK95/BcYwEz752lZtQ1VG/eombZnNjGqPs7EnDNmi0XtYOP3PmXk96FTyD2FQApypjvNz/oEsxJt381YVDQZlVwjbEQZXd2Rw5IVE34EJO7EQeYHmLtL6L3RmW6onKNtSiLhUeO2WVhePAxX76\u002BUabrelBJOEfyg53OWR8R\u002B\u002BTb\u002Bp8lLEtMLDeidqWy\u002B4/kOPS\u002BjyfiBLzg2QGpgEBGD3zLVWUfWWUbnw4YpsGif4fOKiBqk2y8\u002BfXiRBNJoqv3XCdop2YqhN9PYvAZyZ37Ppl521ZgG7vQTluvPRUR0jyiIQqaOZhho2VA23B8ozAYJwW6D8cVl0CrWFkKu4eKfZDzd6hTIQTBGDgw30ALU\u002BtrltXPl4J1jInKLqF/Fyfdtl3fiStHxQXAuTePJLgAX8Rt3ySxuuYOvereiTJjgcDQE2jia8q/45HPzt5KpqfRiY6c0XgDK/u30QsAqTvTnTd2/tFPHfQ5rftSoavHg9dCzP\u002BjxrBIzSdtKpr/f3qWPHHm0\u002BeWgquaoyN88EoP8A0z/Zx8b5ZG7jGqIjNZem6AvKV6ILAvrEpTyWNNC9ydHXqNi4HeWcybYCW2LKB4QWj0vDPk1c9cxFER6GZy\u002BeIVDMS4y66s4mLYnoCKeb/p24f6mE\u002BouEerMMdwjHFmaGYDoN/b/7W6B9nRDHcOkkqRZ8zeeGFSbFR9DZqnfBXxcnYaRtigDhwSQFC116wQXJ58n2Rkh\u002B/E8TRLXrHbEsuD35oA9Aux8RnwjDgQ3JTobLE8KpzxjOpGFZXkFK9qN21E8jgRz2hSyq4Kc/u389RfozIA3uguklKvut61jZyqhpTKjCqcll1IqV/u5xjuzmHBRLG9aVhFVh/lYlSJ3XzRn\u002B1mrSfpwwyU\u002BDVIP\u002Bs5wOx89EkrLV08RXXK93QIvswjHUcrSCE510Fk6LEjPRZ0q6GoDSjzpnKQKifyHwuYjDlpZSKjzniLAtzHxkTsGUhflgvSoHHjL3bUm135R/h1jBx3uZfzkJ0o3MoL6\u002BAtpBDfUoj/xiuHhnXrz3Ma0fskkjoodF/wq8WuqYNnlwNWpvdNGfVvdcXwsDNhx4FqDgsPJxnmBW\u002Bw7uaDUVxoH\u002B8ylSh7zbgFtVx0N4QsjqQEBFu4WK/pcKGHnGrO6\u002BRpiFBEL3JZLkBTCbH9sc2rRCBCf0zAr8d/CSSGtDFNNsl3yq8z6F8xqxYbZU8\u002BK/7UHFgKjGyXqNiJBSZN0rpPBdKoRaced5vBUJR25Uq4QN0l8lfZQqpc4GHWqqN449ibzB98VaYXteS8CXvYYINN0MQJaCAidcNoC6VFB4z4iGy72xlre\u002Bt2zjyzHTluhL\u002BeiJnfL3u4eVZb1AnA0m4Xw4DPHEWqIpTY0lojb1jKOYcl5r8y2VjxA2GCz2ehdjuOmxl4n2g59KYFBl0hlQo9kZqC2uvvJSon3hkj5xMtN1weVJQ/UZpfK/IY7dM7z24XhX3NHpsP37YvEIFO1c2S188Aw0C1/gAAY\u002B851jcXK87rDGGVYBjBDrTeEADY0BXkRdYEOswtYcc9zPqr1gl\u002B2CTyo8mr/bf2P/TLl\u002B3/J1PZVVAhEvECvaqal5MeFTirXzgcJmxMOIheDfsXYcnZPqWm0oC5XYUz7\u002BYfEWYkl\u002Bq8IDi14sDnTRzHwsU161uggVjtd0J38gGy6HaGLSdiOXXQWwGRY1uk/0Wj8VqAPcRKflANN2CoRG32wzqKIWA1ZclPJZBaDx49SLf808Dm8uqyO66XVMIVaBaT2mAhGp4lrkuRMRg0MG8xz\u002B7oq3BtEBBP2CWxXhDHeb25hjT93C3Z12W1FYGSvgs/ZUUTbLymZopP0QK4dBA6yfdaeqo6dDPAztPK\u002BDpOvVoacfjL880A0x\u002BqrcsrYaMVekvKeANhBTEREp3o266PwVOoncJXbxYqWadKj8Zola0wtX2uhEVWuWzH\u002BqFvGDexGqx3QoOg/gs1396b1nUqqL0wuCYw4T0OUiRVj3S0uwFv2bVZ8VLpj/dyeORm\u002BqL3nRIkfmARQDlvaTCfC26WgSSdLDz/0PcqByhu/mhYp5dBXfJiUHyhXll76ogiCkRIm/f/iY6mN8xa\u002Bjd3ooHRFsGZXe28dHDoO82jhCZuyDykJiKwWN3I22Ylx5YFabvXqpPGiOyWzCdHF42AwnOl6/I6k7xfIL3jkEJHVmyaopIRzBlSqH8QDRn7KUFQCBjyf9vkCpY/eEoV4viqD3W67LT7rzZaU0Oy6kZiZDc8U0hpVRZQ9lg8ElPPfIVGpj3kAHzMVJjimCyYMWAPnRQS2Y9wALpfKfYc/5yiixb\u002BbARIfiP6cD7vRvzp\u002BIU37HV/vKM11mWDhNZGr5U8QA0VmcUbxx7wWGmQgPn9dXFxJNMnYs5zyFWehPkNc4Cp8wav1F7AG\u002BUWjyQ5pRWrhk\u002BlFYqB1N0\u002BodGvfQJlouTo5s3zTWEScMjuENPqemMAMz6pqF31594pcXJNUN7isOw/UL5H\u002BHjukqTBk8QJVCdubwoD/DpG8v7vidwuhSAqC1/nqynkuHqFutX5NFQaIB0K3uGUnvTxuF2/mC6cwA1Eg==",
      "StatusCode": 412,
      "ResponseHeaders": {
        "Content-Length": "176",
        "Content-Type": "application/json; charset=utf-8",
<<<<<<< HEAD
        "Date": "Thu, 05 Mar 2020 22:19:26 GMT",
=======
        "Date": "Fri, 03 Apr 2020 21:01:29 GMT",
>>>>>>> 32e373e2
        "Server": [
          "Windows-Azure-HDFS/1.0",
          "Microsoft-HTTPAPI/2.0"
        ],
        "x-ms-client-request-id": "2e74d122-fad8-35d0-55ab-1483ce34aa7b",
        "x-ms-error-code": "LeaseNotPresent",
<<<<<<< HEAD
        "x-ms-request-id": "5895a2dd-d01f-003a-333c-f38843000000",
        "x-ms-version": "2019-10-10"
=======
        "x-ms-request-id": "fa44013b-201f-0097-19fb-091bad000000",
        "x-ms-version": "2019-12-12"
>>>>>>> 32e373e2
      },
      "ResponseBody": {
        "error": {
          "code": "LeaseNotPresent",
<<<<<<< HEAD
          "message": "There is currently no lease on the resource.\nRequestId:5895a2dd-d01f-003a-333c-f38843000000\nTime:2020-03-05T22:19:26.8359375Z"
        }
      }
    },
    {
      "RequestUri": "https://seanstagehierarchical.blob.core.windows.net/test-filesystem-7578e839-e82f-ad29-40ed-335b011f58b3?restype=container",
      "RequestMethod": "DELETE",
      "RequestHeaders": {
        "Authorization": "Sanitized",
        "traceparent": "00-d53041dcdf168a4e80f127776b1791fe-e604e4ed0a97954a-00",
        "User-Agent": [
          "azsdk-net-Storage.Files.DataLake/12.0.0-dev.20200305.1",
          "(.NET Core 4.6.28325.01; Microsoft Windows 10.0.18363 )"
        ],
        "x-ms-client-request-id": "65701a55-7d86-ac7d-2b58-444f402edea3",
        "x-ms-date": "Thu, 05 Mar 2020 22:19:26 GMT",
        "x-ms-return-client-request-id": "true",
        "x-ms-version": "2019-10-10"
=======
          "message": "There is currently no lease on the resource.\nRequestId:fa44013b-201f-0097-19fb-091bad000000\nTime:2020-04-03T21:01:30.9190416Z"
        }
      }
    },
    {
      "RequestUri": "http://seannsecanary.blob.core.windows.net/test-filesystem-7578e839-e82f-ad29-40ed-335b011f58b3?restype=container",
      "RequestMethod": "DELETE",
      "RequestHeaders": {
        "Authorization": "Sanitized",
        "traceparent": "00-98549ab09430374489c9d7038aa57a2b-3d9ec915a1e25a4d-00",
        "User-Agent": [
          "azsdk-net-Storage.Files.DataLake/12.1.0-dev.20200403.1",
          "(.NET Core 4.6.28325.01; Microsoft Windows 10.0.18362 )"
        ],
        "x-ms-client-request-id": "65701a55-7d86-ac7d-2b58-444f402edea3",
        "x-ms-date": "Fri, 03 Apr 2020 21:01:32 GMT",
        "x-ms-return-client-request-id": "true",
        "x-ms-version": "2019-12-12"
>>>>>>> 32e373e2
      },
      "RequestBody": null,
      "StatusCode": 202,
      "ResponseHeaders": {
        "Content-Length": "0",
<<<<<<< HEAD
        "Date": "Thu, 05 Mar 2020 22:19:26 GMT",
=======
        "Date": "Fri, 03 Apr 2020 21:01:30 GMT",
>>>>>>> 32e373e2
        "Server": [
          "Windows-Azure-Blob/1.0",
          "Microsoft-HTTPAPI/2.0"
        ],
        "x-ms-client-request-id": "65701a55-7d86-ac7d-2b58-444f402edea3",
<<<<<<< HEAD
        "x-ms-request-id": "959fb76b-b01e-003c-2d3c-f3bbfc000000",
        "x-ms-version": "2019-10-10"
=======
        "x-ms-request-id": "96223a45-f01e-0012-52fb-093670000000",
        "x-ms-version": "2019-12-12"
>>>>>>> 32e373e2
      },
      "ResponseBody": []
    }
  ],
  "Variables": {
    "RandomSeed": "76655170",
<<<<<<< HEAD
    "Storage_TestConfigHierarchicalNamespace": "NamespaceTenant\nseanstagehierarchical\nU2FuaXRpemVk\nhttps://seanstagehierarchical.blob.core.windows.net\nhttp://seanstagehierarchical.file.core.windows.net\nhttp://seanstagehierarchical.queue.core.windows.net\nhttp://seanstagehierarchical.table.core.windows.net\n\n\n\n\nhttp://seanstagehierarchical-secondary.blob.core.windows.net\nhttp://seanstagehierarchical-secondary.file.core.windows.net\nhttp://seanstagehierarchical-secondary.queue.core.windows.net\nhttp://seanstagehierarchical-secondary.table.core.windows.net\n68390a19-a643-458b-b726-408abf67b4fc\nSanitized\n72f988bf-86f1-41af-91ab-2d7cd011db47\nhttps://login.microsoftonline.com/\nCloud\nBlobEndpoint=https://seanstagehierarchical.blob.core.windows.net/;QueueEndpoint=http://seanstagehierarchical.queue.core.windows.net/;FileEndpoint=http://seanstagehierarchical.file.core.windows.net/;BlobSecondaryEndpoint=http://seanstagehierarchical-secondary.blob.core.windows.net/;QueueSecondaryEndpoint=http://seanstagehierarchical-secondary.queue.core.windows.net/;FileSecondaryEndpoint=http://seanstagehierarchical-secondary.file.core.windows.net/;AccountName=seanstagehierarchical;AccountKey=Sanitized\n"
=======
    "Storage_TestConfigHierarchicalNamespace": "NamespaceTenant\nseannsecanary\nU2FuaXRpemVk\nhttp://seannsecanary.blob.core.windows.net\nhttp://seannsecanary.file.core.windows.net\nhttp://seannsecanary.queue.core.windows.net\nhttp://seannsecanary.table.core.windows.net\n\n\n\n\nhttp://seannsecanary-secondary.blob.core.windows.net\nhttp://seannsecanary-secondary.file.core.windows.net\nhttp://seannsecanary-secondary.queue.core.windows.net\nhttp://seannsecanary-secondary.table.core.windows.net\n68390a19-a643-458b-b726-408abf67b4fc\nSanitized\n72f988bf-86f1-41af-91ab-2d7cd011db47\nhttps://login.microsoftonline.com/\nCloud\nBlobEndpoint=http://seannsecanary.blob.core.windows.net/;QueueEndpoint=http://seannsecanary.queue.core.windows.net/;FileEndpoint=http://seannsecanary.file.core.windows.net/;BlobSecondaryEndpoint=http://seannsecanary-secondary.blob.core.windows.net/;QueueSecondaryEndpoint=http://seannsecanary-secondary.queue.core.windows.net/;FileSecondaryEndpoint=http://seannsecanary-secondary.file.core.windows.net/;AccountName=seannsecanary;AccountKey=Sanitized\n"
>>>>>>> 32e373e2
  }
}<|MERGE_RESOLUTION|>--- conflicted
+++ resolved
@@ -1,22 +1,6 @@
 {
   "Entries": [
     {
-<<<<<<< HEAD
-      "RequestUri": "https://seanstagehierarchical.blob.core.windows.net/test-filesystem-7578e839-e82f-ad29-40ed-335b011f58b3?restype=container",
-      "RequestMethod": "PUT",
-      "RequestHeaders": {
-        "Authorization": "Sanitized",
-        "traceparent": "00-14c0a7bdc6d755439a79b483e9e52e14-1caac4c70433ab43-00",
-        "User-Agent": [
-          "azsdk-net-Storage.Files.DataLake/12.0.0-dev.20200305.1",
-          "(.NET Core 4.6.28325.01; Microsoft Windows 10.0.18363 )"
-        ],
-        "x-ms-blob-public-access": "container",
-        "x-ms-client-request-id": "1c64051f-2a71-25e0-5d40-929c82b4a78d",
-        "x-ms-date": "Thu, 05 Mar 2020 22:19:26 GMT",
-        "x-ms-return-client-request-id": "true",
-        "x-ms-version": "2019-10-10"
-=======
       "RequestUri": "http://seannsecanary.blob.core.windows.net/test-filesystem-7578e839-e82f-ad29-40ed-335b011f58b3?restype=container",
       "RequestMethod": "PUT",
       "RequestHeaders": {
@@ -31,52 +15,25 @@
         "x-ms-date": "Fri, 03 Apr 2020 21:01:32 GMT",
         "x-ms-return-client-request-id": "true",
         "x-ms-version": "2019-12-12"
->>>>>>> 32e373e2
       },
       "RequestBody": null,
       "StatusCode": 201,
       "ResponseHeaders": {
         "Content-Length": "0",
-<<<<<<< HEAD
-        "Date": "Thu, 05 Mar 2020 22:19:25 GMT",
-        "ETag": "\u00220x8D7C1534406AC92\u0022",
-        "Last-Modified": "Thu, 05 Mar 2020 22:19:26 GMT",
-=======
         "Date": "Fri, 03 Apr 2020 21:01:30 GMT",
         "ETag": "\u00220x8D7D8122F184809\u0022",
         "Last-Modified": "Fri, 03 Apr 2020 21:01:30 GMT",
->>>>>>> 32e373e2
         "Server": [
           "Windows-Azure-Blob/1.0",
           "Microsoft-HTTPAPI/2.0"
         ],
         "x-ms-client-request-id": "1c64051f-2a71-25e0-5d40-929c82b4a78d",
-<<<<<<< HEAD
-        "x-ms-request-id": "959fb760-b01e-003c-243c-f3bbfc000000",
-        "x-ms-version": "2019-10-10"
-=======
         "x-ms-request-id": "96223a13-f01e-0012-3afb-093670000000",
         "x-ms-version": "2019-12-12"
->>>>>>> 32e373e2
       },
       "ResponseBody": []
     },
     {
-<<<<<<< HEAD
-      "RequestUri": "https://seanstagehierarchical.dfs.core.windows.net/test-filesystem-7578e839-e82f-ad29-40ed-335b011f58b3/test-file-6ee777c3-ee68-c617-ef52-7e3fee7d9fdf?resource=file",
-      "RequestMethod": "PUT",
-      "RequestHeaders": {
-        "Authorization": "Sanitized",
-        "traceparent": "00-e08142eb5be8fd4884a041e318766cf0-0c5faf58ed67884f-00",
-        "User-Agent": [
-          "azsdk-net-Storage.Files.DataLake/12.0.0-dev.20200305.1",
-          "(.NET Core 4.6.28325.01; Microsoft Windows 10.0.18363 )"
-        ],
-        "x-ms-client-request-id": "95e96d47-3179-3091-ee9d-2d1faba037e0",
-        "x-ms-date": "Thu, 05 Mar 2020 22:19:26 GMT",
-        "x-ms-return-client-request-id": "true",
-        "x-ms-version": "2019-10-10"
-=======
       "RequestUri": "http://seannsecanary.dfs.core.windows.net/test-filesystem-7578e839-e82f-ad29-40ed-335b011f58b3/test-file-6ee777c3-ee68-c617-ef52-7e3fee7d9fdf?resource=file",
       "RequestMethod": "PUT",
       "RequestHeaders": {
@@ -90,58 +47,30 @@
         "x-ms-date": "Fri, 03 Apr 2020 21:01:32 GMT",
         "x-ms-return-client-request-id": "true",
         "x-ms-version": "2019-12-12"
->>>>>>> 32e373e2
       },
       "RequestBody": null,
       "StatusCode": 201,
       "ResponseHeaders": {
         "Content-Length": "0",
-<<<<<<< HEAD
-        "Date": "Thu, 05 Mar 2020 22:19:26 GMT",
-        "ETag": "\u00220x8D7C153443D0BAE\u0022",
-        "Last-Modified": "Thu, 05 Mar 2020 22:19:26 GMT",
-=======
         "Date": "Fri, 03 Apr 2020 21:01:29 GMT",
         "ETag": "\u00220x8D7D8122F28CB1F\u0022",
         "Last-Modified": "Fri, 03 Apr 2020 21:01:30 GMT",
->>>>>>> 32e373e2
         "Server": [
           "Windows-Azure-HDFS/1.0",
           "Microsoft-HTTPAPI/2.0"
         ],
         "x-ms-client-request-id": "95e96d47-3179-3091-ee9d-2d1faba037e0",
-<<<<<<< HEAD
-        "x-ms-request-id": "5895a2dc-d01f-003a-323c-f38843000000",
-        "x-ms-version": "2019-10-10"
-=======
         "x-ms-request-id": "fa44013a-201f-0097-18fb-091bad000000",
         "x-ms-version": "2019-12-12"
->>>>>>> 32e373e2
       },
       "ResponseBody": []
     },
     {
-<<<<<<< HEAD
-      "RequestUri": "https://seanstagehierarchical.dfs.core.windows.net/test-filesystem-7578e839-e82f-ad29-40ed-335b011f58b3/test-file-6ee777c3-ee68-c617-ef52-7e3fee7d9fdf?action=append\u0026position=0",
-=======
       "RequestUri": "http://seannsecanary.dfs.core.windows.net/test-filesystem-7578e839-e82f-ad29-40ed-335b011f58b3/test-file-6ee777c3-ee68-c617-ef52-7e3fee7d9fdf?action=append\u0026position=0",
->>>>>>> 32e373e2
       "RequestMethod": "PATCH",
       "RequestHeaders": {
         "Authorization": "Sanitized",
         "Content-Length": "4096",
-<<<<<<< HEAD
-        "traceparent": "00-b5d558d7032aee468403878d20c00a1a-e0fc4e1d5d59dc42-00",
-        "User-Agent": [
-          "azsdk-net-Storage.Files.DataLake/12.0.0-dev.20200305.1",
-          "(.NET Core 4.6.28325.01; Microsoft Windows 10.0.18363 )"
-        ],
-        "x-ms-client-request-id": "2e74d122-fad8-35d0-55ab-1483ce34aa7b",
-        "x-ms-date": "Thu, 05 Mar 2020 22:19:26 GMT",
-        "x-ms-lease-id": "8690215d-f6a4-db26-3df8-059236faab55",
-        "x-ms-return-client-request-id": "true",
-        "x-ms-version": "2019-10-10"
-=======
         "traceparent": "00-fed875d7b39dc34a8940df43035385db-2da01268287c0742-00",
         "User-Agent": [
           "azsdk-net-Storage.Files.DataLake/12.1.0-dev.20200403.1",
@@ -152,55 +81,25 @@
         "x-ms-lease-id": "8690215d-f6a4-db26-3df8-059236faab55",
         "x-ms-return-client-request-id": "true",
         "x-ms-version": "2019-12-12"
->>>>>>> 32e373e2
       },
       "RequestBody": "oLNPSXis0oc20yjUdmnmkq4794CTCmUcpwsMHQ0hZ6VclwwtDVnKm5phX6YIvbmFt5twb6i2TJZNMqJsn7R5FGuCd99cuYRUcVvlMqq/E\u002BlSh2ZysPj8pkp239q3Xvzm50s6hUbZKP4WHP5M0Brrjh64GhdNB2NzhtCV5tmqnBNf/0pfhI2jeF9oW5T5r9YvilC7/0TkmODnxv91REIkbH/r7dDQjAmRFKK45avOetb6ZVuJ7p3PemZpd76OLjMdRO8VDsIFX/5GKuuhLLM0GUwpet7nmn3hG3NqZhVLAuVum6G8uGsU9QZdQsSxLU6zNV1yZbRVNalxM/JOmvno\u002BycFM5ASd2DgFITYiVi5L\u002B4ktjG32Z0xGWX3S4R5xVoMdEacrPm9ob39kVAvfKxQtwQEKuTIMCKK1BorGizbZ08qyxURHYP0ZxVzukdNApy5ppSAdZt2REMkEdjfkoaRISoBBLCWP5mAD8LOVHXbPdF9cXOXW/Kzs4bR7QurFdWP4pkdS/3rImf7/2XYqPDNSdQGYSAS\u002BcU3TVAqxVKN1fntP3HcvfHTkk4MnFuM2guWA6M2pLO0fOjT5f2swV0VbSps62h\u002B8YvjMs/RBl1qq3NEk8KuVjBFOMKJCNjzJ9Dx9y4xIO\u002BjFxEYU3Hk43aKaTqKaC2bZhf5JrKl9emy7wv/4A4vOYqDoXywlQO/YVVM/p6eab6iVpAXN/k8/SEoZWRm5QNnWzCvBsax69ETOsVdWfdKFIZMXIp\u002BFwGRR6Rahy\u002BeWXtS5aNt72L48Wq\u002BA/0z36Qq3VHdGYh46EMvHb8iVmOhdeFJCnRU3SUjVGsfvxQEXWf/MKrewT/z2fxfPtGi1ZoHHY4b6tQw1gArucQdWSkuKsBYIia5wrOhVjF39J5TgX7RF6KG6HOSz1mpswd61X/SMRMRSrNzTlraepOjuOJi1zhGTEGHqEJMxVLMDw\u002BsJoGxpMOKQjbLXclHq23f7xd3R9vONIk9S4jQxIRgpj9LLlMS8RMf15UBeu54QP3UbNY7Vcc03fL3c1k6un6ya7eK\u002B3wazf0EWHBGzLmaxAuL/FetJVF3F1FhGn255B0WTw837kSAup/ZNvxX7hA4Xa9Nr70mBEVlEuQruLN/SnRTL32qYtbGCkG41O9UHylBKbzObDVf8EvK0dxgVQHsWuuIBL6TjvrYhqR8bi9WEfK76o/2sN4\u002B8z8x35H5ZrU/y3oDzBtqrZvC9eWQ4oEcc8DppGpy9akMSRB/Yq5p3x/vPKK1U0XXUTzzM7r5rhC9FWzREMJKzNXQ9oIK6kvtWRbFoKbfZiB7ElMufsLvE5r/wk1BmM5dpG/M5VzCzGbxBtqjMw1q3a5LVf5uHE4T4OLnCyf\u002Bq8FIZ/w2EoHDuEbsPXjnTOCNlOSe9ULQ74ghuAR62sA/8loZW8wRNMotiJy3gd/WLJQCWnZCX7Z\u002Bd3dzFFp8Sd6FrUodzfETe2AacW2lGG2oS4xwd39K/JKkmuNUnSBwsD6\u002BMtSUuF6j7t8WKO5I2V8Ky8nODNJeOrC4eDMNv94/qcEv5\u002BWYE5ItzIigNNSkXMGDSdJXoqNrX/gj3EArlS8B1n4sGfJ5cbc2oD9JvQbcExxyiXUL6Acdw4ftdTZSAjZYn11Vd0POCtgaIAFjIaHxR8kjuQu69e13D1Vri/yA454I8R6oh5zYo3\u002Bd8McFuaHl/C1tLkkrnqpw3mftY37cmj1jWjCDScAsSxaMHQQlclW0hY/OErRU3VJzOKg06j8BwVaKoV5wYrNtQeMzn4GmSmsSOd7uDYeJD33eDxAX\u002BGDWilytm9D3QyPcYdHQIT7Qze09IrFhErPOAZLhklKiVUmDXBQl\u002BK\u002BbGva6Equ2uO0\u002BDkEi2tWvdXio3po\u002BFbHQOguHTcUqqtU\u002BoQe6pgAHGEmkooQQf3tz0\u002BabfRkVXAVE6degLmooFGNs5DjO9M94oMZQmXMtwLuQFHneji27KUQCdbwoZ\u002BnefI4gpJpCpd8XI9xSxMOSFykcEBrwSoU1sLrzzH4STzjdch3kDBsgTW6axmtQaGWBb16SDFfP7jIJ6/PfT9lgBNOjdVGmrQoN/MOrVYMZ5UdVclwggEPhDYPq2iEoQP2VOsKYrPIT28JThA\u002BTI5iv8Aarit18P4SQwmfOu9Lp5bvFFRvAgDhVQpaZzfszTerrO\u002BobfLYgGPo9COqKRSDvaZ9Uzg587m/NVkhG4nKJXHR94n/ozmkFpPwggnhOyvx2qmNc33/cbk17TSVu2TWItKt2DWOhB5o1TikRW2v2f4xL0DgOLH30oXMybIFDl8rGmM7M2L2Z1KPJJpBVyhPhhM2ZIgn9eocugWvvb5oZ8rZfSsOdKafPsfuURQbsn9ZgUOezqXTByR5GnldRqmUIrzTZ9oBQRFomynENaDWBQeGVjx6yZUhCnYGlV4tQfgeVjJXSEqhWEAuNjd8Ds2DpxF11uxpHVknsl1j\u002Bqu3P1kxpeNyfry44P38SJdhoPukhu5It2sLsTjVM5XpQWGUevbeTmjuDSRUuPHybNDFwg1lu3e9aofuJfCmnU8mz6OYa82gh1aOunXJ8/51FURoE22Ih4Xp2xBu7CR0R3PZMelSVgUDIT621wD983qJdRCsPondmkgdspC9NZcyGnMB7MIVJsNDZO4y0ayA6\u002BeV4XsXyAjp\u002B5edNKd0Qe\u002BnhLyR/Aa0cE5NaNWbrsSbmMapK1AcHk5mG/Eqd/IbzycCi0zz8u/c3XEoxmM3TkjPAZvgyxqfh2ZuK\u002BARjfhcNZ2ymSd7q6nWzEne81vvMs2kX3JaOwQMZwPqgcsLy1N0zIzBgLElV1nyCfrQvJQKgvUWaS6GAf6ZpjYjjSXezwD2aibLKa4YgwQYaC0JO6Zv3ALR8V4k7sqSK95/BcYwEz752lZtQ1VG/eombZnNjGqPs7EnDNmi0XtYOP3PmXk96FTyD2FQApypjvNz/oEsxJt381YVDQZlVwjbEQZXd2Rw5IVE34EJO7EQeYHmLtL6L3RmW6onKNtSiLhUeO2WVhePAxX76\u002BUabrelBJOEfyg53OWR8R\u002B\u002BTb\u002Bp8lLEtMLDeidqWy\u002B4/kOPS\u002BjyfiBLzg2QGpgEBGD3zLVWUfWWUbnw4YpsGif4fOKiBqk2y8\u002BfXiRBNJoqv3XCdop2YqhN9PYvAZyZ37Ppl521ZgG7vQTluvPRUR0jyiIQqaOZhho2VA23B8ozAYJwW6D8cVl0CrWFkKu4eKfZDzd6hTIQTBGDgw30ALU\u002BtrltXPl4J1jInKLqF/Fyfdtl3fiStHxQXAuTePJLgAX8Rt3ySxuuYOvereiTJjgcDQE2jia8q/45HPzt5KpqfRiY6c0XgDK/u30QsAqTvTnTd2/tFPHfQ5rftSoavHg9dCzP\u002BjxrBIzSdtKpr/f3qWPHHm0\u002BeWgquaoyN88EoP8A0z/Zx8b5ZG7jGqIjNZem6AvKV6ILAvrEpTyWNNC9ydHXqNi4HeWcybYCW2LKB4QWj0vDPk1c9cxFER6GZy\u002BeIVDMS4y66s4mLYnoCKeb/p24f6mE\u002BouEerMMdwjHFmaGYDoN/b/7W6B9nRDHcOkkqRZ8zeeGFSbFR9DZqnfBXxcnYaRtigDhwSQFC116wQXJ58n2Rkh\u002B/E8TRLXrHbEsuD35oA9Aux8RnwjDgQ3JTobLE8KpzxjOpGFZXkFK9qN21E8jgRz2hSyq4Kc/u389RfozIA3uguklKvut61jZyqhpTKjCqcll1IqV/u5xjuzmHBRLG9aVhFVh/lYlSJ3XzRn\u002B1mrSfpwwyU\u002BDVIP\u002Bs5wOx89EkrLV08RXXK93QIvswjHUcrSCE510Fk6LEjPRZ0q6GoDSjzpnKQKifyHwuYjDlpZSKjzniLAtzHxkTsGUhflgvSoHHjL3bUm135R/h1jBx3uZfzkJ0o3MoL6\u002BAtpBDfUoj/xiuHhnXrz3Ma0fskkjoodF/wq8WuqYNnlwNWpvdNGfVvdcXwsDNhx4FqDgsPJxnmBW\u002Bw7uaDUVxoH\u002B8ylSh7zbgFtVx0N4QsjqQEBFu4WK/pcKGHnGrO6\u002BRpiFBEL3JZLkBTCbH9sc2rRCBCf0zAr8d/CSSGtDFNNsl3yq8z6F8xqxYbZU8\u002BK/7UHFgKjGyXqNiJBSZN0rpPBdKoRaced5vBUJR25Uq4QN0l8lfZQqpc4GHWqqN449ibzB98VaYXteS8CXvYYINN0MQJaCAidcNoC6VFB4z4iGy72xlre\u002Bt2zjyzHTluhL\u002BeiJnfL3u4eVZb1AnA0m4Xw4DPHEWqIpTY0lojb1jKOYcl5r8y2VjxA2GCz2ehdjuOmxl4n2g59KYFBl0hlQo9kZqC2uvvJSon3hkj5xMtN1weVJQ/UZpfK/IY7dM7z24XhX3NHpsP37YvEIFO1c2S188Aw0C1/gAAY\u002B851jcXK87rDGGVYBjBDrTeEADY0BXkRdYEOswtYcc9zPqr1gl\u002B2CTyo8mr/bf2P/TLl\u002B3/J1PZVVAhEvECvaqal5MeFTirXzgcJmxMOIheDfsXYcnZPqWm0oC5XYUz7\u002BYfEWYkl\u002Bq8IDi14sDnTRzHwsU161uggVjtd0J38gGy6HaGLSdiOXXQWwGRY1uk/0Wj8VqAPcRKflANN2CoRG32wzqKIWA1ZclPJZBaDx49SLf808Dm8uqyO66XVMIVaBaT2mAhGp4lrkuRMRg0MG8xz\u002B7oq3BtEBBP2CWxXhDHeb25hjT93C3Z12W1FYGSvgs/ZUUTbLymZopP0QK4dBA6yfdaeqo6dDPAztPK\u002BDpOvVoacfjL880A0x\u002BqrcsrYaMVekvKeANhBTEREp3o266PwVOoncJXbxYqWadKj8Zola0wtX2uhEVWuWzH\u002BqFvGDexGqx3QoOg/gs1396b1nUqqL0wuCYw4T0OUiRVj3S0uwFv2bVZ8VLpj/dyeORm\u002BqL3nRIkfmARQDlvaTCfC26WgSSdLDz/0PcqByhu/mhYp5dBXfJiUHyhXll76ogiCkRIm/f/iY6mN8xa\u002Bjd3ooHRFsGZXe28dHDoO82jhCZuyDykJiKwWN3I22Ylx5YFabvXqpPGiOyWzCdHF42AwnOl6/I6k7xfIL3jkEJHVmyaopIRzBlSqH8QDRn7KUFQCBjyf9vkCpY/eEoV4viqD3W67LT7rzZaU0Oy6kZiZDc8U0hpVRZQ9lg8ElPPfIVGpj3kAHzMVJjimCyYMWAPnRQS2Y9wALpfKfYc/5yiixb\u002BbARIfiP6cD7vRvzp\u002BIU37HV/vKM11mWDhNZGr5U8QA0VmcUbxx7wWGmQgPn9dXFxJNMnYs5zyFWehPkNc4Cp8wav1F7AG\u002BUWjyQ5pRWrhk\u002BlFYqB1N0\u002BodGvfQJlouTo5s3zTWEScMjuENPqemMAMz6pqF31594pcXJNUN7isOw/UL5H\u002BHjukqTBk8QJVCdubwoD/DpG8v7vidwuhSAqC1/nqynkuHqFutX5NFQaIB0K3uGUnvTxuF2/mC6cwA1Eg==",
       "StatusCode": 412,
       "ResponseHeaders": {
         "Content-Length": "176",
         "Content-Type": "application/json; charset=utf-8",
-<<<<<<< HEAD
-        "Date": "Thu, 05 Mar 2020 22:19:26 GMT",
-=======
         "Date": "Fri, 03 Apr 2020 21:01:29 GMT",
->>>>>>> 32e373e2
         "Server": [
           "Windows-Azure-HDFS/1.0",
           "Microsoft-HTTPAPI/2.0"
         ],
         "x-ms-client-request-id": "2e74d122-fad8-35d0-55ab-1483ce34aa7b",
         "x-ms-error-code": "LeaseNotPresent",
-<<<<<<< HEAD
-        "x-ms-request-id": "5895a2dd-d01f-003a-333c-f38843000000",
-        "x-ms-version": "2019-10-10"
-=======
         "x-ms-request-id": "fa44013b-201f-0097-19fb-091bad000000",
         "x-ms-version": "2019-12-12"
->>>>>>> 32e373e2
       },
       "ResponseBody": {
         "error": {
           "code": "LeaseNotPresent",
-<<<<<<< HEAD
-          "message": "There is currently no lease on the resource.\nRequestId:5895a2dd-d01f-003a-333c-f38843000000\nTime:2020-03-05T22:19:26.8359375Z"
-        }
-      }
-    },
-    {
-      "RequestUri": "https://seanstagehierarchical.blob.core.windows.net/test-filesystem-7578e839-e82f-ad29-40ed-335b011f58b3?restype=container",
-      "RequestMethod": "DELETE",
-      "RequestHeaders": {
-        "Authorization": "Sanitized",
-        "traceparent": "00-d53041dcdf168a4e80f127776b1791fe-e604e4ed0a97954a-00",
-        "User-Agent": [
-          "azsdk-net-Storage.Files.DataLake/12.0.0-dev.20200305.1",
-          "(.NET Core 4.6.28325.01; Microsoft Windows 10.0.18363 )"
-        ],
-        "x-ms-client-request-id": "65701a55-7d86-ac7d-2b58-444f402edea3",
-        "x-ms-date": "Thu, 05 Mar 2020 22:19:26 GMT",
-        "x-ms-return-client-request-id": "true",
-        "x-ms-version": "2019-10-10"
-=======
           "message": "There is currently no lease on the resource.\nRequestId:fa44013b-201f-0097-19fb-091bad000000\nTime:2020-04-03T21:01:30.9190416Z"
         }
       }
@@ -219,39 +118,25 @@
         "x-ms-date": "Fri, 03 Apr 2020 21:01:32 GMT",
         "x-ms-return-client-request-id": "true",
         "x-ms-version": "2019-12-12"
->>>>>>> 32e373e2
       },
       "RequestBody": null,
       "StatusCode": 202,
       "ResponseHeaders": {
         "Content-Length": "0",
-<<<<<<< HEAD
-        "Date": "Thu, 05 Mar 2020 22:19:26 GMT",
-=======
         "Date": "Fri, 03 Apr 2020 21:01:30 GMT",
->>>>>>> 32e373e2
         "Server": [
           "Windows-Azure-Blob/1.0",
           "Microsoft-HTTPAPI/2.0"
         ],
         "x-ms-client-request-id": "65701a55-7d86-ac7d-2b58-444f402edea3",
-<<<<<<< HEAD
-        "x-ms-request-id": "959fb76b-b01e-003c-2d3c-f3bbfc000000",
-        "x-ms-version": "2019-10-10"
-=======
         "x-ms-request-id": "96223a45-f01e-0012-52fb-093670000000",
         "x-ms-version": "2019-12-12"
->>>>>>> 32e373e2
       },
       "ResponseBody": []
     }
   ],
   "Variables": {
     "RandomSeed": "76655170",
-<<<<<<< HEAD
-    "Storage_TestConfigHierarchicalNamespace": "NamespaceTenant\nseanstagehierarchical\nU2FuaXRpemVk\nhttps://seanstagehierarchical.blob.core.windows.net\nhttp://seanstagehierarchical.file.core.windows.net\nhttp://seanstagehierarchical.queue.core.windows.net\nhttp://seanstagehierarchical.table.core.windows.net\n\n\n\n\nhttp://seanstagehierarchical-secondary.blob.core.windows.net\nhttp://seanstagehierarchical-secondary.file.core.windows.net\nhttp://seanstagehierarchical-secondary.queue.core.windows.net\nhttp://seanstagehierarchical-secondary.table.core.windows.net\n68390a19-a643-458b-b726-408abf67b4fc\nSanitized\n72f988bf-86f1-41af-91ab-2d7cd011db47\nhttps://login.microsoftonline.com/\nCloud\nBlobEndpoint=https://seanstagehierarchical.blob.core.windows.net/;QueueEndpoint=http://seanstagehierarchical.queue.core.windows.net/;FileEndpoint=http://seanstagehierarchical.file.core.windows.net/;BlobSecondaryEndpoint=http://seanstagehierarchical-secondary.blob.core.windows.net/;QueueSecondaryEndpoint=http://seanstagehierarchical-secondary.queue.core.windows.net/;FileSecondaryEndpoint=http://seanstagehierarchical-secondary.file.core.windows.net/;AccountName=seanstagehierarchical;AccountKey=Sanitized\n"
-=======
     "Storage_TestConfigHierarchicalNamespace": "NamespaceTenant\nseannsecanary\nU2FuaXRpemVk\nhttp://seannsecanary.blob.core.windows.net\nhttp://seannsecanary.file.core.windows.net\nhttp://seannsecanary.queue.core.windows.net\nhttp://seannsecanary.table.core.windows.net\n\n\n\n\nhttp://seannsecanary-secondary.blob.core.windows.net\nhttp://seannsecanary-secondary.file.core.windows.net\nhttp://seannsecanary-secondary.queue.core.windows.net\nhttp://seannsecanary-secondary.table.core.windows.net\n68390a19-a643-458b-b726-408abf67b4fc\nSanitized\n72f988bf-86f1-41af-91ab-2d7cd011db47\nhttps://login.microsoftonline.com/\nCloud\nBlobEndpoint=http://seannsecanary.blob.core.windows.net/;QueueEndpoint=http://seannsecanary.queue.core.windows.net/;FileEndpoint=http://seannsecanary.file.core.windows.net/;BlobSecondaryEndpoint=http://seannsecanary-secondary.blob.core.windows.net/;QueueSecondaryEndpoint=http://seannsecanary-secondary.queue.core.windows.net/;FileSecondaryEndpoint=http://seannsecanary-secondary.file.core.windows.net/;AccountName=seannsecanary;AccountKey=Sanitized\n"
->>>>>>> 32e373e2
   }
 }