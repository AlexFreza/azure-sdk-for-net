{
  "Entries": [
    {
      "RequestUri": "http://seannsecanary.blob.core.windows.net/test-filesystem-7809c290-eceb-7db4-5a2e-4b6802c5b8e1?restype=container",
      "RequestMethod": "PUT",
      "RequestHeaders": {
        "Authorization": "Sanitized",
        "traceparent": "00-0a7f5ce4841d7948988383e40d7a6efb-8894f51f8ca56443-00",
        "User-Agent": [
          "azsdk-net-Storage.Files.DataLake/12.1.0-dev.20200403.1",
          "(.NET Core 4.6.28325.01; Microsoft Windows 10.0.18362 )"
        ],
        "x-ms-client-request-id": "a99c310b-bccb-fd99-8e37-9949cf36d68c",
        "x-ms-date": "Fri, 03 Apr 2020 21:33:55 GMT",
        "x-ms-return-client-request-id": "true",
        "x-ms-version": "2019-12-12"
      },
      "RequestBody": null,
      "StatusCode": 201,
      "ResponseHeaders": {
        "Content-Length": "0",
        "Date": "Fri, 03 Apr 2020 21:33:52 GMT",
        "ETag": "\u00220x8D7D816B541C483\u0022",
        "Last-Modified": "Fri, 03 Apr 2020 21:33:53 GMT",
        "Server": [
          "Windows-Azure-Blob/1.0",
          "Microsoft-HTTPAPI/2.0"
        ],
        "x-ms-client-request-id": "a99c310b-bccb-fd99-8e37-9949cf36d68c",
<<<<<<< HEAD
        "x-ms-request-id": "fcb3d767-001e-0039-3a3d-f36927000000",
=======
        "x-ms-request-id": "26a1ac5d-201e-005c-43ff-0918f8000000",
>>>>>>> 8d420312
        "x-ms-version": "2019-12-12"
      },
      "ResponseBody": []
    },
    {
      "RequestUri": "http://seannsecanary.dfs.core.windows.net/test-filesystem-7809c290-eceb-7db4-5a2e-4b6802c5b8e1/test-directory-3cbb2f3d-3f85-7f59-0d63-7cb4918da3a5?resource=directory",
      "RequestMethod": "PUT",
      "RequestHeaders": {
        "Authorization": "Sanitized",
        "traceparent": "00-d7c50fdb55c1ce4c9e04c95c83677971-4e3fb7024cf02247-00",
        "User-Agent": [
          "azsdk-net-Storage.Files.DataLake/12.1.0-dev.20200403.1",
          "(.NET Core 4.6.28325.01; Microsoft Windows 10.0.18362 )"
        ],
        "x-ms-client-request-id": "aae9ce60-c2f9-cc2b-d71c-9b673fe56c01",
        "x-ms-date": "Fri, 03 Apr 2020 21:33:55 GMT",
        "x-ms-return-client-request-id": "true",
        "x-ms-version": "2019-12-12"
      },
      "RequestBody": null,
      "StatusCode": 201,
      "ResponseHeaders": {
        "Content-Length": "0",
        "Date": "Fri, 03 Apr 2020 21:33:53 GMT",
        "ETag": "\u00220x8D7D816B55183BF\u0022",
        "Last-Modified": "Fri, 03 Apr 2020 21:33:53 GMT",
        "Server": [
          "Windows-Azure-HDFS/1.0",
          "Microsoft-HTTPAPI/2.0"
        ],
        "x-ms-client-request-id": "aae9ce60-c2f9-cc2b-d71c-9b673fe56c01",
<<<<<<< HEAD
        "x-ms-request-id": "66a9400b-b01f-0003-513d-f3735f000000",
=======
        "x-ms-request-id": "8e070032-801f-006a-4bff-099588000000",
>>>>>>> 8d420312
        "x-ms-version": "2019-12-12"
      },
      "ResponseBody": []
    },
    {
      "RequestUri": "http://seannsecanary.blob.core.windows.net/test-filesystem-7809c290-eceb-7db4-5a2e-4b6802c5b8e1/test-directory-3cbb2f3d-3f85-7f59-0d63-7cb4918da3a5/test-file-3319f393-05da-2e62-1904-e6ea257707a2",
      "RequestMethod": "HEAD",
      "RequestHeaders": {
        "traceparent": "00-024c56521f34fc4fbb8674370d6d0c73-bf550c3954cd3e4b-00",
        "User-Agent": [
          "azsdk-net-Storage.Files.DataLake/12.1.0-dev.20200403.1",
          "(.NET Core 4.6.28325.01; Microsoft Windows 10.0.18362 )"
        ],
        "x-ms-client-request-id": "844e192e-a251-5aea-6bbb-91f5dc40a75f",
        "x-ms-return-client-request-id": "true",
        "x-ms-version": "2019-12-12"
      },
      "RequestBody": null,
      "StatusCode": 404,
      "ResponseHeaders": {
        "Date": "Fri, 03 Apr 2020 21:33:53 GMT",
        "Server": [
          "Windows-Azure-Blob/1.0",
          "Microsoft-HTTPAPI/2.0"
        ],
        "Transfer-Encoding": "chunked",
        "x-ms-client-request-id": "844e192e-a251-5aea-6bbb-91f5dc40a75f",
<<<<<<< HEAD
        "x-ms-error-code": "NoAuthenticationInformation",
        "x-ms-request-id": "80957d49-a01e-0020-343d-f3e99c000000",
=======
        "x-ms-error-code": "ResourceNotFound",
        "x-ms-request-id": "26a1ac75-201e-005c-58ff-0918f8000000",
>>>>>>> 8d420312
        "x-ms-version": "2019-12-12"
      },
      "ResponseBody": []
    },
    {
      "RequestUri": "http://seannsecanary.blob.core.windows.net/test-filesystem-7809c290-eceb-7db4-5a2e-4b6802c5b8e1?restype=container",
      "RequestMethod": "DELETE",
      "RequestHeaders": {
        "Authorization": "Sanitized",
        "traceparent": "00-1d63b3d0e4b1014488a073bb6b345f28-0445b052434ede4c-00",
        "User-Agent": [
          "azsdk-net-Storage.Files.DataLake/12.1.0-dev.20200403.1",
          "(.NET Core 4.6.28325.01; Microsoft Windows 10.0.18362 )"
        ],
        "x-ms-client-request-id": "0bbb748d-8329-ea51-cdfa-57e866b5902f",
        "x-ms-date": "Fri, 03 Apr 2020 21:33:55 GMT",
        "x-ms-return-client-request-id": "true",
        "x-ms-version": "2019-12-12"
      },
      "RequestBody": null,
      "StatusCode": 202,
      "ResponseHeaders": {
        "Content-Length": "0",
        "Date": "Fri, 03 Apr 2020 21:33:53 GMT",
        "Server": [
          "Windows-Azure-Blob/1.0",
          "Microsoft-HTTPAPI/2.0"
        ],
        "x-ms-client-request-id": "0bbb748d-8329-ea51-cdfa-57e866b5902f",
<<<<<<< HEAD
        "x-ms-request-id": "fcb3d7a6-001e-0039-583d-f36927000000",
=======
        "x-ms-request-id": "26a1ac8d-201e-005c-6aff-0918f8000000",
>>>>>>> 8d420312
        "x-ms-version": "2019-12-12"
      },
      "ResponseBody": []
    }
  ],
  "Variables": {
    "RandomSeed": "2046096394",
    "Storage_TestConfigHierarchicalNamespace": "NamespaceTenant\nseannsecanary\nU2FuaXRpemVk\nhttp://seannsecanary.blob.core.windows.net\nhttp://seannsecanary.file.core.windows.net\nhttp://seannsecanary.queue.core.windows.net\nhttp://seannsecanary.table.core.windows.net\n\n\n\n\nhttp://seannsecanary-secondary.blob.core.windows.net\nhttp://seannsecanary-secondary.file.core.windows.net\nhttp://seannsecanary-secondary.queue.core.windows.net\nhttp://seannsecanary-secondary.table.core.windows.net\n68390a19-a643-458b-b726-408abf67b4fc\nSanitized\n72f988bf-86f1-41af-91ab-2d7cd011db47\nhttps://login.microsoftonline.com/\nCloud\nBlobEndpoint=http://seannsecanary.blob.core.windows.net/;QueueEndpoint=http://seannsecanary.queue.core.windows.net/;FileEndpoint=http://seannsecanary.file.core.windows.net/;BlobSecondaryEndpoint=http://seannsecanary-secondary.blob.core.windows.net/;QueueSecondaryEndpoint=http://seannsecanary-secondary.queue.core.windows.net/;FileSecondaryEndpoint=http://seannsecanary-secondary.file.core.windows.net/;AccountName=seannsecanary;AccountKey=Sanitized\n"
  }
}<|MERGE_RESOLUTION|>--- conflicted
+++ resolved
@@ -27,11 +27,7 @@
           "Microsoft-HTTPAPI/2.0"
         ],
         "x-ms-client-request-id": "a99c310b-bccb-fd99-8e37-9949cf36d68c",
-<<<<<<< HEAD
-        "x-ms-request-id": "fcb3d767-001e-0039-3a3d-f36927000000",
-=======
         "x-ms-request-id": "26a1ac5d-201e-005c-43ff-0918f8000000",
->>>>>>> 8d420312
         "x-ms-version": "2019-12-12"
       },
       "ResponseBody": []
@@ -63,11 +59,7 @@
           "Microsoft-HTTPAPI/2.0"
         ],
         "x-ms-client-request-id": "aae9ce60-c2f9-cc2b-d71c-9b673fe56c01",
-<<<<<<< HEAD
-        "x-ms-request-id": "66a9400b-b01f-0003-513d-f3735f000000",
-=======
         "x-ms-request-id": "8e070032-801f-006a-4bff-099588000000",
->>>>>>> 8d420312
         "x-ms-version": "2019-12-12"
       },
       "ResponseBody": []
@@ -95,13 +87,8 @@
         ],
         "Transfer-Encoding": "chunked",
         "x-ms-client-request-id": "844e192e-a251-5aea-6bbb-91f5dc40a75f",
-<<<<<<< HEAD
-        "x-ms-error-code": "NoAuthenticationInformation",
-        "x-ms-request-id": "80957d49-a01e-0020-343d-f3e99c000000",
-=======
         "x-ms-error-code": "ResourceNotFound",
         "x-ms-request-id": "26a1ac75-201e-005c-58ff-0918f8000000",
->>>>>>> 8d420312
         "x-ms-version": "2019-12-12"
       },
       "ResponseBody": []
@@ -131,11 +118,7 @@
           "Microsoft-HTTPAPI/2.0"
         ],
         "x-ms-client-request-id": "0bbb748d-8329-ea51-cdfa-57e866b5902f",
-<<<<<<< HEAD
-        "x-ms-request-id": "fcb3d7a6-001e-0039-583d-f36927000000",
-=======
         "x-ms-request-id": "26a1ac8d-201e-005c-6aff-0918f8000000",
->>>>>>> 8d420312
         "x-ms-version": "2019-12-12"
       },
       "ResponseBody": []
