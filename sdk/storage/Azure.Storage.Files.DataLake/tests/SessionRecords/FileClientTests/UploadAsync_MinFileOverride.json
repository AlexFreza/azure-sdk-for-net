--- conflicted
+++ resolved
@@ -1,82 +1,39 @@
 {
   "Entries": [
     {
-<<<<<<< HEAD
-      "RequestUri": "https://seanstagehierarchical.blob.core.windows.net/test-filesystem-566dd1e2-017a-8113-6951-a52791f40bc0?restype=container",
+      "RequestUri": "http://seannsecanary.blob.core.windows.net/test-filesystem-566dd1e2-017a-8113-6951-a52791f40bc0?restype=container",
       "RequestMethod": "PUT",
       "RequestHeaders": {
         "Authorization": "Sanitized",
-        "traceparent": "00-d1870b90f86389469631e73bd9db84fd-632ac1ada6e8a642-00",
-        "User-Agent": [
-          "azsdk-net-Storage.Files.DataLake/12.0.0-dev.20200305.1",
-          "(.NET Core 4.6.28325.01; Microsoft Windows 10.0.18363 )"
+        "traceparent": "00-b3eedccd62066f4ca7413c1968b87f62-9f419a06b6867043-00",
+        "User-Agent": [
+          "azsdk-net-Storage.Files.DataLake/12.1.0-dev.20200403.1",
+          "(.NET Core 4.6.28325.01; Microsoft Windows 10.0.18362 )"
         ],
         "x-ms-blob-public-access": "container",
         "x-ms-client-request-id": "74a01403-ac7a-cc05-c315-f06c6876a6a6",
-        "x-ms-date": "Thu, 05 Mar 2020 22:19:10 GMT",
-        "x-ms-return-client-request-id": "true",
-        "x-ms-version": "2019-10-10"
-=======
-      "RequestUri": "http://seannsecanary.blob.core.windows.net/test-filesystem-566dd1e2-017a-8113-6951-a52791f40bc0?restype=container",
-      "RequestMethod": "PUT",
-      "RequestHeaders": {
-        "Authorization": "Sanitized",
-        "traceparent": "00-b3eedccd62066f4ca7413c1968b87f62-9f419a06b6867043-00",
-        "User-Agent": [
-          "azsdk-net-Storage.Files.DataLake/12.1.0-dev.20200403.1",
-          "(.NET Core 4.6.28325.01; Microsoft Windows 10.0.18362 )"
-        ],
-        "x-ms-blob-public-access": "container",
-        "x-ms-client-request-id": "74a01403-ac7a-cc05-c315-f06c6876a6a6",
-        "x-ms-date": "Fri, 03 Apr 2020 21:01:24 GMT",
-        "x-ms-return-client-request-id": "true",
-        "x-ms-version": "2019-12-12"
->>>>>>> 32e373e2
+        "x-ms-date": "Fri, 03 Apr 2020 21:01:24 GMT",
+        "x-ms-return-client-request-id": "true",
+        "x-ms-version": "2019-12-12"
       },
       "RequestBody": null,
       "StatusCode": 201,
       "ResponseHeaders": {
         "Content-Length": "0",
-<<<<<<< HEAD
-        "Date": "Thu, 05 Mar 2020 22:19:09 GMT",
-        "ETag": "\u00220x8D7C1533A711970\u0022",
-        "Last-Modified": "Thu, 05 Mar 2020 22:19:10 GMT",
-=======
         "Date": "Fri, 03 Apr 2020 21:01:22 GMT",
         "ETag": "\u00220x8D7D8122A501BA0\u0022",
         "Last-Modified": "Fri, 03 Apr 2020 21:01:22 GMT",
->>>>>>> 32e373e2
         "Server": [
           "Windows-Azure-Blob/1.0",
           "Microsoft-HTTPAPI/2.0"
         ],
         "x-ms-client-request-id": "74a01403-ac7a-cc05-c315-f06c6876a6a6",
-<<<<<<< HEAD
-        "x-ms-request-id": "8160c011-d01e-002a-633c-f34d2b000000",
-        "x-ms-version": "2019-10-10"
-=======
         "x-ms-request-id": "962236b9-f01e-0012-74fb-093670000000",
         "x-ms-version": "2019-12-12"
->>>>>>> 32e373e2
-      },
-      "ResponseBody": []
-    },
-    {
-<<<<<<< HEAD
-      "RequestUri": "https://seanstagehierarchical.dfs.core.windows.net/test-filesystem-566dd1e2-017a-8113-6951-a52791f40bc0/test-file-f84d74fe-30ff-a9a2-1c95-e773b3e0f6bb?resource=file",
-      "RequestMethod": "PUT",
-      "RequestHeaders": {
-        "Authorization": "Sanitized",
-        "traceparent": "00-88e2480d463ba54ca8262ee71b54b75e-7c22f3cb4a89a141-00",
-        "User-Agent": [
-          "azsdk-net-Storage.Files.DataLake/12.0.0-dev.20200305.1",
-          "(.NET Core 4.6.28325.01; Microsoft Windows 10.0.18363 )"
-        ],
-        "x-ms-client-request-id": "1634a660-8d60-d220-72f6-58e5c49218e3",
-        "x-ms-date": "Thu, 05 Mar 2020 22:19:10 GMT",
-        "x-ms-return-client-request-id": "true",
-        "x-ms-version": "2019-10-10"
-=======
+      },
+      "ResponseBody": []
+    },
+    {
       "RequestUri": "http://seannsecanary.dfs.core.windows.net/test-filesystem-566dd1e2-017a-8113-6951-a52791f40bc0/test-file-f84d74fe-30ff-a9a2-1c95-e773b3e0f6bb?resource=file",
       "RequestMethod": "PUT",
       "RequestHeaders": {
@@ -90,235 +47,133 @@
         "x-ms-date": "Fri, 03 Apr 2020 21:01:24 GMT",
         "x-ms-return-client-request-id": "true",
         "x-ms-version": "2019-12-12"
->>>>>>> 32e373e2
       },
       "RequestBody": null,
       "StatusCode": 201,
       "ResponseHeaders": {
         "Content-Length": "0",
-<<<<<<< HEAD
-        "Date": "Thu, 05 Mar 2020 22:19:10 GMT",
-        "ETag": "\u00220x8D7C1533AA51DAB\u0022",
-        "Last-Modified": "Thu, 05 Mar 2020 22:19:10 GMT",
-=======
         "Date": "Fri, 03 Apr 2020 21:01:21 GMT",
         "ETag": "\u00220x8D7D8122A5ED830\u0022",
         "Last-Modified": "Fri, 03 Apr 2020 21:01:22 GMT",
->>>>>>> 32e373e2
         "Server": [
           "Windows-Azure-HDFS/1.0",
           "Microsoft-HTTPAPI/2.0"
         ],
         "x-ms-client-request-id": "1634a660-8d60-d220-72f6-58e5c49218e3",
-<<<<<<< HEAD
-        "x-ms-request-id": "6c7e8503-101f-0047-373c-f3f960000000",
-        "x-ms-version": "2019-10-10"
-=======
         "x-ms-request-id": "fa440106-201f-0097-78fb-091bad000000",
         "x-ms-version": "2019-12-12"
->>>>>>> 32e373e2
-      },
-      "ResponseBody": []
-    },
-    {
-<<<<<<< HEAD
-      "RequestUri": "https://seanstagehierarchical.dfs.core.windows.net/test-filesystem-566dd1e2-017a-8113-6951-a52791f40bc0/test-file-f84d74fe-30ff-a9a2-1c95-e773b3e0f6bb?resource=file",
-=======
+      },
+      "ResponseBody": []
+    },
+    {
       "RequestUri": "http://seannsecanary.dfs.core.windows.net/test-filesystem-566dd1e2-017a-8113-6951-a52791f40bc0/test-file-f84d74fe-30ff-a9a2-1c95-e773b3e0f6bb?resource=file",
->>>>>>> 32e373e2
       "RequestMethod": "PUT",
       "RequestHeaders": {
         "Authorization": "Sanitized",
         "User-Agent": [
-<<<<<<< HEAD
-          "azsdk-net-Storage.Files.DataLake/12.0.0-dev.20200305.1",
-          "(.NET Core 4.6.28325.01; Microsoft Windows 10.0.18363 )"
+          "azsdk-net-Storage.Files.DataLake/12.1.0-dev.20200403.1",
+          "(.NET Core 4.6.28325.01; Microsoft Windows 10.0.18362 )"
         ],
         "x-ms-client-request-id": "303b8e86-564d-3a06-a88f-4b841b233729",
-        "x-ms-date": "Thu, 05 Mar 2020 22:19:10 GMT",
-        "x-ms-return-client-request-id": "true",
-        "x-ms-version": "2019-10-10"
-=======
-          "azsdk-net-Storage.Files.DataLake/12.1.0-dev.20200403.1",
-          "(.NET Core 4.6.28325.01; Microsoft Windows 10.0.18362 )"
-        ],
-        "x-ms-client-request-id": "303b8e86-564d-3a06-a88f-4b841b233729",
-        "x-ms-date": "Fri, 03 Apr 2020 21:01:24 GMT",
-        "x-ms-return-client-request-id": "true",
-        "x-ms-version": "2019-12-12"
->>>>>>> 32e373e2
+        "x-ms-date": "Fri, 03 Apr 2020 21:01:24 GMT",
+        "x-ms-return-client-request-id": "true",
+        "x-ms-version": "2019-12-12"
       },
       "RequestBody": null,
       "StatusCode": 201,
       "ResponseHeaders": {
         "Content-Length": "0",
-<<<<<<< HEAD
-        "Date": "Thu, 05 Mar 2020 22:19:10 GMT",
-        "ETag": "\u00220x8D7C1533AB31943\u0022",
-        "Last-Modified": "Thu, 05 Mar 2020 22:19:10 GMT",
-=======
         "Date": "Fri, 03 Apr 2020 21:01:21 GMT",
         "ETag": "\u00220x8D7D8122A6C4855\u0022",
         "Last-Modified": "Fri, 03 Apr 2020 21:01:22 GMT",
->>>>>>> 32e373e2
         "Server": [
           "Windows-Azure-HDFS/1.0",
           "Microsoft-HTTPAPI/2.0"
         ],
         "x-ms-client-request-id": "303b8e86-564d-3a06-a88f-4b841b233729",
-<<<<<<< HEAD
-        "x-ms-request-id": "6c7e8504-101f-0047-383c-f3f960000000",
-        "x-ms-version": "2019-10-10"
-=======
         "x-ms-request-id": "fa440107-201f-0097-79fb-091bad000000",
         "x-ms-version": "2019-12-12"
->>>>>>> 32e373e2
-      },
-      "ResponseBody": []
-    },
-    {
-<<<<<<< HEAD
-      "RequestUri": "https://seanstagehierarchical.dfs.core.windows.net/test-filesystem-566dd1e2-017a-8113-6951-a52791f40bc0/test-file-f84d74fe-30ff-a9a2-1c95-e773b3e0f6bb?action=append\u0026position=0",
-=======
+      },
+      "ResponseBody": []
+    },
+    {
       "RequestUri": "http://seannsecanary.dfs.core.windows.net/test-filesystem-566dd1e2-017a-8113-6951-a52791f40bc0/test-file-f84d74fe-30ff-a9a2-1c95-e773b3e0f6bb?action=append\u0026position=0",
->>>>>>> 32e373e2
       "RequestMethod": "PATCH",
       "RequestHeaders": {
         "Authorization": "Sanitized",
         "Content-Length": "1024",
         "User-Agent": [
-<<<<<<< HEAD
-          "azsdk-net-Storage.Files.DataLake/12.0.0-dev.20200305.1",
-          "(.NET Core 4.6.28325.01; Microsoft Windows 10.0.18363 )"
+          "azsdk-net-Storage.Files.DataLake/12.1.0-dev.20200403.1",
+          "(.NET Core 4.6.28325.01; Microsoft Windows 10.0.18362 )"
         ],
         "x-ms-client-request-id": "ad0b2077-6d95-4e38-6cb4-36e2b13ccc39",
-        "x-ms-date": "Thu, 05 Mar 2020 22:19:10 GMT",
-        "x-ms-return-client-request-id": "true",
-        "x-ms-version": "2019-10-10"
-=======
-          "azsdk-net-Storage.Files.DataLake/12.1.0-dev.20200403.1",
-          "(.NET Core 4.6.28325.01; Microsoft Windows 10.0.18362 )"
-        ],
-        "x-ms-client-request-id": "ad0b2077-6d95-4e38-6cb4-36e2b13ccc39",
-        "x-ms-date": "Fri, 03 Apr 2020 21:01:24 GMT",
-        "x-ms-return-client-request-id": "true",
-        "x-ms-version": "2019-12-12"
->>>>>>> 32e373e2
+        "x-ms-date": "Fri, 03 Apr 2020 21:01:24 GMT",
+        "x-ms-return-client-request-id": "true",
+        "x-ms-version": "2019-12-12"
       },
       "RequestBody": "HzSg4lIqUmgutmJ2Y9Fg0ibvEw2r4Fo9ZlEKXT1g0gNw6bEUqIymNVTM56orqW6glYW\u002B1X8LOD7aYnsBH/QqzuNeBnofTCmaSd253vivErziase4of2EZLBzOkUQpBZfohnGzaP0gUlbJIyiUllFKlC/HrUtcizm2qHJrBHkiaTGWTvf6UQZ7ul\u002BXH1w4hFXLQ/1UYVhMTDt3/MCKtQ3d5ro2/gdZkALpTDMrxWudvePcn8C7jgeZScL8glRF8QURuTiiAYZOcbO6atUlYIaPmn7crdVNYhiyXbQEnQ3uo5st2gxzO3xdjm4MwWMyc\u002Bl8LOgVqQMvxBbgL6PSCZSly8c6N0a6XF7Cvx9nQKD1QCmKyLAlmPpX/hY1kwvYS0TZZvWcOHyiwdCJUyojyEO2Kq\u002B6BwDkgHLMojlwhIlS6jOaTdnrGUetKAbfnEXQdDWSf2hcHgQD9OZCz1YDcn0HNmj2SXqpyxEnzR86BOQs/G4DngVhNswvVljzaAoxqfXJmKXc2eq7KLRXNBElCe/CVdLoP5Q35f\u002BcxzLhtmLHNmMpMGx\u002BECJDSHVQygK7CkypMNJ3CWohkfKmQBL32bIRkD3t/BlDhAXwZLde5tv84bzmeIWQT\u002Bz5B16518/Pi67DP3nEjU5zJWyMRuSywurWqV5WEWEsgQAQ9LS6yex2INkIm6eh\u002BBRusxMYxAkIBkSzoy5xeboNlr5589iZuFuAFmXLqicDNPEKJ55N0703CK5vxyb\u002BBKce\u002BsUpaAR71Pq3mO2jPJwdcG59Z1Ib/8MBQusqKbF0whG\u002BrK9iGcysjhKjlnrPU8wSUpa4gJ1VAzsCKCUZUesJQpab5E/suxahkJk/eClIMe7e15cavEF0aam0YDHnk3xnmhOkM298Zdd/1zAEFcrRufY2OnoT7sZVJ7rmOBsk\u002Bf0c193VpD5/orH/mqVRMBOeoqZ7sVkCE6tNDsv0li28Wx0zJ34tO9X39peIVBQhBDenB5W0qQikGoQyiFUyisyEQ39IHgiVsabQQ/qBef9XbArUDU6YB7IUTsy6OnNAhSvLBBDUmOXu0ZXupCVOIqDEmxxKHn197DuNc898G7czT76O9nWugtMlJXv4qWNMhmxrtV9XNqbuTRfVByUWsvXe\u002B1Rm/yxrFhhJZPkBRULYAO2jEGYX3FkX4Gkd2XuuDrJGGe3PJYc/wJ9GzZGtrMfVPQY3c2KPht87Tx7DTXycm1ZG\u002B2uUyRsmow/G0M6HqjOhSNx1tpsP9lLO05aofLMiqjJ7ZvFcADPrENBSyPXQc\u002BTrIcSgZyT7NsUYhjVEfiacpCacTANCBQioSqWK/O2dPl/x/RqugkMNgC/sQ7o\u002BZpKptiSPNCehg==",
       "StatusCode": 202,
       "ResponseHeaders": {
         "Content-Length": "0",
-<<<<<<< HEAD
-        "Date": "Thu, 05 Mar 2020 22:19:10 GMT",
-=======
         "Date": "Fri, 03 Apr 2020 21:01:22 GMT",
->>>>>>> 32e373e2
         "Server": [
           "Windows-Azure-HDFS/1.0",
           "Microsoft-HTTPAPI/2.0"
         ],
         "x-ms-client-request-id": "ad0b2077-6d95-4e38-6cb4-36e2b13ccc39",
-<<<<<<< HEAD
-        "x-ms-request-id": "6c7e8505-101f-0047-393c-f3f960000000",
-        "x-ms-request-server-encrypted": "true",
-        "x-ms-version": "2019-10-10"
-=======
         "x-ms-request-id": "fa440108-201f-0097-7afb-091bad000000",
         "x-ms-request-server-encrypted": "true",
         "x-ms-version": "2019-12-12"
->>>>>>> 32e373e2
-      },
-      "ResponseBody": []
-    },
-    {
-<<<<<<< HEAD
-      "RequestUri": "https://seanstagehierarchical.dfs.core.windows.net/test-filesystem-566dd1e2-017a-8113-6951-a52791f40bc0/test-file-f84d74fe-30ff-a9a2-1c95-e773b3e0f6bb?action=flush\u0026position=1024",
-=======
+      },
+      "ResponseBody": []
+    },
+    {
       "RequestUri": "http://seannsecanary.dfs.core.windows.net/test-filesystem-566dd1e2-017a-8113-6951-a52791f40bc0/test-file-f84d74fe-30ff-a9a2-1c95-e773b3e0f6bb?action=flush\u0026position=1024",
->>>>>>> 32e373e2
       "RequestMethod": "PATCH",
       "RequestHeaders": {
         "Authorization": "Sanitized",
         "Content-Length": "0",
         "User-Agent": [
-<<<<<<< HEAD
-          "azsdk-net-Storage.Files.DataLake/12.0.0-dev.20200305.1",
-          "(.NET Core 4.6.28325.01; Microsoft Windows 10.0.18363 )"
+          "azsdk-net-Storage.Files.DataLake/12.1.0-dev.20200403.1",
+          "(.NET Core 4.6.28325.01; Microsoft Windows 10.0.18362 )"
         ],
         "x-ms-client-request-id": "fb0d0440-8918-7394-0901-8b15f4b78701",
-        "x-ms-date": "Thu, 05 Mar 2020 22:19:11 GMT",
-        "x-ms-return-client-request-id": "true",
-        "x-ms-version": "2019-10-10"
-=======
-          "azsdk-net-Storage.Files.DataLake/12.1.0-dev.20200403.1",
-          "(.NET Core 4.6.28325.01; Microsoft Windows 10.0.18362 )"
-        ],
-        "x-ms-client-request-id": "fb0d0440-8918-7394-0901-8b15f4b78701",
-        "x-ms-date": "Fri, 03 Apr 2020 21:01:24 GMT",
-        "x-ms-return-client-request-id": "true",
-        "x-ms-version": "2019-12-12"
->>>>>>> 32e373e2
+        "x-ms-date": "Fri, 03 Apr 2020 21:01:24 GMT",
+        "x-ms-return-client-request-id": "true",
+        "x-ms-version": "2019-12-12"
       },
       "RequestBody": null,
       "StatusCode": 200,
       "ResponseHeaders": {
         "Content-Length": "0",
-<<<<<<< HEAD
-        "Date": "Thu, 05 Mar 2020 22:19:11 GMT",
-        "ETag": "\u00220x8D7C1533AFC1B72\u0022",
-        "Last-Modified": "Thu, 05 Mar 2020 22:19:11 GMT",
-=======
         "Date": "Fri, 03 Apr 2020 21:01:22 GMT",
         "ETag": "\u00220x8D7D8122A858A9B\u0022",
         "Last-Modified": "Fri, 03 Apr 2020 21:01:23 GMT",
->>>>>>> 32e373e2
         "Server": [
           "Windows-Azure-HDFS/1.0",
           "Microsoft-HTTPAPI/2.0"
         ],
         "x-ms-client-request-id": "fb0d0440-8918-7394-0901-8b15f4b78701",
-<<<<<<< HEAD
-        "x-ms-request-id": "6c7e8506-101f-0047-3a3c-f3f960000000",
-        "x-ms-request-server-encrypted": "true",
-        "x-ms-version": "2019-10-10"
-=======
         "x-ms-request-id": "fa440109-201f-0097-7bfb-091bad000000",
         "x-ms-request-server-encrypted": "true",
         "x-ms-version": "2019-12-12"
->>>>>>> 32e373e2
-      },
-      "ResponseBody": []
-    },
-    {
-<<<<<<< HEAD
-      "RequestUri": "https://seanstagehierarchical.blob.core.windows.net/test-filesystem-566dd1e2-017a-8113-6951-a52791f40bc0/test-file-f84d74fe-30ff-a9a2-1c95-e773b3e0f6bb",
-=======
+      },
+      "ResponseBody": []
+    },
+    {
       "RequestUri": "http://seannsecanary.blob.core.windows.net/test-filesystem-566dd1e2-017a-8113-6951-a52791f40bc0/test-file-f84d74fe-30ff-a9a2-1c95-e773b3e0f6bb",
->>>>>>> 32e373e2
       "RequestMethod": "GET",
       "RequestHeaders": {
         "Authorization": "Sanitized",
         "User-Agent": [
-<<<<<<< HEAD
-          "azsdk-net-Storage.Files.DataLake/12.0.0-dev.20200305.1",
-          "(.NET Core 4.6.28325.01; Microsoft Windows 10.0.18363 )"
+          "azsdk-net-Storage.Files.DataLake/12.1.0-dev.20200403.1",
+          "(.NET Core 4.6.28325.01; Microsoft Windows 10.0.18362 )"
         ],
         "x-ms-client-request-id": "aca23143-d12f-2c21-6101-ffb3acd8673d",
-        "x-ms-date": "Thu, 05 Mar 2020 22:19:11 GMT",
+        "x-ms-date": "Fri, 03 Apr 2020 21:01:24 GMT",
         "x-ms-range": "bytes=0-268435455",
         "x-ms-return-client-request-id": "true",
-        "x-ms-version": "2019-10-10"
-=======
-          "azsdk-net-Storage.Files.DataLake/12.1.0-dev.20200403.1",
-          "(.NET Core 4.6.28325.01; Microsoft Windows 10.0.18362 )"
-        ],
-        "x-ms-client-request-id": "aca23143-d12f-2c21-6101-ffb3acd8673d",
-        "x-ms-date": "Fri, 03 Apr 2020 21:01:24 GMT",
-        "x-ms-range": "bytes=0-268435455",
-        "x-ms-return-client-request-id": "true",
-        "x-ms-version": "2019-12-12"
->>>>>>> 32e373e2
+        "x-ms-version": "2019-12-12"
       },
       "RequestBody": null,
       "StatusCode": 206,
@@ -327,55 +182,25 @@
         "Content-Length": "1024",
         "Content-Range": "bytes 0-1023/1024",
         "Content-Type": "application/octet-stream",
-<<<<<<< HEAD
-        "Date": "Thu, 05 Mar 2020 22:19:10 GMT",
-        "ETag": "\u00220x8D7C1533AFC1B72\u0022",
-        "Last-Modified": "Thu, 05 Mar 2020 22:19:11 GMT",
-=======
         "Date": "Fri, 03 Apr 2020 21:01:23 GMT",
         "ETag": "\u00220x8D7D8122A858A9B\u0022",
         "Last-Modified": "Fri, 03 Apr 2020 21:01:23 GMT",
->>>>>>> 32e373e2
         "Server": [
           "Windows-Azure-Blob/1.0",
           "Microsoft-HTTPAPI/2.0"
         ],
         "x-ms-blob-type": "BlockBlob",
         "x-ms-client-request-id": "aca23143-d12f-2c21-6101-ffb3acd8673d",
-<<<<<<< HEAD
-        "x-ms-creation-time": "Thu, 05 Mar 2020 22:19:10 GMT",
-        "x-ms-lease-state": "available",
-        "x-ms-lease-status": "unlocked",
-        "x-ms-request-id": "8160c03b-d01e-002a-073c-f34d2b000000",
-        "x-ms-server-encrypted": "true",
-        "x-ms-version": "2019-10-10"
-=======
         "x-ms-creation-time": "Fri, 03 Apr 2020 21:01:22 GMT",
         "x-ms-lease-state": "available",
         "x-ms-lease-status": "unlocked",
         "x-ms-request-id": "962236df-f01e-0012-16fb-093670000000",
         "x-ms-server-encrypted": "true",
         "x-ms-version": "2019-12-12"
->>>>>>> 32e373e2
       },
       "ResponseBody": "HzSg4lIqUmgutmJ2Y9Fg0ibvEw2r4Fo9ZlEKXT1g0gNw6bEUqIymNVTM56orqW6glYW\u002B1X8LOD7aYnsBH/QqzuNeBnofTCmaSd253vivErziase4of2EZLBzOkUQpBZfohnGzaP0gUlbJIyiUllFKlC/HrUtcizm2qHJrBHkiaTGWTvf6UQZ7ul\u002BXH1w4hFXLQ/1UYVhMTDt3/MCKtQ3d5ro2/gdZkALpTDMrxWudvePcn8C7jgeZScL8glRF8QURuTiiAYZOcbO6atUlYIaPmn7crdVNYhiyXbQEnQ3uo5st2gxzO3xdjm4MwWMyc\u002Bl8LOgVqQMvxBbgL6PSCZSly8c6N0a6XF7Cvx9nQKD1QCmKyLAlmPpX/hY1kwvYS0TZZvWcOHyiwdCJUyojyEO2Kq\u002B6BwDkgHLMojlwhIlS6jOaTdnrGUetKAbfnEXQdDWSf2hcHgQD9OZCz1YDcn0HNmj2SXqpyxEnzR86BOQs/G4DngVhNswvVljzaAoxqfXJmKXc2eq7KLRXNBElCe/CVdLoP5Q35f\u002BcxzLhtmLHNmMpMGx\u002BECJDSHVQygK7CkypMNJ3CWohkfKmQBL32bIRkD3t/BlDhAXwZLde5tv84bzmeIWQT\u002Bz5B16518/Pi67DP3nEjU5zJWyMRuSywurWqV5WEWEsgQAQ9LS6yex2INkIm6eh\u002BBRusxMYxAkIBkSzoy5xeboNlr5589iZuFuAFmXLqicDNPEKJ55N0703CK5vxyb\u002BBKce\u002BsUpaAR71Pq3mO2jPJwdcG59Z1Ib/8MBQusqKbF0whG\u002BrK9iGcysjhKjlnrPU8wSUpa4gJ1VAzsCKCUZUesJQpab5E/suxahkJk/eClIMe7e15cavEF0aam0YDHnk3xnmhOkM298Zdd/1zAEFcrRufY2OnoT7sZVJ7rmOBsk\u002Bf0c193VpD5/orH/mqVRMBOeoqZ7sVkCE6tNDsv0li28Wx0zJ34tO9X39peIVBQhBDenB5W0qQikGoQyiFUyisyEQ39IHgiVsabQQ/qBef9XbArUDU6YB7IUTsy6OnNAhSvLBBDUmOXu0ZXupCVOIqDEmxxKHn197DuNc898G7czT76O9nWugtMlJXv4qWNMhmxrtV9XNqbuTRfVByUWsvXe\u002B1Rm/yxrFhhJZPkBRULYAO2jEGYX3FkX4Gkd2XuuDrJGGe3PJYc/wJ9GzZGtrMfVPQY3c2KPht87Tx7DTXycm1ZG\u002B2uUyRsmow/G0M6HqjOhSNx1tpsP9lLO05aofLMiqjJ7ZvFcADPrENBSyPXQc\u002BTrIcSgZyT7NsUYhjVEfiacpCacTANCBQioSqWK/O2dPl/x/RqugkMNgC/sQ7o\u002BZpKptiSPNCehg=="
     },
     {
-<<<<<<< HEAD
-      "RequestUri": "https://seanstagehierarchical.blob.core.windows.net/test-filesystem-566dd1e2-017a-8113-6951-a52791f40bc0?restype=container",
-      "RequestMethod": "DELETE",
-      "RequestHeaders": {
-        "Authorization": "Sanitized",
-        "traceparent": "00-189391e26f93434eb005a042db430f4c-397159f805ca8b42-00",
-        "User-Agent": [
-          "azsdk-net-Storage.Files.DataLake/12.0.0-dev.20200305.1",
-          "(.NET Core 4.6.28325.01; Microsoft Windows 10.0.18363 )"
-        ],
-        "x-ms-client-request-id": "c2d203b6-db15-39d2-f73d-722b46de925a",
-        "x-ms-date": "Thu, 05 Mar 2020 22:19:11 GMT",
-        "x-ms-return-client-request-id": "true",
-        "x-ms-version": "2019-10-10"
-=======
       "RequestUri": "http://seannsecanary.blob.core.windows.net/test-filesystem-566dd1e2-017a-8113-6951-a52791f40bc0?restype=container",
       "RequestMethod": "DELETE",
       "RequestHeaders": {
@@ -389,39 +214,25 @@
         "x-ms-date": "Fri, 03 Apr 2020 21:01:24 GMT",
         "x-ms-return-client-request-id": "true",
         "x-ms-version": "2019-12-12"
->>>>>>> 32e373e2
       },
       "RequestBody": null,
       "StatusCode": 202,
       "ResponseHeaders": {
         "Content-Length": "0",
-<<<<<<< HEAD
-        "Date": "Thu, 05 Mar 2020 22:19:11 GMT",
-=======
         "Date": "Fri, 03 Apr 2020 21:01:23 GMT",
->>>>>>> 32e373e2
         "Server": [
           "Windows-Azure-Blob/1.0",
           "Microsoft-HTTPAPI/2.0"
         ],
         "x-ms-client-request-id": "c2d203b6-db15-39d2-f73d-722b46de925a",
-<<<<<<< HEAD
-        "x-ms-request-id": "8160c03d-d01e-002a-093c-f34d2b000000",
-        "x-ms-version": "2019-10-10"
-=======
         "x-ms-request-id": "962236e8-f01e-0012-1dfb-093670000000",
         "x-ms-version": "2019-12-12"
->>>>>>> 32e373e2
       },
       "ResponseBody": []
     }
   ],
   "Variables": {
     "RandomSeed": "266717629",
-<<<<<<< HEAD
-    "Storage_TestConfigHierarchicalNamespace": "NamespaceTenant\nseanstagehierarchical\nU2FuaXRpemVk\nhttps://seanstagehierarchical.blob.core.windows.net\nhttp://seanstagehierarchical.file.core.windows.net\nhttp://seanstagehierarchical.queue.core.windows.net\nhttp://seanstagehierarchical.table.core.windows.net\n\n\n\n\nhttp://seanstagehierarchical-secondary.blob.core.windows.net\nhttp://seanstagehierarchical-secondary.file.core.windows.net\nhttp://seanstagehierarchical-secondary.queue.core.windows.net\nhttp://seanstagehierarchical-secondary.table.core.windows.net\n68390a19-a643-458b-b726-408abf67b4fc\nSanitized\n72f988bf-86f1-41af-91ab-2d7cd011db47\nhttps://login.microsoftonline.com/\nCloud\nBlobEndpoint=https://seanstagehierarchical.blob.core.windows.net/;QueueEndpoint=http://seanstagehierarchical.queue.core.windows.net/;FileEndpoint=http://seanstagehierarchical.file.core.windows.net/;BlobSecondaryEndpoint=http://seanstagehierarchical-secondary.blob.core.windows.net/;QueueSecondaryEndpoint=http://seanstagehierarchical-secondary.queue.core.windows.net/;FileSecondaryEndpoint=http://seanstagehierarchical-secondary.file.core.windows.net/;AccountName=seanstagehierarchical;AccountKey=Sanitized\n"
-=======
     "Storage_TestConfigHierarchicalNamespace": "NamespaceTenant\nseannsecanary\nU2FuaXRpemVk\nhttp://seannsecanary.blob.core.windows.net\nhttp://seannsecanary.file.core.windows.net\nhttp://seannsecanary.queue.core.windows.net\nhttp://seannsecanary.table.core.windows.net\n\n\n\n\nhttp://seannsecanary-secondary.blob.core.windows.net\nhttp://seannsecanary-secondary.file.core.windows.net\nhttp://seannsecanary-secondary.queue.core.windows.net\nhttp://seannsecanary-secondary.table.core.windows.net\n68390a19-a643-458b-b726-408abf67b4fc\nSanitized\n72f988bf-86f1-41af-91ab-2d7cd011db47\nhttps://login.microsoftonline.com/\nCloud\nBlobEndpoint=http://seannsecanary.blob.core.windows.net/;QueueEndpoint=http://seannsecanary.queue.core.windows.net/;FileEndpoint=http://seannsecanary.file.core.windows.net/;BlobSecondaryEndpoint=http://seannsecanary-secondary.blob.core.windows.net/;QueueSecondaryEndpoint=http://seannsecanary-secondary.queue.core.windows.net/;FileSecondaryEndpoint=http://seannsecanary-secondary.file.core.windows.net/;AccountName=seannsecanary;AccountKey=Sanitized\n"
->>>>>>> 32e373e2
   }
 }