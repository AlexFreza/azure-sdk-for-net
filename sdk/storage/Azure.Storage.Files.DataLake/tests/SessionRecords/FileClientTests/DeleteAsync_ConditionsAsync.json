{
  "Entries": [
    {
      "RequestUri": "http://seannsecanary.blob.core.windows.net/test-filesystem-a896a015-6f11-6576-8318-443d15273a0a?restype=container",
      "RequestMethod": "PUT",
      "RequestHeaders": {
        "Authorization": "Sanitized",
        "traceparent": "00-8fa4f337fe20bc4ca09a07d74db90fa7-50fcd50543ec6e47-00",
        "User-Agent": [
          "azsdk-net-Storage.Files.DataLake/12.1.0-dev.20200403.1",
          "(.NET Core 4.6.28325.01; Microsoft Windows 10.0.18362 )"
        ],
        "x-ms-blob-public-access": "container",
        "x-ms-client-request-id": "6109c873-fc52-bc97-7ab9-789dff6b1195",
        "x-ms-date": "Fri, 03 Apr 2020 21:01:57 GMT",
        "x-ms-return-client-request-id": "true",
        "x-ms-version": "2019-12-12"
      },
      "RequestBody": null,
      "StatusCode": 201,
      "ResponseHeaders": {
        "Content-Length": "0",
        "Date": "Fri, 03 Apr 2020 21:01:55 GMT",
        "ETag": "\u00220x8D7D8123E321D80\u0022",
        "Last-Modified": "Fri, 03 Apr 2020 21:01:56 GMT",
        "Server": [
          "Windows-Azure-Blob/1.0",
          "Microsoft-HTTPAPI/2.0"
        ],
        "x-ms-client-request-id": "6109c873-fc52-bc97-7ab9-789dff6b1195",
<<<<<<< HEAD
        "x-ms-request-id": "fcb3a450-001e-0039-4a3c-f36927000000",
=======
        "x-ms-request-id": "962245e6-f01e-0012-64fb-093670000000",
>>>>>>> 8d420312
        "x-ms-version": "2019-12-12"
      },
      "ResponseBody": []
    },
    {
      "RequestUri": "http://seannsecanary.dfs.core.windows.net/test-filesystem-a896a015-6f11-6576-8318-443d15273a0a/test-file-b08b951b-21ae-8a4e-2c00-d48c9538c0a5?resource=file",
      "RequestMethod": "PUT",
      "RequestHeaders": {
        "Authorization": "Sanitized",
        "traceparent": "00-f42aa567dd50ad47bda03d21539fa505-96e631c966917843-00",
        "User-Agent": [
          "azsdk-net-Storage.Files.DataLake/12.1.0-dev.20200403.1",
          "(.NET Core 4.6.28325.01; Microsoft Windows 10.0.18362 )"
        ],
        "x-ms-client-request-id": "0f224473-2c52-519d-797e-3551270a2741",
        "x-ms-date": "Fri, 03 Apr 2020 21:01:57 GMT",
        "x-ms-return-client-request-id": "true",
        "x-ms-version": "2019-12-12"
      },
      "RequestBody": null,
      "StatusCode": 201,
      "ResponseHeaders": {
        "Content-Length": "0",
        "Date": "Fri, 03 Apr 2020 21:01:56 GMT",
        "ETag": "\u00220x8D7D8123E434488\u0022",
        "Last-Modified": "Fri, 03 Apr 2020 21:01:56 GMT",
        "Server": [
          "Windows-Azure-HDFS/1.0",
          "Microsoft-HTTPAPI/2.0"
        ],
        "x-ms-client-request-id": "0f224473-2c52-519d-797e-3551270a2741",
<<<<<<< HEAD
        "x-ms-request-id": "30548c41-501f-000b-483c-f36950000000",
=======
        "x-ms-request-id": "fa4401a7-201f-0097-7cfb-091bad000000",
>>>>>>> 8d420312
        "x-ms-version": "2019-12-12"
      },
      "ResponseBody": []
    },
    {
      "RequestUri": "http://seannsecanary.dfs.core.windows.net/test-filesystem-a896a015-6f11-6576-8318-443d15273a0a/test-file-b08b951b-21ae-8a4e-2c00-d48c9538c0a5",
      "RequestMethod": "DELETE",
      "RequestHeaders": {
        "Authorization": "Sanitized",
        "User-Agent": [
          "azsdk-net-Storage.Files.DataLake/12.1.0-dev.20200403.1",
          "(.NET Core 4.6.28325.01; Microsoft Windows 10.0.18362 )"
        ],
        "x-ms-client-request-id": "50196b6a-b116-0e52-5b78-d39ea4658525",
        "x-ms-date": "Fri, 03 Apr 2020 21:01:57 GMT",
        "x-ms-return-client-request-id": "true",
        "x-ms-version": "2019-12-12"
      },
      "RequestBody": null,
      "StatusCode": 200,
      "ResponseHeaders": {
        "Content-Length": "0",
        "Date": "Fri, 03 Apr 2020 21:01:56 GMT",
        "Server": [
          "Windows-Azure-HDFS/1.0",
          "Microsoft-HTTPAPI/2.0"
        ],
        "x-ms-client-request-id": "50196b6a-b116-0e52-5b78-d39ea4658525",
<<<<<<< HEAD
        "x-ms-request-id": "30548c42-501f-000b-493c-f36950000000",
=======
        "x-ms-request-id": "fa4401a8-201f-0097-7dfb-091bad000000",
>>>>>>> 8d420312
        "x-ms-version": "2019-12-12"
      },
      "ResponseBody": []
    },
    {
      "RequestUri": "http://seannsecanary.blob.core.windows.net/test-filesystem-a896a015-6f11-6576-8318-443d15273a0a?restype=container",
      "RequestMethod": "DELETE",
      "RequestHeaders": {
        "Authorization": "Sanitized",
        "traceparent": "00-58c1a6c903f6844aad1bcee77bc654c2-c5811fde33a6b949-00",
        "User-Agent": [
          "azsdk-net-Storage.Files.DataLake/12.1.0-dev.20200403.1",
          "(.NET Core 4.6.28325.01; Microsoft Windows 10.0.18362 )"
        ],
        "x-ms-client-request-id": "bce7df06-d6f1-472b-8154-aa29f0d99d77",
        "x-ms-date": "Fri, 03 Apr 2020 21:01:57 GMT",
        "x-ms-return-client-request-id": "true",
        "x-ms-version": "2019-12-12"
      },
      "RequestBody": null,
      "StatusCode": 202,
      "ResponseHeaders": {
        "Content-Length": "0",
        "Date": "Fri, 03 Apr 2020 21:01:56 GMT",
        "Server": [
          "Windows-Azure-Blob/1.0",
          "Microsoft-HTTPAPI/2.0"
        ],
        "x-ms-client-request-id": "bce7df06-d6f1-472b-8154-aa29f0d99d77",
<<<<<<< HEAD
        "x-ms-request-id": "fcb3a466-001e-0039-5c3c-f36927000000",
=======
        "x-ms-request-id": "9622461e-f01e-0012-15fb-093670000000",
>>>>>>> 8d420312
        "x-ms-version": "2019-12-12"
      },
      "ResponseBody": []
    },
    {
      "RequestUri": "http://seannsecanary.blob.core.windows.net/test-filesystem-7ea05a59-3936-dae1-a46a-84357edd6152?restype=container",
      "RequestMethod": "PUT",
      "RequestHeaders": {
        "Authorization": "Sanitized",
        "traceparent": "00-db9350908cac2941b64a1063d2536102-7d3449a86ec8884e-00",
        "User-Agent": [
          "azsdk-net-Storage.Files.DataLake/12.1.0-dev.20200403.1",
          "(.NET Core 4.6.28325.01; Microsoft Windows 10.0.18362 )"
        ],
        "x-ms-blob-public-access": "container",
        "x-ms-client-request-id": "511bbb42-2368-ccfc-fe0c-188652f5c8a3",
        "x-ms-date": "Fri, 03 Apr 2020 21:01:57 GMT",
        "x-ms-return-client-request-id": "true",
        "x-ms-version": "2019-12-12"
      },
      "RequestBody": null,
      "StatusCode": 201,
      "ResponseHeaders": {
        "Content-Length": "0",
        "Date": "Fri, 03 Apr 2020 21:01:56 GMT",
        "ETag": "\u00220x8D7D8123E7302F5\u0022",
        "Last-Modified": "Fri, 03 Apr 2020 21:01:56 GMT",
        "Server": [
          "Windows-Azure-Blob/1.0",
          "Microsoft-HTTPAPI/2.0"
        ],
        "x-ms-client-request-id": "511bbb42-2368-ccfc-fe0c-188652f5c8a3",
<<<<<<< HEAD
        "x-ms-request-id": "c8d8212d-701e-000c-4b3c-f30533000000",
=======
        "x-ms-request-id": "96224625-f01e-0012-1cfb-093670000000",
>>>>>>> 8d420312
        "x-ms-version": "2019-12-12"
      },
      "ResponseBody": []
    },
    {
      "RequestUri": "http://seannsecanary.dfs.core.windows.net/test-filesystem-7ea05a59-3936-dae1-a46a-84357edd6152/test-file-515258f2-d941-90f8-2684-796f7cc2f505?resource=file",
      "RequestMethod": "PUT",
      "RequestHeaders": {
        "Authorization": "Sanitized",
        "traceparent": "00-9cf7d8fe38341848b2b916308b240399-92cc7a856eecfc4e-00",
        "User-Agent": [
          "azsdk-net-Storage.Files.DataLake/12.1.0-dev.20200403.1",
          "(.NET Core 4.6.28325.01; Microsoft Windows 10.0.18362 )"
        ],
        "x-ms-client-request-id": "8c2c1afe-6c4b-68b1-c28a-2ae3aa8d503b",
        "x-ms-date": "Fri, 03 Apr 2020 21:01:58 GMT",
        "x-ms-return-client-request-id": "true",
        "x-ms-version": "2019-12-12"
      },
      "RequestBody": null,
      "StatusCode": 201,
      "ResponseHeaders": {
        "Content-Length": "0",
        "Date": "Fri, 03 Apr 2020 21:01:56 GMT",
        "ETag": "\u00220x8D7D8123E858ABA\u0022",
        "Last-Modified": "Fri, 03 Apr 2020 21:01:56 GMT",
        "Server": [
          "Windows-Azure-HDFS/1.0",
          "Microsoft-HTTPAPI/2.0"
        ],
        "x-ms-client-request-id": "8c2c1afe-6c4b-68b1-c28a-2ae3aa8d503b",
<<<<<<< HEAD
        "x-ms-request-id": "2677bf42-401f-0007-393c-f3fe58000000",
=======
        "x-ms-request-id": "fa4401a9-201f-0097-7efb-091bad000000",
>>>>>>> 8d420312
        "x-ms-version": "2019-12-12"
      },
      "ResponseBody": []
    },
    {
      "RequestUri": "http://seannsecanary.dfs.core.windows.net/test-filesystem-7ea05a59-3936-dae1-a46a-84357edd6152/test-file-515258f2-d941-90f8-2684-796f7cc2f505",
      "RequestMethod": "DELETE",
      "RequestHeaders": {
        "Authorization": "Sanitized",
        "If-Modified-Since": "Thu, 02 Apr 2020 21:01:57 GMT",
        "User-Agent": [
          "azsdk-net-Storage.Files.DataLake/12.1.0-dev.20200403.1",
          "(.NET Core 4.6.28325.01; Microsoft Windows 10.0.18362 )"
        ],
        "x-ms-client-request-id": "627069bb-6895-3fba-df8a-0138e5050815",
        "x-ms-date": "Fri, 03 Apr 2020 21:01:58 GMT",
        "x-ms-return-client-request-id": "true",
        "x-ms-version": "2019-12-12"
      },
      "RequestBody": null,
      "StatusCode": 200,
      "ResponseHeaders": {
        "Content-Length": "0",
        "Date": "Fri, 03 Apr 2020 21:01:56 GMT",
        "Server": [
          "Windows-Azure-HDFS/1.0",
          "Microsoft-HTTPAPI/2.0"
        ],
        "x-ms-client-request-id": "627069bb-6895-3fba-df8a-0138e5050815",
<<<<<<< HEAD
        "x-ms-request-id": "2677bf43-401f-0007-3a3c-f3fe58000000",
=======
        "x-ms-request-id": "fa4401aa-201f-0097-7ffb-091bad000000",
>>>>>>> 8d420312
        "x-ms-version": "2019-12-12"
      },
      "ResponseBody": []
    },
    {
      "RequestUri": "http://seannsecanary.blob.core.windows.net/test-filesystem-7ea05a59-3936-dae1-a46a-84357edd6152?restype=container",
      "RequestMethod": "DELETE",
      "RequestHeaders": {
        "Authorization": "Sanitized",
        "traceparent": "00-5b81e1da42c1df4f817bf09a78a06da7-0431ebd9694da147-00",
        "User-Agent": [
          "azsdk-net-Storage.Files.DataLake/12.1.0-dev.20200403.1",
          "(.NET Core 4.6.28325.01; Microsoft Windows 10.0.18362 )"
        ],
        "x-ms-client-request-id": "4028b0ab-ed1d-aea6-589a-e17703a8fd69",
        "x-ms-date": "Fri, 03 Apr 2020 21:01:58 GMT",
        "x-ms-return-client-request-id": "true",
        "x-ms-version": "2019-12-12"
      },
      "RequestBody": null,
      "StatusCode": 202,
      "ResponseHeaders": {
        "Content-Length": "0",
        "Date": "Fri, 03 Apr 2020 21:01:56 GMT",
        "Server": [
          "Windows-Azure-Blob/1.0",
          "Microsoft-HTTPAPI/2.0"
        ],
        "x-ms-client-request-id": "4028b0ab-ed1d-aea6-589a-e17703a8fd69",
<<<<<<< HEAD
        "x-ms-request-id": "c8d82140-701e-000c-5a3c-f30533000000",
=======
        "x-ms-request-id": "9622464d-f01e-0012-3afb-093670000000",
>>>>>>> 8d420312
        "x-ms-version": "2019-12-12"
      },
      "ResponseBody": []
    },
    {
      "RequestUri": "http://seannsecanary.blob.core.windows.net/test-filesystem-88f99997-402b-b3a6-5b76-284b4b0e81a3?restype=container",
      "RequestMethod": "PUT",
      "RequestHeaders": {
        "Authorization": "Sanitized",
        "traceparent": "00-3813a78911934942b9af3e83506a461a-56457cf0e598df4d-00",
        "User-Agent": [
          "azsdk-net-Storage.Files.DataLake/12.1.0-dev.20200403.1",
          "(.NET Core 4.6.28325.01; Microsoft Windows 10.0.18362 )"
        ],
        "x-ms-blob-public-access": "container",
        "x-ms-client-request-id": "2514b44c-cc43-6a10-0a74-e4a6c55b624a",
        "x-ms-date": "Fri, 03 Apr 2020 21:01:58 GMT",
        "x-ms-return-client-request-id": "true",
        "x-ms-version": "2019-12-12"
      },
      "RequestBody": null,
      "StatusCode": 201,
      "ResponseHeaders": {
        "Content-Length": "0",
        "Date": "Fri, 03 Apr 2020 21:01:56 GMT",
        "ETag": "\u00220x8D7D8123EAC1EC7\u0022",
        "Last-Modified": "Fri, 03 Apr 2020 21:01:56 GMT",
        "Server": [
          "Windows-Azure-Blob/1.0",
          "Microsoft-HTTPAPI/2.0"
        ],
        "x-ms-client-request-id": "2514b44c-cc43-6a10-0a74-e4a6c55b624a",
<<<<<<< HEAD
        "x-ms-request-id": "84b3263d-f01e-003d-0a3c-f3e420000000",
=======
        "x-ms-request-id": "96224658-f01e-0012-43fb-093670000000",
>>>>>>> 8d420312
        "x-ms-version": "2019-12-12"
      },
      "ResponseBody": []
    },
    {
      "RequestUri": "http://seannsecanary.dfs.core.windows.net/test-filesystem-88f99997-402b-b3a6-5b76-284b4b0e81a3/test-file-3f413e19-c91c-cf8b-a16b-a57ffb6e8cc5?resource=file",
      "RequestMethod": "PUT",
      "RequestHeaders": {
        "Authorization": "Sanitized",
        "traceparent": "00-34e1f84fdbe9b84292136318dd656041-fac097499c19154b-00",
        "User-Agent": [
          "azsdk-net-Storage.Files.DataLake/12.1.0-dev.20200403.1",
          "(.NET Core 4.6.28325.01; Microsoft Windows 10.0.18362 )"
        ],
        "x-ms-client-request-id": "e91ffb49-b654-8375-2844-84d727916f9b",
        "x-ms-date": "Fri, 03 Apr 2020 21:01:58 GMT",
        "x-ms-return-client-request-id": "true",
        "x-ms-version": "2019-12-12"
      },
      "RequestBody": null,
      "StatusCode": 201,
      "ResponseHeaders": {
        "Content-Length": "0",
        "Date": "Fri, 03 Apr 2020 21:01:56 GMT",
        "ETag": "\u00220x8D7D8123EBD3258\u0022",
        "Last-Modified": "Fri, 03 Apr 2020 21:01:56 GMT",
        "Server": [
          "Windows-Azure-HDFS/1.0",
          "Microsoft-HTTPAPI/2.0"
        ],
        "x-ms-client-request-id": "e91ffb49-b654-8375-2844-84d727916f9b",
<<<<<<< HEAD
        "x-ms-request-id": "21c95933-f01f-003d-343c-f3e420000000",
=======
        "x-ms-request-id": "fa4401ab-201f-0097-80fb-091bad000000",
>>>>>>> 8d420312
        "x-ms-version": "2019-12-12"
      },
      "ResponseBody": []
    },
    {
      "RequestUri": "http://seannsecanary.dfs.core.windows.net/test-filesystem-88f99997-402b-b3a6-5b76-284b4b0e81a3/test-file-3f413e19-c91c-cf8b-a16b-a57ffb6e8cc5",
      "RequestMethod": "DELETE",
      "RequestHeaders": {
        "Authorization": "Sanitized",
        "If-Unmodified-Since": "Sat, 04 Apr 2020 21:01:57 GMT",
        "User-Agent": [
          "azsdk-net-Storage.Files.DataLake/12.1.0-dev.20200403.1",
          "(.NET Core 4.6.28325.01; Microsoft Windows 10.0.18362 )"
        ],
        "x-ms-client-request-id": "ff351ca3-a34f-c970-227b-6db6d7884122",
        "x-ms-date": "Fri, 03 Apr 2020 21:01:58 GMT",
        "x-ms-return-client-request-id": "true",
        "x-ms-version": "2019-12-12"
      },
      "RequestBody": null,
      "StatusCode": 200,
      "ResponseHeaders": {
        "Content-Length": "0",
        "Date": "Fri, 03 Apr 2020 21:01:57 GMT",
        "Server": [
          "Windows-Azure-HDFS/1.0",
          "Microsoft-HTTPAPI/2.0"
        ],
        "x-ms-client-request-id": "ff351ca3-a34f-c970-227b-6db6d7884122",
<<<<<<< HEAD
        "x-ms-request-id": "21c95934-f01f-003d-353c-f3e420000000",
=======
        "x-ms-request-id": "fa4401ac-201f-0097-01fb-091bad000000",
>>>>>>> 8d420312
        "x-ms-version": "2019-12-12"
      },
      "ResponseBody": []
    },
    {
      "RequestUri": "http://seannsecanary.blob.core.windows.net/test-filesystem-88f99997-402b-b3a6-5b76-284b4b0e81a3?restype=container",
      "RequestMethod": "DELETE",
      "RequestHeaders": {
        "Authorization": "Sanitized",
        "traceparent": "00-a731f1d43a2c3248b3ab862fa4fd6cec-d8971e23cbffa44a-00",
        "User-Agent": [
          "azsdk-net-Storage.Files.DataLake/12.1.0-dev.20200403.1",
          "(.NET Core 4.6.28325.01; Microsoft Windows 10.0.18362 )"
        ],
        "x-ms-client-request-id": "0a343456-6f5c-454c-ae5c-0ce15e99e555",
        "x-ms-date": "Fri, 03 Apr 2020 21:01:58 GMT",
        "x-ms-return-client-request-id": "true",
        "x-ms-version": "2019-12-12"
      },
      "RequestBody": null,
      "StatusCode": 202,
      "ResponseHeaders": {
        "Content-Length": "0",
        "Date": "Fri, 03 Apr 2020 21:01:57 GMT",
        "Server": [
          "Windows-Azure-Blob/1.0",
          "Microsoft-HTTPAPI/2.0"
        ],
        "x-ms-client-request-id": "0a343456-6f5c-454c-ae5c-0ce15e99e555",
<<<<<<< HEAD
        "x-ms-request-id": "84b32649-f01e-003d-103c-f3e420000000",
=======
        "x-ms-request-id": "96224674-f01e-0012-5bfb-093670000000",
>>>>>>> 8d420312
        "x-ms-version": "2019-12-12"
      },
      "ResponseBody": []
    },
    {
      "RequestUri": "http://seannsecanary.blob.core.windows.net/test-filesystem-10476796-29a3-0825-f0b7-54ed97f49da7?restype=container",
      "RequestMethod": "PUT",
      "RequestHeaders": {
        "Authorization": "Sanitized",
        "traceparent": "00-168cc081772e0649a766f28bb5d3408f-beabee8e7e26de44-00",
        "User-Agent": [
          "azsdk-net-Storage.Files.DataLake/12.1.0-dev.20200403.1",
          "(.NET Core 4.6.28325.01; Microsoft Windows 10.0.18362 )"
        ],
        "x-ms-blob-public-access": "container",
        "x-ms-client-request-id": "c4e5b67c-d433-2c62-0f2b-1aa41b5fadba",
        "x-ms-date": "Fri, 03 Apr 2020 21:01:58 GMT",
        "x-ms-return-client-request-id": "true",
        "x-ms-version": "2019-12-12"
      },
      "RequestBody": null,
      "StatusCode": 201,
      "ResponseHeaders": {
        "Content-Length": "0",
        "Date": "Fri, 03 Apr 2020 21:01:57 GMT",
        "ETag": "\u00220x8D7D8123EE2C92C\u0022",
        "Last-Modified": "Fri, 03 Apr 2020 21:01:57 GMT",
        "Server": [
          "Windows-Azure-Blob/1.0",
          "Microsoft-HTTPAPI/2.0"
        ],
        "x-ms-client-request-id": "c4e5b67c-d433-2c62-0f2b-1aa41b5fadba",
<<<<<<< HEAD
        "x-ms-request-id": "33baeb5d-201e-002e-793c-f3c02c000000",
=======
        "x-ms-request-id": "9622467d-f01e-0012-63fb-093670000000",
>>>>>>> 8d420312
        "x-ms-version": "2019-12-12"
      },
      "ResponseBody": []
    },
    {
      "RequestUri": "http://seannsecanary.dfs.core.windows.net/test-filesystem-10476796-29a3-0825-f0b7-54ed97f49da7/test-file-f54a64bf-413a-5f00-a004-ce6915567aa5?resource=file",
      "RequestMethod": "PUT",
      "RequestHeaders": {
        "Authorization": "Sanitized",
        "traceparent": "00-45f217ac20000b489c493e9ce23b96ee-6e4a2c78b74f544b-00",
        "User-Agent": [
          "azsdk-net-Storage.Files.DataLake/12.1.0-dev.20200403.1",
          "(.NET Core 4.6.28325.01; Microsoft Windows 10.0.18362 )"
        ],
        "x-ms-client-request-id": "290e5a8c-2900-3ad7-b586-232f05f917b8",
        "x-ms-date": "Fri, 03 Apr 2020 21:01:58 GMT",
        "x-ms-return-client-request-id": "true",
        "x-ms-version": "2019-12-12"
      },
      "RequestBody": null,
      "StatusCode": 201,
      "ResponseHeaders": {
        "Content-Length": "0",
        "Date": "Fri, 03 Apr 2020 21:01:57 GMT",
        "ETag": "\u00220x8D7D8123EF3C848\u0022",
        "Last-Modified": "Fri, 03 Apr 2020 21:01:57 GMT",
        "Server": [
          "Windows-Azure-HDFS/1.0",
          "Microsoft-HTTPAPI/2.0"
        ],
        "x-ms-client-request-id": "290e5a8c-2900-3ad7-b586-232f05f917b8",
<<<<<<< HEAD
        "x-ms-request-id": "66a93ef6-b01f-0003-423c-f3735f000000",
=======
        "x-ms-request-id": "fa4401ad-201f-0097-02fb-091bad000000",
>>>>>>> 8d420312
        "x-ms-version": "2019-12-12"
      },
      "ResponseBody": []
    },
    {
      "RequestUri": "http://seannsecanary.blob.core.windows.net/test-filesystem-10476796-29a3-0825-f0b7-54ed97f49da7/test-file-f54a64bf-413a-5f00-a004-ce6915567aa5",
      "RequestMethod": "HEAD",
      "RequestHeaders": {
        "Authorization": "Sanitized",
        "User-Agent": [
          "azsdk-net-Storage.Files.DataLake/12.1.0-dev.20200403.1",
          "(.NET Core 4.6.28325.01; Microsoft Windows 10.0.18362 )"
        ],
        "x-ms-client-request-id": "bbdceddc-5047-6fa5-6b36-2c88b544bc0c",
        "x-ms-date": "Fri, 03 Apr 2020 21:01:58 GMT",
        "x-ms-return-client-request-id": "true",
        "x-ms-version": "2019-12-12"
      },
      "RequestBody": null,
      "StatusCode": 200,
      "ResponseHeaders": {
        "Accept-Ranges": "bytes",
        "Content-Length": "0",
        "Content-Type": "application/octet-stream",
        "Date": "Fri, 03 Apr 2020 21:01:57 GMT",
        "ETag": "\u00220x8D7D8123EF3C848\u0022",
        "Last-Modified": "Fri, 03 Apr 2020 21:01:57 GMT",
        "Server": [
          "Windows-Azure-Blob/1.0",
          "Microsoft-HTTPAPI/2.0"
        ],
        "x-ms-access-tier": "Hot",
        "x-ms-access-tier-inferred": "true",
        "x-ms-blob-type": "BlockBlob",
        "x-ms-client-request-id": "bbdceddc-5047-6fa5-6b36-2c88b544bc0c",
        "x-ms-creation-time": "Fri, 03 Apr 2020 21:01:57 GMT",
        "x-ms-lease-state": "available",
        "x-ms-lease-status": "unlocked",
        "x-ms-request-id": "9622468b-f01e-0012-70fb-093670000000",
        "x-ms-server-encrypted": "true",
        "x-ms-version": "2019-12-12"
      },
      "ResponseBody": []
    },
    {
      "RequestUri": "http://seannsecanary.dfs.core.windows.net/test-filesystem-10476796-29a3-0825-f0b7-54ed97f49da7/test-file-f54a64bf-413a-5f00-a004-ce6915567aa5",
      "RequestMethod": "DELETE",
      "RequestHeaders": {
        "Authorization": "Sanitized",
        "If-Match": "\u00220x8D7D8123EF3C848\u0022",
        "User-Agent": [
          "azsdk-net-Storage.Files.DataLake/12.1.0-dev.20200403.1",
          "(.NET Core 4.6.28325.01; Microsoft Windows 10.0.18362 )"
        ],
        "x-ms-client-request-id": "1852a543-5c1c-6070-cf9c-6cb9a02231ac",
        "x-ms-date": "Fri, 03 Apr 2020 21:01:58 GMT",
        "x-ms-return-client-request-id": "true",
        "x-ms-version": "2019-12-12"
      },
      "RequestBody": null,
      "StatusCode": 200,
      "ResponseHeaders": {
        "Content-Length": "0",
        "Date": "Fri, 03 Apr 2020 21:01:57 GMT",
        "Server": [
          "Windows-Azure-HDFS/1.0",
          "Microsoft-HTTPAPI/2.0"
        ],
        "x-ms-client-request-id": "1852a543-5c1c-6070-cf9c-6cb9a02231ac",
<<<<<<< HEAD
        "x-ms-request-id": "66a93ef7-b01f-0003-433c-f3735f000000",
=======
        "x-ms-request-id": "fa4401ae-201f-0097-03fb-091bad000000",
>>>>>>> 8d420312
        "x-ms-version": "2019-12-12"
      },
      "ResponseBody": []
    },
    {
      "RequestUri": "http://seannsecanary.blob.core.windows.net/test-filesystem-10476796-29a3-0825-f0b7-54ed97f49da7?restype=container",
      "RequestMethod": "DELETE",
      "RequestHeaders": {
        "Authorization": "Sanitized",
        "traceparent": "00-a3be4fa3bab2084a99fc0e04c278580a-dd4f9b25a606b046-00",
        "User-Agent": [
          "azsdk-net-Storage.Files.DataLake/12.1.0-dev.20200403.1",
          "(.NET Core 4.6.28325.01; Microsoft Windows 10.0.18362 )"
        ],
        "x-ms-client-request-id": "0f454ea9-a4f1-beef-6b16-d87ae339208b",
        "x-ms-date": "Fri, 03 Apr 2020 21:01:59 GMT",
        "x-ms-return-client-request-id": "true",
        "x-ms-version": "2019-12-12"
      },
      "RequestBody": null,
      "StatusCode": 202,
      "ResponseHeaders": {
        "Content-Length": "0",
        "Date": "Fri, 03 Apr 2020 21:01:57 GMT",
        "Server": [
          "Windows-Azure-Blob/1.0",
          "Microsoft-HTTPAPI/2.0"
        ],
        "x-ms-client-request-id": "0f454ea9-a4f1-beef-6b16-d87ae339208b",
<<<<<<< HEAD
        "x-ms-request-id": "33baeb6a-201e-002e-033c-f3c02c000000",
=======
        "x-ms-request-id": "96224698-f01e-0012-7bfb-093670000000",
>>>>>>> 8d420312
        "x-ms-version": "2019-12-12"
      },
      "ResponseBody": []
    },
    {
      "RequestUri": "http://seannsecanary.blob.core.windows.net/test-filesystem-54ab8bf7-bbe0-a87c-3ec6-1dff505047a1?restype=container",
      "RequestMethod": "PUT",
      "RequestHeaders": {
        "Authorization": "Sanitized",
        "traceparent": "00-3dc66c5568b86b4d83d7ee01418fbce9-74f9d40bbd5c974a-00",
        "User-Agent": [
          "azsdk-net-Storage.Files.DataLake/12.1.0-dev.20200403.1",
          "(.NET Core 4.6.28325.01; Microsoft Windows 10.0.18362 )"
        ],
        "x-ms-blob-public-access": "container",
        "x-ms-client-request-id": "8d2780fc-e182-edbc-d19c-d02a86ef6d1b",
        "x-ms-date": "Fri, 03 Apr 2020 21:01:59 GMT",
        "x-ms-return-client-request-id": "true",
        "x-ms-version": "2019-12-12"
      },
      "RequestBody": null,
      "StatusCode": 201,
      "ResponseHeaders": {
        "Content-Length": "0",
        "Date": "Fri, 03 Apr 2020 21:01:57 GMT",
        "ETag": "\u00220x8D7D8123F2C3BB6\u0022",
        "Last-Modified": "Fri, 03 Apr 2020 21:01:57 GMT",
        "Server": [
          "Windows-Azure-Blob/1.0",
          "Microsoft-HTTPAPI/2.0"
        ],
        "x-ms-client-request-id": "8d2780fc-e182-edbc-d19c-d02a86ef6d1b",
<<<<<<< HEAD
        "x-ms-request-id": "a5295e63-401e-0007-503c-f3fe58000000",
=======
        "x-ms-request-id": "962246a2-f01e-0012-04fb-093670000000",
>>>>>>> 8d420312
        "x-ms-version": "2019-12-12"
      },
      "ResponseBody": []
    },
    {
      "RequestUri": "http://seannsecanary.dfs.core.windows.net/test-filesystem-54ab8bf7-bbe0-a87c-3ec6-1dff505047a1/test-file-131437cf-ce29-d5ae-cf83-60b15633e552?resource=file",
      "RequestMethod": "PUT",
      "RequestHeaders": {
        "Authorization": "Sanitized",
        "traceparent": "00-6b048c31b233034cb8352418bb5396ba-7e2d5683604aef4e-00",
        "User-Agent": [
          "azsdk-net-Storage.Files.DataLake/12.1.0-dev.20200403.1",
          "(.NET Core 4.6.28325.01; Microsoft Windows 10.0.18362 )"
        ],
        "x-ms-client-request-id": "8b7a4ac1-96d7-2e97-d252-befe800a979e",
        "x-ms-date": "Fri, 03 Apr 2020 21:01:59 GMT",
        "x-ms-return-client-request-id": "true",
        "x-ms-version": "2019-12-12"
      },
      "RequestBody": null,
      "StatusCode": 201,
      "ResponseHeaders": {
        "Content-Length": "0",
        "Date": "Fri, 03 Apr 2020 21:01:57 GMT",
        "ETag": "\u00220x8D7D8123F3D35CF\u0022",
        "Last-Modified": "Fri, 03 Apr 2020 21:01:57 GMT",
        "Server": [
          "Windows-Azure-HDFS/1.0",
          "Microsoft-HTTPAPI/2.0"
        ],
        "x-ms-client-request-id": "8b7a4ac1-96d7-2e97-d252-befe800a979e",
<<<<<<< HEAD
        "x-ms-request-id": "ee56225e-d01f-002a-463c-f34d2b000000",
=======
        "x-ms-request-id": "fa4401af-201f-0097-04fb-091bad000000",
>>>>>>> 8d420312
        "x-ms-version": "2019-12-12"
      },
      "ResponseBody": []
    },
    {
      "RequestUri": "http://seannsecanary.dfs.core.windows.net/test-filesystem-54ab8bf7-bbe0-a87c-3ec6-1dff505047a1/test-file-131437cf-ce29-d5ae-cf83-60b15633e552",
      "RequestMethod": "DELETE",
      "RequestHeaders": {
        "Authorization": "Sanitized",
        "If-None-Match": "\u0022garbage\u0022",
        "User-Agent": [
          "azsdk-net-Storage.Files.DataLake/12.1.0-dev.20200403.1",
          "(.NET Core 4.6.28325.01; Microsoft Windows 10.0.18362 )"
        ],
        "x-ms-client-request-id": "0cef5be2-5ab8-877a-c5d5-fdd6fb1f0409",
        "x-ms-date": "Fri, 03 Apr 2020 21:01:59 GMT",
        "x-ms-return-client-request-id": "true",
        "x-ms-version": "2019-12-12"
      },
      "RequestBody": null,
      "StatusCode": 200,
      "ResponseHeaders": {
        "Content-Length": "0",
        "Date": "Fri, 03 Apr 2020 21:01:57 GMT",
        "Server": [
          "Windows-Azure-HDFS/1.0",
          "Microsoft-HTTPAPI/2.0"
        ],
        "x-ms-client-request-id": "0cef5be2-5ab8-877a-c5d5-fdd6fb1f0409",
<<<<<<< HEAD
        "x-ms-request-id": "ee56225f-d01f-002a-473c-f34d2b000000",
=======
        "x-ms-request-id": "fa4401b0-201f-0097-05fb-091bad000000",
>>>>>>> 8d420312
        "x-ms-version": "2019-12-12"
      },
      "ResponseBody": []
    },
    {
      "RequestUri": "http://seannsecanary.blob.core.windows.net/test-filesystem-54ab8bf7-bbe0-a87c-3ec6-1dff505047a1?restype=container",
      "RequestMethod": "DELETE",
      "RequestHeaders": {
        "Authorization": "Sanitized",
        "traceparent": "00-ca16f5af756f0e40a0d59c8d81fb7452-f2bba7bf402c454d-00",
        "User-Agent": [
          "azsdk-net-Storage.Files.DataLake/12.1.0-dev.20200403.1",
          "(.NET Core 4.6.28325.01; Microsoft Windows 10.0.18362 )"
        ],
        "x-ms-client-request-id": "251c7ecd-8b1b-5ce5-0286-63179f1b1af9",
        "x-ms-date": "Fri, 03 Apr 2020 21:01:59 GMT",
        "x-ms-return-client-request-id": "true",
        "x-ms-version": "2019-12-12"
      },
      "RequestBody": null,
      "StatusCode": 202,
      "ResponseHeaders": {
        "Content-Length": "0",
        "Date": "Fri, 03 Apr 2020 21:01:57 GMT",
        "Server": [
          "Windows-Azure-Blob/1.0",
          "Microsoft-HTTPAPI/2.0"
        ],
        "x-ms-client-request-id": "251c7ecd-8b1b-5ce5-0286-63179f1b1af9",
<<<<<<< HEAD
        "x-ms-request-id": "a5295e72-401e-0007-5b3c-f3fe58000000",
=======
        "x-ms-request-id": "962246b2-f01e-0012-0ffb-093670000000",
>>>>>>> 8d420312
        "x-ms-version": "2019-12-12"
      },
      "ResponseBody": []
    },
    {
      "RequestUri": "http://seannsecanary.blob.core.windows.net/test-filesystem-6c7cf68a-b1e3-6abc-43cb-b453e832f035?restype=container",
      "RequestMethod": "PUT",
      "RequestHeaders": {
        "Authorization": "Sanitized",
        "traceparent": "00-cf26dd57fff34d4cadc1e898aa76b3f1-2d2055ddf3e84648-00",
        "User-Agent": [
          "azsdk-net-Storage.Files.DataLake/12.1.0-dev.20200403.1",
          "(.NET Core 4.6.28325.01; Microsoft Windows 10.0.18362 )"
        ],
        "x-ms-blob-public-access": "container",
        "x-ms-client-request-id": "a0bd794a-7313-1b81-c2b2-e150d69174d0",
        "x-ms-date": "Fri, 03 Apr 2020 21:01:59 GMT",
        "x-ms-return-client-request-id": "true",
        "x-ms-version": "2019-12-12"
      },
      "RequestBody": null,
      "StatusCode": 201,
      "ResponseHeaders": {
        "Content-Length": "0",
        "Date": "Fri, 03 Apr 2020 21:01:57 GMT",
        "ETag": "\u00220x8D7D8123F664218\u0022",
        "Last-Modified": "Fri, 03 Apr 2020 21:01:58 GMT",
        "Server": [
          "Windows-Azure-Blob/1.0",
          "Microsoft-HTTPAPI/2.0"
        ],
        "x-ms-client-request-id": "a0bd794a-7313-1b81-c2b2-e150d69174d0",
<<<<<<< HEAD
        "x-ms-request-id": "958368d5-601e-0010-473c-f35753000000",
=======
        "x-ms-request-id": "962246bd-f01e-0012-19fb-093670000000",
>>>>>>> 8d420312
        "x-ms-version": "2019-12-12"
      },
      "ResponseBody": []
    },
    {
      "RequestUri": "http://seannsecanary.dfs.core.windows.net/test-filesystem-6c7cf68a-b1e3-6abc-43cb-b453e832f035/test-file-06212d95-9d11-abf6-087c-70b6e1bf5542?resource=file",
      "RequestMethod": "PUT",
      "RequestHeaders": {
        "Authorization": "Sanitized",
        "traceparent": "00-b82f854a78f34a4eb3b96904c34884f4-4b46ddf4ef03f44b-00",
        "User-Agent": [
          "azsdk-net-Storage.Files.DataLake/12.1.0-dev.20200403.1",
          "(.NET Core 4.6.28325.01; Microsoft Windows 10.0.18362 )"
        ],
        "x-ms-client-request-id": "e666ffb7-7ddf-ad2a-8211-979703ca3a02",
        "x-ms-date": "Fri, 03 Apr 2020 21:01:59 GMT",
        "x-ms-return-client-request-id": "true",
        "x-ms-version": "2019-12-12"
      },
      "RequestBody": null,
      "StatusCode": 201,
      "ResponseHeaders": {
        "Content-Length": "0",
        "Date": "Fri, 03 Apr 2020 21:01:58 GMT",
        "ETag": "\u00220x8D7D8123F77A9BC\u0022",
        "Last-Modified": "Fri, 03 Apr 2020 21:01:58 GMT",
        "Server": [
          "Windows-Azure-HDFS/1.0",
          "Microsoft-HTTPAPI/2.0"
        ],
        "x-ms-client-request-id": "e666ffb7-7ddf-ad2a-8211-979703ca3a02",
<<<<<<< HEAD
        "x-ms-request-id": "7a82a4ec-e01f-001e-433c-f37ee3000000",
=======
        "x-ms-request-id": "fa4401b1-201f-0097-06fb-091bad000000",
>>>>>>> 8d420312
        "x-ms-version": "2019-12-12"
      },
      "ResponseBody": []
    },
    {
      "RequestUri": "http://seannsecanary.blob.core.windows.net/test-filesystem-6c7cf68a-b1e3-6abc-43cb-b453e832f035/test-file-06212d95-9d11-abf6-087c-70b6e1bf5542?comp=lease",
      "RequestMethod": "PUT",
      "RequestHeaders": {
        "Authorization": "Sanitized",
        "traceparent": "00-fa8bdc575180b347ad385589c1901111-8346066344946548-00",
        "User-Agent": [
          "azsdk-net-Storage.Files.DataLake/12.1.0-dev.20200403.1",
          "(.NET Core 4.6.28325.01; Microsoft Windows 10.0.18362 )"
        ],
        "x-ms-client-request-id": "5df3b7b3-c993-b1e2-a220-db3f8f06c9dd",
        "x-ms-date": "Fri, 03 Apr 2020 21:01:59 GMT",
        "x-ms-lease-action": "acquire",
        "x-ms-lease-duration": "-1",
        "x-ms-proposed-lease-id": "5f099f5d-0688-455c-0b9f-ee24e3a5ae6b",
        "x-ms-return-client-request-id": "true",
        "x-ms-version": "2019-12-12"
      },
      "RequestBody": null,
      "StatusCode": 201,
      "ResponseHeaders": {
        "Content-Length": "0",
        "Date": "Fri, 03 Apr 2020 21:01:58 GMT",
        "ETag": "\u00220x8D7D8123F77A9BC\u0022",
        "Last-Modified": "Fri, 03 Apr 2020 21:01:58 GMT",
        "Server": [
          "Windows-Azure-Blob/1.0",
          "Microsoft-HTTPAPI/2.0"
        ],
        "x-ms-client-request-id": "5df3b7b3-c993-b1e2-a220-db3f8f06c9dd",
        "x-ms-lease-id": "5f099f5d-0688-455c-0b9f-ee24e3a5ae6b",
<<<<<<< HEAD
        "x-ms-request-id": "958368e0-601e-0010-4e3c-f35753000000",
=======
        "x-ms-request-id": "962246dc-f01e-0012-30fb-093670000000",
>>>>>>> 8d420312
        "x-ms-version": "2019-12-12"
      },
      "ResponseBody": []
    },
    {
      "RequestUri": "http://seannsecanary.dfs.core.windows.net/test-filesystem-6c7cf68a-b1e3-6abc-43cb-b453e832f035/test-file-06212d95-9d11-abf6-087c-70b6e1bf5542",
      "RequestMethod": "DELETE",
      "RequestHeaders": {
        "Authorization": "Sanitized",
        "User-Agent": [
          "azsdk-net-Storage.Files.DataLake/12.1.0-dev.20200403.1",
          "(.NET Core 4.6.28325.01; Microsoft Windows 10.0.18362 )"
        ],
        "x-ms-client-request-id": "2c70a121-51b2-89d8-224d-3e3893233945",
        "x-ms-date": "Fri, 03 Apr 2020 21:01:59 GMT",
        "x-ms-lease-id": "5f099f5d-0688-455c-0b9f-ee24e3a5ae6b",
        "x-ms-return-client-request-id": "true",
        "x-ms-version": "2019-12-12"
      },
      "RequestBody": null,
      "StatusCode": 200,
      "ResponseHeaders": {
        "Content-Length": "0",
        "Date": "Fri, 03 Apr 2020 21:01:58 GMT",
        "Server": [
          "Windows-Azure-HDFS/1.0",
          "Microsoft-HTTPAPI/2.0"
        ],
        "x-ms-client-request-id": "2c70a121-51b2-89d8-224d-3e3893233945",
<<<<<<< HEAD
        "x-ms-request-id": "7a82a4ed-e01f-001e-443c-f37ee3000000",
=======
        "x-ms-request-id": "fa4401b2-201f-0097-07fb-091bad000000",
>>>>>>> 8d420312
        "x-ms-version": "2019-12-12"
      },
      "ResponseBody": []
    },
    {
      "RequestUri": "http://seannsecanary.blob.core.windows.net/test-filesystem-6c7cf68a-b1e3-6abc-43cb-b453e832f035?restype=container",
      "RequestMethod": "DELETE",
      "RequestHeaders": {
        "Authorization": "Sanitized",
        "traceparent": "00-fc39026c583f944e92ac6cf56983b83a-4837e906ed4f324e-00",
        "User-Agent": [
          "azsdk-net-Storage.Files.DataLake/12.1.0-dev.20200403.1",
          "(.NET Core 4.6.28325.01; Microsoft Windows 10.0.18362 )"
        ],
        "x-ms-client-request-id": "ee1e5993-9d96-122b-53bb-da7e1a715a18",
        "x-ms-date": "Fri, 03 Apr 2020 21:01:59 GMT",
        "x-ms-return-client-request-id": "true",
        "x-ms-version": "2019-12-12"
      },
      "RequestBody": null,
      "StatusCode": 202,
      "ResponseHeaders": {
        "Content-Length": "0",
        "Date": "Fri, 03 Apr 2020 21:01:58 GMT",
        "Server": [
          "Windows-Azure-Blob/1.0",
          "Microsoft-HTTPAPI/2.0"
        ],
        "x-ms-client-request-id": "ee1e5993-9d96-122b-53bb-da7e1a715a18",
<<<<<<< HEAD
        "x-ms-request-id": "958368e3-601e-0010-513c-f35753000000",
=======
        "x-ms-request-id": "962246e1-f01e-0012-34fb-093670000000",
>>>>>>> 8d420312
        "x-ms-version": "2019-12-12"
      },
      "ResponseBody": []
    }
  ],
  "Variables": {
    "DateTimeOffsetNow": "2020-04-03T14:01:57.5109240-07:00",
    "RandomSeed": "170129584",
    "Storage_TestConfigHierarchicalNamespace": "NamespaceTenant\nseannsecanary\nU2FuaXRpemVk\nhttp://seannsecanary.blob.core.windows.net\nhttp://seannsecanary.file.core.windows.net\nhttp://seannsecanary.queue.core.windows.net\nhttp://seannsecanary.table.core.windows.net\n\n\n\n\nhttp://seannsecanary-secondary.blob.core.windows.net\nhttp://seannsecanary-secondary.file.core.windows.net\nhttp://seannsecanary-secondary.queue.core.windows.net\nhttp://seannsecanary-secondary.table.core.windows.net\n68390a19-a643-458b-b726-408abf67b4fc\nSanitized\n72f988bf-86f1-41af-91ab-2d7cd011db47\nhttps://login.microsoftonline.com/\nCloud\nBlobEndpoint=http://seannsecanary.blob.core.windows.net/;QueueEndpoint=http://seannsecanary.queue.core.windows.net/;FileEndpoint=http://seannsecanary.file.core.windows.net/;BlobSecondaryEndpoint=http://seannsecanary-secondary.blob.core.windows.net/;QueueSecondaryEndpoint=http://seannsecanary-secondary.queue.core.windows.net/;FileSecondaryEndpoint=http://seannsecanary-secondary.file.core.windows.net/;AccountName=seannsecanary;AccountKey=Sanitized\n"
  }
}<|MERGE_RESOLUTION|>--- conflicted
+++ resolved
@@ -28,11 +28,7 @@
           "Microsoft-HTTPAPI/2.0"
         ],
         "x-ms-client-request-id": "6109c873-fc52-bc97-7ab9-789dff6b1195",
-<<<<<<< HEAD
-        "x-ms-request-id": "fcb3a450-001e-0039-4a3c-f36927000000",
-=======
         "x-ms-request-id": "962245e6-f01e-0012-64fb-093670000000",
->>>>>>> 8d420312
         "x-ms-version": "2019-12-12"
       },
       "ResponseBody": []
@@ -64,11 +60,7 @@
           "Microsoft-HTTPAPI/2.0"
         ],
         "x-ms-client-request-id": "0f224473-2c52-519d-797e-3551270a2741",
-<<<<<<< HEAD
-        "x-ms-request-id": "30548c41-501f-000b-483c-f36950000000",
-=======
         "x-ms-request-id": "fa4401a7-201f-0097-7cfb-091bad000000",
->>>>>>> 8d420312
         "x-ms-version": "2019-12-12"
       },
       "ResponseBody": []
@@ -97,11 +89,7 @@
           "Microsoft-HTTPAPI/2.0"
         ],
         "x-ms-client-request-id": "50196b6a-b116-0e52-5b78-d39ea4658525",
-<<<<<<< HEAD
-        "x-ms-request-id": "30548c42-501f-000b-493c-f36950000000",
-=======
         "x-ms-request-id": "fa4401a8-201f-0097-7dfb-091bad000000",
->>>>>>> 8d420312
         "x-ms-version": "2019-12-12"
       },
       "ResponseBody": []
@@ -131,11 +119,7 @@
           "Microsoft-HTTPAPI/2.0"
         ],
         "x-ms-client-request-id": "bce7df06-d6f1-472b-8154-aa29f0d99d77",
-<<<<<<< HEAD
-        "x-ms-request-id": "fcb3a466-001e-0039-5c3c-f36927000000",
-=======
         "x-ms-request-id": "9622461e-f01e-0012-15fb-093670000000",
->>>>>>> 8d420312
         "x-ms-version": "2019-12-12"
       },
       "ResponseBody": []
@@ -168,11 +152,7 @@
           "Microsoft-HTTPAPI/2.0"
         ],
         "x-ms-client-request-id": "511bbb42-2368-ccfc-fe0c-188652f5c8a3",
-<<<<<<< HEAD
-        "x-ms-request-id": "c8d8212d-701e-000c-4b3c-f30533000000",
-=======
         "x-ms-request-id": "96224625-f01e-0012-1cfb-093670000000",
->>>>>>> 8d420312
         "x-ms-version": "2019-12-12"
       },
       "ResponseBody": []
@@ -204,11 +184,7 @@
           "Microsoft-HTTPAPI/2.0"
         ],
         "x-ms-client-request-id": "8c2c1afe-6c4b-68b1-c28a-2ae3aa8d503b",
-<<<<<<< HEAD
-        "x-ms-request-id": "2677bf42-401f-0007-393c-f3fe58000000",
-=======
         "x-ms-request-id": "fa4401a9-201f-0097-7efb-091bad000000",
->>>>>>> 8d420312
         "x-ms-version": "2019-12-12"
       },
       "ResponseBody": []
@@ -238,11 +214,7 @@
           "Microsoft-HTTPAPI/2.0"
         ],
         "x-ms-client-request-id": "627069bb-6895-3fba-df8a-0138e5050815",
-<<<<<<< HEAD
-        "x-ms-request-id": "2677bf43-401f-0007-3a3c-f3fe58000000",
-=======
         "x-ms-request-id": "fa4401aa-201f-0097-7ffb-091bad000000",
->>>>>>> 8d420312
         "x-ms-version": "2019-12-12"
       },
       "ResponseBody": []
@@ -272,11 +244,7 @@
           "Microsoft-HTTPAPI/2.0"
         ],
         "x-ms-client-request-id": "4028b0ab-ed1d-aea6-589a-e17703a8fd69",
-<<<<<<< HEAD
-        "x-ms-request-id": "c8d82140-701e-000c-5a3c-f30533000000",
-=======
         "x-ms-request-id": "9622464d-f01e-0012-3afb-093670000000",
->>>>>>> 8d420312
         "x-ms-version": "2019-12-12"
       },
       "ResponseBody": []
@@ -309,11 +277,7 @@
           "Microsoft-HTTPAPI/2.0"
         ],
         "x-ms-client-request-id": "2514b44c-cc43-6a10-0a74-e4a6c55b624a",
-<<<<<<< HEAD
-        "x-ms-request-id": "84b3263d-f01e-003d-0a3c-f3e420000000",
-=======
         "x-ms-request-id": "96224658-f01e-0012-43fb-093670000000",
->>>>>>> 8d420312
         "x-ms-version": "2019-12-12"
       },
       "ResponseBody": []
@@ -345,11 +309,7 @@
           "Microsoft-HTTPAPI/2.0"
         ],
         "x-ms-client-request-id": "e91ffb49-b654-8375-2844-84d727916f9b",
-<<<<<<< HEAD
-        "x-ms-request-id": "21c95933-f01f-003d-343c-f3e420000000",
-=======
         "x-ms-request-id": "fa4401ab-201f-0097-80fb-091bad000000",
->>>>>>> 8d420312
         "x-ms-version": "2019-12-12"
       },
       "ResponseBody": []
@@ -379,11 +339,7 @@
           "Microsoft-HTTPAPI/2.0"
         ],
         "x-ms-client-request-id": "ff351ca3-a34f-c970-227b-6db6d7884122",
-<<<<<<< HEAD
-        "x-ms-request-id": "21c95934-f01f-003d-353c-f3e420000000",
-=======
         "x-ms-request-id": "fa4401ac-201f-0097-01fb-091bad000000",
->>>>>>> 8d420312
         "x-ms-version": "2019-12-12"
       },
       "ResponseBody": []
@@ -413,11 +369,7 @@
           "Microsoft-HTTPAPI/2.0"
         ],
         "x-ms-client-request-id": "0a343456-6f5c-454c-ae5c-0ce15e99e555",
-<<<<<<< HEAD
-        "x-ms-request-id": "84b32649-f01e-003d-103c-f3e420000000",
-=======
         "x-ms-request-id": "96224674-f01e-0012-5bfb-093670000000",
->>>>>>> 8d420312
         "x-ms-version": "2019-12-12"
       },
       "ResponseBody": []
@@ -450,11 +402,7 @@
           "Microsoft-HTTPAPI/2.0"
         ],
         "x-ms-client-request-id": "c4e5b67c-d433-2c62-0f2b-1aa41b5fadba",
-<<<<<<< HEAD
-        "x-ms-request-id": "33baeb5d-201e-002e-793c-f3c02c000000",
-=======
         "x-ms-request-id": "9622467d-f01e-0012-63fb-093670000000",
->>>>>>> 8d420312
         "x-ms-version": "2019-12-12"
       },
       "ResponseBody": []
@@ -486,11 +434,7 @@
           "Microsoft-HTTPAPI/2.0"
         ],
         "x-ms-client-request-id": "290e5a8c-2900-3ad7-b586-232f05f917b8",
-<<<<<<< HEAD
-        "x-ms-request-id": "66a93ef6-b01f-0003-423c-f3735f000000",
-=======
         "x-ms-request-id": "fa4401ad-201f-0097-02fb-091bad000000",
->>>>>>> 8d420312
         "x-ms-version": "2019-12-12"
       },
       "ResponseBody": []
@@ -560,11 +504,7 @@
           "Microsoft-HTTPAPI/2.0"
         ],
         "x-ms-client-request-id": "1852a543-5c1c-6070-cf9c-6cb9a02231ac",
-<<<<<<< HEAD
-        "x-ms-request-id": "66a93ef7-b01f-0003-433c-f3735f000000",
-=======
         "x-ms-request-id": "fa4401ae-201f-0097-03fb-091bad000000",
->>>>>>> 8d420312
         "x-ms-version": "2019-12-12"
       },
       "ResponseBody": []
@@ -594,11 +534,7 @@
           "Microsoft-HTTPAPI/2.0"
         ],
         "x-ms-client-request-id": "0f454ea9-a4f1-beef-6b16-d87ae339208b",
-<<<<<<< HEAD
-        "x-ms-request-id": "33baeb6a-201e-002e-033c-f3c02c000000",
-=======
         "x-ms-request-id": "96224698-f01e-0012-7bfb-093670000000",
->>>>>>> 8d420312
         "x-ms-version": "2019-12-12"
       },
       "ResponseBody": []
@@ -631,11 +567,7 @@
           "Microsoft-HTTPAPI/2.0"
         ],
         "x-ms-client-request-id": "8d2780fc-e182-edbc-d19c-d02a86ef6d1b",
-<<<<<<< HEAD
-        "x-ms-request-id": "a5295e63-401e-0007-503c-f3fe58000000",
-=======
         "x-ms-request-id": "962246a2-f01e-0012-04fb-093670000000",
->>>>>>> 8d420312
         "x-ms-version": "2019-12-12"
       },
       "ResponseBody": []
@@ -667,11 +599,7 @@
           "Microsoft-HTTPAPI/2.0"
         ],
         "x-ms-client-request-id": "8b7a4ac1-96d7-2e97-d252-befe800a979e",
-<<<<<<< HEAD
-        "x-ms-request-id": "ee56225e-d01f-002a-463c-f34d2b000000",
-=======
         "x-ms-request-id": "fa4401af-201f-0097-04fb-091bad000000",
->>>>>>> 8d420312
         "x-ms-version": "2019-12-12"
       },
       "ResponseBody": []
@@ -701,11 +629,7 @@
           "Microsoft-HTTPAPI/2.0"
         ],
         "x-ms-client-request-id": "0cef5be2-5ab8-877a-c5d5-fdd6fb1f0409",
-<<<<<<< HEAD
-        "x-ms-request-id": "ee56225f-d01f-002a-473c-f34d2b000000",
-=======
         "x-ms-request-id": "fa4401b0-201f-0097-05fb-091bad000000",
->>>>>>> 8d420312
         "x-ms-version": "2019-12-12"
       },
       "ResponseBody": []
@@ -735,11 +659,7 @@
           "Microsoft-HTTPAPI/2.0"
         ],
         "x-ms-client-request-id": "251c7ecd-8b1b-5ce5-0286-63179f1b1af9",
-<<<<<<< HEAD
-        "x-ms-request-id": "a5295e72-401e-0007-5b3c-f3fe58000000",
-=======
         "x-ms-request-id": "962246b2-f01e-0012-0ffb-093670000000",
->>>>>>> 8d420312
         "x-ms-version": "2019-12-12"
       },
       "ResponseBody": []
@@ -772,11 +692,7 @@
           "Microsoft-HTTPAPI/2.0"
         ],
         "x-ms-client-request-id": "a0bd794a-7313-1b81-c2b2-e150d69174d0",
-<<<<<<< HEAD
-        "x-ms-request-id": "958368d5-601e-0010-473c-f35753000000",
-=======
         "x-ms-request-id": "962246bd-f01e-0012-19fb-093670000000",
->>>>>>> 8d420312
         "x-ms-version": "2019-12-12"
       },
       "ResponseBody": []
@@ -808,11 +724,7 @@
           "Microsoft-HTTPAPI/2.0"
         ],
         "x-ms-client-request-id": "e666ffb7-7ddf-ad2a-8211-979703ca3a02",
-<<<<<<< HEAD
-        "x-ms-request-id": "7a82a4ec-e01f-001e-433c-f37ee3000000",
-=======
         "x-ms-request-id": "fa4401b1-201f-0097-06fb-091bad000000",
->>>>>>> 8d420312
         "x-ms-version": "2019-12-12"
       },
       "ResponseBody": []
@@ -848,11 +760,7 @@
         ],
         "x-ms-client-request-id": "5df3b7b3-c993-b1e2-a220-db3f8f06c9dd",
         "x-ms-lease-id": "5f099f5d-0688-455c-0b9f-ee24e3a5ae6b",
-<<<<<<< HEAD
-        "x-ms-request-id": "958368e0-601e-0010-4e3c-f35753000000",
-=======
         "x-ms-request-id": "962246dc-f01e-0012-30fb-093670000000",
->>>>>>> 8d420312
         "x-ms-version": "2019-12-12"
       },
       "ResponseBody": []
@@ -882,11 +790,7 @@
           "Microsoft-HTTPAPI/2.0"
         ],
         "x-ms-client-request-id": "2c70a121-51b2-89d8-224d-3e3893233945",
-<<<<<<< HEAD
-        "x-ms-request-id": "7a82a4ed-e01f-001e-443c-f37ee3000000",
-=======
         "x-ms-request-id": "fa4401b2-201f-0097-07fb-091bad000000",
->>>>>>> 8d420312
         "x-ms-version": "2019-12-12"
       },
       "ResponseBody": []
@@ -916,11 +820,7 @@
           "Microsoft-HTTPAPI/2.0"
         ],
         "x-ms-client-request-id": "ee1e5993-9d96-122b-53bb-da7e1a715a18",
-<<<<<<< HEAD
-        "x-ms-request-id": "958368e3-601e-0010-513c-f35753000000",
-=======
         "x-ms-request-id": "962246e1-f01e-0012-34fb-093670000000",
->>>>>>> 8d420312
         "x-ms-version": "2019-12-12"
       },
       "ResponseBody": []
