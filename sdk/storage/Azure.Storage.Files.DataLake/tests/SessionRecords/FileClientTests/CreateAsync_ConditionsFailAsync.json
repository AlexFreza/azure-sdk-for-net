{
  "Entries": [
    {
<<<<<<< HEAD
      "RequestUri": "https://seanstagehierarchical.blob.core.windows.net/test-filesystem-886b0d34-e525-6783-3779-405494b05fd2?restype=container",
      "RequestMethod": "PUT",
      "RequestHeaders": {
        "Authorization": "Sanitized",
        "traceparent": "00-d52ff2006ea273408d7a47105381f43f-e811281b9510624d-00",
        "User-Agent": [
          "azsdk-net-Storage.Files.DataLake/12.0.0-dev.20200305.1",
          "(.NET Core 4.6.28325.01; Microsoft Windows 10.0.18363 )"
        ],
        "x-ms-blob-public-access": "container",
        "x-ms-client-request-id": "8d453a7e-492a-6b4b-9c7f-ec36e9b61704",
        "x-ms-date": "Thu, 05 Mar 2020 22:19:56 GMT",
        "x-ms-return-client-request-id": "true",
        "x-ms-version": "2019-10-10"
=======
      "RequestUri": "http://seannsecanary.blob.core.windows.net/test-filesystem-886b0d34-e525-6783-3779-405494b05fd2?restype=container",
      "RequestMethod": "PUT",
      "RequestHeaders": {
        "Authorization": "Sanitized",
        "traceparent": "00-50af8dccf18ef14ab3ecd6d498d42d8d-9d0d1144210b5c41-00",
        "User-Agent": [
          "azsdk-net-Storage.Files.DataLake/12.1.0-dev.20200403.1",
          "(.NET Core 4.6.28325.01; Microsoft Windows 10.0.18362 )"
        ],
        "x-ms-blob-public-access": "container",
        "x-ms-client-request-id": "8d453a7e-492a-6b4b-9c7f-ec36e9b61704",
        "x-ms-date": "Fri, 03 Apr 2020 21:01:49 GMT",
        "x-ms-return-client-request-id": "true",
        "x-ms-version": "2019-12-12"
>>>>>>> 32e373e2
      },
      "RequestBody": null,
      "StatusCode": 201,
      "ResponseHeaders": {
        "Content-Length": "0",
<<<<<<< HEAD
        "Date": "Thu, 05 Mar 2020 22:19:56 GMT",
        "ETag": "\u00220x8D7C153562E3C20\u0022",
        "Last-Modified": "Thu, 05 Mar 2020 22:19:56 GMT",
=======
        "Date": "Fri, 03 Apr 2020 21:01:48 GMT",
        "ETag": "\u00220x8D7D8123979AB6A\u0022",
        "Last-Modified": "Fri, 03 Apr 2020 21:01:48 GMT",
>>>>>>> 32e373e2
        "Server": [
          "Windows-Azure-Blob/1.0",
          "Microsoft-HTTPAPI/2.0"
        ],
        "x-ms-client-request-id": "8d453a7e-492a-6b4b-9c7f-ec36e9b61704",
<<<<<<< HEAD
        "x-ms-request-id": "581dcad2-101e-000a-2f3c-f3368c000000",
        "x-ms-version": "2019-10-10"
=======
        "x-ms-request-id": "96224238-f01e-0012-4bfb-093670000000",
        "x-ms-version": "2019-12-12"
>>>>>>> 32e373e2
      },
      "ResponseBody": []
    },
    {
<<<<<<< HEAD
      "RequestUri": "https://seanstagehierarchical.dfs.core.windows.net/test-filesystem-886b0d34-e525-6783-3779-405494b05fd2/test-directory-48f13442-059e-b15d-6e86-654a9925e7ee?resource=directory",
      "RequestMethod": "PUT",
      "RequestHeaders": {
        "Authorization": "Sanitized",
        "traceparent": "00-242069ac824dea409ee0b56b0c0a55d2-368f821e20c04042-00",
        "User-Agent": [
          "azsdk-net-Storage.Files.DataLake/12.0.0-dev.20200305.1",
          "(.NET Core 4.6.28325.01; Microsoft Windows 10.0.18363 )"
        ],
        "x-ms-client-request-id": "4c1b48c3-3858-799e-dc93-1ea3e301d276",
        "x-ms-date": "Thu, 05 Mar 2020 22:19:56 GMT",
        "x-ms-return-client-request-id": "true",
        "x-ms-version": "2019-10-10"
=======
      "RequestUri": "http://seannsecanary.dfs.core.windows.net/test-filesystem-886b0d34-e525-6783-3779-405494b05fd2/test-directory-48f13442-059e-b15d-6e86-654a9925e7ee?resource=directory",
      "RequestMethod": "PUT",
      "RequestHeaders": {
        "Authorization": "Sanitized",
        "traceparent": "00-1b6725d11961dc44b2e36f1e13ea60b7-b4fc61fadfe35247-00",
        "User-Agent": [
          "azsdk-net-Storage.Files.DataLake/12.1.0-dev.20200403.1",
          "(.NET Core 4.6.28325.01; Microsoft Windows 10.0.18362 )"
        ],
        "x-ms-client-request-id": "4c1b48c3-3858-799e-dc93-1ea3e301d276",
        "x-ms-date": "Fri, 03 Apr 2020 21:01:49 GMT",
        "x-ms-return-client-request-id": "true",
        "x-ms-version": "2019-12-12"
>>>>>>> 32e373e2
      },
      "RequestBody": null,
      "StatusCode": 201,
      "ResponseHeaders": {
        "Content-Length": "0",
<<<<<<< HEAD
        "Date": "Thu, 05 Mar 2020 22:19:56 GMT",
        "ETag": "\u00220x8D7C153565F792A\u0022",
        "Last-Modified": "Thu, 05 Mar 2020 22:19:57 GMT",
=======
        "Date": "Fri, 03 Apr 2020 21:01:48 GMT",
        "ETag": "\u00220x8D7D812398B0E5F\u0022",
        "Last-Modified": "Fri, 03 Apr 2020 21:01:48 GMT",
>>>>>>> 32e373e2
        "Server": [
          "Windows-Azure-HDFS/1.0",
          "Microsoft-HTTPAPI/2.0"
        ],
        "x-ms-client-request-id": "4c1b48c3-3858-799e-dc93-1ea3e301d276",
<<<<<<< HEAD
        "x-ms-request-id": "5d586090-101f-000a-7b3c-f3368c000000",
        "x-ms-version": "2019-10-10"
=======
        "x-ms-request-id": "fa44017a-201f-0097-53fb-091bad000000",
        "x-ms-version": "2019-12-12"
>>>>>>> 32e373e2
      },
      "ResponseBody": []
    },
    {
<<<<<<< HEAD
      "RequestUri": "https://seanstagehierarchical.dfs.core.windows.net/test-filesystem-886b0d34-e525-6783-3779-405494b05fd2/test-directory-48f13442-059e-b15d-6e86-654a9925e7ee/test-file-e53dfe98-bde1-7099-8c72-c20e0c911a07?resource=file",
=======
      "RequestUri": "http://seannsecanary.dfs.core.windows.net/test-filesystem-886b0d34-e525-6783-3779-405494b05fd2/test-directory-48f13442-059e-b15d-6e86-654a9925e7ee/test-file-e53dfe98-bde1-7099-8c72-c20e0c911a07?resource=file",
>>>>>>> 32e373e2
      "RequestMethod": "PUT",
      "RequestHeaders": {
        "Authorization": "Sanitized",
        "User-Agent": [
<<<<<<< HEAD
          "azsdk-net-Storage.Files.DataLake/12.0.0-dev.20200305.1",
          "(.NET Core 4.6.28325.01; Microsoft Windows 10.0.18363 )"
        ],
        "x-ms-client-request-id": "983381bd-1629-068c-afaa-bfe675906c4a",
        "x-ms-date": "Thu, 05 Mar 2020 22:19:57 GMT",
        "x-ms-return-client-request-id": "true",
        "x-ms-version": "2019-10-10"
=======
          "azsdk-net-Storage.Files.DataLake/12.1.0-dev.20200403.1",
          "(.NET Core 4.6.28325.01; Microsoft Windows 10.0.18362 )"
        ],
        "x-ms-client-request-id": "983381bd-1629-068c-afaa-bfe675906c4a",
        "x-ms-date": "Fri, 03 Apr 2020 21:01:49 GMT",
        "x-ms-return-client-request-id": "true",
        "x-ms-version": "2019-12-12"
>>>>>>> 32e373e2
      },
      "RequestBody": null,
      "StatusCode": 201,
      "ResponseHeaders": {
        "Content-Length": "0",
<<<<<<< HEAD
        "Date": "Thu, 05 Mar 2020 22:19:56 GMT",
        "ETag": "\u00220x8D7C153566D0E00\u0022",
        "Last-Modified": "Thu, 05 Mar 2020 22:19:57 GMT",
=======
        "Date": "Fri, 03 Apr 2020 21:01:48 GMT",
        "ETag": "\u00220x8D7D8123999862C\u0022",
        "Last-Modified": "Fri, 03 Apr 2020 21:01:48 GMT",
>>>>>>> 32e373e2
        "Server": [
          "Windows-Azure-HDFS/1.0",
          "Microsoft-HTTPAPI/2.0"
        ],
        "x-ms-client-request-id": "983381bd-1629-068c-afaa-bfe675906c4a",
<<<<<<< HEAD
        "x-ms-request-id": "5d586091-101f-000a-7c3c-f3368c000000",
        "x-ms-version": "2019-10-10"
=======
        "x-ms-request-id": "fa44017b-201f-0097-54fb-091bad000000",
        "x-ms-version": "2019-12-12"
>>>>>>> 32e373e2
      },
      "ResponseBody": []
    },
    {
<<<<<<< HEAD
      "RequestUri": "https://seanstagehierarchical.dfs.core.windows.net/test-filesystem-886b0d34-e525-6783-3779-405494b05fd2/test-directory-48f13442-059e-b15d-6e86-654a9925e7ee/test-file-e53dfe98-bde1-7099-8c72-c20e0c911a07?resource=file",
      "RequestMethod": "PUT",
      "RequestHeaders": {
        "Authorization": "Sanitized",
        "If-Modified-Since": "Fri, 06 Mar 2020 22:19:56 GMT",
        "User-Agent": [
          "azsdk-net-Storage.Files.DataLake/12.0.0-dev.20200305.1",
          "(.NET Core 4.6.28325.01; Microsoft Windows 10.0.18363 )"
        ],
        "x-ms-client-request-id": "8b503ed6-825d-74dd-6b80-a15fdbaf4ad6",
        "x-ms-date": "Thu, 05 Mar 2020 22:19:57 GMT",
        "x-ms-return-client-request-id": "true",
        "x-ms-version": "2019-10-10"
=======
      "RequestUri": "http://seannsecanary.dfs.core.windows.net/test-filesystem-886b0d34-e525-6783-3779-405494b05fd2/test-directory-48f13442-059e-b15d-6e86-654a9925e7ee/test-file-e53dfe98-bde1-7099-8c72-c20e0c911a07?resource=file",
      "RequestMethod": "PUT",
      "RequestHeaders": {
        "Authorization": "Sanitized",
        "If-Modified-Since": "Sat, 04 Apr 2020 21:01:49 GMT",
        "User-Agent": [
          "azsdk-net-Storage.Files.DataLake/12.1.0-dev.20200403.1",
          "(.NET Core 4.6.28325.01; Microsoft Windows 10.0.18362 )"
        ],
        "x-ms-client-request-id": "8b503ed6-825d-74dd-6b80-a15fdbaf4ad6",
        "x-ms-date": "Fri, 03 Apr 2020 21:01:49 GMT",
        "x-ms-return-client-request-id": "true",
        "x-ms-version": "2019-12-12"
>>>>>>> 32e373e2
      },
      "RequestBody": null,
      "StatusCode": 412,
      "ResponseHeaders": {
        "Content-Length": "200",
        "Content-Type": "application/json; charset=utf-8",
<<<<<<< HEAD
        "Date": "Thu, 05 Mar 2020 22:19:56 GMT",
=======
        "Date": "Fri, 03 Apr 2020 21:01:48 GMT",
>>>>>>> 32e373e2
        "Server": [
          "Windows-Azure-HDFS/1.0",
          "Microsoft-HTTPAPI/2.0"
        ],
        "x-ms-client-request-id": "8b503ed6-825d-74dd-6b80-a15fdbaf4ad6",
        "x-ms-error-code": "ConditionNotMet",
<<<<<<< HEAD
        "x-ms-request-id": "5d586092-101f-000a-7d3c-f3368c000000",
        "x-ms-version": "2019-10-10"
=======
        "x-ms-request-id": "fa44017c-201f-0097-55fb-091bad000000",
        "x-ms-version": "2019-12-12"
>>>>>>> 32e373e2
      },
      "ResponseBody": {
        "error": {
          "code": "ConditionNotMet",
<<<<<<< HEAD
          "message": "The condition specified using HTTP conditional header(s) is not met.\nRequestId:5d586092-101f-000a-7d3c-f3368c000000\nTime:2020-03-05T22:19:57.4787224Z"
        }
      }
    },
    {
      "RequestUri": "https://seanstagehierarchical.blob.core.windows.net/test-filesystem-886b0d34-e525-6783-3779-405494b05fd2?restype=container",
      "RequestMethod": "DELETE",
      "RequestHeaders": {
        "Authorization": "Sanitized",
        "traceparent": "00-2455e1a3aa9c2844a1825c5ef4010807-bfa26bf26cc00247-00",
        "User-Agent": [
          "azsdk-net-Storage.Files.DataLake/12.0.0-dev.20200305.1",
          "(.NET Core 4.6.28325.01; Microsoft Windows 10.0.18363 )"
        ],
        "x-ms-client-request-id": "370f37ee-e13f-f6ed-3aa3-80fadf0c22b8",
        "x-ms-date": "Thu, 05 Mar 2020 22:19:57 GMT",
        "x-ms-return-client-request-id": "true",
        "x-ms-version": "2019-10-10"
=======
          "message": "The condition specified using HTTP conditional header(s) is not met.\nRequestId:fa44017c-201f-0097-55fb-091bad000000\nTime:2020-04-03T21:01:48.4463766Z"
        }
      }
    },
    {
      "RequestUri": "http://seannsecanary.blob.core.windows.net/test-filesystem-886b0d34-e525-6783-3779-405494b05fd2?restype=container",
      "RequestMethod": "DELETE",
      "RequestHeaders": {
        "Authorization": "Sanitized",
        "traceparent": "00-6e56c2e32497214abca73e5023e2d9e0-0fad6b7daf8cd141-00",
        "User-Agent": [
          "azsdk-net-Storage.Files.DataLake/12.1.0-dev.20200403.1",
          "(.NET Core 4.6.28325.01; Microsoft Windows 10.0.18362 )"
        ],
        "x-ms-client-request-id": "370f37ee-e13f-f6ed-3aa3-80fadf0c22b8",
        "x-ms-date": "Fri, 03 Apr 2020 21:01:49 GMT",
        "x-ms-return-client-request-id": "true",
        "x-ms-version": "2019-12-12"
>>>>>>> 32e373e2
      },
      "RequestBody": null,
      "StatusCode": 202,
      "ResponseHeaders": {
        "Content-Length": "0",
<<<<<<< HEAD
        "Date": "Thu, 05 Mar 2020 22:19:56 GMT",
=======
        "Date": "Fri, 03 Apr 2020 21:01:48 GMT",
>>>>>>> 32e373e2
        "Server": [
          "Windows-Azure-Blob/1.0",
          "Microsoft-HTTPAPI/2.0"
        ],
        "x-ms-client-request-id": "370f37ee-e13f-f6ed-3aa3-80fadf0c22b8",
<<<<<<< HEAD
        "x-ms-request-id": "581dcadc-101e-000a-323c-f3368c000000",
        "x-ms-version": "2019-10-10"
=======
        "x-ms-request-id": "96224251-f01e-0012-5ffb-093670000000",
        "x-ms-version": "2019-12-12"
>>>>>>> 32e373e2
      },
      "ResponseBody": []
    },
    {
<<<<<<< HEAD
      "RequestUri": "https://seanstagehierarchical.blob.core.windows.net/test-filesystem-0c95a833-2063-279d-3413-74275131dd64?restype=container",
      "RequestMethod": "PUT",
      "RequestHeaders": {
        "Authorization": "Sanitized",
        "traceparent": "00-f2ddb0731102674abfe5a200029ee9e6-b1fa250a64f5d749-00",
        "User-Agent": [
          "azsdk-net-Storage.Files.DataLake/12.0.0-dev.20200305.1",
          "(.NET Core 4.6.28325.01; Microsoft Windows 10.0.18363 )"
        ],
        "x-ms-blob-public-access": "container",
        "x-ms-client-request-id": "ee787713-ba71-cd89-99e7-032c6cc5a409",
        "x-ms-date": "Thu, 05 Mar 2020 22:19:57 GMT",
        "x-ms-return-client-request-id": "true",
        "x-ms-version": "2019-10-10"
=======
      "RequestUri": "http://seannsecanary.blob.core.windows.net/test-filesystem-0c95a833-2063-279d-3413-74275131dd64?restype=container",
      "RequestMethod": "PUT",
      "RequestHeaders": {
        "Authorization": "Sanitized",
        "traceparent": "00-186722cf231ad3448df387afed7ad66f-043ecb5ddcca8748-00",
        "User-Agent": [
          "azsdk-net-Storage.Files.DataLake/12.1.0-dev.20200403.1",
          "(.NET Core 4.6.28325.01; Microsoft Windows 10.0.18362 )"
        ],
        "x-ms-blob-public-access": "container",
        "x-ms-client-request-id": "ee787713-ba71-cd89-99e7-032c6cc5a409",
        "x-ms-date": "Fri, 03 Apr 2020 21:01:50 GMT",
        "x-ms-return-client-request-id": "true",
        "x-ms-version": "2019-12-12"
>>>>>>> 32e373e2
      },
      "RequestBody": null,
      "StatusCode": 201,
      "ResponseHeaders": {
        "Content-Length": "0",
<<<<<<< HEAD
        "Date": "Thu, 05 Mar 2020 22:19:57 GMT",
        "ETag": "\u00220x8D7C15356CA7D3E\u0022",
        "Last-Modified": "Thu, 05 Mar 2020 22:19:57 GMT",
=======
        "Date": "Fri, 03 Apr 2020 21:01:48 GMT",
        "ETag": "\u00220x8D7D81239C0D394\u0022",
        "Last-Modified": "Fri, 03 Apr 2020 21:01:48 GMT",
>>>>>>> 32e373e2
        "Server": [
          "Windows-Azure-Blob/1.0",
          "Microsoft-HTTPAPI/2.0"
        ],
        "x-ms-client-request-id": "ee787713-ba71-cd89-99e7-032c6cc5a409",
<<<<<<< HEAD
        "x-ms-request-id": "c8d81fc8-701e-000c-103c-f30533000000",
        "x-ms-version": "2019-10-10"
=======
        "x-ms-request-id": "96224256-f01e-0012-62fb-093670000000",
        "x-ms-version": "2019-12-12"
>>>>>>> 32e373e2
      },
      "ResponseBody": []
    },
    {
<<<<<<< HEAD
      "RequestUri": "https://seanstagehierarchical.dfs.core.windows.net/test-filesystem-0c95a833-2063-279d-3413-74275131dd64/test-directory-2b411cc6-7e9a-2118-1288-c6fbbd56f924?resource=directory",
      "RequestMethod": "PUT",
      "RequestHeaders": {
        "Authorization": "Sanitized",
        "traceparent": "00-70d34a8cd4673e49b03aaf8ee2b6291f-61568ee80a3fbe46-00",
        "User-Agent": [
          "azsdk-net-Storage.Files.DataLake/12.0.0-dev.20200305.1",
          "(.NET Core 4.6.28325.01; Microsoft Windows 10.0.18363 )"
        ],
        "x-ms-client-request-id": "128059c3-30ce-946f-5f56-dce9f38e0f42",
        "x-ms-date": "Thu, 05 Mar 2020 22:19:58 GMT",
        "x-ms-return-client-request-id": "true",
        "x-ms-version": "2019-10-10"
=======
      "RequestUri": "http://seannsecanary.dfs.core.windows.net/test-filesystem-0c95a833-2063-279d-3413-74275131dd64/test-directory-2b411cc6-7e9a-2118-1288-c6fbbd56f924?resource=directory",
      "RequestMethod": "PUT",
      "RequestHeaders": {
        "Authorization": "Sanitized",
        "traceparent": "00-14ba9a83c3d6104290d8dd4d1f45a752-d9b053c9cf76f345-00",
        "User-Agent": [
          "azsdk-net-Storage.Files.DataLake/12.1.0-dev.20200403.1",
          "(.NET Core 4.6.28325.01; Microsoft Windows 10.0.18362 )"
        ],
        "x-ms-client-request-id": "128059c3-30ce-946f-5f56-dce9f38e0f42",
        "x-ms-date": "Fri, 03 Apr 2020 21:01:50 GMT",
        "x-ms-return-client-request-id": "true",
        "x-ms-version": "2019-12-12"
>>>>>>> 32e373e2
      },
      "RequestBody": null,
      "StatusCode": 201,
      "ResponseHeaders": {
        "Content-Length": "0",
<<<<<<< HEAD
        "Date": "Thu, 05 Mar 2020 22:19:58 GMT",
        "ETag": "\u00220x8D7C15356FB0ED9\u0022",
        "Last-Modified": "Thu, 05 Mar 2020 22:19:58 GMT",
=======
        "Date": "Fri, 03 Apr 2020 21:01:48 GMT",
        "ETag": "\u00220x8D7D81239CF4B32\u0022",
        "Last-Modified": "Fri, 03 Apr 2020 21:01:48 GMT",
>>>>>>> 32e373e2
        "Server": [
          "Windows-Azure-HDFS/1.0",
          "Microsoft-HTTPAPI/2.0"
        ],
        "x-ms-client-request-id": "128059c3-30ce-946f-5f56-dce9f38e0f42",
<<<<<<< HEAD
        "x-ms-request-id": "5a9dcb2f-201f-0001-773c-f3cde7000000",
        "x-ms-version": "2019-10-10"
=======
        "x-ms-request-id": "fa44017d-201f-0097-56fb-091bad000000",
        "x-ms-version": "2019-12-12"
>>>>>>> 32e373e2
      },
      "ResponseBody": []
    },
    {
<<<<<<< HEAD
      "RequestUri": "https://seanstagehierarchical.dfs.core.windows.net/test-filesystem-0c95a833-2063-279d-3413-74275131dd64/test-directory-2b411cc6-7e9a-2118-1288-c6fbbd56f924/test-file-0274dfee-cab0-d750-2842-01f7735f11a8?resource=file",
=======
      "RequestUri": "http://seannsecanary.dfs.core.windows.net/test-filesystem-0c95a833-2063-279d-3413-74275131dd64/test-directory-2b411cc6-7e9a-2118-1288-c6fbbd56f924/test-file-0274dfee-cab0-d750-2842-01f7735f11a8?resource=file",
>>>>>>> 32e373e2
      "RequestMethod": "PUT",
      "RequestHeaders": {
        "Authorization": "Sanitized",
        "User-Agent": [
<<<<<<< HEAD
          "azsdk-net-Storage.Files.DataLake/12.0.0-dev.20200305.1",
          "(.NET Core 4.6.28325.01; Microsoft Windows 10.0.18363 )"
        ],
        "x-ms-client-request-id": "30cac793-9ef5-f8d0-09a9-e98c2f772000",
        "x-ms-date": "Thu, 05 Mar 2020 22:19:58 GMT",
        "x-ms-return-client-request-id": "true",
        "x-ms-version": "2019-10-10"
=======
          "azsdk-net-Storage.Files.DataLake/12.1.0-dev.20200403.1",
          "(.NET Core 4.6.28325.01; Microsoft Windows 10.0.18362 )"
        ],
        "x-ms-client-request-id": "30cac793-9ef5-f8d0-09a9-e98c2f772000",
        "x-ms-date": "Fri, 03 Apr 2020 21:01:50 GMT",
        "x-ms-return-client-request-id": "true",
        "x-ms-version": "2019-12-12"
>>>>>>> 32e373e2
      },
      "RequestBody": null,
      "StatusCode": 201,
      "ResponseHeaders": {
        "Content-Length": "0",
<<<<<<< HEAD
        "Date": "Thu, 05 Mar 2020 22:19:58 GMT",
        "ETag": "\u00220x8D7C153570871BA\u0022",
        "Last-Modified": "Thu, 05 Mar 2020 22:19:58 GMT",
=======
        "Date": "Fri, 03 Apr 2020 21:01:48 GMT",
        "ETag": "\u00220x8D7D81239DC54D2\u0022",
        "Last-Modified": "Fri, 03 Apr 2020 21:01:48 GMT",
>>>>>>> 32e373e2
        "Server": [
          "Windows-Azure-HDFS/1.0",
          "Microsoft-HTTPAPI/2.0"
        ],
        "x-ms-client-request-id": "30cac793-9ef5-f8d0-09a9-e98c2f772000",
<<<<<<< HEAD
        "x-ms-request-id": "5a9dcb30-201f-0001-783c-f3cde7000000",
        "x-ms-version": "2019-10-10"
=======
        "x-ms-request-id": "fa44017f-201f-0097-57fb-091bad000000",
        "x-ms-version": "2019-12-12"
>>>>>>> 32e373e2
      },
      "ResponseBody": []
    },
    {
<<<<<<< HEAD
      "RequestUri": "https://seanstagehierarchical.dfs.core.windows.net/test-filesystem-0c95a833-2063-279d-3413-74275131dd64/test-directory-2b411cc6-7e9a-2118-1288-c6fbbd56f924/test-file-0274dfee-cab0-d750-2842-01f7735f11a8?resource=file",
      "RequestMethod": "PUT",
      "RequestHeaders": {
        "Authorization": "Sanitized",
        "If-Unmodified-Since": "Wed, 04 Mar 2020 22:19:56 GMT",
        "User-Agent": [
          "azsdk-net-Storage.Files.DataLake/12.0.0-dev.20200305.1",
          "(.NET Core 4.6.28325.01; Microsoft Windows 10.0.18363 )"
        ],
        "x-ms-client-request-id": "ab636538-e194-48b3-753f-5b2bfdc95683",
        "x-ms-date": "Thu, 05 Mar 2020 22:19:58 GMT",
        "x-ms-return-client-request-id": "true",
        "x-ms-version": "2019-10-10"
=======
      "RequestUri": "http://seannsecanary.dfs.core.windows.net/test-filesystem-0c95a833-2063-279d-3413-74275131dd64/test-directory-2b411cc6-7e9a-2118-1288-c6fbbd56f924/test-file-0274dfee-cab0-d750-2842-01f7735f11a8?resource=file",
      "RequestMethod": "PUT",
      "RequestHeaders": {
        "Authorization": "Sanitized",
        "If-Unmodified-Since": "Thu, 02 Apr 2020 21:01:49 GMT",
        "User-Agent": [
          "azsdk-net-Storage.Files.DataLake/12.1.0-dev.20200403.1",
          "(.NET Core 4.6.28325.01; Microsoft Windows 10.0.18362 )"
        ],
        "x-ms-client-request-id": "ab636538-e194-48b3-753f-5b2bfdc95683",
        "x-ms-date": "Fri, 03 Apr 2020 21:01:50 GMT",
        "x-ms-return-client-request-id": "true",
        "x-ms-version": "2019-12-12"
>>>>>>> 32e373e2
      },
      "RequestBody": null,
      "StatusCode": 412,
      "ResponseHeaders": {
        "Content-Length": "200",
        "Content-Type": "application/json; charset=utf-8",
<<<<<<< HEAD
        "Date": "Thu, 05 Mar 2020 22:19:58 GMT",
=======
        "Date": "Fri, 03 Apr 2020 21:01:48 GMT",
>>>>>>> 32e373e2
        "Server": [
          "Windows-Azure-HDFS/1.0",
          "Microsoft-HTTPAPI/2.0"
        ],
        "x-ms-client-request-id": "ab636538-e194-48b3-753f-5b2bfdc95683",
        "x-ms-error-code": "ConditionNotMet",
<<<<<<< HEAD
        "x-ms-request-id": "5a9dcb31-201f-0001-793c-f3cde7000000",
        "x-ms-version": "2019-10-10"
=======
        "x-ms-request-id": "fa440180-201f-0097-58fb-091bad000000",
        "x-ms-version": "2019-12-12"
>>>>>>> 32e373e2
      },
      "ResponseBody": {
        "error": {
          "code": "ConditionNotMet",
<<<<<<< HEAD
          "message": "The condition specified using HTTP conditional header(s) is not met.\nRequestId:5a9dcb31-201f-0001-793c-f3cde7000000\nTime:2020-03-05T22:19:58.3681818Z"
        }
      }
    },
    {
      "RequestUri": "https://seanstagehierarchical.blob.core.windows.net/test-filesystem-0c95a833-2063-279d-3413-74275131dd64?restype=container",
      "RequestMethod": "DELETE",
      "RequestHeaders": {
        "Authorization": "Sanitized",
        "traceparent": "00-92526a69cfb3c4418cfea70d8e31c667-0fbf43328cdac841-00",
        "User-Agent": [
          "azsdk-net-Storage.Files.DataLake/12.0.0-dev.20200305.1",
          "(.NET Core 4.6.28325.01; Microsoft Windows 10.0.18363 )"
        ],
        "x-ms-client-request-id": "ca53cae5-7414-636b-80b9-3817504109c0",
        "x-ms-date": "Thu, 05 Mar 2020 22:19:58 GMT",
        "x-ms-return-client-request-id": "true",
        "x-ms-version": "2019-10-10"
=======
          "message": "The condition specified using HTTP conditional header(s) is not met.\nRequestId:fa440180-201f-0097-58fb-091bad000000\nTime:2020-04-03T21:01:48.8766793Z"
        }
      }
    },
    {
      "RequestUri": "http://seannsecanary.blob.core.windows.net/test-filesystem-0c95a833-2063-279d-3413-74275131dd64?restype=container",
      "RequestMethod": "DELETE",
      "RequestHeaders": {
        "Authorization": "Sanitized",
        "traceparent": "00-42f812db057dd94aaa29a802398e0c3b-f5c883ef1f88974b-00",
        "User-Agent": [
          "azsdk-net-Storage.Files.DataLake/12.1.0-dev.20200403.1",
          "(.NET Core 4.6.28325.01; Microsoft Windows 10.0.18362 )"
        ],
        "x-ms-client-request-id": "ca53cae5-7414-636b-80b9-3817504109c0",
        "x-ms-date": "Fri, 03 Apr 2020 21:01:50 GMT",
        "x-ms-return-client-request-id": "true",
        "x-ms-version": "2019-12-12"
>>>>>>> 32e373e2
      },
      "RequestBody": null,
      "StatusCode": 202,
      "ResponseHeaders": {
        "Content-Length": "0",
<<<<<<< HEAD
        "Date": "Thu, 05 Mar 2020 22:19:57 GMT",
=======
        "Date": "Fri, 03 Apr 2020 21:01:48 GMT",
>>>>>>> 32e373e2
        "Server": [
          "Windows-Azure-Blob/1.0",
          "Microsoft-HTTPAPI/2.0"
        ],
        "x-ms-client-request-id": "ca53cae5-7414-636b-80b9-3817504109c0",
<<<<<<< HEAD
        "x-ms-request-id": "c8d81fd7-701e-000c-1a3c-f30533000000",
        "x-ms-version": "2019-10-10"
=======
        "x-ms-request-id": "96224280-f01e-0012-08fb-093670000000",
        "x-ms-version": "2019-12-12"
>>>>>>> 32e373e2
      },
      "ResponseBody": []
    },
    {
<<<<<<< HEAD
      "RequestUri": "https://seanstagehierarchical.blob.core.windows.net/test-filesystem-d5cf8397-e5d1-db17-1f7b-51d03bacb1d4?restype=container",
      "RequestMethod": "PUT",
      "RequestHeaders": {
        "Authorization": "Sanitized",
        "traceparent": "00-4886a73ba36d73478dcccbc7d3cc9955-7e531ecf19a8a145-00",
        "User-Agent": [
          "azsdk-net-Storage.Files.DataLake/12.0.0-dev.20200305.1",
          "(.NET Core 4.6.28325.01; Microsoft Windows 10.0.18363 )"
        ],
        "x-ms-blob-public-access": "container",
        "x-ms-client-request-id": "136fe5ba-d3d1-ff49-b378-aa98239a27d4",
        "x-ms-date": "Thu, 05 Mar 2020 22:19:58 GMT",
        "x-ms-return-client-request-id": "true",
        "x-ms-version": "2019-10-10"
=======
      "RequestUri": "http://seannsecanary.blob.core.windows.net/test-filesystem-d5cf8397-e5d1-db17-1f7b-51d03bacb1d4?restype=container",
      "RequestMethod": "PUT",
      "RequestHeaders": {
        "Authorization": "Sanitized",
        "traceparent": "00-ed099de21cf93e439a4f3d048a900511-d238b31e1ab98e44-00",
        "User-Agent": [
          "azsdk-net-Storage.Files.DataLake/12.1.0-dev.20200403.1",
          "(.NET Core 4.6.28325.01; Microsoft Windows 10.0.18362 )"
        ],
        "x-ms-blob-public-access": "container",
        "x-ms-client-request-id": "136fe5ba-d3d1-ff49-b378-aa98239a27d4",
        "x-ms-date": "Fri, 03 Apr 2020 21:01:50 GMT",
        "x-ms-return-client-request-id": "true",
        "x-ms-version": "2019-12-12"
>>>>>>> 32e373e2
      },
      "RequestBody": null,
      "StatusCode": 201,
      "ResponseHeaders": {
        "Content-Length": "0",
<<<<<<< HEAD
        "Date": "Thu, 05 Mar 2020 22:19:58 GMT",
        "ETag": "\u00220x8D7C153574FC978\u0022",
        "Last-Modified": "Thu, 05 Mar 2020 22:19:58 GMT",
=======
        "Date": "Fri, 03 Apr 2020 21:01:48 GMT",
        "ETag": "\u00220x8D7D8123A03670C\u0022",
        "Last-Modified": "Fri, 03 Apr 2020 21:01:49 GMT",
>>>>>>> 32e373e2
        "Server": [
          "Windows-Azure-Blob/1.0",
          "Microsoft-HTTPAPI/2.0"
        ],
        "x-ms-client-request-id": "136fe5ba-d3d1-ff49-b378-aa98239a27d4",
<<<<<<< HEAD
        "x-ms-request-id": "d715412d-d01e-003a-463c-f38843000000",
        "x-ms-version": "2019-10-10"
=======
        "x-ms-request-id": "9622428b-f01e-0012-12fb-093670000000",
        "x-ms-version": "2019-12-12"
>>>>>>> 32e373e2
      },
      "ResponseBody": []
    },
    {
<<<<<<< HEAD
      "RequestUri": "https://seanstagehierarchical.dfs.core.windows.net/test-filesystem-d5cf8397-e5d1-db17-1f7b-51d03bacb1d4/test-directory-10806307-d6fa-0b4b-14e4-c61786c8b6f1?resource=directory",
      "RequestMethod": "PUT",
      "RequestHeaders": {
        "Authorization": "Sanitized",
        "traceparent": "00-e8cae194ea3392498061130556d71a15-5fce02fa6b9d5a4e-00",
        "User-Agent": [
          "azsdk-net-Storage.Files.DataLake/12.0.0-dev.20200305.1",
          "(.NET Core 4.6.28325.01; Microsoft Windows 10.0.18363 )"
        ],
        "x-ms-client-request-id": "c0468a92-87ad-e31e-9963-feec0c3179ea",
        "x-ms-date": "Thu, 05 Mar 2020 22:19:58 GMT",
        "x-ms-return-client-request-id": "true",
        "x-ms-version": "2019-10-10"
=======
      "RequestUri": "http://seannsecanary.dfs.core.windows.net/test-filesystem-d5cf8397-e5d1-db17-1f7b-51d03bacb1d4/test-directory-10806307-d6fa-0b4b-14e4-c61786c8b6f1?resource=directory",
      "RequestMethod": "PUT",
      "RequestHeaders": {
        "Authorization": "Sanitized",
        "traceparent": "00-95118a1e62f5414ab3bd2f431041a20d-1a4b2edb89bd6848-00",
        "User-Agent": [
          "azsdk-net-Storage.Files.DataLake/12.1.0-dev.20200403.1",
          "(.NET Core 4.6.28325.01; Microsoft Windows 10.0.18362 )"
        ],
        "x-ms-client-request-id": "c0468a92-87ad-e31e-9963-feec0c3179ea",
        "x-ms-date": "Fri, 03 Apr 2020 21:01:50 GMT",
        "x-ms-return-client-request-id": "true",
        "x-ms-version": "2019-12-12"
>>>>>>> 32e373e2
      },
      "RequestBody": null,
      "StatusCode": 201,
      "ResponseHeaders": {
        "Content-Length": "0",
<<<<<<< HEAD
        "Date": "Thu, 05 Mar 2020 22:19:58 GMT",
        "ETag": "\u00220x8D7C153577F9FF8\u0022",
        "Last-Modified": "Thu, 05 Mar 2020 22:19:59 GMT",
=======
        "Date": "Fri, 03 Apr 2020 21:01:49 GMT",
        "ETag": "\u00220x8D7D8123A12F677\u0022",
        "Last-Modified": "Fri, 03 Apr 2020 21:01:49 GMT",
>>>>>>> 32e373e2
        "Server": [
          "Windows-Azure-HDFS/1.0",
          "Microsoft-HTTPAPI/2.0"
        ],
        "x-ms-client-request-id": "c0468a92-87ad-e31e-9963-feec0c3179ea",
<<<<<<< HEAD
        "x-ms-request-id": "bd87f6ce-a01f-0030-393c-f32cf4000000",
        "x-ms-version": "2019-10-10"
=======
        "x-ms-request-id": "fa440181-201f-0097-59fb-091bad000000",
        "x-ms-version": "2019-12-12"
>>>>>>> 32e373e2
      },
      "ResponseBody": []
    },
    {
<<<<<<< HEAD
      "RequestUri": "https://seanstagehierarchical.dfs.core.windows.net/test-filesystem-d5cf8397-e5d1-db17-1f7b-51d03bacb1d4/test-directory-10806307-d6fa-0b4b-14e4-c61786c8b6f1/test-file-eab4b9c1-d084-6997-5fbd-19b3574e2a3e?resource=file",
=======
      "RequestUri": "http://seannsecanary.dfs.core.windows.net/test-filesystem-d5cf8397-e5d1-db17-1f7b-51d03bacb1d4/test-directory-10806307-d6fa-0b4b-14e4-c61786c8b6f1/test-file-eab4b9c1-d084-6997-5fbd-19b3574e2a3e?resource=file",
>>>>>>> 32e373e2
      "RequestMethod": "PUT",
      "RequestHeaders": {
        "Authorization": "Sanitized",
        "User-Agent": [
<<<<<<< HEAD
          "azsdk-net-Storage.Files.DataLake/12.0.0-dev.20200305.1",
          "(.NET Core 4.6.28325.01; Microsoft Windows 10.0.18363 )"
        ],
        "x-ms-client-request-id": "273b94ce-dd22-c1ef-f3dd-61ef6e6a8b4a",
        "x-ms-date": "Thu, 05 Mar 2020 22:19:59 GMT",
        "x-ms-return-client-request-id": "true",
        "x-ms-version": "2019-10-10"
=======
          "azsdk-net-Storage.Files.DataLake/12.1.0-dev.20200403.1",
          "(.NET Core 4.6.28325.01; Microsoft Windows 10.0.18362 )"
        ],
        "x-ms-client-request-id": "273b94ce-dd22-c1ef-f3dd-61ef6e6a8b4a",
        "x-ms-date": "Fri, 03 Apr 2020 21:01:50 GMT",
        "x-ms-return-client-request-id": "true",
        "x-ms-version": "2019-12-12"
>>>>>>> 32e373e2
      },
      "RequestBody": null,
      "StatusCode": 201,
      "ResponseHeaders": {
        "Content-Length": "0",
<<<<<<< HEAD
        "Date": "Thu, 05 Mar 2020 22:19:58 GMT",
        "ETag": "\u00220x8D7C153578CEFA6\u0022",
        "Last-Modified": "Thu, 05 Mar 2020 22:19:59 GMT",
=======
        "Date": "Fri, 03 Apr 2020 21:01:49 GMT",
        "ETag": "\u00220x8D7D8123A216C9F\u0022",
        "Last-Modified": "Fri, 03 Apr 2020 21:01:49 GMT",
>>>>>>> 32e373e2
        "Server": [
          "Windows-Azure-HDFS/1.0",
          "Microsoft-HTTPAPI/2.0"
        ],
        "x-ms-client-request-id": "273b94ce-dd22-c1ef-f3dd-61ef6e6a8b4a",
<<<<<<< HEAD
        "x-ms-request-id": "bd87f6cf-a01f-0030-3a3c-f32cf4000000",
        "x-ms-version": "2019-10-10"
=======
        "x-ms-request-id": "fa440182-201f-0097-5afb-091bad000000",
        "x-ms-version": "2019-12-12"
>>>>>>> 32e373e2
      },
      "ResponseBody": []
    },
    {
<<<<<<< HEAD
      "RequestUri": "https://seanstagehierarchical.dfs.core.windows.net/test-filesystem-d5cf8397-e5d1-db17-1f7b-51d03bacb1d4/test-directory-10806307-d6fa-0b4b-14e4-c61786c8b6f1/test-file-eab4b9c1-d084-6997-5fbd-19b3574e2a3e?resource=file",
=======
      "RequestUri": "http://seannsecanary.dfs.core.windows.net/test-filesystem-d5cf8397-e5d1-db17-1f7b-51d03bacb1d4/test-directory-10806307-d6fa-0b4b-14e4-c61786c8b6f1/test-file-eab4b9c1-d084-6997-5fbd-19b3574e2a3e?resource=file",
>>>>>>> 32e373e2
      "RequestMethod": "PUT",
      "RequestHeaders": {
        "Authorization": "Sanitized",
        "If-Match": "\u0022garbage\u0022",
        "User-Agent": [
<<<<<<< HEAD
          "azsdk-net-Storage.Files.DataLake/12.0.0-dev.20200305.1",
          "(.NET Core 4.6.28325.01; Microsoft Windows 10.0.18363 )"
        ],
        "x-ms-client-request-id": "c3e55407-0213-401b-63c3-08a49455edaf",
        "x-ms-date": "Thu, 05 Mar 2020 22:19:59 GMT",
        "x-ms-return-client-request-id": "true",
        "x-ms-version": "2019-10-10"
=======
          "azsdk-net-Storage.Files.DataLake/12.1.0-dev.20200403.1",
          "(.NET Core 4.6.28325.01; Microsoft Windows 10.0.18362 )"
        ],
        "x-ms-client-request-id": "c3e55407-0213-401b-63c3-08a49455edaf",
        "x-ms-date": "Fri, 03 Apr 2020 21:01:50 GMT",
        "x-ms-return-client-request-id": "true",
        "x-ms-version": "2019-12-12"
>>>>>>> 32e373e2
      },
      "RequestBody": null,
      "StatusCode": 412,
      "ResponseHeaders": {
        "Content-Length": "200",
        "Content-Type": "application/json; charset=utf-8",
<<<<<<< HEAD
        "Date": "Thu, 05 Mar 2020 22:19:58 GMT",
=======
        "Date": "Fri, 03 Apr 2020 21:01:49 GMT",
>>>>>>> 32e373e2
        "Server": [
          "Windows-Azure-HDFS/1.0",
          "Microsoft-HTTPAPI/2.0"
        ],
        "x-ms-client-request-id": "c3e55407-0213-401b-63c3-08a49455edaf",
        "x-ms-error-code": "ConditionNotMet",
<<<<<<< HEAD
        "x-ms-request-id": "bd87f6d0-a01f-0030-3b3c-f32cf4000000",
        "x-ms-version": "2019-10-10"
=======
        "x-ms-request-id": "fa440183-201f-0097-5bfb-091bad000000",
        "x-ms-version": "2019-12-12"
>>>>>>> 32e373e2
      },
      "ResponseBody": {
        "error": {
          "code": "ConditionNotMet",
<<<<<<< HEAD
          "message": "The condition specified using HTTP conditional header(s) is not met.\nRequestId:bd87f6d0-a01f-0030-3b3c-f32cf4000000\nTime:2020-03-05T22:19:59.2369226Z"
        }
      }
    },
    {
      "RequestUri": "https://seanstagehierarchical.blob.core.windows.net/test-filesystem-d5cf8397-e5d1-db17-1f7b-51d03bacb1d4?restype=container",
      "RequestMethod": "DELETE",
      "RequestHeaders": {
        "Authorization": "Sanitized",
        "traceparent": "00-feff07e2fe76e14d8ba50faab3dca6e0-1530c5936ef3a444-00",
        "User-Agent": [
          "azsdk-net-Storage.Files.DataLake/12.0.0-dev.20200305.1",
          "(.NET Core 4.6.28325.01; Microsoft Windows 10.0.18363 )"
        ],
        "x-ms-client-request-id": "19e81812-c885-3636-a48e-56e875c4361e",
        "x-ms-date": "Thu, 05 Mar 2020 22:19:59 GMT",
        "x-ms-return-client-request-id": "true",
        "x-ms-version": "2019-10-10"
=======
          "message": "The condition specified using HTTP conditional header(s) is not met.\nRequestId:fa440183-201f-0097-5bfb-091bad000000\nTime:2020-04-03T21:01:49.3239944Z"
        }
      }
    },
    {
      "RequestUri": "http://seannsecanary.blob.core.windows.net/test-filesystem-d5cf8397-e5d1-db17-1f7b-51d03bacb1d4?restype=container",
      "RequestMethod": "DELETE",
      "RequestHeaders": {
        "Authorization": "Sanitized",
        "traceparent": "00-70816af03a46684590acdf141e81bbbe-f3c9c65e07c83b43-00",
        "User-Agent": [
          "azsdk-net-Storage.Files.DataLake/12.1.0-dev.20200403.1",
          "(.NET Core 4.6.28325.01; Microsoft Windows 10.0.18362 )"
        ],
        "x-ms-client-request-id": "19e81812-c885-3636-a48e-56e875c4361e",
        "x-ms-date": "Fri, 03 Apr 2020 21:01:50 GMT",
        "x-ms-return-client-request-id": "true",
        "x-ms-version": "2019-12-12"
>>>>>>> 32e373e2
      },
      "RequestBody": null,
      "StatusCode": 202,
      "ResponseHeaders": {
        "Content-Length": "0",
<<<<<<< HEAD
        "Date": "Thu, 05 Mar 2020 22:19:59 GMT",
=======
        "Date": "Fri, 03 Apr 2020 21:01:49 GMT",
>>>>>>> 32e373e2
        "Server": [
          "Windows-Azure-Blob/1.0",
          "Microsoft-HTTPAPI/2.0"
        ],
        "x-ms-client-request-id": "19e81812-c885-3636-a48e-56e875c4361e",
<<<<<<< HEAD
        "x-ms-request-id": "d7154145-d01e-003a-5a3c-f38843000000",
        "x-ms-version": "2019-10-10"
=======
        "x-ms-request-id": "962242c1-f01e-0012-41fb-093670000000",
        "x-ms-version": "2019-12-12"
>>>>>>> 32e373e2
      },
      "ResponseBody": []
    },
    {
<<<<<<< HEAD
      "RequestUri": "https://seanstagehierarchical.blob.core.windows.net/test-filesystem-9fa8206a-eb1d-09ff-3c94-98a34f5133c4?restype=container",
      "RequestMethod": "PUT",
      "RequestHeaders": {
        "Authorization": "Sanitized",
        "traceparent": "00-c59a737373d0ed4ab6a1e2f4376fe630-3b134119e859c845-00",
        "User-Agent": [
          "azsdk-net-Storage.Files.DataLake/12.0.0-dev.20200305.1",
          "(.NET Core 4.6.28325.01; Microsoft Windows 10.0.18363 )"
        ],
        "x-ms-blob-public-access": "container",
        "x-ms-client-request-id": "ec5f9439-0ef5-2618-18de-dcf13093e653",
        "x-ms-date": "Thu, 05 Mar 2020 22:19:59 GMT",
        "x-ms-return-client-request-id": "true",
        "x-ms-version": "2019-10-10"
=======
      "RequestUri": "http://seannsecanary.blob.core.windows.net/test-filesystem-9fa8206a-eb1d-09ff-3c94-98a34f5133c4?restype=container",
      "RequestMethod": "PUT",
      "RequestHeaders": {
        "Authorization": "Sanitized",
        "traceparent": "00-2ca51ff6557a0a48b3aaa1f0068985ff-94384e9204ac7043-00",
        "User-Agent": [
          "azsdk-net-Storage.Files.DataLake/12.1.0-dev.20200403.1",
          "(.NET Core 4.6.28325.01; Microsoft Windows 10.0.18362 )"
        ],
        "x-ms-blob-public-access": "container",
        "x-ms-client-request-id": "ec5f9439-0ef5-2618-18de-dcf13093e653",
        "x-ms-date": "Fri, 03 Apr 2020 21:01:50 GMT",
        "x-ms-return-client-request-id": "true",
        "x-ms-version": "2019-12-12"
>>>>>>> 32e373e2
      },
      "RequestBody": null,
      "StatusCode": 201,
      "ResponseHeaders": {
        "Content-Length": "0",
<<<<<<< HEAD
        "Date": "Thu, 05 Mar 2020 22:19:59 GMT",
        "ETag": "\u00220x8D7C15357C93377\u0022",
        "Last-Modified": "Thu, 05 Mar 2020 22:19:59 GMT",
=======
        "Date": "Fri, 03 Apr 2020 21:01:49 GMT",
        "ETag": "\u00220x8D7D8123A4696E8\u0022",
        "Last-Modified": "Fri, 03 Apr 2020 21:01:49 GMT",
>>>>>>> 32e373e2
        "Server": [
          "Windows-Azure-Blob/1.0",
          "Microsoft-HTTPAPI/2.0"
        ],
        "x-ms-client-request-id": "ec5f9439-0ef5-2618-18de-dcf13093e653",
<<<<<<< HEAD
        "x-ms-request-id": "d7154152-d01e-003a-643c-f38843000000",
        "x-ms-version": "2019-10-10"
=======
        "x-ms-request-id": "962242c8-f01e-0012-48fb-093670000000",
        "x-ms-version": "2019-12-12"
>>>>>>> 32e373e2
      },
      "ResponseBody": []
    },
    {
<<<<<<< HEAD
      "RequestUri": "https://seanstagehierarchical.dfs.core.windows.net/test-filesystem-9fa8206a-eb1d-09ff-3c94-98a34f5133c4/test-directory-a2d3915b-ba32-95b1-f6c9-63b2b145620d?resource=directory",
      "RequestMethod": "PUT",
      "RequestHeaders": {
        "Authorization": "Sanitized",
        "traceparent": "00-f7909b1f704a0c45b99a1456c0b2c622-1db9246a5e376e44-00",
        "User-Agent": [
          "azsdk-net-Storage.Files.DataLake/12.0.0-dev.20200305.1",
          "(.NET Core 4.6.28325.01; Microsoft Windows 10.0.18363 )"
        ],
        "x-ms-client-request-id": "155ee683-385b-7e33-e3ca-f52cab6574d2",
        "x-ms-date": "Thu, 05 Mar 2020 22:19:59 GMT",
        "x-ms-return-client-request-id": "true",
        "x-ms-version": "2019-10-10"
=======
      "RequestUri": "http://seannsecanary.dfs.core.windows.net/test-filesystem-9fa8206a-eb1d-09ff-3c94-98a34f5133c4/test-directory-a2d3915b-ba32-95b1-f6c9-63b2b145620d?resource=directory",
      "RequestMethod": "PUT",
      "RequestHeaders": {
        "Authorization": "Sanitized",
        "traceparent": "00-50e1348c235c4c49a2d80b0b85c3e0ba-30fb0cf77b7d604b-00",
        "User-Agent": [
          "azsdk-net-Storage.Files.DataLake/12.1.0-dev.20200403.1",
          "(.NET Core 4.6.28325.01; Microsoft Windows 10.0.18362 )"
        ],
        "x-ms-client-request-id": "155ee683-385b-7e33-e3ca-f52cab6574d2",
        "x-ms-date": "Fri, 03 Apr 2020 21:01:51 GMT",
        "x-ms-return-client-request-id": "true",
        "x-ms-version": "2019-12-12"
>>>>>>> 32e373e2
      },
      "RequestBody": null,
      "StatusCode": 201,
      "ResponseHeaders": {
        "Content-Length": "0",
<<<<<<< HEAD
        "Date": "Thu, 05 Mar 2020 22:19:59 GMT",
        "ETag": "\u00220x8D7C15357FD7B3A\u0022",
        "Last-Modified": "Thu, 05 Mar 2020 22:19:59 GMT",
=======
        "Date": "Fri, 03 Apr 2020 21:01:49 GMT",
        "ETag": "\u00220x8D7D8123A55B7BB\u0022",
        "Last-Modified": "Fri, 03 Apr 2020 21:01:49 GMT",
>>>>>>> 32e373e2
        "Server": [
          "Windows-Azure-HDFS/1.0",
          "Microsoft-HTTPAPI/2.0"
        ],
        "x-ms-client-request-id": "155ee683-385b-7e33-e3ca-f52cab6574d2",
<<<<<<< HEAD
        "x-ms-request-id": "21c9592a-f01f-003d-2d3c-f3e420000000",
        "x-ms-version": "2019-10-10"
=======
        "x-ms-request-id": "fa440185-201f-0097-5cfb-091bad000000",
        "x-ms-version": "2019-12-12"
>>>>>>> 32e373e2
      },
      "ResponseBody": []
    },
    {
<<<<<<< HEAD
      "RequestUri": "https://seanstagehierarchical.dfs.core.windows.net/test-filesystem-9fa8206a-eb1d-09ff-3c94-98a34f5133c4/test-directory-a2d3915b-ba32-95b1-f6c9-63b2b145620d/test-file-fd37cf7b-2b28-1561-c3cd-e8c757219dbd?resource=file",
=======
      "RequestUri": "http://seannsecanary.dfs.core.windows.net/test-filesystem-9fa8206a-eb1d-09ff-3c94-98a34f5133c4/test-directory-a2d3915b-ba32-95b1-f6c9-63b2b145620d/test-file-fd37cf7b-2b28-1561-c3cd-e8c757219dbd?resource=file",
>>>>>>> 32e373e2
      "RequestMethod": "PUT",
      "RequestHeaders": {
        "Authorization": "Sanitized",
        "User-Agent": [
<<<<<<< HEAD
          "azsdk-net-Storage.Files.DataLake/12.0.0-dev.20200305.1",
          "(.NET Core 4.6.28325.01; Microsoft Windows 10.0.18363 )"
        ],
        "x-ms-client-request-id": "281490f6-b100-5780-8549-528e4f6b27c1",
        "x-ms-date": "Thu, 05 Mar 2020 22:20:00 GMT",
        "x-ms-return-client-request-id": "true",
        "x-ms-version": "2019-10-10"
=======
          "azsdk-net-Storage.Files.DataLake/12.1.0-dev.20200403.1",
          "(.NET Core 4.6.28325.01; Microsoft Windows 10.0.18362 )"
        ],
        "x-ms-client-request-id": "281490f6-b100-5780-8549-528e4f6b27c1",
        "x-ms-date": "Fri, 03 Apr 2020 21:01:51 GMT",
        "x-ms-return-client-request-id": "true",
        "x-ms-version": "2019-12-12"
>>>>>>> 32e373e2
      },
      "RequestBody": null,
      "StatusCode": 201,
      "ResponseHeaders": {
        "Content-Length": "0",
<<<<<<< HEAD
        "Date": "Thu, 05 Mar 2020 22:19:59 GMT",
        "ETag": "\u00220x8D7C153580E353A\u0022",
        "Last-Modified": "Thu, 05 Mar 2020 22:19:59 GMT",
=======
        "Date": "Fri, 03 Apr 2020 21:01:49 GMT",
        "ETag": "\u00220x8D7D8123A630308\u0022",
        "Last-Modified": "Fri, 03 Apr 2020 21:01:49 GMT",
>>>>>>> 32e373e2
        "Server": [
          "Windows-Azure-HDFS/1.0",
          "Microsoft-HTTPAPI/2.0"
        ],
        "x-ms-client-request-id": "281490f6-b100-5780-8549-528e4f6b27c1",
<<<<<<< HEAD
        "x-ms-request-id": "21c9592b-f01f-003d-2e3c-f3e420000000",
        "x-ms-version": "2019-10-10"
=======
        "x-ms-request-id": "fa440186-201f-0097-5dfb-091bad000000",
        "x-ms-version": "2019-12-12"
>>>>>>> 32e373e2
      },
      "ResponseBody": []
    },
    {
<<<<<<< HEAD
      "RequestUri": "https://seanstagehierarchical.blob.core.windows.net/test-filesystem-9fa8206a-eb1d-09ff-3c94-98a34f5133c4/test-directory-a2d3915b-ba32-95b1-f6c9-63b2b145620d/test-file-fd37cf7b-2b28-1561-c3cd-e8c757219dbd",
=======
      "RequestUri": "http://seannsecanary.blob.core.windows.net/test-filesystem-9fa8206a-eb1d-09ff-3c94-98a34f5133c4/test-directory-a2d3915b-ba32-95b1-f6c9-63b2b145620d/test-file-fd37cf7b-2b28-1561-c3cd-e8c757219dbd",
>>>>>>> 32e373e2
      "RequestMethod": "HEAD",
      "RequestHeaders": {
        "Authorization": "Sanitized",
        "User-Agent": [
<<<<<<< HEAD
          "azsdk-net-Storage.Files.DataLake/12.0.0-dev.20200305.1",
          "(.NET Core 4.6.28325.01; Microsoft Windows 10.0.18363 )"
        ],
        "x-ms-client-request-id": "c6d19473-740d-68bc-39d7-459efb233092",
        "x-ms-date": "Thu, 05 Mar 2020 22:20:00 GMT",
        "x-ms-return-client-request-id": "true",
        "x-ms-version": "2019-10-10"
=======
          "azsdk-net-Storage.Files.DataLake/12.1.0-dev.20200403.1",
          "(.NET Core 4.6.28325.01; Microsoft Windows 10.0.18362 )"
        ],
        "x-ms-client-request-id": "c6d19473-740d-68bc-39d7-459efb233092",
        "x-ms-date": "Fri, 03 Apr 2020 21:01:51 GMT",
        "x-ms-return-client-request-id": "true",
        "x-ms-version": "2019-12-12"
>>>>>>> 32e373e2
      },
      "RequestBody": null,
      "StatusCode": 200,
      "ResponseHeaders": {
        "Accept-Ranges": "bytes",
        "Content-Length": "0",
        "Content-Type": "application/octet-stream",
<<<<<<< HEAD
        "Date": "Thu, 05 Mar 2020 22:19:59 GMT",
        "ETag": "\u00220x8D7C153580E353A\u0022",
        "Last-Modified": "Thu, 05 Mar 2020 22:19:59 GMT",
=======
        "Date": "Fri, 03 Apr 2020 21:01:49 GMT",
        "ETag": "\u00220x8D7D8123A630308\u0022",
        "Last-Modified": "Fri, 03 Apr 2020 21:01:49 GMT",
>>>>>>> 32e373e2
        "Server": [
          "Windows-Azure-Blob/1.0",
          "Microsoft-HTTPAPI/2.0"
        ],
        "x-ms-access-tier": "Hot",
        "x-ms-access-tier-inferred": "true",
        "x-ms-blob-type": "BlockBlob",
        "x-ms-client-request-id": "c6d19473-740d-68bc-39d7-459efb233092",
<<<<<<< HEAD
        "x-ms-creation-time": "Thu, 05 Mar 2020 22:19:59 GMT",
        "x-ms-lease-state": "available",
        "x-ms-lease-status": "unlocked",
        "x-ms-request-id": "d7154166-d01e-003a-763c-f38843000000",
        "x-ms-server-encrypted": "true",
        "x-ms-version": "2019-10-10"
=======
        "x-ms-creation-time": "Fri, 03 Apr 2020 21:01:49 GMT",
        "x-ms-lease-state": "available",
        "x-ms-lease-status": "unlocked",
        "x-ms-request-id": "962242e9-f01e-0012-5efb-093670000000",
        "x-ms-server-encrypted": "true",
        "x-ms-version": "2019-12-12"
>>>>>>> 32e373e2
      },
      "ResponseBody": []
    },
    {
<<<<<<< HEAD
      "RequestUri": "https://seanstagehierarchical.dfs.core.windows.net/test-filesystem-9fa8206a-eb1d-09ff-3c94-98a34f5133c4/test-directory-a2d3915b-ba32-95b1-f6c9-63b2b145620d/test-file-fd37cf7b-2b28-1561-c3cd-e8c757219dbd?resource=file",
      "RequestMethod": "PUT",
      "RequestHeaders": {
        "Authorization": "Sanitized",
        "If-None-Match": "\u00220x8D7C153580E353A\u0022",
        "User-Agent": [
          "azsdk-net-Storage.Files.DataLake/12.0.0-dev.20200305.1",
          "(.NET Core 4.6.28325.01; Microsoft Windows 10.0.18363 )"
        ],
        "x-ms-client-request-id": "bb1b3184-619a-b8b3-7ba9-b75f654c32fa",
        "x-ms-date": "Thu, 05 Mar 2020 22:20:00 GMT",
        "x-ms-return-client-request-id": "true",
        "x-ms-version": "2019-10-10"
=======
      "RequestUri": "http://seannsecanary.dfs.core.windows.net/test-filesystem-9fa8206a-eb1d-09ff-3c94-98a34f5133c4/test-directory-a2d3915b-ba32-95b1-f6c9-63b2b145620d/test-file-fd37cf7b-2b28-1561-c3cd-e8c757219dbd?resource=file",
      "RequestMethod": "PUT",
      "RequestHeaders": {
        "Authorization": "Sanitized",
        "If-None-Match": "\u00220x8D7D8123A630308\u0022",
        "User-Agent": [
          "azsdk-net-Storage.Files.DataLake/12.1.0-dev.20200403.1",
          "(.NET Core 4.6.28325.01; Microsoft Windows 10.0.18362 )"
        ],
        "x-ms-client-request-id": "bb1b3184-619a-b8b3-7ba9-b75f654c32fa",
        "x-ms-date": "Fri, 03 Apr 2020 21:01:51 GMT",
        "x-ms-return-client-request-id": "true",
        "x-ms-version": "2019-12-12"
>>>>>>> 32e373e2
      },
      "RequestBody": null,
      "StatusCode": 412,
      "ResponseHeaders": {
        "Content-Length": "200",
        "Content-Type": "application/json; charset=utf-8",
<<<<<<< HEAD
        "Date": "Thu, 05 Mar 2020 22:19:59 GMT",
=======
        "Date": "Fri, 03 Apr 2020 21:01:49 GMT",
>>>>>>> 32e373e2
        "Server": [
          "Windows-Azure-HDFS/1.0",
          "Microsoft-HTTPAPI/2.0"
        ],
        "x-ms-client-request-id": "bb1b3184-619a-b8b3-7ba9-b75f654c32fa",
        "x-ms-error-code": "ConditionNotMet",
<<<<<<< HEAD
        "x-ms-request-id": "21c9592d-f01f-003d-2f3c-f3e420000000",
        "x-ms-version": "2019-10-10"
=======
        "x-ms-request-id": "fa440187-201f-0097-5efb-091bad000000",
        "x-ms-version": "2019-12-12"
>>>>>>> 32e373e2
      },
      "ResponseBody": {
        "error": {
          "code": "ConditionNotMet",
<<<<<<< HEAD
          "message": "The condition specified using HTTP conditional header(s) is not met.\nRequestId:21c9592d-f01f-003d-2f3c-f3e420000000\nTime:2020-03-05T22:20:00.1748477Z"
        }
      }
    },
    {
      "RequestUri": "https://seanstagehierarchical.blob.core.windows.net/test-filesystem-9fa8206a-eb1d-09ff-3c94-98a34f5133c4?restype=container",
      "RequestMethod": "DELETE",
      "RequestHeaders": {
        "Authorization": "Sanitized",
        "traceparent": "00-3df90fa874323a448161b6e25b9ad6f3-a5e42e78b022c340-00",
        "User-Agent": [
          "azsdk-net-Storage.Files.DataLake/12.0.0-dev.20200305.1",
          "(.NET Core 4.6.28325.01; Microsoft Windows 10.0.18363 )"
        ],
        "x-ms-client-request-id": "ca1af8d3-7508-62f8-6242-9de6b2bfe759",
        "x-ms-date": "Thu, 05 Mar 2020 22:20:00 GMT",
        "x-ms-return-client-request-id": "true",
        "x-ms-version": "2019-10-10"
=======
          "message": "The condition specified using HTTP conditional header(s) is not met.\nRequestId:fa440187-201f-0097-5efb-091bad000000\nTime:2020-04-03T21:01:49.8423590Z"
        }
      }
    },
    {
      "RequestUri": "http://seannsecanary.blob.core.windows.net/test-filesystem-9fa8206a-eb1d-09ff-3c94-98a34f5133c4?restype=container",
      "RequestMethod": "DELETE",
      "RequestHeaders": {
        "Authorization": "Sanitized",
        "traceparent": "00-d6a1089869ce6b4b95d8c38282ee610b-98e9cb0e4fa36042-00",
        "User-Agent": [
          "azsdk-net-Storage.Files.DataLake/12.1.0-dev.20200403.1",
          "(.NET Core 4.6.28325.01; Microsoft Windows 10.0.18362 )"
        ],
        "x-ms-client-request-id": "ca1af8d3-7508-62f8-6242-9de6b2bfe759",
        "x-ms-date": "Fri, 03 Apr 2020 21:01:51 GMT",
        "x-ms-return-client-request-id": "true",
        "x-ms-version": "2019-12-12"
>>>>>>> 32e373e2
      },
      "RequestBody": null,
      "StatusCode": 202,
      "ResponseHeaders": {
        "Content-Length": "0",
<<<<<<< HEAD
        "Date": "Thu, 05 Mar 2020 22:19:59 GMT",
=======
        "Date": "Fri, 03 Apr 2020 21:01:49 GMT",
>>>>>>> 32e373e2
        "Server": [
          "Windows-Azure-Blob/1.0",
          "Microsoft-HTTPAPI/2.0"
        ],
        "x-ms-client-request-id": "ca1af8d3-7508-62f8-6242-9de6b2bfe759",
<<<<<<< HEAD
        "x-ms-request-id": "d7154170-d01e-003a-7f3c-f38843000000",
        "x-ms-version": "2019-10-10"
=======
        "x-ms-request-id": "962242f4-f01e-0012-69fb-093670000000",
        "x-ms-version": "2019-12-12"
>>>>>>> 32e373e2
      },
      "ResponseBody": []
    },
    {
<<<<<<< HEAD
      "RequestUri": "https://seanstagehierarchical.blob.core.windows.net/test-filesystem-46c310b3-c4cc-d80d-a011-4515408c4e08?restype=container",
      "RequestMethod": "PUT",
      "RequestHeaders": {
        "Authorization": "Sanitized",
        "traceparent": "00-f3e2c6678aadd543bd2671a3a361d331-ac53cc9703b7d240-00",
        "User-Agent": [
          "azsdk-net-Storage.Files.DataLake/12.0.0-dev.20200305.1",
          "(.NET Core 4.6.28325.01; Microsoft Windows 10.0.18363 )"
        ],
        "x-ms-blob-public-access": "container",
        "x-ms-client-request-id": "5973c79d-70af-0e28-eb41-2af62fe222d5",
        "x-ms-date": "Thu, 05 Mar 2020 22:20:00 GMT",
        "x-ms-return-client-request-id": "true",
        "x-ms-version": "2019-10-10"
=======
      "RequestUri": "http://seannsecanary.blob.core.windows.net/test-filesystem-46c310b3-c4cc-d80d-a011-4515408c4e08?restype=container",
      "RequestMethod": "PUT",
      "RequestHeaders": {
        "Authorization": "Sanitized",
        "traceparent": "00-cc34def1cb22454e900920f0c7ab6c3f-0c735d3198f41e48-00",
        "User-Agent": [
          "azsdk-net-Storage.Files.DataLake/12.1.0-dev.20200403.1",
          "(.NET Core 4.6.28325.01; Microsoft Windows 10.0.18362 )"
        ],
        "x-ms-blob-public-access": "container",
        "x-ms-client-request-id": "5973c79d-70af-0e28-eb41-2af62fe222d5",
        "x-ms-date": "Fri, 03 Apr 2020 21:01:51 GMT",
        "x-ms-return-client-request-id": "true",
        "x-ms-version": "2019-12-12"
>>>>>>> 32e373e2
      },
      "RequestBody": null,
      "StatusCode": 201,
      "ResponseHeaders": {
        "Content-Length": "0",
<<<<<<< HEAD
        "Date": "Thu, 05 Mar 2020 22:19:59 GMT",
        "ETag": "\u00220x8D7C15358648DDF\u0022",
        "Last-Modified": "Thu, 05 Mar 2020 22:20:00 GMT",
=======
        "Date": "Fri, 03 Apr 2020 21:01:49 GMT",
        "ETag": "\u00220x8D7D8123A95FDE4\u0022",
        "Last-Modified": "Fri, 03 Apr 2020 21:01:50 GMT",
>>>>>>> 32e373e2
        "Server": [
          "Windows-Azure-Blob/1.0",
          "Microsoft-HTTPAPI/2.0"
        ],
        "x-ms-client-request-id": "5973c79d-70af-0e28-eb41-2af62fe222d5",
<<<<<<< HEAD
        "x-ms-request-id": "581dcaf8-101e-000a-433c-f3368c000000",
        "x-ms-version": "2019-10-10"
=======
        "x-ms-request-id": "962242fe-f01e-0012-73fb-093670000000",
        "x-ms-version": "2019-12-12"
>>>>>>> 32e373e2
      },
      "ResponseBody": []
    },
    {
<<<<<<< HEAD
      "RequestUri": "https://seanstagehierarchical.dfs.core.windows.net/test-filesystem-46c310b3-c4cc-d80d-a011-4515408c4e08/test-directory-f0f394f4-7b34-4b27-1eb1-d1b7e811caf5?resource=directory",
      "RequestMethod": "PUT",
      "RequestHeaders": {
        "Authorization": "Sanitized",
        "traceparent": "00-d400dc7b425c4a4e9d9b490be267f73e-d5641ed4a42fe648-00",
        "User-Agent": [
          "azsdk-net-Storage.Files.DataLake/12.0.0-dev.20200305.1",
          "(.NET Core 4.6.28325.01; Microsoft Windows 10.0.18363 )"
        ],
        "x-ms-client-request-id": "790806f2-65b7-2282-a027-3afe9e7126da",
        "x-ms-date": "Thu, 05 Mar 2020 22:20:00 GMT",
        "x-ms-return-client-request-id": "true",
        "x-ms-version": "2019-10-10"
=======
      "RequestUri": "http://seannsecanary.dfs.core.windows.net/test-filesystem-46c310b3-c4cc-d80d-a011-4515408c4e08/test-directory-f0f394f4-7b34-4b27-1eb1-d1b7e811caf5?resource=directory",
      "RequestMethod": "PUT",
      "RequestHeaders": {
        "Authorization": "Sanitized",
        "traceparent": "00-e241a9f3bd6a8d4d90134508479c5169-a2bc2c82681b5e41-00",
        "User-Agent": [
          "azsdk-net-Storage.Files.DataLake/12.1.0-dev.20200403.1",
          "(.NET Core 4.6.28325.01; Microsoft Windows 10.0.18362 )"
        ],
        "x-ms-client-request-id": "790806f2-65b7-2282-a027-3afe9e7126da",
        "x-ms-date": "Fri, 03 Apr 2020 21:01:51 GMT",
        "x-ms-return-client-request-id": "true",
        "x-ms-version": "2019-12-12"
>>>>>>> 32e373e2
      },
      "RequestBody": null,
      "StatusCode": 201,
      "ResponseHeaders": {
        "Content-Length": "0",
<<<<<<< HEAD
        "Date": "Thu, 05 Mar 2020 22:20:00 GMT",
        "ETag": "\u00220x8D7C15358962099\u0022",
        "Last-Modified": "Thu, 05 Mar 2020 22:20:00 GMT",
=======
        "Date": "Fri, 03 Apr 2020 21:01:50 GMT",
        "ETag": "\u00220x8D7D8123AA505B9\u0022",
        "Last-Modified": "Fri, 03 Apr 2020 21:01:50 GMT",
>>>>>>> 32e373e2
        "Server": [
          "Windows-Azure-HDFS/1.0",
          "Microsoft-HTTPAPI/2.0"
        ],
        "x-ms-client-request-id": "790806f2-65b7-2282-a027-3afe9e7126da",
<<<<<<< HEAD
        "x-ms-request-id": "2677bf38-401f-0007-323c-f3fe58000000",
        "x-ms-version": "2019-10-10"
=======
        "x-ms-request-id": "fa440188-201f-0097-5ffb-091bad000000",
        "x-ms-version": "2019-12-12"
>>>>>>> 32e373e2
      },
      "ResponseBody": []
    },
    {
<<<<<<< HEAD
      "RequestUri": "https://seanstagehierarchical.dfs.core.windows.net/test-filesystem-46c310b3-c4cc-d80d-a011-4515408c4e08/test-directory-f0f394f4-7b34-4b27-1eb1-d1b7e811caf5/test-file-a13a3477-aa6a-febc-3c70-57b7fa360d22?resource=file",
=======
      "RequestUri": "http://seannsecanary.dfs.core.windows.net/test-filesystem-46c310b3-c4cc-d80d-a011-4515408c4e08/test-directory-f0f394f4-7b34-4b27-1eb1-d1b7e811caf5/test-file-a13a3477-aa6a-febc-3c70-57b7fa360d22?resource=file",
>>>>>>> 32e373e2
      "RequestMethod": "PUT",
      "RequestHeaders": {
        "Authorization": "Sanitized",
        "User-Agent": [
<<<<<<< HEAD
          "azsdk-net-Storage.Files.DataLake/12.0.0-dev.20200305.1",
          "(.NET Core 4.6.28325.01; Microsoft Windows 10.0.18363 )"
        ],
        "x-ms-client-request-id": "0979a655-40c0-4727-4909-3d470eca2869",
        "x-ms-date": "Thu, 05 Mar 2020 22:20:01 GMT",
        "x-ms-return-client-request-id": "true",
        "x-ms-version": "2019-10-10"
=======
          "azsdk-net-Storage.Files.DataLake/12.1.0-dev.20200403.1",
          "(.NET Core 4.6.28325.01; Microsoft Windows 10.0.18362 )"
        ],
        "x-ms-client-request-id": "0979a655-40c0-4727-4909-3d470eca2869",
        "x-ms-date": "Fri, 03 Apr 2020 21:01:51 GMT",
        "x-ms-return-client-request-id": "true",
        "x-ms-version": "2019-12-12"
>>>>>>> 32e373e2
      },
      "RequestBody": null,
      "StatusCode": 201,
      "ResponseHeaders": {
        "Content-Length": "0",
<<<<<<< HEAD
        "Date": "Thu, 05 Mar 2020 22:20:00 GMT",
        "ETag": "\u00220x8D7C15358A4E742\u0022",
        "Last-Modified": "Thu, 05 Mar 2020 22:20:00 GMT",
=======
        "Date": "Fri, 03 Apr 2020 21:01:50 GMT",
        "ETag": "\u00220x8D7D8123AB20091\u0022",
        "Last-Modified": "Fri, 03 Apr 2020 21:01:50 GMT",
>>>>>>> 32e373e2
        "Server": [
          "Windows-Azure-HDFS/1.0",
          "Microsoft-HTTPAPI/2.0"
        ],
        "x-ms-client-request-id": "0979a655-40c0-4727-4909-3d470eca2869",
<<<<<<< HEAD
        "x-ms-request-id": "2677bf39-401f-0007-333c-f3fe58000000",
        "x-ms-version": "2019-10-10"
=======
        "x-ms-request-id": "fa440189-201f-0097-60fb-091bad000000",
        "x-ms-version": "2019-12-12"
>>>>>>> 32e373e2
      },
      "ResponseBody": []
    },
    {
<<<<<<< HEAD
      "RequestUri": "https://seanstagehierarchical.dfs.core.windows.net/test-filesystem-46c310b3-c4cc-d80d-a011-4515408c4e08/test-directory-f0f394f4-7b34-4b27-1eb1-d1b7e811caf5/test-file-a13a3477-aa6a-febc-3c70-57b7fa360d22?resource=file",
=======
      "RequestUri": "http://seannsecanary.dfs.core.windows.net/test-filesystem-46c310b3-c4cc-d80d-a011-4515408c4e08/test-directory-f0f394f4-7b34-4b27-1eb1-d1b7e811caf5/test-file-a13a3477-aa6a-febc-3c70-57b7fa360d22?resource=file",
>>>>>>> 32e373e2
      "RequestMethod": "PUT",
      "RequestHeaders": {
        "Authorization": "Sanitized",
        "User-Agent": [
<<<<<<< HEAD
          "azsdk-net-Storage.Files.DataLake/12.0.0-dev.20200305.1",
          "(.NET Core 4.6.28325.01; Microsoft Windows 10.0.18363 )"
        ],
        "x-ms-client-request-id": "5462308b-04bd-8f61-187c-98ff12f64741",
        "x-ms-date": "Thu, 05 Mar 2020 22:20:01 GMT",
        "x-ms-lease-id": "24e72050-2aaf-ab0a-b4a1-06b9199999aa",
        "x-ms-return-client-request-id": "true",
        "x-ms-version": "2019-10-10"
=======
          "azsdk-net-Storage.Files.DataLake/12.1.0-dev.20200403.1",
          "(.NET Core 4.6.28325.01; Microsoft Windows 10.0.18362 )"
        ],
        "x-ms-client-request-id": "5462308b-04bd-8f61-187c-98ff12f64741",
        "x-ms-date": "Fri, 03 Apr 2020 21:01:51 GMT",
        "x-ms-lease-id": "24e72050-2aaf-ab0a-b4a1-06b9199999aa",
        "x-ms-return-client-request-id": "true",
        "x-ms-version": "2019-12-12"
>>>>>>> 32e373e2
      },
      "RequestBody": null,
      "StatusCode": 412,
      "ResponseHeaders": {
        "Content-Length": "176",
        "Content-Type": "application/json; charset=utf-8",
<<<<<<< HEAD
        "Date": "Thu, 05 Mar 2020 22:20:00 GMT",
=======
        "Date": "Fri, 03 Apr 2020 21:01:50 GMT",
>>>>>>> 32e373e2
        "Server": [
          "Windows-Azure-HDFS/1.0",
          "Microsoft-HTTPAPI/2.0"
        ],
        "x-ms-client-request-id": "5462308b-04bd-8f61-187c-98ff12f64741",
        "x-ms-error-code": "LeaseNotPresent",
<<<<<<< HEAD
        "x-ms-request-id": "2677bf3a-401f-0007-343c-f3fe58000000",
        "x-ms-version": "2019-10-10"
=======
        "x-ms-request-id": "fa44018a-201f-0097-61fb-091bad000000",
        "x-ms-version": "2019-12-12"
>>>>>>> 32e373e2
      },
      "ResponseBody": {
        "error": {
          "code": "LeaseNotPresent",
<<<<<<< HEAD
          "message": "There is currently no lease on the resource.\nRequestId:2677bf3a-401f-0007-343c-f3fe58000000\nTime:2020-03-05T22:20:01.0776336Z"
        }
      }
    },
    {
      "RequestUri": "https://seanstagehierarchical.blob.core.windows.net/test-filesystem-46c310b3-c4cc-d80d-a011-4515408c4e08?restype=container",
      "RequestMethod": "DELETE",
      "RequestHeaders": {
        "Authorization": "Sanitized",
        "traceparent": "00-d9109f26a07a054e8d1568710f644d89-65e1f5ae9d386242-00",
        "User-Agent": [
          "azsdk-net-Storage.Files.DataLake/12.0.0-dev.20200305.1",
          "(.NET Core 4.6.28325.01; Microsoft Windows 10.0.18363 )"
        ],
        "x-ms-client-request-id": "debb5bc6-d468-15ac-b69e-4630abd11400",
        "x-ms-date": "Thu, 05 Mar 2020 22:20:01 GMT",
        "x-ms-return-client-request-id": "true",
        "x-ms-version": "2019-10-10"
=======
          "message": "There is currently no lease on the resource.\nRequestId:fa44018a-201f-0097-61fb-091bad000000\nTime:2020-04-03T21:01:50.2776648Z"
        }
      }
    },
    {
      "RequestUri": "http://seannsecanary.blob.core.windows.net/test-filesystem-46c310b3-c4cc-d80d-a011-4515408c4e08?restype=container",
      "RequestMethod": "DELETE",
      "RequestHeaders": {
        "Authorization": "Sanitized",
        "traceparent": "00-b3d44193d17ec0488b99bcd5ead0c573-bdafefe9f4b5da4d-00",
        "User-Agent": [
          "azsdk-net-Storage.Files.DataLake/12.1.0-dev.20200403.1",
          "(.NET Core 4.6.28325.01; Microsoft Windows 10.0.18362 )"
        ],
        "x-ms-client-request-id": "debb5bc6-d468-15ac-b69e-4630abd11400",
        "x-ms-date": "Fri, 03 Apr 2020 21:01:51 GMT",
        "x-ms-return-client-request-id": "true",
        "x-ms-version": "2019-12-12"
>>>>>>> 32e373e2
      },
      "RequestBody": null,
      "StatusCode": 202,
      "ResponseHeaders": {
        "Content-Length": "0",
<<<<<<< HEAD
        "Date": "Thu, 05 Mar 2020 22:20:00 GMT",
=======
        "Date": "Fri, 03 Apr 2020 21:01:50 GMT",
>>>>>>> 32e373e2
        "Server": [
          "Windows-Azure-Blob/1.0",
          "Microsoft-HTTPAPI/2.0"
        ],
        "x-ms-client-request-id": "debb5bc6-d468-15ac-b69e-4630abd11400",
<<<<<<< HEAD
        "x-ms-request-id": "581dcb00-101e-000a-483c-f3368c000000",
        "x-ms-version": "2019-10-10"
=======
        "x-ms-request-id": "96224329-f01e-0012-18fb-093670000000",
        "x-ms-version": "2019-12-12"
>>>>>>> 32e373e2
      },
      "ResponseBody": []
    }
  ],
  "Variables": {
<<<<<<< HEAD
    "DateTimeOffsetNow": "2020-03-05T14:19:56.6549926-08:00",
    "RandomSeed": "420358934",
    "Storage_TestConfigHierarchicalNamespace": "NamespaceTenant\nseanstagehierarchical\nU2FuaXRpemVk\nhttps://seanstagehierarchical.blob.core.windows.net\nhttp://seanstagehierarchical.file.core.windows.net\nhttp://seanstagehierarchical.queue.core.windows.net\nhttp://seanstagehierarchical.table.core.windows.net\n\n\n\n\nhttp://seanstagehierarchical-secondary.blob.core.windows.net\nhttp://seanstagehierarchical-secondary.file.core.windows.net\nhttp://seanstagehierarchical-secondary.queue.core.windows.net\nhttp://seanstagehierarchical-secondary.table.core.windows.net\n68390a19-a643-458b-b726-408abf67b4fc\nSanitized\n72f988bf-86f1-41af-91ab-2d7cd011db47\nhttps://login.microsoftonline.com/\nCloud\nBlobEndpoint=https://seanstagehierarchical.blob.core.windows.net/;QueueEndpoint=http://seanstagehierarchical.queue.core.windows.net/;FileEndpoint=http://seanstagehierarchical.file.core.windows.net/;BlobSecondaryEndpoint=http://seanstagehierarchical-secondary.blob.core.windows.net/;QueueSecondaryEndpoint=http://seanstagehierarchical-secondary.queue.core.windows.net/;FileSecondaryEndpoint=http://seanstagehierarchical-secondary.file.core.windows.net/;AccountName=seanstagehierarchical;AccountKey=Sanitized\n"
=======
    "DateTimeOffsetNow": "2020-04-03T14:01:49.5916347-07:00",
    "RandomSeed": "420358934",
    "Storage_TestConfigHierarchicalNamespace": "NamespaceTenant\nseannsecanary\nU2FuaXRpemVk\nhttp://seannsecanary.blob.core.windows.net\nhttp://seannsecanary.file.core.windows.net\nhttp://seannsecanary.queue.core.windows.net\nhttp://seannsecanary.table.core.windows.net\n\n\n\n\nhttp://seannsecanary-secondary.blob.core.windows.net\nhttp://seannsecanary-secondary.file.core.windows.net\nhttp://seannsecanary-secondary.queue.core.windows.net\nhttp://seannsecanary-secondary.table.core.windows.net\n68390a19-a643-458b-b726-408abf67b4fc\nSanitized\n72f988bf-86f1-41af-91ab-2d7cd011db47\nhttps://login.microsoftonline.com/\nCloud\nBlobEndpoint=http://seannsecanary.blob.core.windows.net/;QueueEndpoint=http://seannsecanary.queue.core.windows.net/;FileEndpoint=http://seannsecanary.file.core.windows.net/;BlobSecondaryEndpoint=http://seannsecanary-secondary.blob.core.windows.net/;QueueSecondaryEndpoint=http://seannsecanary-secondary.queue.core.windows.net/;FileSecondaryEndpoint=http://seannsecanary-secondary.file.core.windows.net/;AccountName=seannsecanary;AccountKey=Sanitized\n"
>>>>>>> 32e373e2
  }
}<|MERGE_RESOLUTION|>--- conflicted
+++ resolved
@@ -1,22 +1,6 @@
 {
   "Entries": [
     {
-<<<<<<< HEAD
-      "RequestUri": "https://seanstagehierarchical.blob.core.windows.net/test-filesystem-886b0d34-e525-6783-3779-405494b05fd2?restype=container",
-      "RequestMethod": "PUT",
-      "RequestHeaders": {
-        "Authorization": "Sanitized",
-        "traceparent": "00-d52ff2006ea273408d7a47105381f43f-e811281b9510624d-00",
-        "User-Agent": [
-          "azsdk-net-Storage.Files.DataLake/12.0.0-dev.20200305.1",
-          "(.NET Core 4.6.28325.01; Microsoft Windows 10.0.18363 )"
-        ],
-        "x-ms-blob-public-access": "container",
-        "x-ms-client-request-id": "8d453a7e-492a-6b4b-9c7f-ec36e9b61704",
-        "x-ms-date": "Thu, 05 Mar 2020 22:19:56 GMT",
-        "x-ms-return-client-request-id": "true",
-        "x-ms-version": "2019-10-10"
-=======
       "RequestUri": "http://seannsecanary.blob.core.windows.net/test-filesystem-886b0d34-e525-6783-3779-405494b05fd2?restype=container",
       "RequestMethod": "PUT",
       "RequestHeaders": {
@@ -31,52 +15,25 @@
         "x-ms-date": "Fri, 03 Apr 2020 21:01:49 GMT",
         "x-ms-return-client-request-id": "true",
         "x-ms-version": "2019-12-12"
->>>>>>> 32e373e2
-      },
-      "RequestBody": null,
-      "StatusCode": 201,
-      "ResponseHeaders": {
-        "Content-Length": "0",
-<<<<<<< HEAD
-        "Date": "Thu, 05 Mar 2020 22:19:56 GMT",
-        "ETag": "\u00220x8D7C153562E3C20\u0022",
-        "Last-Modified": "Thu, 05 Mar 2020 22:19:56 GMT",
-=======
+      },
+      "RequestBody": null,
+      "StatusCode": 201,
+      "ResponseHeaders": {
+        "Content-Length": "0",
         "Date": "Fri, 03 Apr 2020 21:01:48 GMT",
         "ETag": "\u00220x8D7D8123979AB6A\u0022",
         "Last-Modified": "Fri, 03 Apr 2020 21:01:48 GMT",
->>>>>>> 32e373e2
         "Server": [
           "Windows-Azure-Blob/1.0",
           "Microsoft-HTTPAPI/2.0"
         ],
         "x-ms-client-request-id": "8d453a7e-492a-6b4b-9c7f-ec36e9b61704",
-<<<<<<< HEAD
-        "x-ms-request-id": "581dcad2-101e-000a-2f3c-f3368c000000",
-        "x-ms-version": "2019-10-10"
-=======
         "x-ms-request-id": "96224238-f01e-0012-4bfb-093670000000",
         "x-ms-version": "2019-12-12"
->>>>>>> 32e373e2
-      },
-      "ResponseBody": []
-    },
-    {
-<<<<<<< HEAD
-      "RequestUri": "https://seanstagehierarchical.dfs.core.windows.net/test-filesystem-886b0d34-e525-6783-3779-405494b05fd2/test-directory-48f13442-059e-b15d-6e86-654a9925e7ee?resource=directory",
-      "RequestMethod": "PUT",
-      "RequestHeaders": {
-        "Authorization": "Sanitized",
-        "traceparent": "00-242069ac824dea409ee0b56b0c0a55d2-368f821e20c04042-00",
-        "User-Agent": [
-          "azsdk-net-Storage.Files.DataLake/12.0.0-dev.20200305.1",
-          "(.NET Core 4.6.28325.01; Microsoft Windows 10.0.18363 )"
-        ],
-        "x-ms-client-request-id": "4c1b48c3-3858-799e-dc93-1ea3e301d276",
-        "x-ms-date": "Thu, 05 Mar 2020 22:19:56 GMT",
-        "x-ms-return-client-request-id": "true",
-        "x-ms-version": "2019-10-10"
-=======
+      },
+      "ResponseBody": []
+    },
+    {
       "RequestUri": "http://seannsecanary.dfs.core.windows.net/test-filesystem-886b0d34-e525-6783-3779-405494b05fd2/test-directory-48f13442-059e-b15d-6e86-654a9925e7ee?resource=directory",
       "RequestMethod": "PUT",
       "RequestHeaders": {
@@ -90,55 +47,30 @@
         "x-ms-date": "Fri, 03 Apr 2020 21:01:49 GMT",
         "x-ms-return-client-request-id": "true",
         "x-ms-version": "2019-12-12"
->>>>>>> 32e373e2
-      },
-      "RequestBody": null,
-      "StatusCode": 201,
-      "ResponseHeaders": {
-        "Content-Length": "0",
-<<<<<<< HEAD
-        "Date": "Thu, 05 Mar 2020 22:19:56 GMT",
-        "ETag": "\u00220x8D7C153565F792A\u0022",
-        "Last-Modified": "Thu, 05 Mar 2020 22:19:57 GMT",
-=======
+      },
+      "RequestBody": null,
+      "StatusCode": 201,
+      "ResponseHeaders": {
+        "Content-Length": "0",
         "Date": "Fri, 03 Apr 2020 21:01:48 GMT",
         "ETag": "\u00220x8D7D812398B0E5F\u0022",
         "Last-Modified": "Fri, 03 Apr 2020 21:01:48 GMT",
->>>>>>> 32e373e2
         "Server": [
           "Windows-Azure-HDFS/1.0",
           "Microsoft-HTTPAPI/2.0"
         ],
         "x-ms-client-request-id": "4c1b48c3-3858-799e-dc93-1ea3e301d276",
-<<<<<<< HEAD
-        "x-ms-request-id": "5d586090-101f-000a-7b3c-f3368c000000",
-        "x-ms-version": "2019-10-10"
-=======
         "x-ms-request-id": "fa44017a-201f-0097-53fb-091bad000000",
         "x-ms-version": "2019-12-12"
->>>>>>> 32e373e2
-      },
-      "ResponseBody": []
-    },
-    {
-<<<<<<< HEAD
-      "RequestUri": "https://seanstagehierarchical.dfs.core.windows.net/test-filesystem-886b0d34-e525-6783-3779-405494b05fd2/test-directory-48f13442-059e-b15d-6e86-654a9925e7ee/test-file-e53dfe98-bde1-7099-8c72-c20e0c911a07?resource=file",
-=======
+      },
+      "ResponseBody": []
+    },
+    {
       "RequestUri": "http://seannsecanary.dfs.core.windows.net/test-filesystem-886b0d34-e525-6783-3779-405494b05fd2/test-directory-48f13442-059e-b15d-6e86-654a9925e7ee/test-file-e53dfe98-bde1-7099-8c72-c20e0c911a07?resource=file",
->>>>>>> 32e373e2
-      "RequestMethod": "PUT",
-      "RequestHeaders": {
-        "Authorization": "Sanitized",
-        "User-Agent": [
-<<<<<<< HEAD
-          "azsdk-net-Storage.Files.DataLake/12.0.0-dev.20200305.1",
-          "(.NET Core 4.6.28325.01; Microsoft Windows 10.0.18363 )"
-        ],
-        "x-ms-client-request-id": "983381bd-1629-068c-afaa-bfe675906c4a",
-        "x-ms-date": "Thu, 05 Mar 2020 22:19:57 GMT",
-        "x-ms-return-client-request-id": "true",
-        "x-ms-version": "2019-10-10"
-=======
+      "RequestMethod": "PUT",
+      "RequestHeaders": {
+        "Authorization": "Sanitized",
+        "User-Agent": [
           "azsdk-net-Storage.Files.DataLake/12.1.0-dev.20200403.1",
           "(.NET Core 4.6.28325.01; Microsoft Windows 10.0.18362 )"
         ],
@@ -146,52 +78,25 @@
         "x-ms-date": "Fri, 03 Apr 2020 21:01:49 GMT",
         "x-ms-return-client-request-id": "true",
         "x-ms-version": "2019-12-12"
->>>>>>> 32e373e2
-      },
-      "RequestBody": null,
-      "StatusCode": 201,
-      "ResponseHeaders": {
-        "Content-Length": "0",
-<<<<<<< HEAD
-        "Date": "Thu, 05 Mar 2020 22:19:56 GMT",
-        "ETag": "\u00220x8D7C153566D0E00\u0022",
-        "Last-Modified": "Thu, 05 Mar 2020 22:19:57 GMT",
-=======
+      },
+      "RequestBody": null,
+      "StatusCode": 201,
+      "ResponseHeaders": {
+        "Content-Length": "0",
         "Date": "Fri, 03 Apr 2020 21:01:48 GMT",
         "ETag": "\u00220x8D7D8123999862C\u0022",
         "Last-Modified": "Fri, 03 Apr 2020 21:01:48 GMT",
->>>>>>> 32e373e2
         "Server": [
           "Windows-Azure-HDFS/1.0",
           "Microsoft-HTTPAPI/2.0"
         ],
         "x-ms-client-request-id": "983381bd-1629-068c-afaa-bfe675906c4a",
-<<<<<<< HEAD
-        "x-ms-request-id": "5d586091-101f-000a-7c3c-f3368c000000",
-        "x-ms-version": "2019-10-10"
-=======
         "x-ms-request-id": "fa44017b-201f-0097-54fb-091bad000000",
         "x-ms-version": "2019-12-12"
->>>>>>> 32e373e2
-      },
-      "ResponseBody": []
-    },
-    {
-<<<<<<< HEAD
-      "RequestUri": "https://seanstagehierarchical.dfs.core.windows.net/test-filesystem-886b0d34-e525-6783-3779-405494b05fd2/test-directory-48f13442-059e-b15d-6e86-654a9925e7ee/test-file-e53dfe98-bde1-7099-8c72-c20e0c911a07?resource=file",
-      "RequestMethod": "PUT",
-      "RequestHeaders": {
-        "Authorization": "Sanitized",
-        "If-Modified-Since": "Fri, 06 Mar 2020 22:19:56 GMT",
-        "User-Agent": [
-          "azsdk-net-Storage.Files.DataLake/12.0.0-dev.20200305.1",
-          "(.NET Core 4.6.28325.01; Microsoft Windows 10.0.18363 )"
-        ],
-        "x-ms-client-request-id": "8b503ed6-825d-74dd-6b80-a15fdbaf4ad6",
-        "x-ms-date": "Thu, 05 Mar 2020 22:19:57 GMT",
-        "x-ms-return-client-request-id": "true",
-        "x-ms-version": "2019-10-10"
-=======
+      },
+      "ResponseBody": []
+    },
+    {
       "RequestUri": "http://seannsecanary.dfs.core.windows.net/test-filesystem-886b0d34-e525-6783-3779-405494b05fd2/test-directory-48f13442-059e-b15d-6e86-654a9925e7ee/test-file-e53dfe98-bde1-7099-8c72-c20e0c911a07?resource=file",
       "RequestMethod": "PUT",
       "RequestHeaders": {
@@ -205,55 +110,25 @@
         "x-ms-date": "Fri, 03 Apr 2020 21:01:49 GMT",
         "x-ms-return-client-request-id": "true",
         "x-ms-version": "2019-12-12"
->>>>>>> 32e373e2
       },
       "RequestBody": null,
       "StatusCode": 412,
       "ResponseHeaders": {
         "Content-Length": "200",
         "Content-Type": "application/json; charset=utf-8",
-<<<<<<< HEAD
-        "Date": "Thu, 05 Mar 2020 22:19:56 GMT",
-=======
-        "Date": "Fri, 03 Apr 2020 21:01:48 GMT",
->>>>>>> 32e373e2
+        "Date": "Fri, 03 Apr 2020 21:01:48 GMT",
         "Server": [
           "Windows-Azure-HDFS/1.0",
           "Microsoft-HTTPAPI/2.0"
         ],
         "x-ms-client-request-id": "8b503ed6-825d-74dd-6b80-a15fdbaf4ad6",
         "x-ms-error-code": "ConditionNotMet",
-<<<<<<< HEAD
-        "x-ms-request-id": "5d586092-101f-000a-7d3c-f3368c000000",
-        "x-ms-version": "2019-10-10"
-=======
         "x-ms-request-id": "fa44017c-201f-0097-55fb-091bad000000",
         "x-ms-version": "2019-12-12"
->>>>>>> 32e373e2
       },
       "ResponseBody": {
         "error": {
           "code": "ConditionNotMet",
-<<<<<<< HEAD
-          "message": "The condition specified using HTTP conditional header(s) is not met.\nRequestId:5d586092-101f-000a-7d3c-f3368c000000\nTime:2020-03-05T22:19:57.4787224Z"
-        }
-      }
-    },
-    {
-      "RequestUri": "https://seanstagehierarchical.blob.core.windows.net/test-filesystem-886b0d34-e525-6783-3779-405494b05fd2?restype=container",
-      "RequestMethod": "DELETE",
-      "RequestHeaders": {
-        "Authorization": "Sanitized",
-        "traceparent": "00-2455e1a3aa9c2844a1825c5ef4010807-bfa26bf26cc00247-00",
-        "User-Agent": [
-          "azsdk-net-Storage.Files.DataLake/12.0.0-dev.20200305.1",
-          "(.NET Core 4.6.28325.01; Microsoft Windows 10.0.18363 )"
-        ],
-        "x-ms-client-request-id": "370f37ee-e13f-f6ed-3aa3-80fadf0c22b8",
-        "x-ms-date": "Thu, 05 Mar 2020 22:19:57 GMT",
-        "x-ms-return-client-request-id": "true",
-        "x-ms-version": "2019-10-10"
-=======
           "message": "The condition specified using HTTP conditional header(s) is not met.\nRequestId:fa44017c-201f-0097-55fb-091bad000000\nTime:2020-04-03T21:01:48.4463766Z"
         }
       }
@@ -272,286 +147,151 @@
         "x-ms-date": "Fri, 03 Apr 2020 21:01:49 GMT",
         "x-ms-return-client-request-id": "true",
         "x-ms-version": "2019-12-12"
->>>>>>> 32e373e2
       },
       "RequestBody": null,
       "StatusCode": 202,
       "ResponseHeaders": {
         "Content-Length": "0",
-<<<<<<< HEAD
-        "Date": "Thu, 05 Mar 2020 22:19:56 GMT",
-=======
-        "Date": "Fri, 03 Apr 2020 21:01:48 GMT",
->>>>>>> 32e373e2
+        "Date": "Fri, 03 Apr 2020 21:01:48 GMT",
         "Server": [
           "Windows-Azure-Blob/1.0",
           "Microsoft-HTTPAPI/2.0"
         ],
         "x-ms-client-request-id": "370f37ee-e13f-f6ed-3aa3-80fadf0c22b8",
-<<<<<<< HEAD
-        "x-ms-request-id": "581dcadc-101e-000a-323c-f3368c000000",
-        "x-ms-version": "2019-10-10"
-=======
         "x-ms-request-id": "96224251-f01e-0012-5ffb-093670000000",
         "x-ms-version": "2019-12-12"
->>>>>>> 32e373e2
-      },
-      "ResponseBody": []
-    },
-    {
-<<<<<<< HEAD
-      "RequestUri": "https://seanstagehierarchical.blob.core.windows.net/test-filesystem-0c95a833-2063-279d-3413-74275131dd64?restype=container",
-      "RequestMethod": "PUT",
-      "RequestHeaders": {
-        "Authorization": "Sanitized",
-        "traceparent": "00-f2ddb0731102674abfe5a200029ee9e6-b1fa250a64f5d749-00",
-        "User-Agent": [
-          "azsdk-net-Storage.Files.DataLake/12.0.0-dev.20200305.1",
-          "(.NET Core 4.6.28325.01; Microsoft Windows 10.0.18363 )"
+      },
+      "ResponseBody": []
+    },
+    {
+      "RequestUri": "http://seannsecanary.blob.core.windows.net/test-filesystem-0c95a833-2063-279d-3413-74275131dd64?restype=container",
+      "RequestMethod": "PUT",
+      "RequestHeaders": {
+        "Authorization": "Sanitized",
+        "traceparent": "00-186722cf231ad3448df387afed7ad66f-043ecb5ddcca8748-00",
+        "User-Agent": [
+          "azsdk-net-Storage.Files.DataLake/12.1.0-dev.20200403.1",
+          "(.NET Core 4.6.28325.01; Microsoft Windows 10.0.18362 )"
         ],
         "x-ms-blob-public-access": "container",
         "x-ms-client-request-id": "ee787713-ba71-cd89-99e7-032c6cc5a409",
-        "x-ms-date": "Thu, 05 Mar 2020 22:19:57 GMT",
-        "x-ms-return-client-request-id": "true",
-        "x-ms-version": "2019-10-10"
-=======
-      "RequestUri": "http://seannsecanary.blob.core.windows.net/test-filesystem-0c95a833-2063-279d-3413-74275131dd64?restype=container",
-      "RequestMethod": "PUT",
-      "RequestHeaders": {
-        "Authorization": "Sanitized",
-        "traceparent": "00-186722cf231ad3448df387afed7ad66f-043ecb5ddcca8748-00",
-        "User-Agent": [
-          "azsdk-net-Storage.Files.DataLake/12.1.0-dev.20200403.1",
-          "(.NET Core 4.6.28325.01; Microsoft Windows 10.0.18362 )"
-        ],
-        "x-ms-blob-public-access": "container",
-        "x-ms-client-request-id": "ee787713-ba71-cd89-99e7-032c6cc5a409",
-        "x-ms-date": "Fri, 03 Apr 2020 21:01:50 GMT",
-        "x-ms-return-client-request-id": "true",
-        "x-ms-version": "2019-12-12"
->>>>>>> 32e373e2
-      },
-      "RequestBody": null,
-      "StatusCode": 201,
-      "ResponseHeaders": {
-        "Content-Length": "0",
-<<<<<<< HEAD
-        "Date": "Thu, 05 Mar 2020 22:19:57 GMT",
-        "ETag": "\u00220x8D7C15356CA7D3E\u0022",
-        "Last-Modified": "Thu, 05 Mar 2020 22:19:57 GMT",
-=======
+        "x-ms-date": "Fri, 03 Apr 2020 21:01:50 GMT",
+        "x-ms-return-client-request-id": "true",
+        "x-ms-version": "2019-12-12"
+      },
+      "RequestBody": null,
+      "StatusCode": 201,
+      "ResponseHeaders": {
+        "Content-Length": "0",
         "Date": "Fri, 03 Apr 2020 21:01:48 GMT",
         "ETag": "\u00220x8D7D81239C0D394\u0022",
         "Last-Modified": "Fri, 03 Apr 2020 21:01:48 GMT",
->>>>>>> 32e373e2
         "Server": [
           "Windows-Azure-Blob/1.0",
           "Microsoft-HTTPAPI/2.0"
         ],
         "x-ms-client-request-id": "ee787713-ba71-cd89-99e7-032c6cc5a409",
-<<<<<<< HEAD
-        "x-ms-request-id": "c8d81fc8-701e-000c-103c-f30533000000",
-        "x-ms-version": "2019-10-10"
-=======
         "x-ms-request-id": "96224256-f01e-0012-62fb-093670000000",
         "x-ms-version": "2019-12-12"
->>>>>>> 32e373e2
-      },
-      "ResponseBody": []
-    },
-    {
-<<<<<<< HEAD
-      "RequestUri": "https://seanstagehierarchical.dfs.core.windows.net/test-filesystem-0c95a833-2063-279d-3413-74275131dd64/test-directory-2b411cc6-7e9a-2118-1288-c6fbbd56f924?resource=directory",
-      "RequestMethod": "PUT",
-      "RequestHeaders": {
-        "Authorization": "Sanitized",
-        "traceparent": "00-70d34a8cd4673e49b03aaf8ee2b6291f-61568ee80a3fbe46-00",
-        "User-Agent": [
-          "azsdk-net-Storage.Files.DataLake/12.0.0-dev.20200305.1",
-          "(.NET Core 4.6.28325.01; Microsoft Windows 10.0.18363 )"
+      },
+      "ResponseBody": []
+    },
+    {
+      "RequestUri": "http://seannsecanary.dfs.core.windows.net/test-filesystem-0c95a833-2063-279d-3413-74275131dd64/test-directory-2b411cc6-7e9a-2118-1288-c6fbbd56f924?resource=directory",
+      "RequestMethod": "PUT",
+      "RequestHeaders": {
+        "Authorization": "Sanitized",
+        "traceparent": "00-14ba9a83c3d6104290d8dd4d1f45a752-d9b053c9cf76f345-00",
+        "User-Agent": [
+          "azsdk-net-Storage.Files.DataLake/12.1.0-dev.20200403.1",
+          "(.NET Core 4.6.28325.01; Microsoft Windows 10.0.18362 )"
         ],
         "x-ms-client-request-id": "128059c3-30ce-946f-5f56-dce9f38e0f42",
-        "x-ms-date": "Thu, 05 Mar 2020 22:19:58 GMT",
-        "x-ms-return-client-request-id": "true",
-        "x-ms-version": "2019-10-10"
-=======
-      "RequestUri": "http://seannsecanary.dfs.core.windows.net/test-filesystem-0c95a833-2063-279d-3413-74275131dd64/test-directory-2b411cc6-7e9a-2118-1288-c6fbbd56f924?resource=directory",
-      "RequestMethod": "PUT",
-      "RequestHeaders": {
-        "Authorization": "Sanitized",
-        "traceparent": "00-14ba9a83c3d6104290d8dd4d1f45a752-d9b053c9cf76f345-00",
-        "User-Agent": [
-          "azsdk-net-Storage.Files.DataLake/12.1.0-dev.20200403.1",
-          "(.NET Core 4.6.28325.01; Microsoft Windows 10.0.18362 )"
-        ],
-        "x-ms-client-request-id": "128059c3-30ce-946f-5f56-dce9f38e0f42",
-        "x-ms-date": "Fri, 03 Apr 2020 21:01:50 GMT",
-        "x-ms-return-client-request-id": "true",
-        "x-ms-version": "2019-12-12"
->>>>>>> 32e373e2
-      },
-      "RequestBody": null,
-      "StatusCode": 201,
-      "ResponseHeaders": {
-        "Content-Length": "0",
-<<<<<<< HEAD
-        "Date": "Thu, 05 Mar 2020 22:19:58 GMT",
-        "ETag": "\u00220x8D7C15356FB0ED9\u0022",
-        "Last-Modified": "Thu, 05 Mar 2020 22:19:58 GMT",
-=======
+        "x-ms-date": "Fri, 03 Apr 2020 21:01:50 GMT",
+        "x-ms-return-client-request-id": "true",
+        "x-ms-version": "2019-12-12"
+      },
+      "RequestBody": null,
+      "StatusCode": 201,
+      "ResponseHeaders": {
+        "Content-Length": "0",
         "Date": "Fri, 03 Apr 2020 21:01:48 GMT",
         "ETag": "\u00220x8D7D81239CF4B32\u0022",
         "Last-Modified": "Fri, 03 Apr 2020 21:01:48 GMT",
->>>>>>> 32e373e2
         "Server": [
           "Windows-Azure-HDFS/1.0",
           "Microsoft-HTTPAPI/2.0"
         ],
         "x-ms-client-request-id": "128059c3-30ce-946f-5f56-dce9f38e0f42",
-<<<<<<< HEAD
-        "x-ms-request-id": "5a9dcb2f-201f-0001-773c-f3cde7000000",
-        "x-ms-version": "2019-10-10"
-=======
         "x-ms-request-id": "fa44017d-201f-0097-56fb-091bad000000",
         "x-ms-version": "2019-12-12"
->>>>>>> 32e373e2
-      },
-      "ResponseBody": []
-    },
-    {
-<<<<<<< HEAD
-      "RequestUri": "https://seanstagehierarchical.dfs.core.windows.net/test-filesystem-0c95a833-2063-279d-3413-74275131dd64/test-directory-2b411cc6-7e9a-2118-1288-c6fbbd56f924/test-file-0274dfee-cab0-d750-2842-01f7735f11a8?resource=file",
-=======
+      },
+      "ResponseBody": []
+    },
+    {
       "RequestUri": "http://seannsecanary.dfs.core.windows.net/test-filesystem-0c95a833-2063-279d-3413-74275131dd64/test-directory-2b411cc6-7e9a-2118-1288-c6fbbd56f924/test-file-0274dfee-cab0-d750-2842-01f7735f11a8?resource=file",
->>>>>>> 32e373e2
-      "RequestMethod": "PUT",
-      "RequestHeaders": {
-        "Authorization": "Sanitized",
-        "User-Agent": [
-<<<<<<< HEAD
-          "azsdk-net-Storage.Files.DataLake/12.0.0-dev.20200305.1",
-          "(.NET Core 4.6.28325.01; Microsoft Windows 10.0.18363 )"
+      "RequestMethod": "PUT",
+      "RequestHeaders": {
+        "Authorization": "Sanitized",
+        "User-Agent": [
+          "azsdk-net-Storage.Files.DataLake/12.1.0-dev.20200403.1",
+          "(.NET Core 4.6.28325.01; Microsoft Windows 10.0.18362 )"
         ],
         "x-ms-client-request-id": "30cac793-9ef5-f8d0-09a9-e98c2f772000",
-        "x-ms-date": "Thu, 05 Mar 2020 22:19:58 GMT",
-        "x-ms-return-client-request-id": "true",
-        "x-ms-version": "2019-10-10"
-=======
-          "azsdk-net-Storage.Files.DataLake/12.1.0-dev.20200403.1",
-          "(.NET Core 4.6.28325.01; Microsoft Windows 10.0.18362 )"
-        ],
-        "x-ms-client-request-id": "30cac793-9ef5-f8d0-09a9-e98c2f772000",
-        "x-ms-date": "Fri, 03 Apr 2020 21:01:50 GMT",
-        "x-ms-return-client-request-id": "true",
-        "x-ms-version": "2019-12-12"
->>>>>>> 32e373e2
-      },
-      "RequestBody": null,
-      "StatusCode": 201,
-      "ResponseHeaders": {
-        "Content-Length": "0",
-<<<<<<< HEAD
-        "Date": "Thu, 05 Mar 2020 22:19:58 GMT",
-        "ETag": "\u00220x8D7C153570871BA\u0022",
-        "Last-Modified": "Thu, 05 Mar 2020 22:19:58 GMT",
-=======
+        "x-ms-date": "Fri, 03 Apr 2020 21:01:50 GMT",
+        "x-ms-return-client-request-id": "true",
+        "x-ms-version": "2019-12-12"
+      },
+      "RequestBody": null,
+      "StatusCode": 201,
+      "ResponseHeaders": {
+        "Content-Length": "0",
         "Date": "Fri, 03 Apr 2020 21:01:48 GMT",
         "ETag": "\u00220x8D7D81239DC54D2\u0022",
         "Last-Modified": "Fri, 03 Apr 2020 21:01:48 GMT",
->>>>>>> 32e373e2
         "Server": [
           "Windows-Azure-HDFS/1.0",
           "Microsoft-HTTPAPI/2.0"
         ],
         "x-ms-client-request-id": "30cac793-9ef5-f8d0-09a9-e98c2f772000",
-<<<<<<< HEAD
-        "x-ms-request-id": "5a9dcb30-201f-0001-783c-f3cde7000000",
-        "x-ms-version": "2019-10-10"
-=======
         "x-ms-request-id": "fa44017f-201f-0097-57fb-091bad000000",
         "x-ms-version": "2019-12-12"
->>>>>>> 32e373e2
-      },
-      "ResponseBody": []
-    },
-    {
-<<<<<<< HEAD
-      "RequestUri": "https://seanstagehierarchical.dfs.core.windows.net/test-filesystem-0c95a833-2063-279d-3413-74275131dd64/test-directory-2b411cc6-7e9a-2118-1288-c6fbbd56f924/test-file-0274dfee-cab0-d750-2842-01f7735f11a8?resource=file",
-      "RequestMethod": "PUT",
-      "RequestHeaders": {
-        "Authorization": "Sanitized",
-        "If-Unmodified-Since": "Wed, 04 Mar 2020 22:19:56 GMT",
-        "User-Agent": [
-          "azsdk-net-Storage.Files.DataLake/12.0.0-dev.20200305.1",
-          "(.NET Core 4.6.28325.01; Microsoft Windows 10.0.18363 )"
+      },
+      "ResponseBody": []
+    },
+    {
+      "RequestUri": "http://seannsecanary.dfs.core.windows.net/test-filesystem-0c95a833-2063-279d-3413-74275131dd64/test-directory-2b411cc6-7e9a-2118-1288-c6fbbd56f924/test-file-0274dfee-cab0-d750-2842-01f7735f11a8?resource=file",
+      "RequestMethod": "PUT",
+      "RequestHeaders": {
+        "Authorization": "Sanitized",
+        "If-Unmodified-Since": "Thu, 02 Apr 2020 21:01:49 GMT",
+        "User-Agent": [
+          "azsdk-net-Storage.Files.DataLake/12.1.0-dev.20200403.1",
+          "(.NET Core 4.6.28325.01; Microsoft Windows 10.0.18362 )"
         ],
         "x-ms-client-request-id": "ab636538-e194-48b3-753f-5b2bfdc95683",
-        "x-ms-date": "Thu, 05 Mar 2020 22:19:58 GMT",
-        "x-ms-return-client-request-id": "true",
-        "x-ms-version": "2019-10-10"
-=======
-      "RequestUri": "http://seannsecanary.dfs.core.windows.net/test-filesystem-0c95a833-2063-279d-3413-74275131dd64/test-directory-2b411cc6-7e9a-2118-1288-c6fbbd56f924/test-file-0274dfee-cab0-d750-2842-01f7735f11a8?resource=file",
-      "RequestMethod": "PUT",
-      "RequestHeaders": {
-        "Authorization": "Sanitized",
-        "If-Unmodified-Since": "Thu, 02 Apr 2020 21:01:49 GMT",
-        "User-Agent": [
-          "azsdk-net-Storage.Files.DataLake/12.1.0-dev.20200403.1",
-          "(.NET Core 4.6.28325.01; Microsoft Windows 10.0.18362 )"
-        ],
-        "x-ms-client-request-id": "ab636538-e194-48b3-753f-5b2bfdc95683",
-        "x-ms-date": "Fri, 03 Apr 2020 21:01:50 GMT",
-        "x-ms-return-client-request-id": "true",
-        "x-ms-version": "2019-12-12"
->>>>>>> 32e373e2
+        "x-ms-date": "Fri, 03 Apr 2020 21:01:50 GMT",
+        "x-ms-return-client-request-id": "true",
+        "x-ms-version": "2019-12-12"
       },
       "RequestBody": null,
       "StatusCode": 412,
       "ResponseHeaders": {
         "Content-Length": "200",
         "Content-Type": "application/json; charset=utf-8",
-<<<<<<< HEAD
-        "Date": "Thu, 05 Mar 2020 22:19:58 GMT",
-=======
-        "Date": "Fri, 03 Apr 2020 21:01:48 GMT",
->>>>>>> 32e373e2
+        "Date": "Fri, 03 Apr 2020 21:01:48 GMT",
         "Server": [
           "Windows-Azure-HDFS/1.0",
           "Microsoft-HTTPAPI/2.0"
         ],
         "x-ms-client-request-id": "ab636538-e194-48b3-753f-5b2bfdc95683",
         "x-ms-error-code": "ConditionNotMet",
-<<<<<<< HEAD
-        "x-ms-request-id": "5a9dcb31-201f-0001-793c-f3cde7000000",
-        "x-ms-version": "2019-10-10"
-=======
         "x-ms-request-id": "fa440180-201f-0097-58fb-091bad000000",
         "x-ms-version": "2019-12-12"
->>>>>>> 32e373e2
       },
       "ResponseBody": {
         "error": {
           "code": "ConditionNotMet",
-<<<<<<< HEAD
-          "message": "The condition specified using HTTP conditional header(s) is not met.\nRequestId:5a9dcb31-201f-0001-793c-f3cde7000000\nTime:2020-03-05T22:19:58.3681818Z"
-        }
-      }
-    },
-    {
-      "RequestUri": "https://seanstagehierarchical.blob.core.windows.net/test-filesystem-0c95a833-2063-279d-3413-74275131dd64?restype=container",
-      "RequestMethod": "DELETE",
-      "RequestHeaders": {
-        "Authorization": "Sanitized",
-        "traceparent": "00-92526a69cfb3c4418cfea70d8e31c667-0fbf43328cdac841-00",
-        "User-Agent": [
-          "azsdk-net-Storage.Files.DataLake/12.0.0-dev.20200305.1",
-          "(.NET Core 4.6.28325.01; Microsoft Windows 10.0.18363 )"
-        ],
-        "x-ms-client-request-id": "ca53cae5-7414-636b-80b9-3817504109c0",
-        "x-ms-date": "Thu, 05 Mar 2020 22:19:58 GMT",
-        "x-ms-return-client-request-id": "true",
-        "x-ms-version": "2019-10-10"
-=======
           "message": "The condition specified using HTTP conditional header(s) is not met.\nRequestId:fa440180-201f-0097-58fb-091bad000000\nTime:2020-04-03T21:01:48.8766793Z"
         }
       }
@@ -570,284 +310,151 @@
         "x-ms-date": "Fri, 03 Apr 2020 21:01:50 GMT",
         "x-ms-return-client-request-id": "true",
         "x-ms-version": "2019-12-12"
->>>>>>> 32e373e2
       },
       "RequestBody": null,
       "StatusCode": 202,
       "ResponseHeaders": {
         "Content-Length": "0",
-<<<<<<< HEAD
-        "Date": "Thu, 05 Mar 2020 22:19:57 GMT",
-=======
-        "Date": "Fri, 03 Apr 2020 21:01:48 GMT",
->>>>>>> 32e373e2
+        "Date": "Fri, 03 Apr 2020 21:01:48 GMT",
         "Server": [
           "Windows-Azure-Blob/1.0",
           "Microsoft-HTTPAPI/2.0"
         ],
         "x-ms-client-request-id": "ca53cae5-7414-636b-80b9-3817504109c0",
-<<<<<<< HEAD
-        "x-ms-request-id": "c8d81fd7-701e-000c-1a3c-f30533000000",
-        "x-ms-version": "2019-10-10"
-=======
         "x-ms-request-id": "96224280-f01e-0012-08fb-093670000000",
         "x-ms-version": "2019-12-12"
->>>>>>> 32e373e2
-      },
-      "ResponseBody": []
-    },
-    {
-<<<<<<< HEAD
-      "RequestUri": "https://seanstagehierarchical.blob.core.windows.net/test-filesystem-d5cf8397-e5d1-db17-1f7b-51d03bacb1d4?restype=container",
-      "RequestMethod": "PUT",
-      "RequestHeaders": {
-        "Authorization": "Sanitized",
-        "traceparent": "00-4886a73ba36d73478dcccbc7d3cc9955-7e531ecf19a8a145-00",
-        "User-Agent": [
-          "azsdk-net-Storage.Files.DataLake/12.0.0-dev.20200305.1",
-          "(.NET Core 4.6.28325.01; Microsoft Windows 10.0.18363 )"
+      },
+      "ResponseBody": []
+    },
+    {
+      "RequestUri": "http://seannsecanary.blob.core.windows.net/test-filesystem-d5cf8397-e5d1-db17-1f7b-51d03bacb1d4?restype=container",
+      "RequestMethod": "PUT",
+      "RequestHeaders": {
+        "Authorization": "Sanitized",
+        "traceparent": "00-ed099de21cf93e439a4f3d048a900511-d238b31e1ab98e44-00",
+        "User-Agent": [
+          "azsdk-net-Storage.Files.DataLake/12.1.0-dev.20200403.1",
+          "(.NET Core 4.6.28325.01; Microsoft Windows 10.0.18362 )"
         ],
         "x-ms-blob-public-access": "container",
         "x-ms-client-request-id": "136fe5ba-d3d1-ff49-b378-aa98239a27d4",
-        "x-ms-date": "Thu, 05 Mar 2020 22:19:58 GMT",
-        "x-ms-return-client-request-id": "true",
-        "x-ms-version": "2019-10-10"
-=======
-      "RequestUri": "http://seannsecanary.blob.core.windows.net/test-filesystem-d5cf8397-e5d1-db17-1f7b-51d03bacb1d4?restype=container",
-      "RequestMethod": "PUT",
-      "RequestHeaders": {
-        "Authorization": "Sanitized",
-        "traceparent": "00-ed099de21cf93e439a4f3d048a900511-d238b31e1ab98e44-00",
-        "User-Agent": [
-          "azsdk-net-Storage.Files.DataLake/12.1.0-dev.20200403.1",
-          "(.NET Core 4.6.28325.01; Microsoft Windows 10.0.18362 )"
-        ],
-        "x-ms-blob-public-access": "container",
-        "x-ms-client-request-id": "136fe5ba-d3d1-ff49-b378-aa98239a27d4",
-        "x-ms-date": "Fri, 03 Apr 2020 21:01:50 GMT",
-        "x-ms-return-client-request-id": "true",
-        "x-ms-version": "2019-12-12"
->>>>>>> 32e373e2
-      },
-      "RequestBody": null,
-      "StatusCode": 201,
-      "ResponseHeaders": {
-        "Content-Length": "0",
-<<<<<<< HEAD
-        "Date": "Thu, 05 Mar 2020 22:19:58 GMT",
-        "ETag": "\u00220x8D7C153574FC978\u0022",
-        "Last-Modified": "Thu, 05 Mar 2020 22:19:58 GMT",
-=======
+        "x-ms-date": "Fri, 03 Apr 2020 21:01:50 GMT",
+        "x-ms-return-client-request-id": "true",
+        "x-ms-version": "2019-12-12"
+      },
+      "RequestBody": null,
+      "StatusCode": 201,
+      "ResponseHeaders": {
+        "Content-Length": "0",
         "Date": "Fri, 03 Apr 2020 21:01:48 GMT",
         "ETag": "\u00220x8D7D8123A03670C\u0022",
         "Last-Modified": "Fri, 03 Apr 2020 21:01:49 GMT",
->>>>>>> 32e373e2
         "Server": [
           "Windows-Azure-Blob/1.0",
           "Microsoft-HTTPAPI/2.0"
         ],
         "x-ms-client-request-id": "136fe5ba-d3d1-ff49-b378-aa98239a27d4",
-<<<<<<< HEAD
-        "x-ms-request-id": "d715412d-d01e-003a-463c-f38843000000",
-        "x-ms-version": "2019-10-10"
-=======
         "x-ms-request-id": "9622428b-f01e-0012-12fb-093670000000",
         "x-ms-version": "2019-12-12"
->>>>>>> 32e373e2
-      },
-      "ResponseBody": []
-    },
-    {
-<<<<<<< HEAD
-      "RequestUri": "https://seanstagehierarchical.dfs.core.windows.net/test-filesystem-d5cf8397-e5d1-db17-1f7b-51d03bacb1d4/test-directory-10806307-d6fa-0b4b-14e4-c61786c8b6f1?resource=directory",
-      "RequestMethod": "PUT",
-      "RequestHeaders": {
-        "Authorization": "Sanitized",
-        "traceparent": "00-e8cae194ea3392498061130556d71a15-5fce02fa6b9d5a4e-00",
-        "User-Agent": [
-          "azsdk-net-Storage.Files.DataLake/12.0.0-dev.20200305.1",
-          "(.NET Core 4.6.28325.01; Microsoft Windows 10.0.18363 )"
+      },
+      "ResponseBody": []
+    },
+    {
+      "RequestUri": "http://seannsecanary.dfs.core.windows.net/test-filesystem-d5cf8397-e5d1-db17-1f7b-51d03bacb1d4/test-directory-10806307-d6fa-0b4b-14e4-c61786c8b6f1?resource=directory",
+      "RequestMethod": "PUT",
+      "RequestHeaders": {
+        "Authorization": "Sanitized",
+        "traceparent": "00-95118a1e62f5414ab3bd2f431041a20d-1a4b2edb89bd6848-00",
+        "User-Agent": [
+          "azsdk-net-Storage.Files.DataLake/12.1.0-dev.20200403.1",
+          "(.NET Core 4.6.28325.01; Microsoft Windows 10.0.18362 )"
         ],
         "x-ms-client-request-id": "c0468a92-87ad-e31e-9963-feec0c3179ea",
-        "x-ms-date": "Thu, 05 Mar 2020 22:19:58 GMT",
-        "x-ms-return-client-request-id": "true",
-        "x-ms-version": "2019-10-10"
-=======
-      "RequestUri": "http://seannsecanary.dfs.core.windows.net/test-filesystem-d5cf8397-e5d1-db17-1f7b-51d03bacb1d4/test-directory-10806307-d6fa-0b4b-14e4-c61786c8b6f1?resource=directory",
-      "RequestMethod": "PUT",
-      "RequestHeaders": {
-        "Authorization": "Sanitized",
-        "traceparent": "00-95118a1e62f5414ab3bd2f431041a20d-1a4b2edb89bd6848-00",
-        "User-Agent": [
-          "azsdk-net-Storage.Files.DataLake/12.1.0-dev.20200403.1",
-          "(.NET Core 4.6.28325.01; Microsoft Windows 10.0.18362 )"
-        ],
-        "x-ms-client-request-id": "c0468a92-87ad-e31e-9963-feec0c3179ea",
-        "x-ms-date": "Fri, 03 Apr 2020 21:01:50 GMT",
-        "x-ms-return-client-request-id": "true",
-        "x-ms-version": "2019-12-12"
->>>>>>> 32e373e2
-      },
-      "RequestBody": null,
-      "StatusCode": 201,
-      "ResponseHeaders": {
-        "Content-Length": "0",
-<<<<<<< HEAD
-        "Date": "Thu, 05 Mar 2020 22:19:58 GMT",
-        "ETag": "\u00220x8D7C153577F9FF8\u0022",
-        "Last-Modified": "Thu, 05 Mar 2020 22:19:59 GMT",
-=======
+        "x-ms-date": "Fri, 03 Apr 2020 21:01:50 GMT",
+        "x-ms-return-client-request-id": "true",
+        "x-ms-version": "2019-12-12"
+      },
+      "RequestBody": null,
+      "StatusCode": 201,
+      "ResponseHeaders": {
+        "Content-Length": "0",
         "Date": "Fri, 03 Apr 2020 21:01:49 GMT",
         "ETag": "\u00220x8D7D8123A12F677\u0022",
         "Last-Modified": "Fri, 03 Apr 2020 21:01:49 GMT",
->>>>>>> 32e373e2
         "Server": [
           "Windows-Azure-HDFS/1.0",
           "Microsoft-HTTPAPI/2.0"
         ],
         "x-ms-client-request-id": "c0468a92-87ad-e31e-9963-feec0c3179ea",
-<<<<<<< HEAD
-        "x-ms-request-id": "bd87f6ce-a01f-0030-393c-f32cf4000000",
-        "x-ms-version": "2019-10-10"
-=======
         "x-ms-request-id": "fa440181-201f-0097-59fb-091bad000000",
         "x-ms-version": "2019-12-12"
->>>>>>> 32e373e2
-      },
-      "ResponseBody": []
-    },
-    {
-<<<<<<< HEAD
-      "RequestUri": "https://seanstagehierarchical.dfs.core.windows.net/test-filesystem-d5cf8397-e5d1-db17-1f7b-51d03bacb1d4/test-directory-10806307-d6fa-0b4b-14e4-c61786c8b6f1/test-file-eab4b9c1-d084-6997-5fbd-19b3574e2a3e?resource=file",
-=======
+      },
+      "ResponseBody": []
+    },
+    {
       "RequestUri": "http://seannsecanary.dfs.core.windows.net/test-filesystem-d5cf8397-e5d1-db17-1f7b-51d03bacb1d4/test-directory-10806307-d6fa-0b4b-14e4-c61786c8b6f1/test-file-eab4b9c1-d084-6997-5fbd-19b3574e2a3e?resource=file",
->>>>>>> 32e373e2
-      "RequestMethod": "PUT",
-      "RequestHeaders": {
-        "Authorization": "Sanitized",
-        "User-Agent": [
-<<<<<<< HEAD
-          "azsdk-net-Storage.Files.DataLake/12.0.0-dev.20200305.1",
-          "(.NET Core 4.6.28325.01; Microsoft Windows 10.0.18363 )"
+      "RequestMethod": "PUT",
+      "RequestHeaders": {
+        "Authorization": "Sanitized",
+        "User-Agent": [
+          "azsdk-net-Storage.Files.DataLake/12.1.0-dev.20200403.1",
+          "(.NET Core 4.6.28325.01; Microsoft Windows 10.0.18362 )"
         ],
         "x-ms-client-request-id": "273b94ce-dd22-c1ef-f3dd-61ef6e6a8b4a",
-        "x-ms-date": "Thu, 05 Mar 2020 22:19:59 GMT",
-        "x-ms-return-client-request-id": "true",
-        "x-ms-version": "2019-10-10"
-=======
-          "azsdk-net-Storage.Files.DataLake/12.1.0-dev.20200403.1",
-          "(.NET Core 4.6.28325.01; Microsoft Windows 10.0.18362 )"
-        ],
-        "x-ms-client-request-id": "273b94ce-dd22-c1ef-f3dd-61ef6e6a8b4a",
-        "x-ms-date": "Fri, 03 Apr 2020 21:01:50 GMT",
-        "x-ms-return-client-request-id": "true",
-        "x-ms-version": "2019-12-12"
->>>>>>> 32e373e2
-      },
-      "RequestBody": null,
-      "StatusCode": 201,
-      "ResponseHeaders": {
-        "Content-Length": "0",
-<<<<<<< HEAD
-        "Date": "Thu, 05 Mar 2020 22:19:58 GMT",
-        "ETag": "\u00220x8D7C153578CEFA6\u0022",
-        "Last-Modified": "Thu, 05 Mar 2020 22:19:59 GMT",
-=======
+        "x-ms-date": "Fri, 03 Apr 2020 21:01:50 GMT",
+        "x-ms-return-client-request-id": "true",
+        "x-ms-version": "2019-12-12"
+      },
+      "RequestBody": null,
+      "StatusCode": 201,
+      "ResponseHeaders": {
+        "Content-Length": "0",
         "Date": "Fri, 03 Apr 2020 21:01:49 GMT",
         "ETag": "\u00220x8D7D8123A216C9F\u0022",
         "Last-Modified": "Fri, 03 Apr 2020 21:01:49 GMT",
->>>>>>> 32e373e2
         "Server": [
           "Windows-Azure-HDFS/1.0",
           "Microsoft-HTTPAPI/2.0"
         ],
         "x-ms-client-request-id": "273b94ce-dd22-c1ef-f3dd-61ef6e6a8b4a",
-<<<<<<< HEAD
-        "x-ms-request-id": "bd87f6cf-a01f-0030-3a3c-f32cf4000000",
-        "x-ms-version": "2019-10-10"
-=======
         "x-ms-request-id": "fa440182-201f-0097-5afb-091bad000000",
         "x-ms-version": "2019-12-12"
->>>>>>> 32e373e2
-      },
-      "ResponseBody": []
-    },
-    {
-<<<<<<< HEAD
-      "RequestUri": "https://seanstagehierarchical.dfs.core.windows.net/test-filesystem-d5cf8397-e5d1-db17-1f7b-51d03bacb1d4/test-directory-10806307-d6fa-0b4b-14e4-c61786c8b6f1/test-file-eab4b9c1-d084-6997-5fbd-19b3574e2a3e?resource=file",
-=======
+      },
+      "ResponseBody": []
+    },
+    {
       "RequestUri": "http://seannsecanary.dfs.core.windows.net/test-filesystem-d5cf8397-e5d1-db17-1f7b-51d03bacb1d4/test-directory-10806307-d6fa-0b4b-14e4-c61786c8b6f1/test-file-eab4b9c1-d084-6997-5fbd-19b3574e2a3e?resource=file",
->>>>>>> 32e373e2
       "RequestMethod": "PUT",
       "RequestHeaders": {
         "Authorization": "Sanitized",
         "If-Match": "\u0022garbage\u0022",
         "User-Agent": [
-<<<<<<< HEAD
-          "azsdk-net-Storage.Files.DataLake/12.0.0-dev.20200305.1",
-          "(.NET Core 4.6.28325.01; Microsoft Windows 10.0.18363 )"
+          "azsdk-net-Storage.Files.DataLake/12.1.0-dev.20200403.1",
+          "(.NET Core 4.6.28325.01; Microsoft Windows 10.0.18362 )"
         ],
         "x-ms-client-request-id": "c3e55407-0213-401b-63c3-08a49455edaf",
-        "x-ms-date": "Thu, 05 Mar 2020 22:19:59 GMT",
-        "x-ms-return-client-request-id": "true",
-        "x-ms-version": "2019-10-10"
-=======
-          "azsdk-net-Storage.Files.DataLake/12.1.0-dev.20200403.1",
-          "(.NET Core 4.6.28325.01; Microsoft Windows 10.0.18362 )"
-        ],
-        "x-ms-client-request-id": "c3e55407-0213-401b-63c3-08a49455edaf",
-        "x-ms-date": "Fri, 03 Apr 2020 21:01:50 GMT",
-        "x-ms-return-client-request-id": "true",
-        "x-ms-version": "2019-12-12"
->>>>>>> 32e373e2
+        "x-ms-date": "Fri, 03 Apr 2020 21:01:50 GMT",
+        "x-ms-return-client-request-id": "true",
+        "x-ms-version": "2019-12-12"
       },
       "RequestBody": null,
       "StatusCode": 412,
       "ResponseHeaders": {
         "Content-Length": "200",
         "Content-Type": "application/json; charset=utf-8",
-<<<<<<< HEAD
-        "Date": "Thu, 05 Mar 2020 22:19:58 GMT",
-=======
-        "Date": "Fri, 03 Apr 2020 21:01:49 GMT",
->>>>>>> 32e373e2
+        "Date": "Fri, 03 Apr 2020 21:01:49 GMT",
         "Server": [
           "Windows-Azure-HDFS/1.0",
           "Microsoft-HTTPAPI/2.0"
         ],
         "x-ms-client-request-id": "c3e55407-0213-401b-63c3-08a49455edaf",
         "x-ms-error-code": "ConditionNotMet",
-<<<<<<< HEAD
-        "x-ms-request-id": "bd87f6d0-a01f-0030-3b3c-f32cf4000000",
-        "x-ms-version": "2019-10-10"
-=======
         "x-ms-request-id": "fa440183-201f-0097-5bfb-091bad000000",
         "x-ms-version": "2019-12-12"
->>>>>>> 32e373e2
       },
       "ResponseBody": {
         "error": {
           "code": "ConditionNotMet",
-<<<<<<< HEAD
-          "message": "The condition specified using HTTP conditional header(s) is not met.\nRequestId:bd87f6d0-a01f-0030-3b3c-f32cf4000000\nTime:2020-03-05T22:19:59.2369226Z"
-        }
-      }
-    },
-    {
-      "RequestUri": "https://seanstagehierarchical.blob.core.windows.net/test-filesystem-d5cf8397-e5d1-db17-1f7b-51d03bacb1d4?restype=container",
-      "RequestMethod": "DELETE",
-      "RequestHeaders": {
-        "Authorization": "Sanitized",
-        "traceparent": "00-feff07e2fe76e14d8ba50faab3dca6e0-1530c5936ef3a444-00",
-        "User-Agent": [
-          "azsdk-net-Storage.Files.DataLake/12.0.0-dev.20200305.1",
-          "(.NET Core 4.6.28325.01; Microsoft Windows 10.0.18363 )"
-        ],
-        "x-ms-client-request-id": "19e81812-c885-3636-a48e-56e875c4361e",
-        "x-ms-date": "Thu, 05 Mar 2020 22:19:59 GMT",
-        "x-ms-return-client-request-id": "true",
-        "x-ms-version": "2019-10-10"
-=======
           "message": "The condition specified using HTTP conditional header(s) is not met.\nRequestId:fa440183-201f-0097-5bfb-091bad000000\nTime:2020-04-03T21:01:49.3239944Z"
         }
       }
@@ -866,235 +473,131 @@
         "x-ms-date": "Fri, 03 Apr 2020 21:01:50 GMT",
         "x-ms-return-client-request-id": "true",
         "x-ms-version": "2019-12-12"
->>>>>>> 32e373e2
       },
       "RequestBody": null,
       "StatusCode": 202,
       "ResponseHeaders": {
         "Content-Length": "0",
-<<<<<<< HEAD
-        "Date": "Thu, 05 Mar 2020 22:19:59 GMT",
-=======
-        "Date": "Fri, 03 Apr 2020 21:01:49 GMT",
->>>>>>> 32e373e2
+        "Date": "Fri, 03 Apr 2020 21:01:49 GMT",
         "Server": [
           "Windows-Azure-Blob/1.0",
           "Microsoft-HTTPAPI/2.0"
         ],
         "x-ms-client-request-id": "19e81812-c885-3636-a48e-56e875c4361e",
-<<<<<<< HEAD
-        "x-ms-request-id": "d7154145-d01e-003a-5a3c-f38843000000",
-        "x-ms-version": "2019-10-10"
-=======
         "x-ms-request-id": "962242c1-f01e-0012-41fb-093670000000",
         "x-ms-version": "2019-12-12"
->>>>>>> 32e373e2
-      },
-      "ResponseBody": []
-    },
-    {
-<<<<<<< HEAD
-      "RequestUri": "https://seanstagehierarchical.blob.core.windows.net/test-filesystem-9fa8206a-eb1d-09ff-3c94-98a34f5133c4?restype=container",
-      "RequestMethod": "PUT",
-      "RequestHeaders": {
-        "Authorization": "Sanitized",
-        "traceparent": "00-c59a737373d0ed4ab6a1e2f4376fe630-3b134119e859c845-00",
-        "User-Agent": [
-          "azsdk-net-Storage.Files.DataLake/12.0.0-dev.20200305.1",
-          "(.NET Core 4.6.28325.01; Microsoft Windows 10.0.18363 )"
+      },
+      "ResponseBody": []
+    },
+    {
+      "RequestUri": "http://seannsecanary.blob.core.windows.net/test-filesystem-9fa8206a-eb1d-09ff-3c94-98a34f5133c4?restype=container",
+      "RequestMethod": "PUT",
+      "RequestHeaders": {
+        "Authorization": "Sanitized",
+        "traceparent": "00-2ca51ff6557a0a48b3aaa1f0068985ff-94384e9204ac7043-00",
+        "User-Agent": [
+          "azsdk-net-Storage.Files.DataLake/12.1.0-dev.20200403.1",
+          "(.NET Core 4.6.28325.01; Microsoft Windows 10.0.18362 )"
         ],
         "x-ms-blob-public-access": "container",
         "x-ms-client-request-id": "ec5f9439-0ef5-2618-18de-dcf13093e653",
-        "x-ms-date": "Thu, 05 Mar 2020 22:19:59 GMT",
-        "x-ms-return-client-request-id": "true",
-        "x-ms-version": "2019-10-10"
-=======
-      "RequestUri": "http://seannsecanary.blob.core.windows.net/test-filesystem-9fa8206a-eb1d-09ff-3c94-98a34f5133c4?restype=container",
-      "RequestMethod": "PUT",
-      "RequestHeaders": {
-        "Authorization": "Sanitized",
-        "traceparent": "00-2ca51ff6557a0a48b3aaa1f0068985ff-94384e9204ac7043-00",
-        "User-Agent": [
-          "azsdk-net-Storage.Files.DataLake/12.1.0-dev.20200403.1",
-          "(.NET Core 4.6.28325.01; Microsoft Windows 10.0.18362 )"
-        ],
-        "x-ms-blob-public-access": "container",
-        "x-ms-client-request-id": "ec5f9439-0ef5-2618-18de-dcf13093e653",
-        "x-ms-date": "Fri, 03 Apr 2020 21:01:50 GMT",
-        "x-ms-return-client-request-id": "true",
-        "x-ms-version": "2019-12-12"
->>>>>>> 32e373e2
-      },
-      "RequestBody": null,
-      "StatusCode": 201,
-      "ResponseHeaders": {
-        "Content-Length": "0",
-<<<<<<< HEAD
-        "Date": "Thu, 05 Mar 2020 22:19:59 GMT",
-        "ETag": "\u00220x8D7C15357C93377\u0022",
-        "Last-Modified": "Thu, 05 Mar 2020 22:19:59 GMT",
-=======
+        "x-ms-date": "Fri, 03 Apr 2020 21:01:50 GMT",
+        "x-ms-return-client-request-id": "true",
+        "x-ms-version": "2019-12-12"
+      },
+      "RequestBody": null,
+      "StatusCode": 201,
+      "ResponseHeaders": {
+        "Content-Length": "0",
         "Date": "Fri, 03 Apr 2020 21:01:49 GMT",
         "ETag": "\u00220x8D7D8123A4696E8\u0022",
         "Last-Modified": "Fri, 03 Apr 2020 21:01:49 GMT",
->>>>>>> 32e373e2
         "Server": [
           "Windows-Azure-Blob/1.0",
           "Microsoft-HTTPAPI/2.0"
         ],
         "x-ms-client-request-id": "ec5f9439-0ef5-2618-18de-dcf13093e653",
-<<<<<<< HEAD
-        "x-ms-request-id": "d7154152-d01e-003a-643c-f38843000000",
-        "x-ms-version": "2019-10-10"
-=======
         "x-ms-request-id": "962242c8-f01e-0012-48fb-093670000000",
         "x-ms-version": "2019-12-12"
->>>>>>> 32e373e2
-      },
-      "ResponseBody": []
-    },
-    {
-<<<<<<< HEAD
-      "RequestUri": "https://seanstagehierarchical.dfs.core.windows.net/test-filesystem-9fa8206a-eb1d-09ff-3c94-98a34f5133c4/test-directory-a2d3915b-ba32-95b1-f6c9-63b2b145620d?resource=directory",
-      "RequestMethod": "PUT",
-      "RequestHeaders": {
-        "Authorization": "Sanitized",
-        "traceparent": "00-f7909b1f704a0c45b99a1456c0b2c622-1db9246a5e376e44-00",
-        "User-Agent": [
-          "azsdk-net-Storage.Files.DataLake/12.0.0-dev.20200305.1",
-          "(.NET Core 4.6.28325.01; Microsoft Windows 10.0.18363 )"
+      },
+      "ResponseBody": []
+    },
+    {
+      "RequestUri": "http://seannsecanary.dfs.core.windows.net/test-filesystem-9fa8206a-eb1d-09ff-3c94-98a34f5133c4/test-directory-a2d3915b-ba32-95b1-f6c9-63b2b145620d?resource=directory",
+      "RequestMethod": "PUT",
+      "RequestHeaders": {
+        "Authorization": "Sanitized",
+        "traceparent": "00-50e1348c235c4c49a2d80b0b85c3e0ba-30fb0cf77b7d604b-00",
+        "User-Agent": [
+          "azsdk-net-Storage.Files.DataLake/12.1.0-dev.20200403.1",
+          "(.NET Core 4.6.28325.01; Microsoft Windows 10.0.18362 )"
         ],
         "x-ms-client-request-id": "155ee683-385b-7e33-e3ca-f52cab6574d2",
-        "x-ms-date": "Thu, 05 Mar 2020 22:19:59 GMT",
-        "x-ms-return-client-request-id": "true",
-        "x-ms-version": "2019-10-10"
-=======
-      "RequestUri": "http://seannsecanary.dfs.core.windows.net/test-filesystem-9fa8206a-eb1d-09ff-3c94-98a34f5133c4/test-directory-a2d3915b-ba32-95b1-f6c9-63b2b145620d?resource=directory",
-      "RequestMethod": "PUT",
-      "RequestHeaders": {
-        "Authorization": "Sanitized",
-        "traceparent": "00-50e1348c235c4c49a2d80b0b85c3e0ba-30fb0cf77b7d604b-00",
-        "User-Agent": [
-          "azsdk-net-Storage.Files.DataLake/12.1.0-dev.20200403.1",
-          "(.NET Core 4.6.28325.01; Microsoft Windows 10.0.18362 )"
-        ],
-        "x-ms-client-request-id": "155ee683-385b-7e33-e3ca-f52cab6574d2",
-        "x-ms-date": "Fri, 03 Apr 2020 21:01:51 GMT",
-        "x-ms-return-client-request-id": "true",
-        "x-ms-version": "2019-12-12"
->>>>>>> 32e373e2
-      },
-      "RequestBody": null,
-      "StatusCode": 201,
-      "ResponseHeaders": {
-        "Content-Length": "0",
-<<<<<<< HEAD
-        "Date": "Thu, 05 Mar 2020 22:19:59 GMT",
-        "ETag": "\u00220x8D7C15357FD7B3A\u0022",
-        "Last-Modified": "Thu, 05 Mar 2020 22:19:59 GMT",
-=======
+        "x-ms-date": "Fri, 03 Apr 2020 21:01:51 GMT",
+        "x-ms-return-client-request-id": "true",
+        "x-ms-version": "2019-12-12"
+      },
+      "RequestBody": null,
+      "StatusCode": 201,
+      "ResponseHeaders": {
+        "Content-Length": "0",
         "Date": "Fri, 03 Apr 2020 21:01:49 GMT",
         "ETag": "\u00220x8D7D8123A55B7BB\u0022",
         "Last-Modified": "Fri, 03 Apr 2020 21:01:49 GMT",
->>>>>>> 32e373e2
         "Server": [
           "Windows-Azure-HDFS/1.0",
           "Microsoft-HTTPAPI/2.0"
         ],
         "x-ms-client-request-id": "155ee683-385b-7e33-e3ca-f52cab6574d2",
-<<<<<<< HEAD
-        "x-ms-request-id": "21c9592a-f01f-003d-2d3c-f3e420000000",
-        "x-ms-version": "2019-10-10"
-=======
         "x-ms-request-id": "fa440185-201f-0097-5cfb-091bad000000",
         "x-ms-version": "2019-12-12"
->>>>>>> 32e373e2
-      },
-      "ResponseBody": []
-    },
-    {
-<<<<<<< HEAD
-      "RequestUri": "https://seanstagehierarchical.dfs.core.windows.net/test-filesystem-9fa8206a-eb1d-09ff-3c94-98a34f5133c4/test-directory-a2d3915b-ba32-95b1-f6c9-63b2b145620d/test-file-fd37cf7b-2b28-1561-c3cd-e8c757219dbd?resource=file",
-=======
+      },
+      "ResponseBody": []
+    },
+    {
       "RequestUri": "http://seannsecanary.dfs.core.windows.net/test-filesystem-9fa8206a-eb1d-09ff-3c94-98a34f5133c4/test-directory-a2d3915b-ba32-95b1-f6c9-63b2b145620d/test-file-fd37cf7b-2b28-1561-c3cd-e8c757219dbd?resource=file",
->>>>>>> 32e373e2
-      "RequestMethod": "PUT",
-      "RequestHeaders": {
-        "Authorization": "Sanitized",
-        "User-Agent": [
-<<<<<<< HEAD
-          "azsdk-net-Storage.Files.DataLake/12.0.0-dev.20200305.1",
-          "(.NET Core 4.6.28325.01; Microsoft Windows 10.0.18363 )"
+      "RequestMethod": "PUT",
+      "RequestHeaders": {
+        "Authorization": "Sanitized",
+        "User-Agent": [
+          "azsdk-net-Storage.Files.DataLake/12.1.0-dev.20200403.1",
+          "(.NET Core 4.6.28325.01; Microsoft Windows 10.0.18362 )"
         ],
         "x-ms-client-request-id": "281490f6-b100-5780-8549-528e4f6b27c1",
-        "x-ms-date": "Thu, 05 Mar 2020 22:20:00 GMT",
-        "x-ms-return-client-request-id": "true",
-        "x-ms-version": "2019-10-10"
-=======
-          "azsdk-net-Storage.Files.DataLake/12.1.0-dev.20200403.1",
-          "(.NET Core 4.6.28325.01; Microsoft Windows 10.0.18362 )"
-        ],
-        "x-ms-client-request-id": "281490f6-b100-5780-8549-528e4f6b27c1",
-        "x-ms-date": "Fri, 03 Apr 2020 21:01:51 GMT",
-        "x-ms-return-client-request-id": "true",
-        "x-ms-version": "2019-12-12"
->>>>>>> 32e373e2
-      },
-      "RequestBody": null,
-      "StatusCode": 201,
-      "ResponseHeaders": {
-        "Content-Length": "0",
-<<<<<<< HEAD
-        "Date": "Thu, 05 Mar 2020 22:19:59 GMT",
-        "ETag": "\u00220x8D7C153580E353A\u0022",
-        "Last-Modified": "Thu, 05 Mar 2020 22:19:59 GMT",
-=======
+        "x-ms-date": "Fri, 03 Apr 2020 21:01:51 GMT",
+        "x-ms-return-client-request-id": "true",
+        "x-ms-version": "2019-12-12"
+      },
+      "RequestBody": null,
+      "StatusCode": 201,
+      "ResponseHeaders": {
+        "Content-Length": "0",
         "Date": "Fri, 03 Apr 2020 21:01:49 GMT",
         "ETag": "\u00220x8D7D8123A630308\u0022",
         "Last-Modified": "Fri, 03 Apr 2020 21:01:49 GMT",
->>>>>>> 32e373e2
         "Server": [
           "Windows-Azure-HDFS/1.0",
           "Microsoft-HTTPAPI/2.0"
         ],
         "x-ms-client-request-id": "281490f6-b100-5780-8549-528e4f6b27c1",
-<<<<<<< HEAD
-        "x-ms-request-id": "21c9592b-f01f-003d-2e3c-f3e420000000",
-        "x-ms-version": "2019-10-10"
-=======
         "x-ms-request-id": "fa440186-201f-0097-5dfb-091bad000000",
         "x-ms-version": "2019-12-12"
->>>>>>> 32e373e2
-      },
-      "ResponseBody": []
-    },
-    {
-<<<<<<< HEAD
-      "RequestUri": "https://seanstagehierarchical.blob.core.windows.net/test-filesystem-9fa8206a-eb1d-09ff-3c94-98a34f5133c4/test-directory-a2d3915b-ba32-95b1-f6c9-63b2b145620d/test-file-fd37cf7b-2b28-1561-c3cd-e8c757219dbd",
-=======
+      },
+      "ResponseBody": []
+    },
+    {
       "RequestUri": "http://seannsecanary.blob.core.windows.net/test-filesystem-9fa8206a-eb1d-09ff-3c94-98a34f5133c4/test-directory-a2d3915b-ba32-95b1-f6c9-63b2b145620d/test-file-fd37cf7b-2b28-1561-c3cd-e8c757219dbd",
->>>>>>> 32e373e2
       "RequestMethod": "HEAD",
       "RequestHeaders": {
         "Authorization": "Sanitized",
         "User-Agent": [
-<<<<<<< HEAD
-          "azsdk-net-Storage.Files.DataLake/12.0.0-dev.20200305.1",
-          "(.NET Core 4.6.28325.01; Microsoft Windows 10.0.18363 )"
+          "azsdk-net-Storage.Files.DataLake/12.1.0-dev.20200403.1",
+          "(.NET Core 4.6.28325.01; Microsoft Windows 10.0.18362 )"
         ],
         "x-ms-client-request-id": "c6d19473-740d-68bc-39d7-459efb233092",
-        "x-ms-date": "Thu, 05 Mar 2020 22:20:00 GMT",
-        "x-ms-return-client-request-id": "true",
-        "x-ms-version": "2019-10-10"
-=======
-          "azsdk-net-Storage.Files.DataLake/12.1.0-dev.20200403.1",
-          "(.NET Core 4.6.28325.01; Microsoft Windows 10.0.18362 )"
-        ],
-        "x-ms-client-request-id": "c6d19473-740d-68bc-39d7-459efb233092",
-        "x-ms-date": "Fri, 03 Apr 2020 21:01:51 GMT",
-        "x-ms-return-client-request-id": "true",
-        "x-ms-version": "2019-12-12"
->>>>>>> 32e373e2
+        "x-ms-date": "Fri, 03 Apr 2020 21:01:51 GMT",
+        "x-ms-return-client-request-id": "true",
+        "x-ms-version": "2019-12-12"
       },
       "RequestBody": null,
       "StatusCode": 200,
@@ -1102,15 +605,9 @@
         "Accept-Ranges": "bytes",
         "Content-Length": "0",
         "Content-Type": "application/octet-stream",
-<<<<<<< HEAD
-        "Date": "Thu, 05 Mar 2020 22:19:59 GMT",
-        "ETag": "\u00220x8D7C153580E353A\u0022",
-        "Last-Modified": "Thu, 05 Mar 2020 22:19:59 GMT",
-=======
         "Date": "Fri, 03 Apr 2020 21:01:49 GMT",
         "ETag": "\u00220x8D7D8123A630308\u0022",
         "Last-Modified": "Fri, 03 Apr 2020 21:01:49 GMT",
->>>>>>> 32e373e2
         "Server": [
           "Windows-Azure-Blob/1.0",
           "Microsoft-HTTPAPI/2.0"
@@ -1119,102 +616,48 @@
         "x-ms-access-tier-inferred": "true",
         "x-ms-blob-type": "BlockBlob",
         "x-ms-client-request-id": "c6d19473-740d-68bc-39d7-459efb233092",
-<<<<<<< HEAD
-        "x-ms-creation-time": "Thu, 05 Mar 2020 22:19:59 GMT",
-        "x-ms-lease-state": "available",
-        "x-ms-lease-status": "unlocked",
-        "x-ms-request-id": "d7154166-d01e-003a-763c-f38843000000",
-        "x-ms-server-encrypted": "true",
-        "x-ms-version": "2019-10-10"
-=======
         "x-ms-creation-time": "Fri, 03 Apr 2020 21:01:49 GMT",
         "x-ms-lease-state": "available",
         "x-ms-lease-status": "unlocked",
         "x-ms-request-id": "962242e9-f01e-0012-5efb-093670000000",
         "x-ms-server-encrypted": "true",
         "x-ms-version": "2019-12-12"
->>>>>>> 32e373e2
-      },
-      "ResponseBody": []
-    },
-    {
-<<<<<<< HEAD
-      "RequestUri": "https://seanstagehierarchical.dfs.core.windows.net/test-filesystem-9fa8206a-eb1d-09ff-3c94-98a34f5133c4/test-directory-a2d3915b-ba32-95b1-f6c9-63b2b145620d/test-file-fd37cf7b-2b28-1561-c3cd-e8c757219dbd?resource=file",
-      "RequestMethod": "PUT",
-      "RequestHeaders": {
-        "Authorization": "Sanitized",
-        "If-None-Match": "\u00220x8D7C153580E353A\u0022",
-        "User-Agent": [
-          "azsdk-net-Storage.Files.DataLake/12.0.0-dev.20200305.1",
-          "(.NET Core 4.6.28325.01; Microsoft Windows 10.0.18363 )"
+      },
+      "ResponseBody": []
+    },
+    {
+      "RequestUri": "http://seannsecanary.dfs.core.windows.net/test-filesystem-9fa8206a-eb1d-09ff-3c94-98a34f5133c4/test-directory-a2d3915b-ba32-95b1-f6c9-63b2b145620d/test-file-fd37cf7b-2b28-1561-c3cd-e8c757219dbd?resource=file",
+      "RequestMethod": "PUT",
+      "RequestHeaders": {
+        "Authorization": "Sanitized",
+        "If-None-Match": "\u00220x8D7D8123A630308\u0022",
+        "User-Agent": [
+          "azsdk-net-Storage.Files.DataLake/12.1.0-dev.20200403.1",
+          "(.NET Core 4.6.28325.01; Microsoft Windows 10.0.18362 )"
         ],
         "x-ms-client-request-id": "bb1b3184-619a-b8b3-7ba9-b75f654c32fa",
-        "x-ms-date": "Thu, 05 Mar 2020 22:20:00 GMT",
-        "x-ms-return-client-request-id": "true",
-        "x-ms-version": "2019-10-10"
-=======
-      "RequestUri": "http://seannsecanary.dfs.core.windows.net/test-filesystem-9fa8206a-eb1d-09ff-3c94-98a34f5133c4/test-directory-a2d3915b-ba32-95b1-f6c9-63b2b145620d/test-file-fd37cf7b-2b28-1561-c3cd-e8c757219dbd?resource=file",
-      "RequestMethod": "PUT",
-      "RequestHeaders": {
-        "Authorization": "Sanitized",
-        "If-None-Match": "\u00220x8D7D8123A630308\u0022",
-        "User-Agent": [
-          "azsdk-net-Storage.Files.DataLake/12.1.0-dev.20200403.1",
-          "(.NET Core 4.6.28325.01; Microsoft Windows 10.0.18362 )"
-        ],
-        "x-ms-client-request-id": "bb1b3184-619a-b8b3-7ba9-b75f654c32fa",
-        "x-ms-date": "Fri, 03 Apr 2020 21:01:51 GMT",
-        "x-ms-return-client-request-id": "true",
-        "x-ms-version": "2019-12-12"
->>>>>>> 32e373e2
+        "x-ms-date": "Fri, 03 Apr 2020 21:01:51 GMT",
+        "x-ms-return-client-request-id": "true",
+        "x-ms-version": "2019-12-12"
       },
       "RequestBody": null,
       "StatusCode": 412,
       "ResponseHeaders": {
         "Content-Length": "200",
         "Content-Type": "application/json; charset=utf-8",
-<<<<<<< HEAD
-        "Date": "Thu, 05 Mar 2020 22:19:59 GMT",
-=======
-        "Date": "Fri, 03 Apr 2020 21:01:49 GMT",
->>>>>>> 32e373e2
+        "Date": "Fri, 03 Apr 2020 21:01:49 GMT",
         "Server": [
           "Windows-Azure-HDFS/1.0",
           "Microsoft-HTTPAPI/2.0"
         ],
         "x-ms-client-request-id": "bb1b3184-619a-b8b3-7ba9-b75f654c32fa",
         "x-ms-error-code": "ConditionNotMet",
-<<<<<<< HEAD
-        "x-ms-request-id": "21c9592d-f01f-003d-2f3c-f3e420000000",
-        "x-ms-version": "2019-10-10"
-=======
         "x-ms-request-id": "fa440187-201f-0097-5efb-091bad000000",
         "x-ms-version": "2019-12-12"
->>>>>>> 32e373e2
       },
       "ResponseBody": {
         "error": {
           "code": "ConditionNotMet",
-<<<<<<< HEAD
-          "message": "The condition specified using HTTP conditional header(s) is not met.\nRequestId:21c9592d-f01f-003d-2f3c-f3e420000000\nTime:2020-03-05T22:20:00.1748477Z"
-        }
-      }
-    },
-    {
-      "RequestUri": "https://seanstagehierarchical.blob.core.windows.net/test-filesystem-9fa8206a-eb1d-09ff-3c94-98a34f5133c4?restype=container",
-      "RequestMethod": "DELETE",
-      "RequestHeaders": {
-        "Authorization": "Sanitized",
-        "traceparent": "00-3df90fa874323a448161b6e25b9ad6f3-a5e42e78b022c340-00",
-        "User-Agent": [
-          "azsdk-net-Storage.Files.DataLake/12.0.0-dev.20200305.1",
-          "(.NET Core 4.6.28325.01; Microsoft Windows 10.0.18363 )"
-        ],
-        "x-ms-client-request-id": "ca1af8d3-7508-62f8-6242-9de6b2bfe759",
-        "x-ms-date": "Thu, 05 Mar 2020 22:20:00 GMT",
-        "x-ms-return-client-request-id": "true",
-        "x-ms-version": "2019-10-10"
-=======
           "message": "The condition specified using HTTP conditional header(s) is not met.\nRequestId:fa440187-201f-0097-5efb-091bad000000\nTime:2020-04-03T21:01:49.8423590Z"
         }
       }
@@ -1233,285 +676,151 @@
         "x-ms-date": "Fri, 03 Apr 2020 21:01:51 GMT",
         "x-ms-return-client-request-id": "true",
         "x-ms-version": "2019-12-12"
->>>>>>> 32e373e2
       },
       "RequestBody": null,
       "StatusCode": 202,
       "ResponseHeaders": {
         "Content-Length": "0",
-<<<<<<< HEAD
-        "Date": "Thu, 05 Mar 2020 22:19:59 GMT",
-=======
-        "Date": "Fri, 03 Apr 2020 21:01:49 GMT",
->>>>>>> 32e373e2
+        "Date": "Fri, 03 Apr 2020 21:01:49 GMT",
         "Server": [
           "Windows-Azure-Blob/1.0",
           "Microsoft-HTTPAPI/2.0"
         ],
         "x-ms-client-request-id": "ca1af8d3-7508-62f8-6242-9de6b2bfe759",
-<<<<<<< HEAD
-        "x-ms-request-id": "d7154170-d01e-003a-7f3c-f38843000000",
-        "x-ms-version": "2019-10-10"
-=======
         "x-ms-request-id": "962242f4-f01e-0012-69fb-093670000000",
         "x-ms-version": "2019-12-12"
->>>>>>> 32e373e2
-      },
-      "ResponseBody": []
-    },
-    {
-<<<<<<< HEAD
-      "RequestUri": "https://seanstagehierarchical.blob.core.windows.net/test-filesystem-46c310b3-c4cc-d80d-a011-4515408c4e08?restype=container",
-      "RequestMethod": "PUT",
-      "RequestHeaders": {
-        "Authorization": "Sanitized",
-        "traceparent": "00-f3e2c6678aadd543bd2671a3a361d331-ac53cc9703b7d240-00",
-        "User-Agent": [
-          "azsdk-net-Storage.Files.DataLake/12.0.0-dev.20200305.1",
-          "(.NET Core 4.6.28325.01; Microsoft Windows 10.0.18363 )"
+      },
+      "ResponseBody": []
+    },
+    {
+      "RequestUri": "http://seannsecanary.blob.core.windows.net/test-filesystem-46c310b3-c4cc-d80d-a011-4515408c4e08?restype=container",
+      "RequestMethod": "PUT",
+      "RequestHeaders": {
+        "Authorization": "Sanitized",
+        "traceparent": "00-cc34def1cb22454e900920f0c7ab6c3f-0c735d3198f41e48-00",
+        "User-Agent": [
+          "azsdk-net-Storage.Files.DataLake/12.1.0-dev.20200403.1",
+          "(.NET Core 4.6.28325.01; Microsoft Windows 10.0.18362 )"
         ],
         "x-ms-blob-public-access": "container",
         "x-ms-client-request-id": "5973c79d-70af-0e28-eb41-2af62fe222d5",
-        "x-ms-date": "Thu, 05 Mar 2020 22:20:00 GMT",
-        "x-ms-return-client-request-id": "true",
-        "x-ms-version": "2019-10-10"
-=======
-      "RequestUri": "http://seannsecanary.blob.core.windows.net/test-filesystem-46c310b3-c4cc-d80d-a011-4515408c4e08?restype=container",
-      "RequestMethod": "PUT",
-      "RequestHeaders": {
-        "Authorization": "Sanitized",
-        "traceparent": "00-cc34def1cb22454e900920f0c7ab6c3f-0c735d3198f41e48-00",
-        "User-Agent": [
-          "azsdk-net-Storage.Files.DataLake/12.1.0-dev.20200403.1",
-          "(.NET Core 4.6.28325.01; Microsoft Windows 10.0.18362 )"
-        ],
-        "x-ms-blob-public-access": "container",
-        "x-ms-client-request-id": "5973c79d-70af-0e28-eb41-2af62fe222d5",
-        "x-ms-date": "Fri, 03 Apr 2020 21:01:51 GMT",
-        "x-ms-return-client-request-id": "true",
-        "x-ms-version": "2019-12-12"
->>>>>>> 32e373e2
-      },
-      "RequestBody": null,
-      "StatusCode": 201,
-      "ResponseHeaders": {
-        "Content-Length": "0",
-<<<<<<< HEAD
-        "Date": "Thu, 05 Mar 2020 22:19:59 GMT",
-        "ETag": "\u00220x8D7C15358648DDF\u0022",
-        "Last-Modified": "Thu, 05 Mar 2020 22:20:00 GMT",
-=======
+        "x-ms-date": "Fri, 03 Apr 2020 21:01:51 GMT",
+        "x-ms-return-client-request-id": "true",
+        "x-ms-version": "2019-12-12"
+      },
+      "RequestBody": null,
+      "StatusCode": 201,
+      "ResponseHeaders": {
+        "Content-Length": "0",
         "Date": "Fri, 03 Apr 2020 21:01:49 GMT",
         "ETag": "\u00220x8D7D8123A95FDE4\u0022",
         "Last-Modified": "Fri, 03 Apr 2020 21:01:50 GMT",
->>>>>>> 32e373e2
         "Server": [
           "Windows-Azure-Blob/1.0",
           "Microsoft-HTTPAPI/2.0"
         ],
         "x-ms-client-request-id": "5973c79d-70af-0e28-eb41-2af62fe222d5",
-<<<<<<< HEAD
-        "x-ms-request-id": "581dcaf8-101e-000a-433c-f3368c000000",
-        "x-ms-version": "2019-10-10"
-=======
         "x-ms-request-id": "962242fe-f01e-0012-73fb-093670000000",
         "x-ms-version": "2019-12-12"
->>>>>>> 32e373e2
-      },
-      "ResponseBody": []
-    },
-    {
-<<<<<<< HEAD
-      "RequestUri": "https://seanstagehierarchical.dfs.core.windows.net/test-filesystem-46c310b3-c4cc-d80d-a011-4515408c4e08/test-directory-f0f394f4-7b34-4b27-1eb1-d1b7e811caf5?resource=directory",
-      "RequestMethod": "PUT",
-      "RequestHeaders": {
-        "Authorization": "Sanitized",
-        "traceparent": "00-d400dc7b425c4a4e9d9b490be267f73e-d5641ed4a42fe648-00",
-        "User-Agent": [
-          "azsdk-net-Storage.Files.DataLake/12.0.0-dev.20200305.1",
-          "(.NET Core 4.6.28325.01; Microsoft Windows 10.0.18363 )"
+      },
+      "ResponseBody": []
+    },
+    {
+      "RequestUri": "http://seannsecanary.dfs.core.windows.net/test-filesystem-46c310b3-c4cc-d80d-a011-4515408c4e08/test-directory-f0f394f4-7b34-4b27-1eb1-d1b7e811caf5?resource=directory",
+      "RequestMethod": "PUT",
+      "RequestHeaders": {
+        "Authorization": "Sanitized",
+        "traceparent": "00-e241a9f3bd6a8d4d90134508479c5169-a2bc2c82681b5e41-00",
+        "User-Agent": [
+          "azsdk-net-Storage.Files.DataLake/12.1.0-dev.20200403.1",
+          "(.NET Core 4.6.28325.01; Microsoft Windows 10.0.18362 )"
         ],
         "x-ms-client-request-id": "790806f2-65b7-2282-a027-3afe9e7126da",
-        "x-ms-date": "Thu, 05 Mar 2020 22:20:00 GMT",
-        "x-ms-return-client-request-id": "true",
-        "x-ms-version": "2019-10-10"
-=======
-      "RequestUri": "http://seannsecanary.dfs.core.windows.net/test-filesystem-46c310b3-c4cc-d80d-a011-4515408c4e08/test-directory-f0f394f4-7b34-4b27-1eb1-d1b7e811caf5?resource=directory",
-      "RequestMethod": "PUT",
-      "RequestHeaders": {
-        "Authorization": "Sanitized",
-        "traceparent": "00-e241a9f3bd6a8d4d90134508479c5169-a2bc2c82681b5e41-00",
-        "User-Agent": [
-          "azsdk-net-Storage.Files.DataLake/12.1.0-dev.20200403.1",
-          "(.NET Core 4.6.28325.01; Microsoft Windows 10.0.18362 )"
-        ],
-        "x-ms-client-request-id": "790806f2-65b7-2282-a027-3afe9e7126da",
-        "x-ms-date": "Fri, 03 Apr 2020 21:01:51 GMT",
-        "x-ms-return-client-request-id": "true",
-        "x-ms-version": "2019-12-12"
->>>>>>> 32e373e2
-      },
-      "RequestBody": null,
-      "StatusCode": 201,
-      "ResponseHeaders": {
-        "Content-Length": "0",
-<<<<<<< HEAD
-        "Date": "Thu, 05 Mar 2020 22:20:00 GMT",
-        "ETag": "\u00220x8D7C15358962099\u0022",
-        "Last-Modified": "Thu, 05 Mar 2020 22:20:00 GMT",
-=======
+        "x-ms-date": "Fri, 03 Apr 2020 21:01:51 GMT",
+        "x-ms-return-client-request-id": "true",
+        "x-ms-version": "2019-12-12"
+      },
+      "RequestBody": null,
+      "StatusCode": 201,
+      "ResponseHeaders": {
+        "Content-Length": "0",
         "Date": "Fri, 03 Apr 2020 21:01:50 GMT",
         "ETag": "\u00220x8D7D8123AA505B9\u0022",
         "Last-Modified": "Fri, 03 Apr 2020 21:01:50 GMT",
->>>>>>> 32e373e2
         "Server": [
           "Windows-Azure-HDFS/1.0",
           "Microsoft-HTTPAPI/2.0"
         ],
         "x-ms-client-request-id": "790806f2-65b7-2282-a027-3afe9e7126da",
-<<<<<<< HEAD
-        "x-ms-request-id": "2677bf38-401f-0007-323c-f3fe58000000",
-        "x-ms-version": "2019-10-10"
-=======
         "x-ms-request-id": "fa440188-201f-0097-5ffb-091bad000000",
         "x-ms-version": "2019-12-12"
->>>>>>> 32e373e2
-      },
-      "ResponseBody": []
-    },
-    {
-<<<<<<< HEAD
-      "RequestUri": "https://seanstagehierarchical.dfs.core.windows.net/test-filesystem-46c310b3-c4cc-d80d-a011-4515408c4e08/test-directory-f0f394f4-7b34-4b27-1eb1-d1b7e811caf5/test-file-a13a3477-aa6a-febc-3c70-57b7fa360d22?resource=file",
-=======
+      },
+      "ResponseBody": []
+    },
+    {
       "RequestUri": "http://seannsecanary.dfs.core.windows.net/test-filesystem-46c310b3-c4cc-d80d-a011-4515408c4e08/test-directory-f0f394f4-7b34-4b27-1eb1-d1b7e811caf5/test-file-a13a3477-aa6a-febc-3c70-57b7fa360d22?resource=file",
->>>>>>> 32e373e2
-      "RequestMethod": "PUT",
-      "RequestHeaders": {
-        "Authorization": "Sanitized",
-        "User-Agent": [
-<<<<<<< HEAD
-          "azsdk-net-Storage.Files.DataLake/12.0.0-dev.20200305.1",
-          "(.NET Core 4.6.28325.01; Microsoft Windows 10.0.18363 )"
+      "RequestMethod": "PUT",
+      "RequestHeaders": {
+        "Authorization": "Sanitized",
+        "User-Agent": [
+          "azsdk-net-Storage.Files.DataLake/12.1.0-dev.20200403.1",
+          "(.NET Core 4.6.28325.01; Microsoft Windows 10.0.18362 )"
         ],
         "x-ms-client-request-id": "0979a655-40c0-4727-4909-3d470eca2869",
-        "x-ms-date": "Thu, 05 Mar 2020 22:20:01 GMT",
-        "x-ms-return-client-request-id": "true",
-        "x-ms-version": "2019-10-10"
-=======
-          "azsdk-net-Storage.Files.DataLake/12.1.0-dev.20200403.1",
-          "(.NET Core 4.6.28325.01; Microsoft Windows 10.0.18362 )"
-        ],
-        "x-ms-client-request-id": "0979a655-40c0-4727-4909-3d470eca2869",
-        "x-ms-date": "Fri, 03 Apr 2020 21:01:51 GMT",
-        "x-ms-return-client-request-id": "true",
-        "x-ms-version": "2019-12-12"
->>>>>>> 32e373e2
-      },
-      "RequestBody": null,
-      "StatusCode": 201,
-      "ResponseHeaders": {
-        "Content-Length": "0",
-<<<<<<< HEAD
-        "Date": "Thu, 05 Mar 2020 22:20:00 GMT",
-        "ETag": "\u00220x8D7C15358A4E742\u0022",
-        "Last-Modified": "Thu, 05 Mar 2020 22:20:00 GMT",
-=======
+        "x-ms-date": "Fri, 03 Apr 2020 21:01:51 GMT",
+        "x-ms-return-client-request-id": "true",
+        "x-ms-version": "2019-12-12"
+      },
+      "RequestBody": null,
+      "StatusCode": 201,
+      "ResponseHeaders": {
+        "Content-Length": "0",
         "Date": "Fri, 03 Apr 2020 21:01:50 GMT",
         "ETag": "\u00220x8D7D8123AB20091\u0022",
         "Last-Modified": "Fri, 03 Apr 2020 21:01:50 GMT",
->>>>>>> 32e373e2
         "Server": [
           "Windows-Azure-HDFS/1.0",
           "Microsoft-HTTPAPI/2.0"
         ],
         "x-ms-client-request-id": "0979a655-40c0-4727-4909-3d470eca2869",
-<<<<<<< HEAD
-        "x-ms-request-id": "2677bf39-401f-0007-333c-f3fe58000000",
-        "x-ms-version": "2019-10-10"
-=======
         "x-ms-request-id": "fa440189-201f-0097-60fb-091bad000000",
         "x-ms-version": "2019-12-12"
->>>>>>> 32e373e2
-      },
-      "ResponseBody": []
-    },
-    {
-<<<<<<< HEAD
-      "RequestUri": "https://seanstagehierarchical.dfs.core.windows.net/test-filesystem-46c310b3-c4cc-d80d-a011-4515408c4e08/test-directory-f0f394f4-7b34-4b27-1eb1-d1b7e811caf5/test-file-a13a3477-aa6a-febc-3c70-57b7fa360d22?resource=file",
-=======
+      },
+      "ResponseBody": []
+    },
+    {
       "RequestUri": "http://seannsecanary.dfs.core.windows.net/test-filesystem-46c310b3-c4cc-d80d-a011-4515408c4e08/test-directory-f0f394f4-7b34-4b27-1eb1-d1b7e811caf5/test-file-a13a3477-aa6a-febc-3c70-57b7fa360d22?resource=file",
->>>>>>> 32e373e2
-      "RequestMethod": "PUT",
-      "RequestHeaders": {
-        "Authorization": "Sanitized",
-        "User-Agent": [
-<<<<<<< HEAD
-          "azsdk-net-Storage.Files.DataLake/12.0.0-dev.20200305.1",
-          "(.NET Core 4.6.28325.01; Microsoft Windows 10.0.18363 )"
+      "RequestMethod": "PUT",
+      "RequestHeaders": {
+        "Authorization": "Sanitized",
+        "User-Agent": [
+          "azsdk-net-Storage.Files.DataLake/12.1.0-dev.20200403.1",
+          "(.NET Core 4.6.28325.01; Microsoft Windows 10.0.18362 )"
         ],
         "x-ms-client-request-id": "5462308b-04bd-8f61-187c-98ff12f64741",
-        "x-ms-date": "Thu, 05 Mar 2020 22:20:01 GMT",
+        "x-ms-date": "Fri, 03 Apr 2020 21:01:51 GMT",
         "x-ms-lease-id": "24e72050-2aaf-ab0a-b4a1-06b9199999aa",
         "x-ms-return-client-request-id": "true",
-        "x-ms-version": "2019-10-10"
-=======
-          "azsdk-net-Storage.Files.DataLake/12.1.0-dev.20200403.1",
-          "(.NET Core 4.6.28325.01; Microsoft Windows 10.0.18362 )"
-        ],
-        "x-ms-client-request-id": "5462308b-04bd-8f61-187c-98ff12f64741",
-        "x-ms-date": "Fri, 03 Apr 2020 21:01:51 GMT",
-        "x-ms-lease-id": "24e72050-2aaf-ab0a-b4a1-06b9199999aa",
-        "x-ms-return-client-request-id": "true",
-        "x-ms-version": "2019-12-12"
->>>>>>> 32e373e2
+        "x-ms-version": "2019-12-12"
       },
       "RequestBody": null,
       "StatusCode": 412,
       "ResponseHeaders": {
         "Content-Length": "176",
         "Content-Type": "application/json; charset=utf-8",
-<<<<<<< HEAD
-        "Date": "Thu, 05 Mar 2020 22:20:00 GMT",
-=======
         "Date": "Fri, 03 Apr 2020 21:01:50 GMT",
->>>>>>> 32e373e2
         "Server": [
           "Windows-Azure-HDFS/1.0",
           "Microsoft-HTTPAPI/2.0"
         ],
         "x-ms-client-request-id": "5462308b-04bd-8f61-187c-98ff12f64741",
         "x-ms-error-code": "LeaseNotPresent",
-<<<<<<< HEAD
-        "x-ms-request-id": "2677bf3a-401f-0007-343c-f3fe58000000",
-        "x-ms-version": "2019-10-10"
-=======
         "x-ms-request-id": "fa44018a-201f-0097-61fb-091bad000000",
         "x-ms-version": "2019-12-12"
->>>>>>> 32e373e2
       },
       "ResponseBody": {
         "error": {
           "code": "LeaseNotPresent",
-<<<<<<< HEAD
-          "message": "There is currently no lease on the resource.\nRequestId:2677bf3a-401f-0007-343c-f3fe58000000\nTime:2020-03-05T22:20:01.0776336Z"
-        }
-      }
-    },
-    {
-      "RequestUri": "https://seanstagehierarchical.blob.core.windows.net/test-filesystem-46c310b3-c4cc-d80d-a011-4515408c4e08?restype=container",
-      "RequestMethod": "DELETE",
-      "RequestHeaders": {
-        "Authorization": "Sanitized",
-        "traceparent": "00-d9109f26a07a054e8d1568710f644d89-65e1f5ae9d386242-00",
-        "User-Agent": [
-          "azsdk-net-Storage.Files.DataLake/12.0.0-dev.20200305.1",
-          "(.NET Core 4.6.28325.01; Microsoft Windows 10.0.18363 )"
-        ],
-        "x-ms-client-request-id": "debb5bc6-d468-15ac-b69e-4630abd11400",
-        "x-ms-date": "Thu, 05 Mar 2020 22:20:01 GMT",
-        "x-ms-return-client-request-id": "true",
-        "x-ms-version": "2019-10-10"
-=======
           "message": "There is currently no lease on the resource.\nRequestId:fa44018a-201f-0097-61fb-091bad000000\nTime:2020-04-03T21:01:50.2776648Z"
         }
       }
@@ -1530,42 +839,26 @@
         "x-ms-date": "Fri, 03 Apr 2020 21:01:51 GMT",
         "x-ms-return-client-request-id": "true",
         "x-ms-version": "2019-12-12"
->>>>>>> 32e373e2
       },
       "RequestBody": null,
       "StatusCode": 202,
       "ResponseHeaders": {
         "Content-Length": "0",
-<<<<<<< HEAD
-        "Date": "Thu, 05 Mar 2020 22:20:00 GMT",
-=======
         "Date": "Fri, 03 Apr 2020 21:01:50 GMT",
->>>>>>> 32e373e2
         "Server": [
           "Windows-Azure-Blob/1.0",
           "Microsoft-HTTPAPI/2.0"
         ],
         "x-ms-client-request-id": "debb5bc6-d468-15ac-b69e-4630abd11400",
-<<<<<<< HEAD
-        "x-ms-request-id": "581dcb00-101e-000a-483c-f3368c000000",
-        "x-ms-version": "2019-10-10"
-=======
         "x-ms-request-id": "96224329-f01e-0012-18fb-093670000000",
         "x-ms-version": "2019-12-12"
->>>>>>> 32e373e2
       },
       "ResponseBody": []
     }
   ],
   "Variables": {
-<<<<<<< HEAD
-    "DateTimeOffsetNow": "2020-03-05T14:19:56.6549926-08:00",
-    "RandomSeed": "420358934",
-    "Storage_TestConfigHierarchicalNamespace": "NamespaceTenant\nseanstagehierarchical\nU2FuaXRpemVk\nhttps://seanstagehierarchical.blob.core.windows.net\nhttp://seanstagehierarchical.file.core.windows.net\nhttp://seanstagehierarchical.queue.core.windows.net\nhttp://seanstagehierarchical.table.core.windows.net\n\n\n\n\nhttp://seanstagehierarchical-secondary.blob.core.windows.net\nhttp://seanstagehierarchical-secondary.file.core.windows.net\nhttp://seanstagehierarchical-secondary.queue.core.windows.net\nhttp://seanstagehierarchical-secondary.table.core.windows.net\n68390a19-a643-458b-b726-408abf67b4fc\nSanitized\n72f988bf-86f1-41af-91ab-2d7cd011db47\nhttps://login.microsoftonline.com/\nCloud\nBlobEndpoint=https://seanstagehierarchical.blob.core.windows.net/;QueueEndpoint=http://seanstagehierarchical.queue.core.windows.net/;FileEndpoint=http://seanstagehierarchical.file.core.windows.net/;BlobSecondaryEndpoint=http://seanstagehierarchical-secondary.blob.core.windows.net/;QueueSecondaryEndpoint=http://seanstagehierarchical-secondary.queue.core.windows.net/;FileSecondaryEndpoint=http://seanstagehierarchical-secondary.file.core.windows.net/;AccountName=seanstagehierarchical;AccountKey=Sanitized\n"
-=======
     "DateTimeOffsetNow": "2020-04-03T14:01:49.5916347-07:00",
     "RandomSeed": "420358934",
     "Storage_TestConfigHierarchicalNamespace": "NamespaceTenant\nseannsecanary\nU2FuaXRpemVk\nhttp://seannsecanary.blob.core.windows.net\nhttp://seannsecanary.file.core.windows.net\nhttp://seannsecanary.queue.core.windows.net\nhttp://seannsecanary.table.core.windows.net\n\n\n\n\nhttp://seannsecanary-secondary.blob.core.windows.net\nhttp://seannsecanary-secondary.file.core.windows.net\nhttp://seannsecanary-secondary.queue.core.windows.net\nhttp://seannsecanary-secondary.table.core.windows.net\n68390a19-a643-458b-b726-408abf67b4fc\nSanitized\n72f988bf-86f1-41af-91ab-2d7cd011db47\nhttps://login.microsoftonline.com/\nCloud\nBlobEndpoint=http://seannsecanary.blob.core.windows.net/;QueueEndpoint=http://seannsecanary.queue.core.windows.net/;FileEndpoint=http://seannsecanary.file.core.windows.net/;BlobSecondaryEndpoint=http://seannsecanary-secondary.blob.core.windows.net/;QueueSecondaryEndpoint=http://seannsecanary-secondary.queue.core.windows.net/;FileSecondaryEndpoint=http://seannsecanary-secondary.file.core.windows.net/;AccountName=seannsecanary;AccountKey=Sanitized\n"
->>>>>>> 32e373e2
   }
 }