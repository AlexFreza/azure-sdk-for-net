--- conflicted
+++ resolved
@@ -1,22 +1,6 @@
 {
   "Entries": [
     {
-<<<<<<< HEAD
-      "RequestUri": "https://seanstagehierarchical.blob.core.windows.net/test-filesystem-7da254cb-1140-a40c-935a-152efbf07ad3?restype=container",
-      "RequestMethod": "PUT",
-      "RequestHeaders": {
-        "Authorization": "Sanitized",
-        "traceparent": "00-14ba5c201b87584ca2c4f2644e6e9e3f-cf809748555e744e-00",
-        "User-Agent": [
-          "azsdk-net-Storage.Files.DataLake/12.0.0-dev.20200305.1",
-          "(.NET Core 4.6.28325.01; Microsoft Windows 10.0.18363 )"
-        ],
-        "x-ms-blob-public-access": "container",
-        "x-ms-client-request-id": "2012af36-b488-fd58-604f-9a2cdd2fe5c1",
-        "x-ms-date": "Thu, 05 Mar 2020 22:19:23 GMT",
-        "x-ms-return-client-request-id": "true",
-        "x-ms-version": "2019-10-10"
-=======
       "RequestUri": "http://seannsecanary.blob.core.windows.net/test-filesystem-7da254cb-1140-a40c-935a-152efbf07ad3?restype=container",
       "RequestMethod": "PUT",
       "RequestHeaders": {
@@ -31,50 +15,25 @@
         "x-ms-date": "Fri, 03 Apr 2020 21:01:30 GMT",
         "x-ms-return-client-request-id": "true",
         "x-ms-version": "2019-12-12"
->>>>>>> 32e373e2
       },
       "RequestBody": null,
       "StatusCode": 201,
       "ResponseHeaders": {
         "Content-Length": "0",
-<<<<<<< HEAD
-        "Date": "Thu, 05 Mar 2020 22:19:23 GMT",
-        "ETag": "\u00220x8D7C153425021D9\u0022",
-        "Last-Modified": "Thu, 05 Mar 2020 22:19:23 GMT",
-=======
         "Date": "Fri, 03 Apr 2020 21:01:29 GMT",
         "ETag": "\u00220x8D7D8122E3A1B62\u0022",
         "Last-Modified": "Fri, 03 Apr 2020 21:01:29 GMT",
->>>>>>> 32e373e2
         "Server": [
           "Windows-Azure-Blob/1.0",
           "Microsoft-HTTPAPI/2.0"
         ],
         "x-ms-client-request-id": "2012af36-b488-fd58-604f-9a2cdd2fe5c1",
-<<<<<<< HEAD
-        "x-ms-request-id": "36ca26b4-201e-003e-503c-f30544000000",
-        "x-ms-version": "2019-10-10"
-=======
         "x-ms-request-id": "96223944-f01e-0012-0ffb-093670000000",
         "x-ms-version": "2019-12-12"
->>>>>>> 32e373e2
       },
       "ResponseBody": []
     },
     {
-<<<<<<< HEAD
-      "RequestUri": "https://seanstagehierarchical.blob.core.windows.net/test-filesystem-7da254cb-1140-a40c-935a-152efbf07ad3/test-file-6d2d026b-cbed-cbe7-2316-14f60d73c2d4?comp=lease",
-      "RequestMethod": "PUT",
-      "RequestHeaders": {
-        "Authorization": "Sanitized",
-        "traceparent": "00-2ab0db1920e5ac459c88a8e4d6b2bbae-a35cdbc993c60a4a-00",
-        "User-Agent": [
-          "azsdk-net-Storage.Files.DataLake/12.0.0-dev.20200305.1",
-          "(.NET Core 4.6.28325.01; Microsoft Windows 10.0.18363 )"
-        ],
-        "x-ms-client-request-id": "bfbbc68d-9937-10e2-b7fb-a96e13c5661f",
-        "x-ms-date": "Thu, 05 Mar 2020 22:19:23 GMT",
-=======
       "RequestUri": "http://seannsecanary.blob.core.windows.net/test-filesystem-7da254cb-1140-a40c-935a-152efbf07ad3/test-file-6d2d026b-cbed-cbe7-2316-14f60d73c2d4?comp=lease",
       "RequestMethod": "PUT",
       "RequestHeaders": {
@@ -86,58 +45,24 @@
         ],
         "x-ms-client-request-id": "bfbbc68d-9937-10e2-b7fb-a96e13c5661f",
         "x-ms-date": "Fri, 03 Apr 2020 21:01:30 GMT",
->>>>>>> 32e373e2
         "x-ms-lease-action": "acquire",
         "x-ms-lease-duration": "15",
         "x-ms-proposed-lease-id": "4bf81d71-5ade-324b-c37f-b8226404ae39",
         "x-ms-return-client-request-id": "true",
-<<<<<<< HEAD
-        "x-ms-version": "2019-10-10"
-=======
         "x-ms-version": "2019-12-12"
->>>>>>> 32e373e2
       },
       "RequestBody": null,
       "StatusCode": 404,
       "ResponseHeaders": {
         "Content-Length": "215",
         "Content-Type": "application/xml",
-<<<<<<< HEAD
-        "Date": "Thu, 05 Mar 2020 22:19:23 GMT",
-=======
         "Date": "Fri, 03 Apr 2020 21:01:29 GMT",
->>>>>>> 32e373e2
         "Server": [
           "Windows-Azure-Blob/1.0",
           "Microsoft-HTTPAPI/2.0"
         ],
         "x-ms-client-request-id": "bfbbc68d-9937-10e2-b7fb-a96e13c5661f",
         "x-ms-error-code": "BlobNotFound",
-<<<<<<< HEAD
-        "x-ms-request-id": "36ca26b7-201e-003e-523c-f30544000000",
-        "x-ms-version": "2019-10-10"
-      },
-      "ResponseBody": [
-        "\uFEFF\u003C?xml version=\u00221.0\u0022 encoding=\u0022utf-8\u0022?\u003E\u003CError\u003E\u003CCode\u003EBlobNotFound\u003C/Code\u003E\u003CMessage\u003EThe specified blob does not exist.\n",
-        "RequestId:36ca26b7-201e-003e-523c-f30544000000\n",
-        "Time:2020-03-05T22:19:23.6289215Z\u003C/Message\u003E\u003C/Error\u003E"
-      ]
-    },
-    {
-      "RequestUri": "https://seanstagehierarchical.blob.core.windows.net/test-filesystem-7da254cb-1140-a40c-935a-152efbf07ad3?restype=container",
-      "RequestMethod": "DELETE",
-      "RequestHeaders": {
-        "Authorization": "Sanitized",
-        "traceparent": "00-97b9141f777c954bbddba9b8ca7e9940-9978f6721abd5d4e-00",
-        "User-Agent": [
-          "azsdk-net-Storage.Files.DataLake/12.0.0-dev.20200305.1",
-          "(.NET Core 4.6.28325.01; Microsoft Windows 10.0.18363 )"
-        ],
-        "x-ms-client-request-id": "9e95ca8f-ee49-c902-5f1d-2795d29c5702",
-        "x-ms-date": "Thu, 05 Mar 2020 22:19:23 GMT",
-        "x-ms-return-client-request-id": "true",
-        "x-ms-version": "2019-10-10"
-=======
         "x-ms-request-id": "9622394a-f01e-0012-14fb-093670000000",
         "x-ms-version": "2019-12-12"
       },
@@ -161,39 +86,25 @@
         "x-ms-date": "Fri, 03 Apr 2020 21:01:30 GMT",
         "x-ms-return-client-request-id": "true",
         "x-ms-version": "2019-12-12"
->>>>>>> 32e373e2
       },
       "RequestBody": null,
       "StatusCode": 202,
       "ResponseHeaders": {
         "Content-Length": "0",
-<<<<<<< HEAD
-        "Date": "Thu, 05 Mar 2020 22:19:23 GMT",
-=======
         "Date": "Fri, 03 Apr 2020 21:01:29 GMT",
->>>>>>> 32e373e2
         "Server": [
           "Windows-Azure-Blob/1.0",
           "Microsoft-HTTPAPI/2.0"
         ],
         "x-ms-client-request-id": "9e95ca8f-ee49-c902-5f1d-2795d29c5702",
-<<<<<<< HEAD
-        "x-ms-request-id": "36ca26b8-201e-003e-533c-f30544000000",
-        "x-ms-version": "2019-10-10"
-=======
         "x-ms-request-id": "9622394f-f01e-0012-19fb-093670000000",
         "x-ms-version": "2019-12-12"
->>>>>>> 32e373e2
       },
       "ResponseBody": []
     }
   ],
   "Variables": {
     "RandomSeed": "566731762",
-<<<<<<< HEAD
-    "Storage_TestConfigHierarchicalNamespace": "NamespaceTenant\nseanstagehierarchical\nU2FuaXRpemVk\nhttps://seanstagehierarchical.blob.core.windows.net\nhttp://seanstagehierarchical.file.core.windows.net\nhttp://seanstagehierarchical.queue.core.windows.net\nhttp://seanstagehierarchical.table.core.windows.net\n\n\n\n\nhttp://seanstagehierarchical-secondary.blob.core.windows.net\nhttp://seanstagehierarchical-secondary.file.core.windows.net\nhttp://seanstagehierarchical-secondary.queue.core.windows.net\nhttp://seanstagehierarchical-secondary.table.core.windows.net\n68390a19-a643-458b-b726-408abf67b4fc\nSanitized\n72f988bf-86f1-41af-91ab-2d7cd011db47\nhttps://login.microsoftonline.com/\nCloud\nBlobEndpoint=https://seanstagehierarchical.blob.core.windows.net/;QueueEndpoint=http://seanstagehierarchical.queue.core.windows.net/;FileEndpoint=http://seanstagehierarchical.file.core.windows.net/;BlobSecondaryEndpoint=http://seanstagehierarchical-secondary.blob.core.windows.net/;QueueSecondaryEndpoint=http://seanstagehierarchical-secondary.queue.core.windows.net/;FileSecondaryEndpoint=http://seanstagehierarchical-secondary.file.core.windows.net/;AccountName=seanstagehierarchical;AccountKey=Sanitized\n"
-=======
     "Storage_TestConfigHierarchicalNamespace": "NamespaceTenant\nseannsecanary\nU2FuaXRpemVk\nhttp://seannsecanary.blob.core.windows.net\nhttp://seannsecanary.file.core.windows.net\nhttp://seannsecanary.queue.core.windows.net\nhttp://seannsecanary.table.core.windows.net\n\n\n\n\nhttp://seannsecanary-secondary.blob.core.windows.net\nhttp://seannsecanary-secondary.file.core.windows.net\nhttp://seannsecanary-secondary.queue.core.windows.net\nhttp://seannsecanary-secondary.table.core.windows.net\n68390a19-a643-458b-b726-408abf67b4fc\nSanitized\n72f988bf-86f1-41af-91ab-2d7cd011db47\nhttps://login.microsoftonline.com/\nCloud\nBlobEndpoint=http://seannsecanary.blob.core.windows.net/;QueueEndpoint=http://seannsecanary.queue.core.windows.net/;FileEndpoint=http://seannsecanary.file.core.windows.net/;BlobSecondaryEndpoint=http://seannsecanary-secondary.blob.core.windows.net/;QueueSecondaryEndpoint=http://seannsecanary-secondary.queue.core.windows.net/;FileSecondaryEndpoint=http://seannsecanary-secondary.file.core.windows.net/;AccountName=seannsecanary;AccountKey=Sanitized\n"
->>>>>>> 32e373e2
   }
 }