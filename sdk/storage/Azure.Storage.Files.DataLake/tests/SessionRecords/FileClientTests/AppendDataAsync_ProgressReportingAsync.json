{
  "Entries": [
    {
      "RequestUri": "http://seannsecanary.blob.core.windows.net/test-filesystem-9188131f-64b2-0a48-73e6-8a8a8bd5ec64?restype=container",
      "RequestMethod": "PUT",
      "RequestHeaders": {
        "Authorization": "Sanitized",
        "traceparent": "00-72f792404138d84fa95f910801a0e4d7-ba92ffd4f846cf40-00",
        "User-Agent": [
          "azsdk-net-Storage.Files.DataLake/12.1.0-dev.20200403.1",
          "(.NET Core 4.6.28325.01; Microsoft Windows 10.0.18362 )"
        ],
        "x-ms-blob-public-access": "container",
        "x-ms-client-request-id": "90407144-554d-ef57-cf6f-8c2d747c3f7b",
        "x-ms-date": "Fri, 03 Apr 2020 21:01:34 GMT",
        "x-ms-return-client-request-id": "true",
        "x-ms-version": "2019-12-12"
      },
      "RequestBody": null,
      "StatusCode": 201,
      "ResponseHeaders": {
        "Content-Length": "0",
        "Date": "Fri, 03 Apr 2020 21:01:32 GMT",
        "ETag": "\u00220x8D7D81230598E64\u0022",
        "Last-Modified": "Fri, 03 Apr 2020 21:01:32 GMT",
        "Server": [
          "Windows-Azure-Blob/1.0",
          "Microsoft-HTTPAPI/2.0"
        ],
        "x-ms-client-request-id": "90407144-554d-ef57-cf6f-8c2d747c3f7b",
<<<<<<< HEAD
        "x-ms-request-id": "6ca355b7-901e-0014-5f3c-f3da54000000",
=======
        "x-ms-request-id": "96223b46-f01e-0012-18fb-093670000000",
>>>>>>> 8d420312
        "x-ms-version": "2019-12-12"
      },
      "ResponseBody": []
    },
    {
      "RequestUri": "http://seannsecanary.dfs.core.windows.net/test-filesystem-9188131f-64b2-0a48-73e6-8a8a8bd5ec64/test-file-ae5a09f2-7a7d-9777-7900-ad666ba6904a?resource=file",
      "RequestMethod": "PUT",
      "RequestHeaders": {
        "Authorization": "Sanitized",
        "traceparent": "00-85afb8ca5255bf4fa84b1f09c3f0b447-cb0f9e047e088a47-00",
        "User-Agent": [
          "azsdk-net-Storage.Files.DataLake/12.1.0-dev.20200403.1",
          "(.NET Core 4.6.28325.01; Microsoft Windows 10.0.18362 )"
        ],
        "x-ms-client-request-id": "70af7d0c-80cd-c953-f9a8-174da7f18329",
        "x-ms-date": "Fri, 03 Apr 2020 21:01:34 GMT",
        "x-ms-return-client-request-id": "true",
        "x-ms-version": "2019-12-12"
      },
      "RequestBody": null,
      "StatusCode": 201,
      "ResponseHeaders": {
        "Content-Length": "0",
        "Date": "Fri, 03 Apr 2020 21:01:31 GMT",
        "ETag": "\u00220x8D7D812306C89B0\u0022",
        "Last-Modified": "Fri, 03 Apr 2020 21:01:32 GMT",
        "Server": [
          "Windows-Azure-HDFS/1.0",
          "Microsoft-HTTPAPI/2.0"
        ],
        "x-ms-client-request-id": "70af7d0c-80cd-c953-f9a8-174da7f18329",
<<<<<<< HEAD
        "x-ms-request-id": "54515b0e-901f-0014-7d3c-f3da54000000",
=======
        "x-ms-request-id": "fa440147-201f-0097-25fb-091bad000000",
>>>>>>> 8d420312
        "x-ms-version": "2019-12-12"
      },
      "ResponseBody": []
    },
    {
      "RequestUri": "http://seannsecanary.dfs.core.windows.net/test-filesystem-9188131f-64b2-0a48-73e6-8a8a8bd5ec64/test-file-ae5a09f2-7a7d-9777-7900-ad666ba6904a?action=append\u0026position=0",
      "RequestMethod": "PATCH",
      "RequestHeaders": {
        "Authorization": "Sanitized",
        "Content-Length": "4096",
        "traceparent": "00-8fa39fe06f646244a1e796a8ed49c303-ea71c213082c4f44-00",
        "User-Agent": [
          "azsdk-net-Storage.Files.DataLake/12.1.0-dev.20200403.1",
          "(.NET Core 4.6.28325.01; Microsoft Windows 10.0.18362 )"
        ],
        "x-ms-client-request-id": "da31f946-9b83-2d29-66a4-42aabfaf0839",
        "x-ms-date": "Fri, 03 Apr 2020 21:01:34 GMT",
        "x-ms-return-client-request-id": "true",
        "x-ms-version": "2019-12-12"
      },
      "RequestBody": "3kF2uzYl5pfyizL7nkycDOxFWu72IHw2ZXwg7ETJJ4r9s0259lgx5pYYfUJNVyutDAtgYZeVMr3FP1W5BfpTKGOo/ur\u002B4xaTFHNX3qM66A1Rct84aMXzaIGP9LYDd\u002BGcxVTepVlArin1zU0jPVMailZIaJIaGr\u002BetZZpb\u002B9fj52RuxlOW0O0EMS2Q5t4zyotdGlfuw9PgaqUQO/D1z45lT2vkoE6zC8Tk1fOZNYkJeZrPPuG/9SNQTpuuRtT8DmFfK1dyDyp8qc5TCe4gR3UcBsJWJpDs5ZpIVBHyxMUv6MdSOcox1ypwklUTLKt1cAcmkn/SZifQsgX9KfsYSaUJYyDmjg2q6i\u002BYJZR72fjvEyQKzHJFHULfgYeEdK1vGAivyYlKTuH5u\u002BgQekBTVNhMzhaXDb1yhEXeBsyF5nWCaM1Li9BvZIQCERCKdOMCTCzvN2aWmAqLfUVDrAfVc5VyjdFzB8kIHalSVPxsqE\u002Bim7rflu7O65CCgA5LK7h8bJ27V6bRj0Qj5xn9BANOXtU1oRCM9ZzmY6IAsEe6vPHw1igesVCokMx2u\u002B\u002BVEaeNdGF5VUqn73bA1PQE0R78aSonzG4bL61EjRAEFnntURI6s3wmQWenSOaxHdycY//tuhKFbUV5sgSz9Mg6o9k9E0Ohyh2ilifCgENHadGQ6ClQFlxnJ\u002BPMgQE3skxfbOUNtApY\u002BlmiSyPqguzCMghy4wze6k181euf1UkcayOboxOeObXHOC2Prct4fKU2yo74xI9/gIJXkN4e\u002BOUQReAATx\u002BZY/hSq6sfD3xCBFlGaQq6Y6ZUW\u002BKRBmjXqH8IfygreC1FXabWZljkIHFF1YxE2I/aliJ5q/N9CB1PusNsFtAUVoxsAQujpD0NcHtxC3DcUs\u002BvLakFsYw5yBVJhqtVeAmhcX8/2JeEdzHlLDu4DDyss2gzvOkmzqTAcjj2Gh1Rt/gxj9nx3Ho4Kva3YIVQgfwY3RNDYftgemLaP6aejl0UU3QDRnwi\u002BtbuO5Hyr64fb7A8nXzKDlY8kRV3F5yTWVyZos1RTTuANeJ8VWYpbcr0upA2YjDgCkTeBvUmq\u002BM6GqI1WQygziJ0vKdajfkv02NKQl0MnPdruViIcwZGWUo/AjqEM9T\u002BU\u002BxtweVJhXxL7jOR3ClGLb2qid\u002B0GFrb7iMdW0u\u002Bq99OTC5wntsSIjPcPIUS9H1guRS82ao1SjtRUdOCLCowjUJUA0/61Y6imGfrmBvVyPml/OJ3AZI1GQIzHw0HT/XJ629C/rEtZaOF2gECSbHfu4jZ3G9HuYuwHypNh/ZBm0ix4eysksoIuFc\u002B8SeQ8s\u002BQE2NELXOGgjGjkp\u002BGn52tBH74kGfFMyi\u002BkWPYCMikHywavbSS/a3VK1\u002B7CMBqgdi5kazomGKnyuB6xVwPrrlpP7NzrCIpGkbQ46TISiooVA9LHndb\u002B0bJsvKUGDgRxXymEckM9xX2kHdl1/T9n0D2ErFMxFACDURsqfkvlMIO/x4oYjhhG105VI4/9eNRy9Nx3gVGhMDspASE4A0chzu1FxjWlX1IVTcUU2/CAheg2t4lvbb8yDodO74z3DtQHI2SSt6KuzaWKUjOcnGRKmHs48VvNwlEuE8e\u002BZm/VLj7xHbib7d41l\u002BnT5Rt7lXITBFcBvh2IOWEDdKPq8GdFtSQEq467rrqtA2lh6d01sn5Fm1IYw3AhaNRHiHk6SpeCjj/nZvnzZ1WsZKqkFl\u002BT3bIllVUFPOGz4zKqZCYxcrjB32udXkuEUiP8bF7FjUKEs7q3BLVCfVFOI4O3SPM/avHx0jbj9n92oUMhCMCS/mXgJbBrim4Dj2IKTyq3zRkgzQFcw6sLkL07QFNiEXSAuzUtxxNC0\u002BCT/kLU2adUvuQp8Eu/Niq65JUDIDoKkX39iZP1mfX17fkgyNVoNrcF5pF/OBEowYUKcuJ\u002BP6OmiVzE51ATXxTuNAJCnm1FQr3t/Tmoi1lsxLge6xcDh75Fek\u002BIk09W8od8kQQO1iMXtSA0kDJp/f3zaBKX9HQN2rxUDSQdzL9uhwqyO/pVXe6E9yX23ud763xRhSssvv4TbrZXqtkO\u002Bfhw1gk3t8Hzrho0Ew1OBwvE6BGnzEeEMcgMns1D/aMVdf09dgjeNCO6XdcQ\u002BKvwxVe6ksK3Zz2g7JRBOxj0v7BnLp0AAJEC5qPt/X5gc0kcC8lliWrgXh7PjIl0nQkatZ4mudoe8LTGt6wu2Xm/QHlLJS9PnzZFhtB\u002BQIQHjlma0zfgScl/DRsErtHOsXSlAEwAKXfpyyZn0SL5oLAwvylCg/Yx3wa/zCgESuBUhsVbyTA391ThsRgRiGiWdWxq0\u002B\u002B4fD2OczFFUF1f1YA2A0ptrdd/\u002BMfEYMLeIEaeKVa7mWcArBqXzVX\u002B8qb3kduX23UuOMeE6tsn5BtqsFLqpzcGlDwZJWc/1eBxgPYQzM73NkTRf/CPNr6b6Lf/LR0DBFt/8Q2vjqYd7lLnA2nVBydMc3oeGTc2d12NjUyvMKjDfnyqoNvBR7ees4GdmCNEtuGQormi9PskOXmgEgFpbq26I4T9OlZbiyuyf2WlqO86SMZrHo3vIImBhndSETW2JUTj03SeR4yLNSed4HWFfoCaZck7DlAf2vMLe7Pu\u002BWnmDEoQwdVqm/FJ39lmUTAT/Afmx6tseyb0xAhxktvYrEu9p\u002BQrZLy7P8nX8S52uYnC54\u002Br\u002BDG\u002BeYEjK/3c6QklYTOdqKlL6IdLK5fhlIn4fhp\u002BvqtcLKQKDy5jCEi\u002B7kbAoo/66QDgdw74YMyp3OUHKr3jXjpd2USPk6l66NBOjE1BEOH6DZUJnjesU8vXYCJJa\u002B2Ky5AcYtlLa1VXZZ4uudSPWMvzDR0o2c/yoXV4qCOHMXzyw7CtJK4IvpI/siiZjan3SAdmRm7QUfHQKbFjwrMh0DQhO/YT4iQd\u002Bl6K6SeXaSPbgWAsIOseImHO3Qr8pOvfHdH0eFGz42XTSFwARXjKOLCdiDFTBb9JAxmURQUZIUViq8tVouDSF636SNifDdzpBJRaXxy6fBgiq2VIL55gyicWramtdJXPu3CTaLzmugU8qzBgzsIoqC\u002BzIveLmfgPiY6hiFAjS5AOipOsJxNbS/FQC3RuD/tk7fWJ\u002BkGeRCF4g98\u002BNSGlGW\u002BQYkQufIEMZ\u002BcGK45zoYmDTJpaqVFOYDZyM5NEHQbPuvIUzZ2nNmF0fYJqiBii9OJFuuiHSmAeQfINvEjtyErQRnCcbtP73BY45jvO49gt3z6w/mIeOGCCBnurqXoohqVHmkGYBpYOWd7SXlQ0X24Z3\u002B0KPNnosh4AGmhYQDKcAG\u002BGd0mWlciooqSDS9ocTacdkcmdLknbbugjh\u002BwtphmcRk30rdgUc0oUUYo1VWYz89yxSr54/uIVuxhhYw3ciwyK9vWMF5/e\u002BR5/eMzPphlx/5QffFtbI0db7vLPswBMR9aNql5wp\u002Bw84lGf\u002BYYlVhUO/3N5zQ6hP8O\u002BIDidD0YOMzD2Mgu7AVe34ooJuynBNojtwLOc0nrH7HqKwnejn9MLkcZFPxQJQ\u002B4rwdp0l3Sp7Pmvvz6CcVC2LlWRIE7QBEK3DilTfAd01HzFcRCgU0T14NWOA\u002BCUeRBlnwC\u002BeCOvS72XzZlLRnDiOtrBvPBAFdsAmz95UgBSEoUI/ez2tlxZJiVTCIW7uppUm9kV0rwgFXk1rezkNfm9NbsEMliT\u002B3R\u002BaJbK/Q1FVNClFLY3TD/I6NhjsRh/ZOA7lcLKp3hBwKBUl2olVSh74FkMTyEzhfmLS0mAMDpsDwO2j2c6eq1YU1QV0qTFo4O/99C/YxXPCA/ZT2wusZB1\u002BJhmbsXBMWWro\u002BvdHbNEtafF0DhZrJvt94dXYTtBKaGzr9oMXzS9/rZrA78p4epchIm0aOFYHFv8eHdOadA6aopKGX3pOFZjB\u002BFx/pjstAWc\u002BtyhjMCwa4OOH\u002BbNf4TmIKk079hsc1wjUWEP1h2zH7RhoX7ziN3Jmb36Wyh/lZhcm83/p9Q9MIeAfjtfoIVlyvAiW84F8pfLe0Yachgjs7vYo0pPs2fgNHDncxqiafkohJAoXUnKRpk2NDyOEr5/XMp/hv1LFheYQhdNLn\u002BNGRFc4e2H\u002B2ZyDlyhGY8rUiHCeBZAMtL77W54kAsijSgpqRsrMSDA92FkDYiQmgyYbO/1irZpPOY\u002BYPSPD2tbT3E0h2BkABEA8XC07DVaW1Nh4DMrPQJhwGw0/NAsQef2GL4HbBKcJFzO5Ik1pFCw1AWhLS8oMBJ\u002BwrcEPxNA5K\u002BYvsN3Uv8wxbvWXEh5PBwLhCjKeyTI3eibmJlbl/VJjg/prOWNOXEGYFdjUdPZ9Zaq\u002BKrqdml63\u002BDq68pl5T3GjM44n48mflqnxBrdVXwEwZMCsK9Kbwembt0Eol22oIsprMUVkWYHdHpQMrJerXpk5honYzSOfC3GkiCyIdv88SOfs6im/yAs\u002Bzw06ixVR8FSn7wzj01GmzCnTw9FRUKeU0GezvnBvfbqCmf4WYIBYUpvX4IvyXHWSRh4D6Ag56XplpbaxojHkNHFSYTVTjGuld201eXAfpnfuHXRWb5WuRKyDsL7Jqqxl86gan/tAPrmyWnCfAGwKSf9Cx4S9kcjboBiI09\u002Bs38zA04nEBQZ4rd6\u002BoBElE0A8dWq/iucrqGHjPv/et27eBX6j2jDmRkT4yhml/u27tozYSFp07VTllSsn4MYKmfZz4JqWgTkTVjMhxrzNhalwK4RvBmsUaRQlvkUFwmV\u002B8jAjMh5TITVXyPYrUyqUGA99s7k9m5OLW3eGbMbwCZfJptSMqlOLIQZTFz107RntkaI1hA6oPVacm9qmzLRyY79eXahWC2279pK27oBWEm5dmN8gvoGFIWV98BJ44FBN4LeCFpNtl4o0eZF/8VLSSoVoSTPZTaU51ThG1BdfQxI\u002BaQnM1/va8AFU7EDwCSwWq6WJDJscdJMOREFXJsNy1TqDPYhFBXaNkVUyhGFkScwIMChx0jJ3HfR2wo\u002B6h8lB5hcKbM\u002BnzaYy/39F7ewxpfpxSvabAQcICB\u002BXzkLm0wmL8KJKXdj8ZGKCPtazMTAERRiRRTjWpuUT/mCwD/9jTCx1uf1N60ghdOaQFMIsVNrvk4kqUYnQtUm9Nl90TFRnHu6mPXcytl3Qc9BWQpIi46mFwHx2OP6ioQS3kLDsqSSOLPXXhhtnuNkvWd25fnK3nlK18ovX7OXwB5hyfyWo58qrxBWYS1mOIgenSuMc5SaR//ZeNrqctjwT44J\u002B9T23gnIXEbZdG1L5J8yAMKYC1x5x3H8vTq0QDw3ViGfbDyzJ88RtBddsNOCjZRLqGIWaDQxgDRS\u002BhDfFBwaoh47rHhSjukDdlc1LBaeei\u002BWeJfKIP39bewIUC2uQpALQx61RuEb6Sl5EuHtDGQdtI/hOKt0QIEgTk6cWi7LVTO3Kdj32SNOeo9\u002BUR4MEGF36putvQn0lwKdlQiSj576vb2w==",
      "StatusCode": 202,
      "ResponseHeaders": {
        "Content-Length": "0",
        "Date": "Fri, 03 Apr 2020 21:01:32 GMT",
        "Server": [
          "Windows-Azure-HDFS/1.0",
          "Microsoft-HTTPAPI/2.0"
        ],
        "x-ms-client-request-id": "da31f946-9b83-2d29-66a4-42aabfaf0839",
        "x-ms-request-id": "fa440148-201f-0097-26fb-091bad000000",
        "x-ms-request-server-encrypted": "true",
        "x-ms-version": "2019-12-12"
      },
      "ResponseBody": []
    },
    {
      "RequestUri": "http://seannsecanary.blob.core.windows.net/test-filesystem-9188131f-64b2-0a48-73e6-8a8a8bd5ec64?restype=container",
      "RequestMethod": "DELETE",
      "RequestHeaders": {
        "Authorization": "Sanitized",
        "traceparent": "00-a56e26430b4ffd4d91f11516614bb042-a0f01126a5b19f45-00",
        "User-Agent": [
          "azsdk-net-Storage.Files.DataLake/12.1.0-dev.20200403.1",
          "(.NET Core 4.6.28325.01; Microsoft Windows 10.0.18362 )"
        ],
        "x-ms-client-request-id": "f5b256ab-0179-4657-33fa-4cb9731f6c32",
        "x-ms-date": "Fri, 03 Apr 2020 21:01:34 GMT",
        "x-ms-return-client-request-id": "true",
        "x-ms-version": "2019-12-12"
      },
      "RequestBody": null,
      "StatusCode": 202,
      "ResponseHeaders": {
        "Content-Length": "0",
        "Date": "Fri, 03 Apr 2020 21:01:33 GMT",
        "Server": [
          "Windows-Azure-Blob/1.0",
          "Microsoft-HTTPAPI/2.0"
        ],
        "x-ms-client-request-id": "f5b256ab-0179-4657-33fa-4cb9731f6c32",
<<<<<<< HEAD
        "x-ms-request-id": "6ca355cc-901e-0014-703c-f3da54000000",
=======
        "x-ms-request-id": "96223b7d-f01e-0012-48fb-093670000000",
>>>>>>> 8d420312
        "x-ms-version": "2019-12-12"
      },
      "ResponseBody": []
    }
  ],
  "Variables": {
    "RandomSeed": "278822197",
    "Storage_TestConfigHierarchicalNamespace": "NamespaceTenant\nseannsecanary\nU2FuaXRpemVk\nhttp://seannsecanary.blob.core.windows.net\nhttp://seannsecanary.file.core.windows.net\nhttp://seannsecanary.queue.core.windows.net\nhttp://seannsecanary.table.core.windows.net\n\n\n\n\nhttp://seannsecanary-secondary.blob.core.windows.net\nhttp://seannsecanary-secondary.file.core.windows.net\nhttp://seannsecanary-secondary.queue.core.windows.net\nhttp://seannsecanary-secondary.table.core.windows.net\n68390a19-a643-458b-b726-408abf67b4fc\nSanitized\n72f988bf-86f1-41af-91ab-2d7cd011db47\nhttps://login.microsoftonline.com/\nCloud\nBlobEndpoint=http://seannsecanary.blob.core.windows.net/;QueueEndpoint=http://seannsecanary.queue.core.windows.net/;FileEndpoint=http://seannsecanary.file.core.windows.net/;BlobSecondaryEndpoint=http://seannsecanary-secondary.blob.core.windows.net/;QueueSecondaryEndpoint=http://seannsecanary-secondary.queue.core.windows.net/;FileSecondaryEndpoint=http://seannsecanary-secondary.file.core.windows.net/;AccountName=seannsecanary;AccountKey=Sanitized\n"
  }
}<|MERGE_RESOLUTION|>--- conflicted
+++ resolved
@@ -28,11 +28,7 @@
           "Microsoft-HTTPAPI/2.0"
         ],
         "x-ms-client-request-id": "90407144-554d-ef57-cf6f-8c2d747c3f7b",
-<<<<<<< HEAD
-        "x-ms-request-id": "6ca355b7-901e-0014-5f3c-f3da54000000",
-=======
         "x-ms-request-id": "96223b46-f01e-0012-18fb-093670000000",
->>>>>>> 8d420312
         "x-ms-version": "2019-12-12"
       },
       "ResponseBody": []
@@ -64,11 +60,7 @@
           "Microsoft-HTTPAPI/2.0"
         ],
         "x-ms-client-request-id": "70af7d0c-80cd-c953-f9a8-174da7f18329",
-<<<<<<< HEAD
-        "x-ms-request-id": "54515b0e-901f-0014-7d3c-f3da54000000",
-=======
         "x-ms-request-id": "fa440147-201f-0097-25fb-091bad000000",
->>>>>>> 8d420312
         "x-ms-version": "2019-12-12"
       },
       "ResponseBody": []
@@ -130,11 +122,7 @@
           "Microsoft-HTTPAPI/2.0"
         ],
         "x-ms-client-request-id": "f5b256ab-0179-4657-33fa-4cb9731f6c32",
-<<<<<<< HEAD
-        "x-ms-request-id": "6ca355cc-901e-0014-703c-f3da54000000",
-=======
         "x-ms-request-id": "96223b7d-f01e-0012-48fb-093670000000",
->>>>>>> 8d420312
         "x-ms-version": "2019-12-12"
       },
       "ResponseBody": []
