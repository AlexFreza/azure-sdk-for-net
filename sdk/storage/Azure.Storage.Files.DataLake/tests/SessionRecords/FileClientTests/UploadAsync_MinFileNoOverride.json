{
  "Entries": [
    {
<<<<<<< HEAD
      "RequestUri": "https://seanstagehierarchical.blob.core.windows.net/test-filesystem-fcdc1b5b-014f-a0ee-9042-69f0ff06f93c?restype=container",
      "RequestMethod": "PUT",
      "RequestHeaders": {
        "Authorization": "Sanitized",
        "traceparent": "00-727d037ef5bef24f80daf341d0036b99-04a0cd93f8c20e4a-00",
        "User-Agent": [
          "azsdk-net-Storage.Files.DataLake/12.0.0-dev.20200305.1",
          "(.NET Core 4.6.28325.01; Microsoft Windows 10.0.18363 )"
        ],
        "x-ms-blob-public-access": "container",
        "x-ms-client-request-id": "cf07ebfe-d301-6474-1351-e7023c663940",
        "x-ms-date": "Thu, 05 Mar 2020 22:19:08 GMT",
        "x-ms-return-client-request-id": "true",
        "x-ms-version": "2019-10-10"
=======
      "RequestUri": "http://seannsecanary.blob.core.windows.net/test-filesystem-fcdc1b5b-014f-a0ee-9042-69f0ff06f93c?restype=container",
      "RequestMethod": "PUT",
      "RequestHeaders": {
        "Authorization": "Sanitized",
        "traceparent": "00-6d88405f41d10e47a6cc9e922281f328-928e5a1164235740-00",
        "User-Agent": [
          "azsdk-net-Storage.Files.DataLake/12.1.0-dev.20200403.1",
          "(.NET Core 4.6.28325.01; Microsoft Windows 10.0.18362 )"
        ],
        "x-ms-blob-public-access": "container",
        "x-ms-client-request-id": "cf07ebfe-d301-6474-1351-e7023c663940",
        "x-ms-date": "Fri, 03 Apr 2020 21:01:23 GMT",
        "x-ms-return-client-request-id": "true",
        "x-ms-version": "2019-12-12"
>>>>>>> 32e373e2
      },
      "RequestBody": null,
      "StatusCode": 201,
      "ResponseHeaders": {
        "Content-Length": "0",
<<<<<<< HEAD
        "Date": "Thu, 05 Mar 2020 22:19:08 GMT",
        "ETag": "\u00220x8D7C15339C1769A\u0022",
        "Last-Modified": "Thu, 05 Mar 2020 22:19:09 GMT",
=======
        "Date": "Fri, 03 Apr 2020 21:01:22 GMT",
        "ETag": "\u00220x8D7D81229F519B7\u0022",
        "Last-Modified": "Fri, 03 Apr 2020 21:01:22 GMT",
>>>>>>> 32e373e2
        "Server": [
          "Windows-Azure-Blob/1.0",
          "Microsoft-HTTPAPI/2.0"
        ],
        "x-ms-client-request-id": "cf07ebfe-d301-6474-1351-e7023c663940",
<<<<<<< HEAD
        "x-ms-request-id": "ffab5b7c-301e-0040-4f3c-f39503000000",
        "x-ms-version": "2019-10-10"
=======
        "x-ms-request-id": "96223685-f01e-0012-49fb-093670000000",
        "x-ms-version": "2019-12-12"
>>>>>>> 32e373e2
      },
      "ResponseBody": []
    },
    {
<<<<<<< HEAD
      "RequestUri": "https://seanstagehierarchical.dfs.core.windows.net/test-filesystem-fcdc1b5b-014f-a0ee-9042-69f0ff06f93c/test-file-9edc3f95-72a4-4f9b-48ec-92ad60e24640?resource=file",
=======
      "RequestUri": "http://seannsecanary.dfs.core.windows.net/test-filesystem-fcdc1b5b-014f-a0ee-9042-69f0ff06f93c/test-file-9edc3f95-72a4-4f9b-48ec-92ad60e24640?resource=file",
>>>>>>> 32e373e2
      "RequestMethod": "PUT",
      "RequestHeaders": {
        "Authorization": "Sanitized",
        "If-None-Match": "*",
        "User-Agent": [
<<<<<<< HEAD
          "azsdk-net-Storage.Files.DataLake/12.0.0-dev.20200305.1",
          "(.NET Core 4.6.28325.01; Microsoft Windows 10.0.18363 )"
        ],
        "x-ms-client-request-id": "c632f9db-8dc4-952a-7470-24f53bfd66ce",
        "x-ms-date": "Thu, 05 Mar 2020 22:19:09 GMT",
        "x-ms-return-client-request-id": "true",
        "x-ms-version": "2019-10-10"
=======
          "azsdk-net-Storage.Files.DataLake/12.1.0-dev.20200403.1",
          "(.NET Core 4.6.28325.01; Microsoft Windows 10.0.18362 )"
        ],
        "x-ms-client-request-id": "c632f9db-8dc4-952a-7470-24f53bfd66ce",
        "x-ms-date": "Fri, 03 Apr 2020 21:01:23 GMT",
        "x-ms-return-client-request-id": "true",
        "x-ms-version": "2019-12-12"
>>>>>>> 32e373e2
      },
      "RequestBody": null,
      "StatusCode": 201,
      "ResponseHeaders": {
        "Content-Length": "0",
<<<<<<< HEAD
        "Date": "Thu, 05 Mar 2020 22:19:08 GMT",
        "ETag": "\u00220x8D7C15339F49DCE\u0022",
        "Last-Modified": "Thu, 05 Mar 2020 22:19:09 GMT",
=======
        "Date": "Fri, 03 Apr 2020 21:01:21 GMT",
        "ETag": "\u00220x8D7D8122A03D35E\u0022",
        "Last-Modified": "Fri, 03 Apr 2020 21:01:22 GMT",
>>>>>>> 32e373e2
        "Server": [
          "Windows-Azure-HDFS/1.0",
          "Microsoft-HTTPAPI/2.0"
        ],
        "x-ms-client-request-id": "c632f9db-8dc4-952a-7470-24f53bfd66ce",
<<<<<<< HEAD
        "x-ms-request-id": "c4760f2a-301f-0040-433c-f39503000000",
        "x-ms-version": "2019-10-10"
=======
        "x-ms-request-id": "fa440102-201f-0097-74fb-091bad000000",
        "x-ms-version": "2019-12-12"
>>>>>>> 32e373e2
      },
      "ResponseBody": []
    },
    {
<<<<<<< HEAD
      "RequestUri": "https://seanstagehierarchical.dfs.core.windows.net/test-filesystem-fcdc1b5b-014f-a0ee-9042-69f0ff06f93c/test-file-9edc3f95-72a4-4f9b-48ec-92ad60e24640?action=append\u0026position=0",
=======
      "RequestUri": "http://seannsecanary.dfs.core.windows.net/test-filesystem-fcdc1b5b-014f-a0ee-9042-69f0ff06f93c/test-file-9edc3f95-72a4-4f9b-48ec-92ad60e24640?action=append\u0026position=0",
>>>>>>> 32e373e2
      "RequestMethod": "PATCH",
      "RequestHeaders": {
        "Authorization": "Sanitized",
        "Content-Length": "1024",
        "User-Agent": [
<<<<<<< HEAD
          "azsdk-net-Storage.Files.DataLake/12.0.0-dev.20200305.1",
          "(.NET Core 4.6.28325.01; Microsoft Windows 10.0.18363 )"
        ],
        "x-ms-client-request-id": "54ffc2b2-57c4-14bc-4972-0569b60df505",
        "x-ms-date": "Thu, 05 Mar 2020 22:19:09 GMT",
        "x-ms-return-client-request-id": "true",
        "x-ms-version": "2019-10-10"
=======
          "azsdk-net-Storage.Files.DataLake/12.1.0-dev.20200403.1",
          "(.NET Core 4.6.28325.01; Microsoft Windows 10.0.18362 )"
        ],
        "x-ms-client-request-id": "54ffc2b2-57c4-14bc-4972-0569b60df505",
        "x-ms-date": "Fri, 03 Apr 2020 21:01:23 GMT",
        "x-ms-return-client-request-id": "true",
        "x-ms-version": "2019-12-12"
>>>>>>> 32e373e2
      },
      "RequestBody": "nS/xE/8qOxxHLmlgJc\u002BzA2hgdRlzB5aMULeGFUDGAzALpmUNdSVBawS/V3UIOip4OI9FAG0szZaYZMJHoyXbgCs4VX9qpo1CHgoVs7AhgxWNDt2xgAPD39jPdBFj\u002Bsfe5NZKz\u002BWrDpEBA\u002BFiFhrmd\u002BCsuZVIKgAndHammzJ83yRCNs/Z17Mw4gBLr30hYMi\u002B6P0wtkAylbnWIltuBHJfhSO8IOBKDKAse9eU/XqCBhSu6LI1SynkD6AVA7RYwt2N7CpZZUDnc9xdBDponpg/UxxGwBzAKjn62BE/NQjr07n5BxBPKKHUxnTV2Efue3EH1rCYEgLAzcLwXowupz7UcTCAb5aI7yt6cvmo6lLyDFyfOF5YUsG3ODpOXskUpR41AWYWbQzaf\u002BaFHZ8IGOJw/lIwj2/fex5vyTZcOpBhZs3acunr255QxLh30zQiriBX3WB34xWvVYZHp6TWfURWI7fRLab5hCK04Mq2Z6jpTRoWBVww6oK3KxxiozT5eUdzIa99UIF5Xlg9wgNL\u002BO7eXlqKwHjoJjk0GQKKluHuumaDQkb4bPyZnKcE8id/bDMuhEXab7nOi/t1SDd\u002B78d3TwidyLWo5fJd8SPR5DMStazPWxGbE0ustLdKgiPFGqzfjKIf4qR9hp9TfH6W/KfIY5OKr5O22zu88BP\u002BXWPOmNd28leQ89MIUdVySJfNFrcPgh6POmoYKbBnYvGRfig7hOOmHwpQN3DAgV6\u002BQ5Ok79pb79tEP11sXsimKZDhd9KsNsOzJvatv0quzrkMWuUdwnMXNo9N90WGOsFCqQ7f3wqLEQ3Q8cjjri\u002BQlXCkYAPiiWYdykFCXz9\u002BLew1ahU8z\u002B\u002BugEjYTdGqM4dgvGHU4dm9XyCnwhXJSbLNUcTcrUMZVMaA9eC7CjyVcpa54qPdqUsSeAv1lA3a5DeWCvsNzoZERmebU\u002Bv5AlTjEU9\u002BEGYO8Kd4yjU3JL\u002B4phCoJP9AiKMQdJw7QVVfGHW2EYO9W9TQhxlTlARQDCKo4q3aUN1Vo4mrbpzK069SGLG/gRI8\u002B0o8153l7PSfv2d6k16ohceYYW76Eew4BrRqAXtSkIsQa\u002BdjnnhAb7aUDK80UD9QqZPpJx\u002BjQeldBNHoe\u002Bt4TC7baSd2RedOV/K4ZQU9A7Z0GlfoaWlsbCn\u002BBZmnV/TKHL\u002BAWeYX2WSsms8t69zjHwAbc2CTj\u002BPFb/3\u002BeD9Np//97UhGvarPXUDzPM6ZPoFNGuWZjOSTN43cuunoGWElX/PQL/2UnWJWSxYgn1MULDF8sF1ZsxsbarW7aQLA5kPfzt3ayA6DuH2DQ0DNc5c6x464bGgEy6vYtMVI2TNglWXTQNF2OmMi\u002BPff1nDaTvYdgA==",
      "StatusCode": 202,
      "ResponseHeaders": {
        "Content-Length": "0",
<<<<<<< HEAD
        "Date": "Thu, 05 Mar 2020 22:19:08 GMT",
=======
        "Date": "Fri, 03 Apr 2020 21:01:21 GMT",
>>>>>>> 32e373e2
        "Server": [
          "Windows-Azure-HDFS/1.0",
          "Microsoft-HTTPAPI/2.0"
        ],
        "x-ms-client-request-id": "54ffc2b2-57c4-14bc-4972-0569b60df505",
<<<<<<< HEAD
        "x-ms-request-id": "c4760f2b-301f-0040-443c-f39503000000",
        "x-ms-request-server-encrypted": "true",
        "x-ms-version": "2019-10-10"
=======
        "x-ms-request-id": "fa440103-201f-0097-75fb-091bad000000",
        "x-ms-request-server-encrypted": "true",
        "x-ms-version": "2019-12-12"
>>>>>>> 32e373e2
      },
      "ResponseBody": []
    },
    {
<<<<<<< HEAD
      "RequestUri": "https://seanstagehierarchical.dfs.core.windows.net/test-filesystem-fcdc1b5b-014f-a0ee-9042-69f0ff06f93c/test-file-9edc3f95-72a4-4f9b-48ec-92ad60e24640?action=flush\u0026position=1024",
=======
      "RequestUri": "http://seannsecanary.dfs.core.windows.net/test-filesystem-fcdc1b5b-014f-a0ee-9042-69f0ff06f93c/test-file-9edc3f95-72a4-4f9b-48ec-92ad60e24640?action=flush\u0026position=1024",
>>>>>>> 32e373e2
      "RequestMethod": "PATCH",
      "RequestHeaders": {
        "Authorization": "Sanitized",
        "Content-Length": "0",
        "User-Agent": [
<<<<<<< HEAD
          "azsdk-net-Storage.Files.DataLake/12.0.0-dev.20200305.1",
          "(.NET Core 4.6.28325.01; Microsoft Windows 10.0.18363 )"
        ],
        "x-ms-client-request-id": "79428e58-11fd-d20a-9b7c-a21ae58fafc1",
        "x-ms-date": "Thu, 05 Mar 2020 22:19:09 GMT",
        "x-ms-return-client-request-id": "true",
        "x-ms-version": "2019-10-10"
=======
          "azsdk-net-Storage.Files.DataLake/12.1.0-dev.20200403.1",
          "(.NET Core 4.6.28325.01; Microsoft Windows 10.0.18362 )"
        ],
        "x-ms-client-request-id": "79428e58-11fd-d20a-9b7c-a21ae58fafc1",
        "x-ms-date": "Fri, 03 Apr 2020 21:01:23 GMT",
        "x-ms-return-client-request-id": "true",
        "x-ms-version": "2019-12-12"
>>>>>>> 32e373e2
      },
      "RequestBody": null,
      "StatusCode": 200,
      "ResponseHeaders": {
        "Content-Length": "0",
<<<<<<< HEAD
        "Date": "Thu, 05 Mar 2020 22:19:09 GMT",
        "ETag": "\u00220x8D7C1533A0E9D9C\u0022",
        "Last-Modified": "Thu, 05 Mar 2020 22:19:09 GMT",
=======
        "Date": "Fri, 03 Apr 2020 21:01:21 GMT",
        "ETag": "\u00220x8D7D8122A1CA830\u0022",
        "Last-Modified": "Fri, 03 Apr 2020 21:01:22 GMT",
>>>>>>> 32e373e2
        "Server": [
          "Windows-Azure-HDFS/1.0",
          "Microsoft-HTTPAPI/2.0"
        ],
        "x-ms-client-request-id": "79428e58-11fd-d20a-9b7c-a21ae58fafc1",
<<<<<<< HEAD
        "x-ms-request-id": "c4760f2c-301f-0040-453c-f39503000000",
        "x-ms-request-server-encrypted": "true",
        "x-ms-version": "2019-10-10"
=======
        "x-ms-request-id": "fa440104-201f-0097-76fb-091bad000000",
        "x-ms-request-server-encrypted": "true",
        "x-ms-version": "2019-12-12"
>>>>>>> 32e373e2
      },
      "ResponseBody": []
    },
    {
<<<<<<< HEAD
      "RequestUri": "https://seanstagehierarchical.blob.core.windows.net/test-filesystem-fcdc1b5b-014f-a0ee-9042-69f0ff06f93c/test-file-9edc3f95-72a4-4f9b-48ec-92ad60e24640",
=======
      "RequestUri": "http://seannsecanary.blob.core.windows.net/test-filesystem-fcdc1b5b-014f-a0ee-9042-69f0ff06f93c/test-file-9edc3f95-72a4-4f9b-48ec-92ad60e24640",
>>>>>>> 32e373e2
      "RequestMethod": "GET",
      "RequestHeaders": {
        "Authorization": "Sanitized",
        "User-Agent": [
<<<<<<< HEAD
          "azsdk-net-Storage.Files.DataLake/12.0.0-dev.20200305.1",
          "(.NET Core 4.6.28325.01; Microsoft Windows 10.0.18363 )"
        ],
        "x-ms-client-request-id": "28104eb6-7cca-9c07-703e-eb3b93060a70",
        "x-ms-date": "Thu, 05 Mar 2020 22:19:09 GMT",
        "x-ms-range": "bytes=0-268435455",
        "x-ms-return-client-request-id": "true",
        "x-ms-version": "2019-10-10"
=======
          "azsdk-net-Storage.Files.DataLake/12.1.0-dev.20200403.1",
          "(.NET Core 4.6.28325.01; Microsoft Windows 10.0.18362 )"
        ],
        "x-ms-client-request-id": "28104eb6-7cca-9c07-703e-eb3b93060a70",
        "x-ms-date": "Fri, 03 Apr 2020 21:01:23 GMT",
        "x-ms-range": "bytes=0-268435455",
        "x-ms-return-client-request-id": "true",
        "x-ms-version": "2019-12-12"
>>>>>>> 32e373e2
      },
      "RequestBody": null,
      "StatusCode": 206,
      "ResponseHeaders": {
        "Accept-Ranges": "bytes",
        "Content-Length": "1024",
        "Content-Range": "bytes 0-1023/1024",
        "Content-Type": "application/octet-stream",
<<<<<<< HEAD
        "Date": "Thu, 05 Mar 2020 22:19:09 GMT",
        "ETag": "\u00220x8D7C1533A0E9D9C\u0022",
        "Last-Modified": "Thu, 05 Mar 2020 22:19:09 GMT",
=======
        "Date": "Fri, 03 Apr 2020 21:01:22 GMT",
        "ETag": "\u00220x8D7D8122A1CA830\u0022",
        "Last-Modified": "Fri, 03 Apr 2020 21:01:22 GMT",
>>>>>>> 32e373e2
        "Server": [
          "Windows-Azure-Blob/1.0",
          "Microsoft-HTTPAPI/2.0"
        ],
        "x-ms-blob-type": "BlockBlob",
        "x-ms-client-request-id": "28104eb6-7cca-9c07-703e-eb3b93060a70",
<<<<<<< HEAD
        "x-ms-creation-time": "Thu, 05 Mar 2020 22:19:09 GMT",
        "x-ms-lease-state": "available",
        "x-ms-lease-status": "unlocked",
        "x-ms-request-id": "ffab5b85-301e-0040-543c-f39503000000",
        "x-ms-server-encrypted": "true",
        "x-ms-version": "2019-10-10"
=======
        "x-ms-creation-time": "Fri, 03 Apr 2020 21:01:22 GMT",
        "x-ms-lease-state": "available",
        "x-ms-lease-status": "unlocked",
        "x-ms-request-id": "962236a7-f01e-0012-64fb-093670000000",
        "x-ms-server-encrypted": "true",
        "x-ms-version": "2019-12-12"
>>>>>>> 32e373e2
      },
      "ResponseBody": "nS/xE/8qOxxHLmlgJc\u002BzA2hgdRlzB5aMULeGFUDGAzALpmUNdSVBawS/V3UIOip4OI9FAG0szZaYZMJHoyXbgCs4VX9qpo1CHgoVs7AhgxWNDt2xgAPD39jPdBFj\u002Bsfe5NZKz\u002BWrDpEBA\u002BFiFhrmd\u002BCsuZVIKgAndHammzJ83yRCNs/Z17Mw4gBLr30hYMi\u002B6P0wtkAylbnWIltuBHJfhSO8IOBKDKAse9eU/XqCBhSu6LI1SynkD6AVA7RYwt2N7CpZZUDnc9xdBDponpg/UxxGwBzAKjn62BE/NQjr07n5BxBPKKHUxnTV2Efue3EH1rCYEgLAzcLwXowupz7UcTCAb5aI7yt6cvmo6lLyDFyfOF5YUsG3ODpOXskUpR41AWYWbQzaf\u002BaFHZ8IGOJw/lIwj2/fex5vyTZcOpBhZs3acunr255QxLh30zQiriBX3WB34xWvVYZHp6TWfURWI7fRLab5hCK04Mq2Z6jpTRoWBVww6oK3KxxiozT5eUdzIa99UIF5Xlg9wgNL\u002BO7eXlqKwHjoJjk0GQKKluHuumaDQkb4bPyZnKcE8id/bDMuhEXab7nOi/t1SDd\u002B78d3TwidyLWo5fJd8SPR5DMStazPWxGbE0ustLdKgiPFGqzfjKIf4qR9hp9TfH6W/KfIY5OKr5O22zu88BP\u002BXWPOmNd28leQ89MIUdVySJfNFrcPgh6POmoYKbBnYvGRfig7hOOmHwpQN3DAgV6\u002BQ5Ok79pb79tEP11sXsimKZDhd9KsNsOzJvatv0quzrkMWuUdwnMXNo9N90WGOsFCqQ7f3wqLEQ3Q8cjjri\u002BQlXCkYAPiiWYdykFCXz9\u002BLew1ahU8z\u002B\u002BugEjYTdGqM4dgvGHU4dm9XyCnwhXJSbLNUcTcrUMZVMaA9eC7CjyVcpa54qPdqUsSeAv1lA3a5DeWCvsNzoZERmebU\u002Bv5AlTjEU9\u002BEGYO8Kd4yjU3JL\u002B4phCoJP9AiKMQdJw7QVVfGHW2EYO9W9TQhxlTlARQDCKo4q3aUN1Vo4mrbpzK069SGLG/gRI8\u002B0o8153l7PSfv2d6k16ohceYYW76Eew4BrRqAXtSkIsQa\u002BdjnnhAb7aUDK80UD9QqZPpJx\u002BjQeldBNHoe\u002Bt4TC7baSd2RedOV/K4ZQU9A7Z0GlfoaWlsbCn\u002BBZmnV/TKHL\u002BAWeYX2WSsms8t69zjHwAbc2CTj\u002BPFb/3\u002BeD9Np//97UhGvarPXUDzPM6ZPoFNGuWZjOSTN43cuunoGWElX/PQL/2UnWJWSxYgn1MULDF8sF1ZsxsbarW7aQLA5kPfzt3ayA6DuH2DQ0DNc5c6x464bGgEy6vYtMVI2TNglWXTQNF2OmMi\u002BPff1nDaTvYdgA=="
    },
    {
<<<<<<< HEAD
      "RequestUri": "https://seanstagehierarchical.dfs.core.windows.net/test-filesystem-fcdc1b5b-014f-a0ee-9042-69f0ff06f93c/test-file-9edc3f95-72a4-4f9b-48ec-92ad60e24640?resource=file",
=======
      "RequestUri": "http://seannsecanary.dfs.core.windows.net/test-filesystem-fcdc1b5b-014f-a0ee-9042-69f0ff06f93c/test-file-9edc3f95-72a4-4f9b-48ec-92ad60e24640?resource=file",
>>>>>>> 32e373e2
      "RequestMethod": "PUT",
      "RequestHeaders": {
        "Authorization": "Sanitized",
        "If-None-Match": "*",
        "User-Agent": [
<<<<<<< HEAD
          "azsdk-net-Storage.Files.DataLake/12.0.0-dev.20200305.1",
          "(.NET Core 4.6.28325.01; Microsoft Windows 10.0.18363 )"
        ],
        "x-ms-client-request-id": "976434bd-867f-d2f7-2b04-ef6ca5a2e89a",
        "x-ms-date": "Thu, 05 Mar 2020 22:19:09 GMT",
        "x-ms-return-client-request-id": "true",
        "x-ms-version": "2019-10-10"
=======
          "azsdk-net-Storage.Files.DataLake/12.1.0-dev.20200403.1",
          "(.NET Core 4.6.28325.01; Microsoft Windows 10.0.18362 )"
        ],
        "x-ms-client-request-id": "976434bd-867f-d2f7-2b04-ef6ca5a2e89a",
        "x-ms-date": "Fri, 03 Apr 2020 21:01:23 GMT",
        "x-ms-return-client-request-id": "true",
        "x-ms-version": "2019-12-12"
>>>>>>> 32e373e2
      },
      "RequestBody": null,
      "StatusCode": 409,
      "ResponseHeaders": {
        "Content-Length": "168",
        "Content-Type": "application/json; charset=utf-8",
<<<<<<< HEAD
        "Date": "Thu, 05 Mar 2020 22:19:09 GMT",
=======
        "Date": "Fri, 03 Apr 2020 21:01:21 GMT",
>>>>>>> 32e373e2
        "Server": [
          "Windows-Azure-HDFS/1.0",
          "Microsoft-HTTPAPI/2.0"
        ],
        "x-ms-client-request-id": "976434bd-867f-d2f7-2b04-ef6ca5a2e89a",
        "x-ms-error-code": "PathAlreadyExists",
<<<<<<< HEAD
        "x-ms-request-id": "c4760f2d-301f-0040-463c-f39503000000",
        "x-ms-version": "2019-10-10"
=======
        "x-ms-request-id": "fa440105-201f-0097-77fb-091bad000000",
        "x-ms-version": "2019-12-12"
>>>>>>> 32e373e2
      },
      "ResponseBody": {
        "error": {
          "code": "PathAlreadyExists",
<<<<<<< HEAD
          "message": "The specified path already exists.\nRequestId:c4760f2d-301f-0040-463c-f39503000000\nTime:2020-03-05T22:19:09.8871046Z"
        }
      }
    },
    {
      "RequestUri": "https://seanstagehierarchical.blob.core.windows.net/test-filesystem-fcdc1b5b-014f-a0ee-9042-69f0ff06f93c?restype=container",
      "RequestMethod": "DELETE",
      "RequestHeaders": {
        "Authorization": "Sanitized",
        "traceparent": "00-60161798be82c64cb04b9678a0415221-45f3ad96b40b9542-00",
        "User-Agent": [
          "azsdk-net-Storage.Files.DataLake/12.0.0-dev.20200305.1",
          "(.NET Core 4.6.28325.01; Microsoft Windows 10.0.18363 )"
        ],
        "x-ms-client-request-id": "5f7d8dcc-72a2-96f1-3e5e-f8356c9e220e",
        "x-ms-date": "Thu, 05 Mar 2020 22:19:09 GMT",
        "x-ms-return-client-request-id": "true",
        "x-ms-version": "2019-10-10"
=======
          "message": "The specified path already exists.\nRequestId:fa440105-201f-0097-77fb-091bad000000\nTime:2020-04-03T21:01:22.5391470Z"
        }
      }
    },
    {
      "RequestUri": "http://seannsecanary.blob.core.windows.net/test-filesystem-fcdc1b5b-014f-a0ee-9042-69f0ff06f93c?restype=container",
      "RequestMethod": "DELETE",
      "RequestHeaders": {
        "Authorization": "Sanitized",
        "traceparent": "00-0f7804925c35e8478532d62901bdd548-1a11079690be834d-00",
        "User-Agent": [
          "azsdk-net-Storage.Files.DataLake/12.1.0-dev.20200403.1",
          "(.NET Core 4.6.28325.01; Microsoft Windows 10.0.18362 )"
        ],
        "x-ms-client-request-id": "5f7d8dcc-72a2-96f1-3e5e-f8356c9e220e",
        "x-ms-date": "Fri, 03 Apr 2020 21:01:24 GMT",
        "x-ms-return-client-request-id": "true",
        "x-ms-version": "2019-12-12"
>>>>>>> 32e373e2
      },
      "RequestBody": null,
      "StatusCode": 202,
      "ResponseHeaders": {
        "Content-Length": "0",
<<<<<<< HEAD
        "Date": "Thu, 05 Mar 2020 22:19:09 GMT",
=======
        "Date": "Fri, 03 Apr 2020 21:01:22 GMT",
>>>>>>> 32e373e2
        "Server": [
          "Windows-Azure-Blob/1.0",
          "Microsoft-HTTPAPI/2.0"
        ],
        "x-ms-client-request-id": "5f7d8dcc-72a2-96f1-3e5e-f8356c9e220e",
<<<<<<< HEAD
        "x-ms-request-id": "ffab5b8c-301e-0040-573c-f39503000000",
        "x-ms-version": "2019-10-10"
=======
        "x-ms-request-id": "962236ae-f01e-0012-6bfb-093670000000",
        "x-ms-version": "2019-12-12"
>>>>>>> 32e373e2
      },
      "ResponseBody": []
    }
  ],
  "Variables": {
    "RandomSeed": "1199177067",
<<<<<<< HEAD
    "Storage_TestConfigHierarchicalNamespace": "NamespaceTenant\nseanstagehierarchical\nU2FuaXRpemVk\nhttps://seanstagehierarchical.blob.core.windows.net\nhttp://seanstagehierarchical.file.core.windows.net\nhttp://seanstagehierarchical.queue.core.windows.net\nhttp://seanstagehierarchical.table.core.windows.net\n\n\n\n\nhttp://seanstagehierarchical-secondary.blob.core.windows.net\nhttp://seanstagehierarchical-secondary.file.core.windows.net\nhttp://seanstagehierarchical-secondary.queue.core.windows.net\nhttp://seanstagehierarchical-secondary.table.core.windows.net\n68390a19-a643-458b-b726-408abf67b4fc\nSanitized\n72f988bf-86f1-41af-91ab-2d7cd011db47\nhttps://login.microsoftonline.com/\nCloud\nBlobEndpoint=https://seanstagehierarchical.blob.core.windows.net/;QueueEndpoint=http://seanstagehierarchical.queue.core.windows.net/;FileEndpoint=http://seanstagehierarchical.file.core.windows.net/;BlobSecondaryEndpoint=http://seanstagehierarchical-secondary.blob.core.windows.net/;QueueSecondaryEndpoint=http://seanstagehierarchical-secondary.queue.core.windows.net/;FileSecondaryEndpoint=http://seanstagehierarchical-secondary.file.core.windows.net/;AccountName=seanstagehierarchical;AccountKey=Sanitized\n"
=======
    "Storage_TestConfigHierarchicalNamespace": "NamespaceTenant\nseannsecanary\nU2FuaXRpemVk\nhttp://seannsecanary.blob.core.windows.net\nhttp://seannsecanary.file.core.windows.net\nhttp://seannsecanary.queue.core.windows.net\nhttp://seannsecanary.table.core.windows.net\n\n\n\n\nhttp://seannsecanary-secondary.blob.core.windows.net\nhttp://seannsecanary-secondary.file.core.windows.net\nhttp://seannsecanary-secondary.queue.core.windows.net\nhttp://seannsecanary-secondary.table.core.windows.net\n68390a19-a643-458b-b726-408abf67b4fc\nSanitized\n72f988bf-86f1-41af-91ab-2d7cd011db47\nhttps://login.microsoftonline.com/\nCloud\nBlobEndpoint=http://seannsecanary.blob.core.windows.net/;QueueEndpoint=http://seannsecanary.queue.core.windows.net/;FileEndpoint=http://seannsecanary.file.core.windows.net/;BlobSecondaryEndpoint=http://seannsecanary-secondary.blob.core.windows.net/;QueueSecondaryEndpoint=http://seannsecanary-secondary.queue.core.windows.net/;FileSecondaryEndpoint=http://seannsecanary-secondary.file.core.windows.net/;AccountName=seannsecanary;AccountKey=Sanitized\n"
>>>>>>> 32e373e2
  }
}<|MERGE_RESOLUTION|>--- conflicted
+++ resolved
@@ -1,266 +1,148 @@
 {
   "Entries": [
     {
-<<<<<<< HEAD
-      "RequestUri": "https://seanstagehierarchical.blob.core.windows.net/test-filesystem-fcdc1b5b-014f-a0ee-9042-69f0ff06f93c?restype=container",
+      "RequestUri": "http://seannsecanary.blob.core.windows.net/test-filesystem-fcdc1b5b-014f-a0ee-9042-69f0ff06f93c?restype=container",
       "RequestMethod": "PUT",
       "RequestHeaders": {
         "Authorization": "Sanitized",
-        "traceparent": "00-727d037ef5bef24f80daf341d0036b99-04a0cd93f8c20e4a-00",
-        "User-Agent": [
-          "azsdk-net-Storage.Files.DataLake/12.0.0-dev.20200305.1",
-          "(.NET Core 4.6.28325.01; Microsoft Windows 10.0.18363 )"
+        "traceparent": "00-6d88405f41d10e47a6cc9e922281f328-928e5a1164235740-00",
+        "User-Agent": [
+          "azsdk-net-Storage.Files.DataLake/12.1.0-dev.20200403.1",
+          "(.NET Core 4.6.28325.01; Microsoft Windows 10.0.18362 )"
         ],
         "x-ms-blob-public-access": "container",
         "x-ms-client-request-id": "cf07ebfe-d301-6474-1351-e7023c663940",
-        "x-ms-date": "Thu, 05 Mar 2020 22:19:08 GMT",
-        "x-ms-return-client-request-id": "true",
-        "x-ms-version": "2019-10-10"
-=======
-      "RequestUri": "http://seannsecanary.blob.core.windows.net/test-filesystem-fcdc1b5b-014f-a0ee-9042-69f0ff06f93c?restype=container",
-      "RequestMethod": "PUT",
-      "RequestHeaders": {
-        "Authorization": "Sanitized",
-        "traceparent": "00-6d88405f41d10e47a6cc9e922281f328-928e5a1164235740-00",
-        "User-Agent": [
-          "azsdk-net-Storage.Files.DataLake/12.1.0-dev.20200403.1",
-          "(.NET Core 4.6.28325.01; Microsoft Windows 10.0.18362 )"
-        ],
-        "x-ms-blob-public-access": "container",
-        "x-ms-client-request-id": "cf07ebfe-d301-6474-1351-e7023c663940",
-        "x-ms-date": "Fri, 03 Apr 2020 21:01:23 GMT",
-        "x-ms-return-client-request-id": "true",
-        "x-ms-version": "2019-12-12"
->>>>>>> 32e373e2
+        "x-ms-date": "Fri, 03 Apr 2020 21:01:23 GMT",
+        "x-ms-return-client-request-id": "true",
+        "x-ms-version": "2019-12-12"
       },
       "RequestBody": null,
       "StatusCode": 201,
       "ResponseHeaders": {
         "Content-Length": "0",
-<<<<<<< HEAD
-        "Date": "Thu, 05 Mar 2020 22:19:08 GMT",
-        "ETag": "\u00220x8D7C15339C1769A\u0022",
-        "Last-Modified": "Thu, 05 Mar 2020 22:19:09 GMT",
-=======
         "Date": "Fri, 03 Apr 2020 21:01:22 GMT",
         "ETag": "\u00220x8D7D81229F519B7\u0022",
         "Last-Modified": "Fri, 03 Apr 2020 21:01:22 GMT",
->>>>>>> 32e373e2
         "Server": [
           "Windows-Azure-Blob/1.0",
           "Microsoft-HTTPAPI/2.0"
         ],
         "x-ms-client-request-id": "cf07ebfe-d301-6474-1351-e7023c663940",
-<<<<<<< HEAD
-        "x-ms-request-id": "ffab5b7c-301e-0040-4f3c-f39503000000",
-        "x-ms-version": "2019-10-10"
-=======
         "x-ms-request-id": "96223685-f01e-0012-49fb-093670000000",
         "x-ms-version": "2019-12-12"
->>>>>>> 32e373e2
-      },
-      "ResponseBody": []
-    },
-    {
-<<<<<<< HEAD
-      "RequestUri": "https://seanstagehierarchical.dfs.core.windows.net/test-filesystem-fcdc1b5b-014f-a0ee-9042-69f0ff06f93c/test-file-9edc3f95-72a4-4f9b-48ec-92ad60e24640?resource=file",
-=======
+      },
+      "ResponseBody": []
+    },
+    {
       "RequestUri": "http://seannsecanary.dfs.core.windows.net/test-filesystem-fcdc1b5b-014f-a0ee-9042-69f0ff06f93c/test-file-9edc3f95-72a4-4f9b-48ec-92ad60e24640?resource=file",
->>>>>>> 32e373e2
       "RequestMethod": "PUT",
       "RequestHeaders": {
         "Authorization": "Sanitized",
         "If-None-Match": "*",
         "User-Agent": [
-<<<<<<< HEAD
-          "azsdk-net-Storage.Files.DataLake/12.0.0-dev.20200305.1",
-          "(.NET Core 4.6.28325.01; Microsoft Windows 10.0.18363 )"
+          "azsdk-net-Storage.Files.DataLake/12.1.0-dev.20200403.1",
+          "(.NET Core 4.6.28325.01; Microsoft Windows 10.0.18362 )"
         ],
         "x-ms-client-request-id": "c632f9db-8dc4-952a-7470-24f53bfd66ce",
-        "x-ms-date": "Thu, 05 Mar 2020 22:19:09 GMT",
-        "x-ms-return-client-request-id": "true",
-        "x-ms-version": "2019-10-10"
-=======
-          "azsdk-net-Storage.Files.DataLake/12.1.0-dev.20200403.1",
-          "(.NET Core 4.6.28325.01; Microsoft Windows 10.0.18362 )"
+        "x-ms-date": "Fri, 03 Apr 2020 21:01:23 GMT",
+        "x-ms-return-client-request-id": "true",
+        "x-ms-version": "2019-12-12"
+      },
+      "RequestBody": null,
+      "StatusCode": 201,
+      "ResponseHeaders": {
+        "Content-Length": "0",
+        "Date": "Fri, 03 Apr 2020 21:01:21 GMT",
+        "ETag": "\u00220x8D7D8122A03D35E\u0022",
+        "Last-Modified": "Fri, 03 Apr 2020 21:01:22 GMT",
+        "Server": [
+          "Windows-Azure-HDFS/1.0",
+          "Microsoft-HTTPAPI/2.0"
         ],
         "x-ms-client-request-id": "c632f9db-8dc4-952a-7470-24f53bfd66ce",
-        "x-ms-date": "Fri, 03 Apr 2020 21:01:23 GMT",
-        "x-ms-return-client-request-id": "true",
-        "x-ms-version": "2019-12-12"
->>>>>>> 32e373e2
-      },
-      "RequestBody": null,
-      "StatusCode": 201,
-      "ResponseHeaders": {
-        "Content-Length": "0",
-<<<<<<< HEAD
-        "Date": "Thu, 05 Mar 2020 22:19:08 GMT",
-        "ETag": "\u00220x8D7C15339F49DCE\u0022",
-        "Last-Modified": "Thu, 05 Mar 2020 22:19:09 GMT",
-=======
-        "Date": "Fri, 03 Apr 2020 21:01:21 GMT",
-        "ETag": "\u00220x8D7D8122A03D35E\u0022",
-        "Last-Modified": "Fri, 03 Apr 2020 21:01:22 GMT",
->>>>>>> 32e373e2
-        "Server": [
-          "Windows-Azure-HDFS/1.0",
-          "Microsoft-HTTPAPI/2.0"
-        ],
-        "x-ms-client-request-id": "c632f9db-8dc4-952a-7470-24f53bfd66ce",
-<<<<<<< HEAD
-        "x-ms-request-id": "c4760f2a-301f-0040-433c-f39503000000",
-        "x-ms-version": "2019-10-10"
-=======
         "x-ms-request-id": "fa440102-201f-0097-74fb-091bad000000",
         "x-ms-version": "2019-12-12"
->>>>>>> 32e373e2
-      },
-      "ResponseBody": []
-    },
-    {
-<<<<<<< HEAD
-      "RequestUri": "https://seanstagehierarchical.dfs.core.windows.net/test-filesystem-fcdc1b5b-014f-a0ee-9042-69f0ff06f93c/test-file-9edc3f95-72a4-4f9b-48ec-92ad60e24640?action=append\u0026position=0",
-=======
+      },
+      "ResponseBody": []
+    },
+    {
       "RequestUri": "http://seannsecanary.dfs.core.windows.net/test-filesystem-fcdc1b5b-014f-a0ee-9042-69f0ff06f93c/test-file-9edc3f95-72a4-4f9b-48ec-92ad60e24640?action=append\u0026position=0",
->>>>>>> 32e373e2
       "RequestMethod": "PATCH",
       "RequestHeaders": {
         "Authorization": "Sanitized",
         "Content-Length": "1024",
         "User-Agent": [
-<<<<<<< HEAD
-          "azsdk-net-Storage.Files.DataLake/12.0.0-dev.20200305.1",
-          "(.NET Core 4.6.28325.01; Microsoft Windows 10.0.18363 )"
+          "azsdk-net-Storage.Files.DataLake/12.1.0-dev.20200403.1",
+          "(.NET Core 4.6.28325.01; Microsoft Windows 10.0.18362 )"
         ],
         "x-ms-client-request-id": "54ffc2b2-57c4-14bc-4972-0569b60df505",
-        "x-ms-date": "Thu, 05 Mar 2020 22:19:09 GMT",
-        "x-ms-return-client-request-id": "true",
-        "x-ms-version": "2019-10-10"
-=======
-          "azsdk-net-Storage.Files.DataLake/12.1.0-dev.20200403.1",
-          "(.NET Core 4.6.28325.01; Microsoft Windows 10.0.18362 )"
-        ],
-        "x-ms-client-request-id": "54ffc2b2-57c4-14bc-4972-0569b60df505",
-        "x-ms-date": "Fri, 03 Apr 2020 21:01:23 GMT",
-        "x-ms-return-client-request-id": "true",
-        "x-ms-version": "2019-12-12"
->>>>>>> 32e373e2
+        "x-ms-date": "Fri, 03 Apr 2020 21:01:23 GMT",
+        "x-ms-return-client-request-id": "true",
+        "x-ms-version": "2019-12-12"
       },
       "RequestBody": "nS/xE/8qOxxHLmlgJc\u002BzA2hgdRlzB5aMULeGFUDGAzALpmUNdSVBawS/V3UIOip4OI9FAG0szZaYZMJHoyXbgCs4VX9qpo1CHgoVs7AhgxWNDt2xgAPD39jPdBFj\u002Bsfe5NZKz\u002BWrDpEBA\u002BFiFhrmd\u002BCsuZVIKgAndHammzJ83yRCNs/Z17Mw4gBLr30hYMi\u002B6P0wtkAylbnWIltuBHJfhSO8IOBKDKAse9eU/XqCBhSu6LI1SynkD6AVA7RYwt2N7CpZZUDnc9xdBDponpg/UxxGwBzAKjn62BE/NQjr07n5BxBPKKHUxnTV2Efue3EH1rCYEgLAzcLwXowupz7UcTCAb5aI7yt6cvmo6lLyDFyfOF5YUsG3ODpOXskUpR41AWYWbQzaf\u002BaFHZ8IGOJw/lIwj2/fex5vyTZcOpBhZs3acunr255QxLh30zQiriBX3WB34xWvVYZHp6TWfURWI7fRLab5hCK04Mq2Z6jpTRoWBVww6oK3KxxiozT5eUdzIa99UIF5Xlg9wgNL\u002BO7eXlqKwHjoJjk0GQKKluHuumaDQkb4bPyZnKcE8id/bDMuhEXab7nOi/t1SDd\u002B78d3TwidyLWo5fJd8SPR5DMStazPWxGbE0ustLdKgiPFGqzfjKIf4qR9hp9TfH6W/KfIY5OKr5O22zu88BP\u002BXWPOmNd28leQ89MIUdVySJfNFrcPgh6POmoYKbBnYvGRfig7hOOmHwpQN3DAgV6\u002BQ5Ok79pb79tEP11sXsimKZDhd9KsNsOzJvatv0quzrkMWuUdwnMXNo9N90WGOsFCqQ7f3wqLEQ3Q8cjjri\u002BQlXCkYAPiiWYdykFCXz9\u002BLew1ahU8z\u002B\u002BugEjYTdGqM4dgvGHU4dm9XyCnwhXJSbLNUcTcrUMZVMaA9eC7CjyVcpa54qPdqUsSeAv1lA3a5DeWCvsNzoZERmebU\u002Bv5AlTjEU9\u002BEGYO8Kd4yjU3JL\u002B4phCoJP9AiKMQdJw7QVVfGHW2EYO9W9TQhxlTlARQDCKo4q3aUN1Vo4mrbpzK069SGLG/gRI8\u002B0o8153l7PSfv2d6k16ohceYYW76Eew4BrRqAXtSkIsQa\u002BdjnnhAb7aUDK80UD9QqZPpJx\u002BjQeldBNHoe\u002Bt4TC7baSd2RedOV/K4ZQU9A7Z0GlfoaWlsbCn\u002BBZmnV/TKHL\u002BAWeYX2WSsms8t69zjHwAbc2CTj\u002BPFb/3\u002BeD9Np//97UhGvarPXUDzPM6ZPoFNGuWZjOSTN43cuunoGWElX/PQL/2UnWJWSxYgn1MULDF8sF1ZsxsbarW7aQLA5kPfzt3ayA6DuH2DQ0DNc5c6x464bGgEy6vYtMVI2TNglWXTQNF2OmMi\u002BPff1nDaTvYdgA==",
       "StatusCode": 202,
       "ResponseHeaders": {
         "Content-Length": "0",
-<<<<<<< HEAD
-        "Date": "Thu, 05 Mar 2020 22:19:08 GMT",
-=======
-        "Date": "Fri, 03 Apr 2020 21:01:21 GMT",
->>>>>>> 32e373e2
+        "Date": "Fri, 03 Apr 2020 21:01:21 GMT",
         "Server": [
           "Windows-Azure-HDFS/1.0",
           "Microsoft-HTTPAPI/2.0"
         ],
         "x-ms-client-request-id": "54ffc2b2-57c4-14bc-4972-0569b60df505",
-<<<<<<< HEAD
-        "x-ms-request-id": "c4760f2b-301f-0040-443c-f39503000000",
-        "x-ms-request-server-encrypted": "true",
-        "x-ms-version": "2019-10-10"
-=======
         "x-ms-request-id": "fa440103-201f-0097-75fb-091bad000000",
         "x-ms-request-server-encrypted": "true",
         "x-ms-version": "2019-12-12"
->>>>>>> 32e373e2
-      },
-      "ResponseBody": []
-    },
-    {
-<<<<<<< HEAD
-      "RequestUri": "https://seanstagehierarchical.dfs.core.windows.net/test-filesystem-fcdc1b5b-014f-a0ee-9042-69f0ff06f93c/test-file-9edc3f95-72a4-4f9b-48ec-92ad60e24640?action=flush\u0026position=1024",
-=======
+      },
+      "ResponseBody": []
+    },
+    {
       "RequestUri": "http://seannsecanary.dfs.core.windows.net/test-filesystem-fcdc1b5b-014f-a0ee-9042-69f0ff06f93c/test-file-9edc3f95-72a4-4f9b-48ec-92ad60e24640?action=flush\u0026position=1024",
->>>>>>> 32e373e2
       "RequestMethod": "PATCH",
       "RequestHeaders": {
         "Authorization": "Sanitized",
         "Content-Length": "0",
         "User-Agent": [
-<<<<<<< HEAD
-          "azsdk-net-Storage.Files.DataLake/12.0.0-dev.20200305.1",
-          "(.NET Core 4.6.28325.01; Microsoft Windows 10.0.18363 )"
+          "azsdk-net-Storage.Files.DataLake/12.1.0-dev.20200403.1",
+          "(.NET Core 4.6.28325.01; Microsoft Windows 10.0.18362 )"
         ],
         "x-ms-client-request-id": "79428e58-11fd-d20a-9b7c-a21ae58fafc1",
-        "x-ms-date": "Thu, 05 Mar 2020 22:19:09 GMT",
-        "x-ms-return-client-request-id": "true",
-        "x-ms-version": "2019-10-10"
-=======
-          "azsdk-net-Storage.Files.DataLake/12.1.0-dev.20200403.1",
-          "(.NET Core 4.6.28325.01; Microsoft Windows 10.0.18362 )"
+        "x-ms-date": "Fri, 03 Apr 2020 21:01:23 GMT",
+        "x-ms-return-client-request-id": "true",
+        "x-ms-version": "2019-12-12"
+      },
+      "RequestBody": null,
+      "StatusCode": 200,
+      "ResponseHeaders": {
+        "Content-Length": "0",
+        "Date": "Fri, 03 Apr 2020 21:01:21 GMT",
+        "ETag": "\u00220x8D7D8122A1CA830\u0022",
+        "Last-Modified": "Fri, 03 Apr 2020 21:01:22 GMT",
+        "Server": [
+          "Windows-Azure-HDFS/1.0",
+          "Microsoft-HTTPAPI/2.0"
         ],
         "x-ms-client-request-id": "79428e58-11fd-d20a-9b7c-a21ae58fafc1",
-        "x-ms-date": "Fri, 03 Apr 2020 21:01:23 GMT",
-        "x-ms-return-client-request-id": "true",
-        "x-ms-version": "2019-12-12"
->>>>>>> 32e373e2
-      },
-      "RequestBody": null,
-      "StatusCode": 200,
-      "ResponseHeaders": {
-        "Content-Length": "0",
-<<<<<<< HEAD
-        "Date": "Thu, 05 Mar 2020 22:19:09 GMT",
-        "ETag": "\u00220x8D7C1533A0E9D9C\u0022",
-        "Last-Modified": "Thu, 05 Mar 2020 22:19:09 GMT",
-=======
-        "Date": "Fri, 03 Apr 2020 21:01:21 GMT",
-        "ETag": "\u00220x8D7D8122A1CA830\u0022",
-        "Last-Modified": "Fri, 03 Apr 2020 21:01:22 GMT",
->>>>>>> 32e373e2
-        "Server": [
-          "Windows-Azure-HDFS/1.0",
-          "Microsoft-HTTPAPI/2.0"
-        ],
-        "x-ms-client-request-id": "79428e58-11fd-d20a-9b7c-a21ae58fafc1",
-<<<<<<< HEAD
-        "x-ms-request-id": "c4760f2c-301f-0040-453c-f39503000000",
-        "x-ms-request-server-encrypted": "true",
-        "x-ms-version": "2019-10-10"
-=======
         "x-ms-request-id": "fa440104-201f-0097-76fb-091bad000000",
         "x-ms-request-server-encrypted": "true",
         "x-ms-version": "2019-12-12"
->>>>>>> 32e373e2
-      },
-      "ResponseBody": []
-    },
-    {
-<<<<<<< HEAD
-      "RequestUri": "https://seanstagehierarchical.blob.core.windows.net/test-filesystem-fcdc1b5b-014f-a0ee-9042-69f0ff06f93c/test-file-9edc3f95-72a4-4f9b-48ec-92ad60e24640",
-=======
+      },
+      "ResponseBody": []
+    },
+    {
       "RequestUri": "http://seannsecanary.blob.core.windows.net/test-filesystem-fcdc1b5b-014f-a0ee-9042-69f0ff06f93c/test-file-9edc3f95-72a4-4f9b-48ec-92ad60e24640",
->>>>>>> 32e373e2
       "RequestMethod": "GET",
       "RequestHeaders": {
         "Authorization": "Sanitized",
         "User-Agent": [
-<<<<<<< HEAD
-          "azsdk-net-Storage.Files.DataLake/12.0.0-dev.20200305.1",
-          "(.NET Core 4.6.28325.01; Microsoft Windows 10.0.18363 )"
+          "azsdk-net-Storage.Files.DataLake/12.1.0-dev.20200403.1",
+          "(.NET Core 4.6.28325.01; Microsoft Windows 10.0.18362 )"
         ],
         "x-ms-client-request-id": "28104eb6-7cca-9c07-703e-eb3b93060a70",
-        "x-ms-date": "Thu, 05 Mar 2020 22:19:09 GMT",
+        "x-ms-date": "Fri, 03 Apr 2020 21:01:23 GMT",
         "x-ms-range": "bytes=0-268435455",
         "x-ms-return-client-request-id": "true",
-        "x-ms-version": "2019-10-10"
-=======
-          "azsdk-net-Storage.Files.DataLake/12.1.0-dev.20200403.1",
-          "(.NET Core 4.6.28325.01; Microsoft Windows 10.0.18362 )"
-        ],
-        "x-ms-client-request-id": "28104eb6-7cca-9c07-703e-eb3b93060a70",
-        "x-ms-date": "Fri, 03 Apr 2020 21:01:23 GMT",
-        "x-ms-range": "bytes=0-268435455",
-        "x-ms-return-client-request-id": "true",
-        "x-ms-version": "2019-12-12"
->>>>>>> 32e373e2
+        "x-ms-version": "2019-12-12"
       },
       "RequestBody": null,
       "StatusCode": 206,
@@ -269,115 +151,57 @@
         "Content-Length": "1024",
         "Content-Range": "bytes 0-1023/1024",
         "Content-Type": "application/octet-stream",
-<<<<<<< HEAD
-        "Date": "Thu, 05 Mar 2020 22:19:09 GMT",
-        "ETag": "\u00220x8D7C1533A0E9D9C\u0022",
-        "Last-Modified": "Thu, 05 Mar 2020 22:19:09 GMT",
-=======
         "Date": "Fri, 03 Apr 2020 21:01:22 GMT",
         "ETag": "\u00220x8D7D8122A1CA830\u0022",
         "Last-Modified": "Fri, 03 Apr 2020 21:01:22 GMT",
->>>>>>> 32e373e2
         "Server": [
           "Windows-Azure-Blob/1.0",
           "Microsoft-HTTPAPI/2.0"
         ],
         "x-ms-blob-type": "BlockBlob",
         "x-ms-client-request-id": "28104eb6-7cca-9c07-703e-eb3b93060a70",
-<<<<<<< HEAD
-        "x-ms-creation-time": "Thu, 05 Mar 2020 22:19:09 GMT",
-        "x-ms-lease-state": "available",
-        "x-ms-lease-status": "unlocked",
-        "x-ms-request-id": "ffab5b85-301e-0040-543c-f39503000000",
-        "x-ms-server-encrypted": "true",
-        "x-ms-version": "2019-10-10"
-=======
         "x-ms-creation-time": "Fri, 03 Apr 2020 21:01:22 GMT",
         "x-ms-lease-state": "available",
         "x-ms-lease-status": "unlocked",
         "x-ms-request-id": "962236a7-f01e-0012-64fb-093670000000",
         "x-ms-server-encrypted": "true",
         "x-ms-version": "2019-12-12"
->>>>>>> 32e373e2
       },
       "ResponseBody": "nS/xE/8qOxxHLmlgJc\u002BzA2hgdRlzB5aMULeGFUDGAzALpmUNdSVBawS/V3UIOip4OI9FAG0szZaYZMJHoyXbgCs4VX9qpo1CHgoVs7AhgxWNDt2xgAPD39jPdBFj\u002Bsfe5NZKz\u002BWrDpEBA\u002BFiFhrmd\u002BCsuZVIKgAndHammzJ83yRCNs/Z17Mw4gBLr30hYMi\u002B6P0wtkAylbnWIltuBHJfhSO8IOBKDKAse9eU/XqCBhSu6LI1SynkD6AVA7RYwt2N7CpZZUDnc9xdBDponpg/UxxGwBzAKjn62BE/NQjr07n5BxBPKKHUxnTV2Efue3EH1rCYEgLAzcLwXowupz7UcTCAb5aI7yt6cvmo6lLyDFyfOF5YUsG3ODpOXskUpR41AWYWbQzaf\u002BaFHZ8IGOJw/lIwj2/fex5vyTZcOpBhZs3acunr255QxLh30zQiriBX3WB34xWvVYZHp6TWfURWI7fRLab5hCK04Mq2Z6jpTRoWBVww6oK3KxxiozT5eUdzIa99UIF5Xlg9wgNL\u002BO7eXlqKwHjoJjk0GQKKluHuumaDQkb4bPyZnKcE8id/bDMuhEXab7nOi/t1SDd\u002B78d3TwidyLWo5fJd8SPR5DMStazPWxGbE0ustLdKgiPFGqzfjKIf4qR9hp9TfH6W/KfIY5OKr5O22zu88BP\u002BXWPOmNd28leQ89MIUdVySJfNFrcPgh6POmoYKbBnYvGRfig7hOOmHwpQN3DAgV6\u002BQ5Ok79pb79tEP11sXsimKZDhd9KsNsOzJvatv0quzrkMWuUdwnMXNo9N90WGOsFCqQ7f3wqLEQ3Q8cjjri\u002BQlXCkYAPiiWYdykFCXz9\u002BLew1ahU8z\u002B\u002BugEjYTdGqM4dgvGHU4dm9XyCnwhXJSbLNUcTcrUMZVMaA9eC7CjyVcpa54qPdqUsSeAv1lA3a5DeWCvsNzoZERmebU\u002Bv5AlTjEU9\u002BEGYO8Kd4yjU3JL\u002B4phCoJP9AiKMQdJw7QVVfGHW2EYO9W9TQhxlTlARQDCKo4q3aUN1Vo4mrbpzK069SGLG/gRI8\u002B0o8153l7PSfv2d6k16ohceYYW76Eew4BrRqAXtSkIsQa\u002BdjnnhAb7aUDK80UD9QqZPpJx\u002BjQeldBNHoe\u002Bt4TC7baSd2RedOV/K4ZQU9A7Z0GlfoaWlsbCn\u002BBZmnV/TKHL\u002BAWeYX2WSsms8t69zjHwAbc2CTj\u002BPFb/3\u002BeD9Np//97UhGvarPXUDzPM6ZPoFNGuWZjOSTN43cuunoGWElX/PQL/2UnWJWSxYgn1MULDF8sF1ZsxsbarW7aQLA5kPfzt3ayA6DuH2DQ0DNc5c6x464bGgEy6vYtMVI2TNglWXTQNF2OmMi\u002BPff1nDaTvYdgA=="
     },
     {
-<<<<<<< HEAD
-      "RequestUri": "https://seanstagehierarchical.dfs.core.windows.net/test-filesystem-fcdc1b5b-014f-a0ee-9042-69f0ff06f93c/test-file-9edc3f95-72a4-4f9b-48ec-92ad60e24640?resource=file",
-=======
       "RequestUri": "http://seannsecanary.dfs.core.windows.net/test-filesystem-fcdc1b5b-014f-a0ee-9042-69f0ff06f93c/test-file-9edc3f95-72a4-4f9b-48ec-92ad60e24640?resource=file",
->>>>>>> 32e373e2
       "RequestMethod": "PUT",
       "RequestHeaders": {
         "Authorization": "Sanitized",
         "If-None-Match": "*",
         "User-Agent": [
-<<<<<<< HEAD
-          "azsdk-net-Storage.Files.DataLake/12.0.0-dev.20200305.1",
-          "(.NET Core 4.6.28325.01; Microsoft Windows 10.0.18363 )"
+          "azsdk-net-Storage.Files.DataLake/12.1.0-dev.20200403.1",
+          "(.NET Core 4.6.28325.01; Microsoft Windows 10.0.18362 )"
         ],
         "x-ms-client-request-id": "976434bd-867f-d2f7-2b04-ef6ca5a2e89a",
-        "x-ms-date": "Thu, 05 Mar 2020 22:19:09 GMT",
-        "x-ms-return-client-request-id": "true",
-        "x-ms-version": "2019-10-10"
-=======
-          "azsdk-net-Storage.Files.DataLake/12.1.0-dev.20200403.1",
-          "(.NET Core 4.6.28325.01; Microsoft Windows 10.0.18362 )"
-        ],
-        "x-ms-client-request-id": "976434bd-867f-d2f7-2b04-ef6ca5a2e89a",
-        "x-ms-date": "Fri, 03 Apr 2020 21:01:23 GMT",
-        "x-ms-return-client-request-id": "true",
-        "x-ms-version": "2019-12-12"
->>>>>>> 32e373e2
+        "x-ms-date": "Fri, 03 Apr 2020 21:01:23 GMT",
+        "x-ms-return-client-request-id": "true",
+        "x-ms-version": "2019-12-12"
       },
       "RequestBody": null,
       "StatusCode": 409,
       "ResponseHeaders": {
         "Content-Length": "168",
         "Content-Type": "application/json; charset=utf-8",
-<<<<<<< HEAD
-        "Date": "Thu, 05 Mar 2020 22:19:09 GMT",
-=======
-        "Date": "Fri, 03 Apr 2020 21:01:21 GMT",
->>>>>>> 32e373e2
+        "Date": "Fri, 03 Apr 2020 21:01:21 GMT",
         "Server": [
           "Windows-Azure-HDFS/1.0",
           "Microsoft-HTTPAPI/2.0"
         ],
         "x-ms-client-request-id": "976434bd-867f-d2f7-2b04-ef6ca5a2e89a",
         "x-ms-error-code": "PathAlreadyExists",
-<<<<<<< HEAD
-        "x-ms-request-id": "c4760f2d-301f-0040-463c-f39503000000",
-        "x-ms-version": "2019-10-10"
-=======
         "x-ms-request-id": "fa440105-201f-0097-77fb-091bad000000",
         "x-ms-version": "2019-12-12"
->>>>>>> 32e373e2
       },
       "ResponseBody": {
         "error": {
           "code": "PathAlreadyExists",
-<<<<<<< HEAD
-          "message": "The specified path already exists.\nRequestId:c4760f2d-301f-0040-463c-f39503000000\nTime:2020-03-05T22:19:09.8871046Z"
-        }
-      }
-    },
-    {
-      "RequestUri": "https://seanstagehierarchical.blob.core.windows.net/test-filesystem-fcdc1b5b-014f-a0ee-9042-69f0ff06f93c?restype=container",
-      "RequestMethod": "DELETE",
-      "RequestHeaders": {
-        "Authorization": "Sanitized",
-        "traceparent": "00-60161798be82c64cb04b9678a0415221-45f3ad96b40b9542-00",
-        "User-Agent": [
-          "azsdk-net-Storage.Files.DataLake/12.0.0-dev.20200305.1",
-          "(.NET Core 4.6.28325.01; Microsoft Windows 10.0.18363 )"
-        ],
-        "x-ms-client-request-id": "5f7d8dcc-72a2-96f1-3e5e-f8356c9e220e",
-        "x-ms-date": "Thu, 05 Mar 2020 22:19:09 GMT",
-        "x-ms-return-client-request-id": "true",
-        "x-ms-version": "2019-10-10"
-=======
           "message": "The specified path already exists.\nRequestId:fa440105-201f-0097-77fb-091bad000000\nTime:2020-04-03T21:01:22.5391470Z"
         }
       }
@@ -396,39 +220,25 @@
         "x-ms-date": "Fri, 03 Apr 2020 21:01:24 GMT",
         "x-ms-return-client-request-id": "true",
         "x-ms-version": "2019-12-12"
->>>>>>> 32e373e2
       },
       "RequestBody": null,
       "StatusCode": 202,
       "ResponseHeaders": {
         "Content-Length": "0",
-<<<<<<< HEAD
-        "Date": "Thu, 05 Mar 2020 22:19:09 GMT",
-=======
         "Date": "Fri, 03 Apr 2020 21:01:22 GMT",
->>>>>>> 32e373e2
         "Server": [
           "Windows-Azure-Blob/1.0",
           "Microsoft-HTTPAPI/2.0"
         ],
         "x-ms-client-request-id": "5f7d8dcc-72a2-96f1-3e5e-f8356c9e220e",
-<<<<<<< HEAD
-        "x-ms-request-id": "ffab5b8c-301e-0040-573c-f39503000000",
-        "x-ms-version": "2019-10-10"
-=======
         "x-ms-request-id": "962236ae-f01e-0012-6bfb-093670000000",
         "x-ms-version": "2019-12-12"
->>>>>>> 32e373e2
       },
       "ResponseBody": []
     }
   ],
   "Variables": {
     "RandomSeed": "1199177067",
-<<<<<<< HEAD
-    "Storage_TestConfigHierarchicalNamespace": "NamespaceTenant\nseanstagehierarchical\nU2FuaXRpemVk\nhttps://seanstagehierarchical.blob.core.windows.net\nhttp://seanstagehierarchical.file.core.windows.net\nhttp://seanstagehierarchical.queue.core.windows.net\nhttp://seanstagehierarchical.table.core.windows.net\n\n\n\n\nhttp://seanstagehierarchical-secondary.blob.core.windows.net\nhttp://seanstagehierarchical-secondary.file.core.windows.net\nhttp://seanstagehierarchical-secondary.queue.core.windows.net\nhttp://seanstagehierarchical-secondary.table.core.windows.net\n68390a19-a643-458b-b726-408abf67b4fc\nSanitized\n72f988bf-86f1-41af-91ab-2d7cd011db47\nhttps://login.microsoftonline.com/\nCloud\nBlobEndpoint=https://seanstagehierarchical.blob.core.windows.net/;QueueEndpoint=http://seanstagehierarchical.queue.core.windows.net/;FileEndpoint=http://seanstagehierarchical.file.core.windows.net/;BlobSecondaryEndpoint=http://seanstagehierarchical-secondary.blob.core.windows.net/;QueueSecondaryEndpoint=http://seanstagehierarchical-secondary.queue.core.windows.net/;FileSecondaryEndpoint=http://seanstagehierarchical-secondary.file.core.windows.net/;AccountName=seanstagehierarchical;AccountKey=Sanitized\n"
-=======
     "Storage_TestConfigHierarchicalNamespace": "NamespaceTenant\nseannsecanary\nU2FuaXRpemVk\nhttp://seannsecanary.blob.core.windows.net\nhttp://seannsecanary.file.core.windows.net\nhttp://seannsecanary.queue.core.windows.net\nhttp://seannsecanary.table.core.windows.net\n\n\n\n\nhttp://seannsecanary-secondary.blob.core.windows.net\nhttp://seannsecanary-secondary.file.core.windows.net\nhttp://seannsecanary-secondary.queue.core.windows.net\nhttp://seannsecanary-secondary.table.core.windows.net\n68390a19-a643-458b-b726-408abf67b4fc\nSanitized\n72f988bf-86f1-41af-91ab-2d7cd011db47\nhttps://login.microsoftonline.com/\nCloud\nBlobEndpoint=http://seannsecanary.blob.core.windows.net/;QueueEndpoint=http://seannsecanary.queue.core.windows.net/;FileEndpoint=http://seannsecanary.file.core.windows.net/;BlobSecondaryEndpoint=http://seannsecanary-secondary.blob.core.windows.net/;QueueSecondaryEndpoint=http://seannsecanary-secondary.queue.core.windows.net/;FileSecondaryEndpoint=http://seannsecanary-secondary.file.core.windows.net/;AccountName=seannsecanary;AccountKey=Sanitized\n"
->>>>>>> 32e373e2
   }
 }