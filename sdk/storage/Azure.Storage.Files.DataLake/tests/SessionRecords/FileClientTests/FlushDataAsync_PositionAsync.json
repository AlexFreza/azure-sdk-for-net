{
  "Entries": [
    {
<<<<<<< HEAD
      "RequestUri": "https://seanstagehierarchical.blob.core.windows.net/test-filesystem-e6a34aa0-b1f4-4ad1-d38b-9f6ab334eeae?restype=container",
      "RequestMethod": "PUT",
      "RequestHeaders": {
        "Authorization": "Sanitized",
        "traceparent": "00-27b433ee13f9f74d8cb3a668ac4842bf-1474a44779b8fb42-00",
        "User-Agent": [
          "azsdk-net-Storage.Files.DataLake/12.0.0-dev.20200305.1",
          "(.NET Core 4.6.28325.01; Microsoft Windows 10.0.18363 )"
        ],
        "x-ms-blob-public-access": "container",
        "x-ms-client-request-id": "5413ada5-03a6-9d51-430c-99660eb77342",
        "x-ms-date": "Thu, 05 Mar 2020 22:20:44 GMT",
        "x-ms-return-client-request-id": "true",
        "x-ms-version": "2019-10-10"
=======
      "RequestUri": "http://seannsecanary.blob.core.windows.net/test-filesystem-e6a34aa0-b1f4-4ad1-d38b-9f6ab334eeae?restype=container",
      "RequestMethod": "PUT",
      "RequestHeaders": {
        "Authorization": "Sanitized",
        "traceparent": "00-5084fc8b85b956419aa280380fa13ce4-8bf6fca51155c24b-00",
        "User-Agent": [
          "azsdk-net-Storage.Files.DataLake/12.1.0-dev.20200403.1",
          "(.NET Core 4.6.28325.01; Microsoft Windows 10.0.18362 )"
        ],
        "x-ms-blob-public-access": "container",
        "x-ms-client-request-id": "5413ada5-03a6-9d51-430c-99660eb77342",
        "x-ms-date": "Fri, 03 Apr 2020 21:02:12 GMT",
        "x-ms-return-client-request-id": "true",
        "x-ms-version": "2019-12-12"
>>>>>>> 32e373e2
      },
      "RequestBody": null,
      "StatusCode": 201,
      "ResponseHeaders": {
        "Content-Length": "0",
<<<<<<< HEAD
        "Date": "Thu, 05 Mar 2020 22:20:44 GMT",
        "ETag": "\u00220x8D7C15372A08079\u0022",
        "Last-Modified": "Thu, 05 Mar 2020 22:20:44 GMT",
=======
        "Date": "Fri, 03 Apr 2020 21:02:11 GMT",
        "ETag": "\u00220x8D7D812476D1AB3\u0022",
        "Last-Modified": "Fri, 03 Apr 2020 21:02:11 GMT",
>>>>>>> 32e373e2
        "Server": [
          "Windows-Azure-Blob/1.0",
          "Microsoft-HTTPAPI/2.0"
        ],
        "x-ms-client-request-id": "5413ada5-03a6-9d51-430c-99660eb77342",
<<<<<<< HEAD
        "x-ms-request-id": "1985d8a3-201e-0011-743c-f3088f000000",
        "x-ms-version": "2019-10-10"
=======
        "x-ms-request-id": "96224c6d-f01e-0012-13fb-093670000000",
        "x-ms-version": "2019-12-12"
>>>>>>> 32e373e2
      },
      "ResponseBody": []
    },
    {
<<<<<<< HEAD
      "RequestUri": "https://seanstagehierarchical.dfs.core.windows.net/test-filesystem-e6a34aa0-b1f4-4ad1-d38b-9f6ab334eeae/test-file-8684da50-6dae-aac6-e21a-42d0fbf6b283?resource=file",
      "RequestMethod": "PUT",
      "RequestHeaders": {
        "Authorization": "Sanitized",
        "traceparent": "00-a6d9814ae4f7a6448e4e97f4aa90cb32-7448955095620e4e-00",
        "User-Agent": [
          "azsdk-net-Storage.Files.DataLake/12.0.0-dev.20200305.1",
          "(.NET Core 4.6.28325.01; Microsoft Windows 10.0.18363 )"
        ],
        "x-ms-client-request-id": "bd8b73af-9ccb-377a-e768-718cc180a24d",
        "x-ms-date": "Thu, 05 Mar 2020 22:20:44 GMT",
        "x-ms-return-client-request-id": "true",
        "x-ms-version": "2019-10-10"
=======
      "RequestUri": "http://seannsecanary.dfs.core.windows.net/test-filesystem-e6a34aa0-b1f4-4ad1-d38b-9f6ab334eeae/test-file-8684da50-6dae-aac6-e21a-42d0fbf6b283?resource=file",
      "RequestMethod": "PUT",
      "RequestHeaders": {
        "Authorization": "Sanitized",
        "traceparent": "00-0bfb8fbd1cba3648b1655d8c53850cc3-5fab7cf8e2d0c34a-00",
        "User-Agent": [
          "azsdk-net-Storage.Files.DataLake/12.1.0-dev.20200403.1",
          "(.NET Core 4.6.28325.01; Microsoft Windows 10.0.18362 )"
        ],
        "x-ms-client-request-id": "bd8b73af-9ccb-377a-e768-718cc180a24d",
        "x-ms-date": "Fri, 03 Apr 2020 21:02:13 GMT",
        "x-ms-return-client-request-id": "true",
        "x-ms-version": "2019-12-12"
>>>>>>> 32e373e2
      },
      "RequestBody": null,
      "StatusCode": 201,
      "ResponseHeaders": {
        "Content-Length": "0",
<<<<<<< HEAD
        "Date": "Thu, 05 Mar 2020 22:20:43 GMT",
        "ETag": "\u00220x8D7C15372D4BAA0\u0022",
        "Last-Modified": "Thu, 05 Mar 2020 22:20:44 GMT",
=======
        "Date": "Fri, 03 Apr 2020 21:02:11 GMT",
        "ETag": "\u00220x8D7D812477EB2E0\u0022",
        "Last-Modified": "Fri, 03 Apr 2020 21:02:11 GMT",
>>>>>>> 32e373e2
        "Server": [
          "Windows-Azure-HDFS/1.0",
          "Microsoft-HTTPAPI/2.0"
        ],
        "x-ms-client-request-id": "bd8b73af-9ccb-377a-e768-718cc180a24d",
<<<<<<< HEAD
        "x-ms-request-id": "4d3b97c6-201f-002e-373c-f3c02c000000",
        "x-ms-version": "2019-10-10"
=======
        "x-ms-request-id": "fa4401fd-201f-0097-4cfb-091bad000000",
        "x-ms-version": "2019-12-12"
>>>>>>> 32e373e2
      },
      "ResponseBody": []
    },
    {
<<<<<<< HEAD
      "RequestUri": "https://seanstagehierarchical.dfs.core.windows.net/test-filesystem-e6a34aa0-b1f4-4ad1-d38b-9f6ab334eeae/test-file-8684da50-6dae-aac6-e21a-42d0fbf6b283?action=append\u0026position=0",
=======
      "RequestUri": "http://seannsecanary.dfs.core.windows.net/test-filesystem-e6a34aa0-b1f4-4ad1-d38b-9f6ab334eeae/test-file-8684da50-6dae-aac6-e21a-42d0fbf6b283?action=append\u0026position=0",
>>>>>>> 32e373e2
      "RequestMethod": "PATCH",
      "RequestHeaders": {
        "Authorization": "Sanitized",
        "Content-Length": "1024",
<<<<<<< HEAD
        "traceparent": "00-2e91c307dc6bd64fa783d4a9ff4da8ad-d92c538401568248-00",
        "User-Agent": [
          "azsdk-net-Storage.Files.DataLake/12.0.0-dev.20200305.1",
          "(.NET Core 4.6.28325.01; Microsoft Windows 10.0.18363 )"
        ],
        "x-ms-client-request-id": "b8b8fea1-f86e-6700-a943-40bef2581d01",
        "x-ms-date": "Thu, 05 Mar 2020 22:20:45 GMT",
        "x-ms-return-client-request-id": "true",
        "x-ms-version": "2019-10-10"
=======
        "traceparent": "00-a9df5b650e1b694595cb7f746fba4cd4-0f9185a226529643-00",
        "User-Agent": [
          "azsdk-net-Storage.Files.DataLake/12.1.0-dev.20200403.1",
          "(.NET Core 4.6.28325.01; Microsoft Windows 10.0.18362 )"
        ],
        "x-ms-client-request-id": "b8b8fea1-f86e-6700-a943-40bef2581d01",
        "x-ms-date": "Fri, 03 Apr 2020 21:02:13 GMT",
        "x-ms-return-client-request-id": "true",
        "x-ms-version": "2019-12-12"
>>>>>>> 32e373e2
      },
      "RequestBody": "WhX9mPJtIbXSKJdU8PNO4J5VIIdq9bfM\u002B4weuCh7mW63L3hGA\u002BL6QlLV6qIFJUfzGpHtbGAa4mRdMJ1lTmmMV48pncF6B928Wt01lQsVx9VFKp2XjS0OnE0T6dNFlfToSZIT24iGeROzMRGC5UxZSGjHHyPL9MphGwBzZx4JdsXpTEx4AetNv7GK41sci7YAuqBqfXbRHFTIssCHEhH1qrtLmZkA4EZ8el9xQRFvRI9Kcqx9n/hPFy/3sE8rxayglTmg0PIcANla7QMWYNtDWG4xPKBldwvC/IFqCDD2UbSz0azXznOcLXLTIrH1ObZUtFfh\u002BYgMOh0u3dRwsveoY5xOYo8ua4n6lA8tkVVZzMPKFVPYFVgrppaPqfGfK3p7Kr4UptYnJknN5mR53qnI1BAQpZyj0E5EIrz5nsKYW2mUsmaWRCXto\u002B8KCy7zssjsx9TgjoXd2Fpw0IMaLoeHNYv75CxCMY/rIwKtmMUfUHDzDNfuuMzjt9oMJXOh0nRog9Wi982bqpVE9WqDMD\u002BVUYATJiKvmHy/GC1RNQwcSVCNRBXvfFmiV2FCqcNhX4abd9PzjqxSuepZ496gSnSIKKwZ9ewpptQmcM7Abe65Xbintr44KLqkO4oqlZh6Ag3tuYEXR2qZcdH/zB3dkUz7n4Um\u002BZO1UP/xdbph/hA7rG7A07NtohZODUXtOVucxqk\u002BL/YTVAh6N2iBJdKwN3LAwyCvHb6Yjv1v1\u002BxOyBakVK4QI88aKFhmRptL63xDntXSLHY67anqpqD4o3wcK29R3dAjnxSipprHSdYjTaOAKzgWfJugaWcEJnwvIYXbShos\u002BQ6sIP/AL4bbc6TSx1n9eHdEBa/TsXNpHnmXc4QV6/\u002B891SV1As5VkwUxfbDMl4jMqkNl0RqWEeaQwGGKLsBxoelFtAFZ6RsCq9jvut8pewadEHbB1S6UZ4M\u002BpEJsy2QE/9vHhyOHsoFoYyVB5lcHZ0Va7R5Jr4z6sQx\u002BWwTYleC0qvsDYfQi1Z31mbHJEoEr93z9Ed4F\u002BxAPDNXXCVd8j41EzTtcA8WRN9eAk9Ya8V5LEmPH20QCbu\u002Bq9FTeC8wGeQnkREVFz/N3a9nGhSd6NBt3S/bzdLQJQp5L8Q\u002Bw8ywLehrMNm0ZBUJwkK\u002BqO6mIcIB5Zr/VUwRVmwHm\u002Bd7jhnjtu0sMbj2uXka0guQEnwb0w0BPd0ysdicWtltrcgujjQo2/EBefAKCish5YJBgUPv68jaeVE8sAUVkNfeiAuw7EPXZzeLGlkd9jKxEMtVW9iWfcIAUxXi7Crs6\u002BkZLIEgcfk\u002BahkMZNBuvIIeiqA5vzT\u002BSAtJr5gu9HsNny5vBMqwkZ/SFvG\u002BiRnxkpaSww==",
      "StatusCode": 202,
      "ResponseHeaders": {
        "Content-Length": "0",
<<<<<<< HEAD
        "Date": "Thu, 05 Mar 2020 22:20:44 GMT",
=======
        "Date": "Fri, 03 Apr 2020 21:02:11 GMT",
>>>>>>> 32e373e2
        "Server": [
          "Windows-Azure-HDFS/1.0",
          "Microsoft-HTTPAPI/2.0"
        ],
        "x-ms-client-request-id": "b8b8fea1-f86e-6700-a943-40bef2581d01",
<<<<<<< HEAD
        "x-ms-request-id": "4d3b97c7-201f-002e-383c-f3c02c000000",
        "x-ms-request-server-encrypted": "true",
        "x-ms-version": "2019-10-10"
=======
        "x-ms-request-id": "fa4401fe-201f-0097-4dfb-091bad000000",
        "x-ms-request-server-encrypted": "true",
        "x-ms-version": "2019-12-12"
>>>>>>> 32e373e2
      },
      "ResponseBody": []
    },
    {
<<<<<<< HEAD
      "RequestUri": "https://seanstagehierarchical.dfs.core.windows.net/test-filesystem-e6a34aa0-b1f4-4ad1-d38b-9f6ab334eeae/test-file-8684da50-6dae-aac6-e21a-42d0fbf6b283?action=flush\u0026position=0",
=======
      "RequestUri": "http://seannsecanary.dfs.core.windows.net/test-filesystem-e6a34aa0-b1f4-4ad1-d38b-9f6ab334eeae/test-file-8684da50-6dae-aac6-e21a-42d0fbf6b283?action=flush\u0026position=0",
>>>>>>> 32e373e2
      "RequestMethod": "PATCH",
      "RequestHeaders": {
        "Authorization": "Sanitized",
        "Content-Length": "0",
<<<<<<< HEAD
        "traceparent": "00-578ed15ed6508c4cb6b968d61689ff5a-a6356681f480b749-00",
        "User-Agent": [
          "azsdk-net-Storage.Files.DataLake/12.0.0-dev.20200305.1",
          "(.NET Core 4.6.28325.01; Microsoft Windows 10.0.18363 )"
        ],
        "x-ms-client-request-id": "934f538a-dade-6955-8a4a-8271da26847d",
        "x-ms-date": "Thu, 05 Mar 2020 22:20:45 GMT",
        "x-ms-return-client-request-id": "true",
        "x-ms-version": "2019-10-10"
=======
        "traceparent": "00-09b23fd9d41db64eb3856339f0ca631d-ce13742abed2804d-00",
        "User-Agent": [
          "azsdk-net-Storage.Files.DataLake/12.1.0-dev.20200403.1",
          "(.NET Core 4.6.28325.01; Microsoft Windows 10.0.18362 )"
        ],
        "x-ms-client-request-id": "934f538a-dade-6955-8a4a-8271da26847d",
        "x-ms-date": "Fri, 03 Apr 2020 21:02:13 GMT",
        "x-ms-return-client-request-id": "true",
        "x-ms-version": "2019-12-12"
>>>>>>> 32e373e2
      },
      "RequestBody": null,
      "StatusCode": 200,
      "ResponseHeaders": {
        "Content-Length": "0",
<<<<<<< HEAD
        "Date": "Thu, 05 Mar 2020 22:20:44 GMT",
        "ETag": "\u00220x8D7C153733A4B87\u0022",
        "Last-Modified": "Thu, 05 Mar 2020 22:20:45 GMT",
=======
        "Date": "Fri, 03 Apr 2020 21:02:11 GMT",
        "ETag": "\u00220x8D7D8124799A64B\u0022",
        "Last-Modified": "Fri, 03 Apr 2020 21:02:11 GMT",
>>>>>>> 32e373e2
        "Server": [
          "Windows-Azure-HDFS/1.0",
          "Microsoft-HTTPAPI/2.0"
        ],
        "x-ms-client-request-id": "934f538a-dade-6955-8a4a-8271da26847d",
<<<<<<< HEAD
        "x-ms-request-id": "4d3b97c8-201f-002e-393c-f3c02c000000",
        "x-ms-request-server-encrypted": "true",
        "x-ms-version": "2019-10-10"
=======
        "x-ms-request-id": "fa4401ff-201f-0097-4efb-091bad000000",
        "x-ms-request-server-encrypted": "true",
        "x-ms-version": "2019-12-12"
>>>>>>> 32e373e2
      },
      "ResponseBody": []
    },
    {
<<<<<<< HEAD
      "RequestUri": "https://seanstagehierarchical.blob.core.windows.net/test-filesystem-e6a34aa0-b1f4-4ad1-d38b-9f6ab334eeae?restype=container",
      "RequestMethod": "DELETE",
      "RequestHeaders": {
        "Authorization": "Sanitized",
        "traceparent": "00-2cfbb0a71929d1449e408f36cd1de146-7303c31cace7b443-00",
        "User-Agent": [
          "azsdk-net-Storage.Files.DataLake/12.0.0-dev.20200305.1",
          "(.NET Core 4.6.28325.01; Microsoft Windows 10.0.18363 )"
        ],
        "x-ms-client-request-id": "9e331fc7-8a08-c123-dbb0-f8a180490fbf",
        "x-ms-date": "Thu, 05 Mar 2020 22:20:45 GMT",
        "x-ms-return-client-request-id": "true",
        "x-ms-version": "2019-10-10"
=======
      "RequestUri": "http://seannsecanary.blob.core.windows.net/test-filesystem-e6a34aa0-b1f4-4ad1-d38b-9f6ab334eeae?restype=container",
      "RequestMethod": "DELETE",
      "RequestHeaders": {
        "Authorization": "Sanitized",
        "traceparent": "00-b089a5715c4ed64698c97407af53aef7-2ded884311de3c4e-00",
        "User-Agent": [
          "azsdk-net-Storage.Files.DataLake/12.1.0-dev.20200403.1",
          "(.NET Core 4.6.28325.01; Microsoft Windows 10.0.18362 )"
        ],
        "x-ms-client-request-id": "9e331fc7-8a08-c123-dbb0-f8a180490fbf",
        "x-ms-date": "Fri, 03 Apr 2020 21:02:13 GMT",
        "x-ms-return-client-request-id": "true",
        "x-ms-version": "2019-12-12"
>>>>>>> 32e373e2
      },
      "RequestBody": null,
      "StatusCode": 202,
      "ResponseHeaders": {
        "Content-Length": "0",
<<<<<<< HEAD
        "Date": "Thu, 05 Mar 2020 22:20:45 GMT",
=======
        "Date": "Fri, 03 Apr 2020 21:02:11 GMT",
>>>>>>> 32e373e2
        "Server": [
          "Windows-Azure-Blob/1.0",
          "Microsoft-HTTPAPI/2.0"
        ],
        "x-ms-client-request-id": "9e331fc7-8a08-c123-dbb0-f8a180490fbf",
<<<<<<< HEAD
        "x-ms-request-id": "1985d8d8-201e-0011-253c-f3088f000000",
        "x-ms-version": "2019-10-10"
=======
        "x-ms-request-id": "96224ca0-f01e-0012-35fb-093670000000",
        "x-ms-version": "2019-12-12"
>>>>>>> 32e373e2
      },
      "ResponseBody": []
    }
  ],
  "Variables": {
    "RandomSeed": "737593245",
<<<<<<< HEAD
    "Storage_TestConfigHierarchicalNamespace": "NamespaceTenant\nseanstagehierarchical\nU2FuaXRpemVk\nhttps://seanstagehierarchical.blob.core.windows.net\nhttp://seanstagehierarchical.file.core.windows.net\nhttp://seanstagehierarchical.queue.core.windows.net\nhttp://seanstagehierarchical.table.core.windows.net\n\n\n\n\nhttp://seanstagehierarchical-secondary.blob.core.windows.net\nhttp://seanstagehierarchical-secondary.file.core.windows.net\nhttp://seanstagehierarchical-secondary.queue.core.windows.net\nhttp://seanstagehierarchical-secondary.table.core.windows.net\n68390a19-a643-458b-b726-408abf67b4fc\nSanitized\n72f988bf-86f1-41af-91ab-2d7cd011db47\nhttps://login.microsoftonline.com/\nCloud\nBlobEndpoint=https://seanstagehierarchical.blob.core.windows.net/;QueueEndpoint=http://seanstagehierarchical.queue.core.windows.net/;FileEndpoint=http://seanstagehierarchical.file.core.windows.net/;BlobSecondaryEndpoint=http://seanstagehierarchical-secondary.blob.core.windows.net/;QueueSecondaryEndpoint=http://seanstagehierarchical-secondary.queue.core.windows.net/;FileSecondaryEndpoint=http://seanstagehierarchical-secondary.file.core.windows.net/;AccountName=seanstagehierarchical;AccountKey=Sanitized\n"
=======
    "Storage_TestConfigHierarchicalNamespace": "NamespaceTenant\nseannsecanary\nU2FuaXRpemVk\nhttp://seannsecanary.blob.core.windows.net\nhttp://seannsecanary.file.core.windows.net\nhttp://seannsecanary.queue.core.windows.net\nhttp://seannsecanary.table.core.windows.net\n\n\n\n\nhttp://seannsecanary-secondary.blob.core.windows.net\nhttp://seannsecanary-secondary.file.core.windows.net\nhttp://seannsecanary-secondary.queue.core.windows.net\nhttp://seannsecanary-secondary.table.core.windows.net\n68390a19-a643-458b-b726-408abf67b4fc\nSanitized\n72f988bf-86f1-41af-91ab-2d7cd011db47\nhttps://login.microsoftonline.com/\nCloud\nBlobEndpoint=http://seannsecanary.blob.core.windows.net/;QueueEndpoint=http://seannsecanary.queue.core.windows.net/;FileEndpoint=http://seannsecanary.file.core.windows.net/;BlobSecondaryEndpoint=http://seannsecanary-secondary.blob.core.windows.net/;QueueSecondaryEndpoint=http://seannsecanary-secondary.queue.core.windows.net/;FileSecondaryEndpoint=http://seannsecanary-secondary.file.core.windows.net/;AccountName=seannsecanary;AccountKey=Sanitized\n"
>>>>>>> 32e373e2
  }
}<|MERGE_RESOLUTION|>--- conflicted
+++ resolved
@@ -1,22 +1,6 @@
 {
   "Entries": [
     {
-<<<<<<< HEAD
-      "RequestUri": "https://seanstagehierarchical.blob.core.windows.net/test-filesystem-e6a34aa0-b1f4-4ad1-d38b-9f6ab334eeae?restype=container",
-      "RequestMethod": "PUT",
-      "RequestHeaders": {
-        "Authorization": "Sanitized",
-        "traceparent": "00-27b433ee13f9f74d8cb3a668ac4842bf-1474a44779b8fb42-00",
-        "User-Agent": [
-          "azsdk-net-Storage.Files.DataLake/12.0.0-dev.20200305.1",
-          "(.NET Core 4.6.28325.01; Microsoft Windows 10.0.18363 )"
-        ],
-        "x-ms-blob-public-access": "container",
-        "x-ms-client-request-id": "5413ada5-03a6-9d51-430c-99660eb77342",
-        "x-ms-date": "Thu, 05 Mar 2020 22:20:44 GMT",
-        "x-ms-return-client-request-id": "true",
-        "x-ms-version": "2019-10-10"
-=======
       "RequestUri": "http://seannsecanary.blob.core.windows.net/test-filesystem-e6a34aa0-b1f4-4ad1-d38b-9f6ab334eeae?restype=container",
       "RequestMethod": "PUT",
       "RequestHeaders": {
@@ -31,52 +15,25 @@
         "x-ms-date": "Fri, 03 Apr 2020 21:02:12 GMT",
         "x-ms-return-client-request-id": "true",
         "x-ms-version": "2019-12-12"
->>>>>>> 32e373e2
       },
       "RequestBody": null,
       "StatusCode": 201,
       "ResponseHeaders": {
         "Content-Length": "0",
-<<<<<<< HEAD
-        "Date": "Thu, 05 Mar 2020 22:20:44 GMT",
-        "ETag": "\u00220x8D7C15372A08079\u0022",
-        "Last-Modified": "Thu, 05 Mar 2020 22:20:44 GMT",
-=======
         "Date": "Fri, 03 Apr 2020 21:02:11 GMT",
         "ETag": "\u00220x8D7D812476D1AB3\u0022",
         "Last-Modified": "Fri, 03 Apr 2020 21:02:11 GMT",
->>>>>>> 32e373e2
         "Server": [
           "Windows-Azure-Blob/1.0",
           "Microsoft-HTTPAPI/2.0"
         ],
         "x-ms-client-request-id": "5413ada5-03a6-9d51-430c-99660eb77342",
-<<<<<<< HEAD
-        "x-ms-request-id": "1985d8a3-201e-0011-743c-f3088f000000",
-        "x-ms-version": "2019-10-10"
-=======
         "x-ms-request-id": "96224c6d-f01e-0012-13fb-093670000000",
         "x-ms-version": "2019-12-12"
->>>>>>> 32e373e2
       },
       "ResponseBody": []
     },
     {
-<<<<<<< HEAD
-      "RequestUri": "https://seanstagehierarchical.dfs.core.windows.net/test-filesystem-e6a34aa0-b1f4-4ad1-d38b-9f6ab334eeae/test-file-8684da50-6dae-aac6-e21a-42d0fbf6b283?resource=file",
-      "RequestMethod": "PUT",
-      "RequestHeaders": {
-        "Authorization": "Sanitized",
-        "traceparent": "00-a6d9814ae4f7a6448e4e97f4aa90cb32-7448955095620e4e-00",
-        "User-Agent": [
-          "azsdk-net-Storage.Files.DataLake/12.0.0-dev.20200305.1",
-          "(.NET Core 4.6.28325.01; Microsoft Windows 10.0.18363 )"
-        ],
-        "x-ms-client-request-id": "bd8b73af-9ccb-377a-e768-718cc180a24d",
-        "x-ms-date": "Thu, 05 Mar 2020 22:20:44 GMT",
-        "x-ms-return-client-request-id": "true",
-        "x-ms-version": "2019-10-10"
-=======
       "RequestUri": "http://seannsecanary.dfs.core.windows.net/test-filesystem-e6a34aa0-b1f4-4ad1-d38b-9f6ab334eeae/test-file-8684da50-6dae-aac6-e21a-42d0fbf6b283?resource=file",
       "RequestMethod": "PUT",
       "RequestHeaders": {
@@ -90,57 +47,30 @@
         "x-ms-date": "Fri, 03 Apr 2020 21:02:13 GMT",
         "x-ms-return-client-request-id": "true",
         "x-ms-version": "2019-12-12"
->>>>>>> 32e373e2
       },
       "RequestBody": null,
       "StatusCode": 201,
       "ResponseHeaders": {
         "Content-Length": "0",
-<<<<<<< HEAD
-        "Date": "Thu, 05 Mar 2020 22:20:43 GMT",
-        "ETag": "\u00220x8D7C15372D4BAA0\u0022",
-        "Last-Modified": "Thu, 05 Mar 2020 22:20:44 GMT",
-=======
         "Date": "Fri, 03 Apr 2020 21:02:11 GMT",
         "ETag": "\u00220x8D7D812477EB2E0\u0022",
         "Last-Modified": "Fri, 03 Apr 2020 21:02:11 GMT",
->>>>>>> 32e373e2
         "Server": [
           "Windows-Azure-HDFS/1.0",
           "Microsoft-HTTPAPI/2.0"
         ],
         "x-ms-client-request-id": "bd8b73af-9ccb-377a-e768-718cc180a24d",
-<<<<<<< HEAD
-        "x-ms-request-id": "4d3b97c6-201f-002e-373c-f3c02c000000",
-        "x-ms-version": "2019-10-10"
-=======
         "x-ms-request-id": "fa4401fd-201f-0097-4cfb-091bad000000",
         "x-ms-version": "2019-12-12"
->>>>>>> 32e373e2
       },
       "ResponseBody": []
     },
     {
-<<<<<<< HEAD
-      "RequestUri": "https://seanstagehierarchical.dfs.core.windows.net/test-filesystem-e6a34aa0-b1f4-4ad1-d38b-9f6ab334eeae/test-file-8684da50-6dae-aac6-e21a-42d0fbf6b283?action=append\u0026position=0",
-=======
       "RequestUri": "http://seannsecanary.dfs.core.windows.net/test-filesystem-e6a34aa0-b1f4-4ad1-d38b-9f6ab334eeae/test-file-8684da50-6dae-aac6-e21a-42d0fbf6b283?action=append\u0026position=0",
->>>>>>> 32e373e2
       "RequestMethod": "PATCH",
       "RequestHeaders": {
         "Authorization": "Sanitized",
         "Content-Length": "1024",
-<<<<<<< HEAD
-        "traceparent": "00-2e91c307dc6bd64fa783d4a9ff4da8ad-d92c538401568248-00",
-        "User-Agent": [
-          "azsdk-net-Storage.Files.DataLake/12.0.0-dev.20200305.1",
-          "(.NET Core 4.6.28325.01; Microsoft Windows 10.0.18363 )"
-        ],
-        "x-ms-client-request-id": "b8b8fea1-f86e-6700-a943-40bef2581d01",
-        "x-ms-date": "Thu, 05 Mar 2020 22:20:45 GMT",
-        "x-ms-return-client-request-id": "true",
-        "x-ms-version": "2019-10-10"
-=======
         "traceparent": "00-a9df5b650e1b694595cb7f746fba4cd4-0f9185a226529643-00",
         "User-Agent": [
           "azsdk-net-Storage.Files.DataLake/12.1.0-dev.20200403.1",
@@ -150,55 +80,29 @@
         "x-ms-date": "Fri, 03 Apr 2020 21:02:13 GMT",
         "x-ms-return-client-request-id": "true",
         "x-ms-version": "2019-12-12"
->>>>>>> 32e373e2
       },
       "RequestBody": "WhX9mPJtIbXSKJdU8PNO4J5VIIdq9bfM\u002B4weuCh7mW63L3hGA\u002BL6QlLV6qIFJUfzGpHtbGAa4mRdMJ1lTmmMV48pncF6B928Wt01lQsVx9VFKp2XjS0OnE0T6dNFlfToSZIT24iGeROzMRGC5UxZSGjHHyPL9MphGwBzZx4JdsXpTEx4AetNv7GK41sci7YAuqBqfXbRHFTIssCHEhH1qrtLmZkA4EZ8el9xQRFvRI9Kcqx9n/hPFy/3sE8rxayglTmg0PIcANla7QMWYNtDWG4xPKBldwvC/IFqCDD2UbSz0azXznOcLXLTIrH1ObZUtFfh\u002BYgMOh0u3dRwsveoY5xOYo8ua4n6lA8tkVVZzMPKFVPYFVgrppaPqfGfK3p7Kr4UptYnJknN5mR53qnI1BAQpZyj0E5EIrz5nsKYW2mUsmaWRCXto\u002B8KCy7zssjsx9TgjoXd2Fpw0IMaLoeHNYv75CxCMY/rIwKtmMUfUHDzDNfuuMzjt9oMJXOh0nRog9Wi982bqpVE9WqDMD\u002BVUYATJiKvmHy/GC1RNQwcSVCNRBXvfFmiV2FCqcNhX4abd9PzjqxSuepZ496gSnSIKKwZ9ewpptQmcM7Abe65Xbintr44KLqkO4oqlZh6Ag3tuYEXR2qZcdH/zB3dkUz7n4Um\u002BZO1UP/xdbph/hA7rG7A07NtohZODUXtOVucxqk\u002BL/YTVAh6N2iBJdKwN3LAwyCvHb6Yjv1v1\u002BxOyBakVK4QI88aKFhmRptL63xDntXSLHY67anqpqD4o3wcK29R3dAjnxSipprHSdYjTaOAKzgWfJugaWcEJnwvIYXbShos\u002BQ6sIP/AL4bbc6TSx1n9eHdEBa/TsXNpHnmXc4QV6/\u002B891SV1As5VkwUxfbDMl4jMqkNl0RqWEeaQwGGKLsBxoelFtAFZ6RsCq9jvut8pewadEHbB1S6UZ4M\u002BpEJsy2QE/9vHhyOHsoFoYyVB5lcHZ0Va7R5Jr4z6sQx\u002BWwTYleC0qvsDYfQi1Z31mbHJEoEr93z9Ed4F\u002BxAPDNXXCVd8j41EzTtcA8WRN9eAk9Ya8V5LEmPH20QCbu\u002Bq9FTeC8wGeQnkREVFz/N3a9nGhSd6NBt3S/bzdLQJQp5L8Q\u002Bw8ywLehrMNm0ZBUJwkK\u002BqO6mIcIB5Zr/VUwRVmwHm\u002Bd7jhnjtu0sMbj2uXka0guQEnwb0w0BPd0ysdicWtltrcgujjQo2/EBefAKCish5YJBgUPv68jaeVE8sAUVkNfeiAuw7EPXZzeLGlkd9jKxEMtVW9iWfcIAUxXi7Crs6\u002BkZLIEgcfk\u002BahkMZNBuvIIeiqA5vzT\u002BSAtJr5gu9HsNny5vBMqwkZ/SFvG\u002BiRnxkpaSww==",
       "StatusCode": 202,
       "ResponseHeaders": {
         "Content-Length": "0",
-<<<<<<< HEAD
-        "Date": "Thu, 05 Mar 2020 22:20:44 GMT",
-=======
         "Date": "Fri, 03 Apr 2020 21:02:11 GMT",
->>>>>>> 32e373e2
         "Server": [
           "Windows-Azure-HDFS/1.0",
           "Microsoft-HTTPAPI/2.0"
         ],
         "x-ms-client-request-id": "b8b8fea1-f86e-6700-a943-40bef2581d01",
-<<<<<<< HEAD
-        "x-ms-request-id": "4d3b97c7-201f-002e-383c-f3c02c000000",
-        "x-ms-request-server-encrypted": "true",
-        "x-ms-version": "2019-10-10"
-=======
         "x-ms-request-id": "fa4401fe-201f-0097-4dfb-091bad000000",
         "x-ms-request-server-encrypted": "true",
         "x-ms-version": "2019-12-12"
->>>>>>> 32e373e2
       },
       "ResponseBody": []
     },
     {
-<<<<<<< HEAD
-      "RequestUri": "https://seanstagehierarchical.dfs.core.windows.net/test-filesystem-e6a34aa0-b1f4-4ad1-d38b-9f6ab334eeae/test-file-8684da50-6dae-aac6-e21a-42d0fbf6b283?action=flush\u0026position=0",
-=======
       "RequestUri": "http://seannsecanary.dfs.core.windows.net/test-filesystem-e6a34aa0-b1f4-4ad1-d38b-9f6ab334eeae/test-file-8684da50-6dae-aac6-e21a-42d0fbf6b283?action=flush\u0026position=0",
->>>>>>> 32e373e2
       "RequestMethod": "PATCH",
       "RequestHeaders": {
         "Authorization": "Sanitized",
         "Content-Length": "0",
-<<<<<<< HEAD
-        "traceparent": "00-578ed15ed6508c4cb6b968d61689ff5a-a6356681f480b749-00",
-        "User-Agent": [
-          "azsdk-net-Storage.Files.DataLake/12.0.0-dev.20200305.1",
-          "(.NET Core 4.6.28325.01; Microsoft Windows 10.0.18363 )"
-        ],
-        "x-ms-client-request-id": "934f538a-dade-6955-8a4a-8271da26847d",
-        "x-ms-date": "Thu, 05 Mar 2020 22:20:45 GMT",
-        "x-ms-return-client-request-id": "true",
-        "x-ms-version": "2019-10-10"
-=======
         "traceparent": "00-09b23fd9d41db64eb3856339f0ca631d-ce13742abed2804d-00",
         "User-Agent": [
           "azsdk-net-Storage.Files.DataLake/12.1.0-dev.20200403.1",
@@ -208,54 +112,26 @@
         "x-ms-date": "Fri, 03 Apr 2020 21:02:13 GMT",
         "x-ms-return-client-request-id": "true",
         "x-ms-version": "2019-12-12"
->>>>>>> 32e373e2
       },
       "RequestBody": null,
       "StatusCode": 200,
       "ResponseHeaders": {
         "Content-Length": "0",
-<<<<<<< HEAD
-        "Date": "Thu, 05 Mar 2020 22:20:44 GMT",
-        "ETag": "\u00220x8D7C153733A4B87\u0022",
-        "Last-Modified": "Thu, 05 Mar 2020 22:20:45 GMT",
-=======
         "Date": "Fri, 03 Apr 2020 21:02:11 GMT",
         "ETag": "\u00220x8D7D8124799A64B\u0022",
         "Last-Modified": "Fri, 03 Apr 2020 21:02:11 GMT",
->>>>>>> 32e373e2
         "Server": [
           "Windows-Azure-HDFS/1.0",
           "Microsoft-HTTPAPI/2.0"
         ],
         "x-ms-client-request-id": "934f538a-dade-6955-8a4a-8271da26847d",
-<<<<<<< HEAD
-        "x-ms-request-id": "4d3b97c8-201f-002e-393c-f3c02c000000",
-        "x-ms-request-server-encrypted": "true",
-        "x-ms-version": "2019-10-10"
-=======
         "x-ms-request-id": "fa4401ff-201f-0097-4efb-091bad000000",
         "x-ms-request-server-encrypted": "true",
         "x-ms-version": "2019-12-12"
->>>>>>> 32e373e2
       },
       "ResponseBody": []
     },
     {
-<<<<<<< HEAD
-      "RequestUri": "https://seanstagehierarchical.blob.core.windows.net/test-filesystem-e6a34aa0-b1f4-4ad1-d38b-9f6ab334eeae?restype=container",
-      "RequestMethod": "DELETE",
-      "RequestHeaders": {
-        "Authorization": "Sanitized",
-        "traceparent": "00-2cfbb0a71929d1449e408f36cd1de146-7303c31cace7b443-00",
-        "User-Agent": [
-          "azsdk-net-Storage.Files.DataLake/12.0.0-dev.20200305.1",
-          "(.NET Core 4.6.28325.01; Microsoft Windows 10.0.18363 )"
-        ],
-        "x-ms-client-request-id": "9e331fc7-8a08-c123-dbb0-f8a180490fbf",
-        "x-ms-date": "Thu, 05 Mar 2020 22:20:45 GMT",
-        "x-ms-return-client-request-id": "true",
-        "x-ms-version": "2019-10-10"
-=======
       "RequestUri": "http://seannsecanary.blob.core.windows.net/test-filesystem-e6a34aa0-b1f4-4ad1-d38b-9f6ab334eeae?restype=container",
       "RequestMethod": "DELETE",
       "RequestHeaders": {
@@ -269,39 +145,25 @@
         "x-ms-date": "Fri, 03 Apr 2020 21:02:13 GMT",
         "x-ms-return-client-request-id": "true",
         "x-ms-version": "2019-12-12"
->>>>>>> 32e373e2
       },
       "RequestBody": null,
       "StatusCode": 202,
       "ResponseHeaders": {
         "Content-Length": "0",
-<<<<<<< HEAD
-        "Date": "Thu, 05 Mar 2020 22:20:45 GMT",
-=======
         "Date": "Fri, 03 Apr 2020 21:02:11 GMT",
->>>>>>> 32e373e2
         "Server": [
           "Windows-Azure-Blob/1.0",
           "Microsoft-HTTPAPI/2.0"
         ],
         "x-ms-client-request-id": "9e331fc7-8a08-c123-dbb0-f8a180490fbf",
-<<<<<<< HEAD
-        "x-ms-request-id": "1985d8d8-201e-0011-253c-f3088f000000",
-        "x-ms-version": "2019-10-10"
-=======
         "x-ms-request-id": "96224ca0-f01e-0012-35fb-093670000000",
         "x-ms-version": "2019-12-12"
->>>>>>> 32e373e2
       },
       "ResponseBody": []
     }
   ],
   "Variables": {
     "RandomSeed": "737593245",
-<<<<<<< HEAD
-    "Storage_TestConfigHierarchicalNamespace": "NamespaceTenant\nseanstagehierarchical\nU2FuaXRpemVk\nhttps://seanstagehierarchical.blob.core.windows.net\nhttp://seanstagehierarchical.file.core.windows.net\nhttp://seanstagehierarchical.queue.core.windows.net\nhttp://seanstagehierarchical.table.core.windows.net\n\n\n\n\nhttp://seanstagehierarchical-secondary.blob.core.windows.net\nhttp://seanstagehierarchical-secondary.file.core.windows.net\nhttp://seanstagehierarchical-secondary.queue.core.windows.net\nhttp://seanstagehierarchical-secondary.table.core.windows.net\n68390a19-a643-458b-b726-408abf67b4fc\nSanitized\n72f988bf-86f1-41af-91ab-2d7cd011db47\nhttps://login.microsoftonline.com/\nCloud\nBlobEndpoint=https://seanstagehierarchical.blob.core.windows.net/;QueueEndpoint=http://seanstagehierarchical.queue.core.windows.net/;FileEndpoint=http://seanstagehierarchical.file.core.windows.net/;BlobSecondaryEndpoint=http://seanstagehierarchical-secondary.blob.core.windows.net/;QueueSecondaryEndpoint=http://seanstagehierarchical-secondary.queue.core.windows.net/;FileSecondaryEndpoint=http://seanstagehierarchical-secondary.file.core.windows.net/;AccountName=seanstagehierarchical;AccountKey=Sanitized\n"
-=======
     "Storage_TestConfigHierarchicalNamespace": "NamespaceTenant\nseannsecanary\nU2FuaXRpemVk\nhttp://seannsecanary.blob.core.windows.net\nhttp://seannsecanary.file.core.windows.net\nhttp://seannsecanary.queue.core.windows.net\nhttp://seannsecanary.table.core.windows.net\n\n\n\n\nhttp://seannsecanary-secondary.blob.core.windows.net\nhttp://seannsecanary-secondary.file.core.windows.net\nhttp://seannsecanary-secondary.queue.core.windows.net\nhttp://seannsecanary-secondary.table.core.windows.net\n68390a19-a643-458b-b726-408abf67b4fc\nSanitized\n72f988bf-86f1-41af-91ab-2d7cd011db47\nhttps://login.microsoftonline.com/\nCloud\nBlobEndpoint=http://seannsecanary.blob.core.windows.net/;QueueEndpoint=http://seannsecanary.queue.core.windows.net/;FileEndpoint=http://seannsecanary.file.core.windows.net/;BlobSecondaryEndpoint=http://seannsecanary-secondary.blob.core.windows.net/;QueueSecondaryEndpoint=http://seannsecanary-secondary.queue.core.windows.net/;FileSecondaryEndpoint=http://seannsecanary-secondary.file.core.windows.net/;AccountName=seannsecanary;AccountKey=Sanitized\n"
->>>>>>> 32e373e2
   }
 }