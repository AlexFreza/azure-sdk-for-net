{
  "Entries": [
    {
      "RequestUri": "http://seannsecanary.blob.core.windows.net/test-filesystem-5cb2c7bb-67c5-8e5d-0754-6c5cd1e7597b?restype=container",
      "RequestMethod": "PUT",
      "RequestHeaders": {
        "Authorization": "Sanitized",
        "traceparent": "00-1ed860fd3a8d374cbd138f9a6752b613-4c558aa603c94a49-00",
        "User-Agent": [
          "azsdk-net-Storage.Files.DataLake/12.1.0-dev.20200403.1",
          "(.NET Core 4.6.28325.01; Microsoft Windows 10.0.18362 )"
        ],
        "x-ms-blob-public-access": "container",
        "x-ms-client-request-id": "bd4d97ba-6a8b-37aa-071b-803c96ab7c57",
        "x-ms-date": "Fri, 03 Apr 2020 21:01:05 GMT",
        "x-ms-return-client-request-id": "true",
        "x-ms-version": "2019-12-12"
      },
      "RequestBody": null,
      "StatusCode": 201,
      "ResponseHeaders": {
        "Content-Length": "0",
        "Date": "Fri, 03 Apr 2020 21:01:03 GMT",
        "ETag": "\u00220x8D7D8121EF9F1F4\u0022",
        "Last-Modified": "Fri, 03 Apr 2020 21:01:03 GMT",
        "Server": [
          "Windows-Azure-Blob/1.0",
          "Microsoft-HTTPAPI/2.0"
        ],
        "x-ms-client-request-id": "bd4d97ba-6a8b-37aa-071b-803c96ab7c57",
<<<<<<< HEAD
        "x-ms-request-id": "c8d81b00-701e-000c-483b-f30533000000",
=======
        "x-ms-request-id": "96222e49-f01e-0012-0dfa-093670000000",
>>>>>>> 8d420312
        "x-ms-version": "2019-12-12"
      },
      "ResponseBody": []
    },
    {
      "RequestUri": "http://seannsecanary.dfs.core.windows.net/test-filesystem-5cb2c7bb-67c5-8e5d-0754-6c5cd1e7597b/test-file-01f28e6b-4b5f-c7e0-c803-bcbf73f49727?resource=file",
      "RequestMethod": "PUT",
      "RequestHeaders": {
        "Authorization": "Sanitized",
        "traceparent": "00-d646296717dd8b479cf69751892123ac-d27cf62e499f8240-00",
        "User-Agent": [
          "azsdk-net-Storage.Files.DataLake/12.1.0-dev.20200403.1",
          "(.NET Core 4.6.28325.01; Microsoft Windows 10.0.18362 )"
        ],
        "x-ms-client-request-id": "68fd9b89-70ed-6e9d-b786-f488aeebc313",
        "x-ms-date": "Fri, 03 Apr 2020 21:01:05 GMT",
        "x-ms-return-client-request-id": "true",
        "x-ms-version": "2019-12-12"
      },
      "RequestBody": null,
      "StatusCode": 201,
      "ResponseHeaders": {
        "Content-Length": "0",
        "Date": "Fri, 03 Apr 2020 21:01:02 GMT",
        "ETag": "\u00220x8D7D8121F08C820\u0022",
        "Last-Modified": "Fri, 03 Apr 2020 21:01:03 GMT",
        "Server": [
          "Windows-Azure-HDFS/1.0",
          "Microsoft-HTTPAPI/2.0"
        ],
        "x-ms-client-request-id": "68fd9b89-70ed-6e9d-b786-f488aeebc313",
<<<<<<< HEAD
        "x-ms-request-id": "91ed5a6b-401f-0017-0e3b-f33b30000000",
=======
        "x-ms-request-id": "fa4400b9-201f-0097-32fa-091bad000000",
>>>>>>> 8d420312
        "x-ms-version": "2019-12-12"
      },
      "ResponseBody": []
    },
    {
      "RequestUri": "http://seannsecanary.dfs.core.windows.net/test-filesystem-5cb2c7bb-67c5-8e5d-0754-6c5cd1e7597b/test-file-01f28e6b-4b5f-c7e0-c803-bcbf73f49727?action=setAccessControl",
      "RequestMethod": "PATCH",
      "RequestHeaders": {
        "Authorization": "Sanitized",
        "If-Modified-Since": "Sat, 04 Apr 2020 21:01:05 GMT",
        "User-Agent": [
          "azsdk-net-Storage.Files.DataLake/12.1.0-dev.20200403.1",
          "(.NET Core 4.6.28325.01; Microsoft Windows 10.0.18362 )"
        ],
        "x-ms-acl": "user::rwx,group::r--,other::---,mask::rwx",
        "x-ms-client-request-id": "d836c7ea-2ef6-7139-d233-8113a668e19d",
        "x-ms-date": "Fri, 03 Apr 2020 21:01:05 GMT",
        "x-ms-return-client-request-id": "true",
        "x-ms-version": "2019-12-12"
      },
      "RequestBody": null,
      "StatusCode": 412,
      "ResponseHeaders": {
        "Content-Length": "200",
        "Content-Type": "application/json; charset=utf-8",
        "Date": "Fri, 03 Apr 2020 21:01:02 GMT",
        "Server": [
          "Windows-Azure-HDFS/1.0",
          "Microsoft-HTTPAPI/2.0"
        ],
        "x-ms-client-request-id": "d836c7ea-2ef6-7139-d233-8113a668e19d",
        "x-ms-error-code": "ConditionNotMet",
<<<<<<< HEAD
        "x-ms-request-id": "91ed5a6c-401f-0017-0f3b-f33b30000000",
=======
        "x-ms-request-id": "fa4400ba-201f-0097-33fa-091bad000000",
>>>>>>> 8d420312
        "x-ms-version": "2019-12-12"
      },
      "ResponseBody": {
        "error": {
          "code": "ConditionNotMet",
          "message": "The condition specified using HTTP conditional header(s) is not met.\nRequestId:fa4400ba-201f-0097-33fa-091bad000000\nTime:2020-04-03T21:01:03.8670127Z"
        }
      }
    },
    {
      "RequestUri": "http://seannsecanary.blob.core.windows.net/test-filesystem-5cb2c7bb-67c5-8e5d-0754-6c5cd1e7597b?restype=container",
      "RequestMethod": "DELETE",
      "RequestHeaders": {
        "Authorization": "Sanitized",
        "traceparent": "00-9b84d77fa629d2489ed8fbb2ef0c0f4a-56d72644b749d34f-00",
        "User-Agent": [
          "azsdk-net-Storage.Files.DataLake/12.1.0-dev.20200403.1",
          "(.NET Core 4.6.28325.01; Microsoft Windows 10.0.18362 )"
        ],
        "x-ms-client-request-id": "e69ded31-ebb5-561d-1fe8-54d6c1a92935",
        "x-ms-date": "Fri, 03 Apr 2020 21:01:05 GMT",
        "x-ms-return-client-request-id": "true",
        "x-ms-version": "2019-12-12"
      },
      "RequestBody": null,
      "StatusCode": 202,
      "ResponseHeaders": {
        "Content-Length": "0",
        "Date": "Fri, 03 Apr 2020 21:01:03 GMT",
        "Server": [
          "Windows-Azure-Blob/1.0",
          "Microsoft-HTTPAPI/2.0"
        ],
        "x-ms-client-request-id": "e69ded31-ebb5-561d-1fe8-54d6c1a92935",
<<<<<<< HEAD
        "x-ms-request-id": "c8d81b0a-701e-000c-4f3b-f30533000000",
=======
        "x-ms-request-id": "96222e5c-f01e-0012-1dfa-093670000000",
>>>>>>> 8d420312
        "x-ms-version": "2019-12-12"
      },
      "ResponseBody": []
    },
    {
      "RequestUri": "http://seannsecanary.blob.core.windows.net/test-filesystem-9f64db81-3906-f89f-ddef-f9c862ae7935?restype=container",
      "RequestMethod": "PUT",
      "RequestHeaders": {
        "Authorization": "Sanitized",
        "traceparent": "00-1b019e6663f6e547951cf05334cafc3f-770fbc0d5d56f14a-00",
        "User-Agent": [
          "azsdk-net-Storage.Files.DataLake/12.1.0-dev.20200403.1",
          "(.NET Core 4.6.28325.01; Microsoft Windows 10.0.18362 )"
        ],
        "x-ms-blob-public-access": "container",
        "x-ms-client-request-id": "1c089503-e338-f780-4ea4-09c5f254f371",
        "x-ms-date": "Fri, 03 Apr 2020 21:01:05 GMT",
        "x-ms-return-client-request-id": "true",
        "x-ms-version": "2019-12-12"
      },
      "RequestBody": null,
      "StatusCode": 201,
      "ResponseHeaders": {
        "Content-Length": "0",
        "Date": "Fri, 03 Apr 2020 21:01:04 GMT",
        "ETag": "\u00220x8D7D8121F315FCC\u0022",
        "Last-Modified": "Fri, 03 Apr 2020 21:01:04 GMT",
        "Server": [
          "Windows-Azure-Blob/1.0",
          "Microsoft-HTTPAPI/2.0"
        ],
        "x-ms-client-request-id": "1c089503-e338-f780-4ea4-09c5f254f371",
<<<<<<< HEAD
        "x-ms-request-id": "8d52db4d-d01e-0048-6c3c-f38f0c000000",
=======
        "x-ms-request-id": "96222e63-f01e-0012-22fa-093670000000",
>>>>>>> 8d420312
        "x-ms-version": "2019-12-12"
      },
      "ResponseBody": []
    },
    {
      "RequestUri": "http://seannsecanary.dfs.core.windows.net/test-filesystem-9f64db81-3906-f89f-ddef-f9c862ae7935/test-file-c6251e6e-70c7-876a-f3b5-71313f205bc8?resource=file",
      "RequestMethod": "PUT",
      "RequestHeaders": {
        "Authorization": "Sanitized",
        "traceparent": "00-43b10a0e0008714a9f8482668a70e5cb-e06547853538aa41-00",
        "User-Agent": [
          "azsdk-net-Storage.Files.DataLake/12.1.0-dev.20200403.1",
          "(.NET Core 4.6.28325.01; Microsoft Windows 10.0.18362 )"
        ],
        "x-ms-client-request-id": "7e1089e0-bfee-936d-2b81-2982714eb82e",
        "x-ms-date": "Fri, 03 Apr 2020 21:01:05 GMT",
        "x-ms-return-client-request-id": "true",
        "x-ms-version": "2019-12-12"
      },
      "RequestBody": null,
      "StatusCode": 201,
      "ResponseHeaders": {
        "Content-Length": "0",
        "Date": "Fri, 03 Apr 2020 21:01:03 GMT",
        "ETag": "\u00220x8D7D8121F4154D6\u0022",
        "Last-Modified": "Fri, 03 Apr 2020 21:01:04 GMT",
        "Server": [
          "Windows-Azure-HDFS/1.0",
          "Microsoft-HTTPAPI/2.0"
        ],
        "x-ms-client-request-id": "7e1089e0-bfee-936d-2b81-2982714eb82e",
<<<<<<< HEAD
        "x-ms-request-id": "2677bf0d-401f-0007-1c3c-f3fe58000000",
=======
        "x-ms-request-id": "fa4400bb-201f-0097-34fa-091bad000000",
>>>>>>> 8d420312
        "x-ms-version": "2019-12-12"
      },
      "ResponseBody": []
    },
    {
      "RequestUri": "http://seannsecanary.dfs.core.windows.net/test-filesystem-9f64db81-3906-f89f-ddef-f9c862ae7935/test-file-c6251e6e-70c7-876a-f3b5-71313f205bc8?action=setAccessControl",
      "RequestMethod": "PATCH",
      "RequestHeaders": {
        "Authorization": "Sanitized",
        "If-Unmodified-Since": "Thu, 02 Apr 2020 21:01:05 GMT",
        "User-Agent": [
          "azsdk-net-Storage.Files.DataLake/12.1.0-dev.20200403.1",
          "(.NET Core 4.6.28325.01; Microsoft Windows 10.0.18362 )"
        ],
        "x-ms-acl": "user::rwx,group::r--,other::---,mask::rwx",
        "x-ms-client-request-id": "b65198f7-dc0f-a9da-5731-a224347a5b2b",
        "x-ms-date": "Fri, 03 Apr 2020 21:01:05 GMT",
        "x-ms-return-client-request-id": "true",
        "x-ms-version": "2019-12-12"
      },
      "RequestBody": null,
      "StatusCode": 412,
      "ResponseHeaders": {
        "Content-Length": "200",
        "Content-Type": "application/json; charset=utf-8",
        "Date": "Fri, 03 Apr 2020 21:01:03 GMT",
        "Server": [
          "Windows-Azure-HDFS/1.0",
          "Microsoft-HTTPAPI/2.0"
        ],
        "x-ms-client-request-id": "b65198f7-dc0f-a9da-5731-a224347a5b2b",
        "x-ms-error-code": "ConditionNotMet",
<<<<<<< HEAD
        "x-ms-request-id": "2677bf0e-401f-0007-1d3c-f3fe58000000",
=======
        "x-ms-request-id": "fa4400bc-201f-0097-35fa-091bad000000",
>>>>>>> 8d420312
        "x-ms-version": "2019-12-12"
      },
      "ResponseBody": {
        "error": {
          "code": "ConditionNotMet",
          "message": "The condition specified using HTTP conditional header(s) is not met.\nRequestId:fa4400bc-201f-0097-35fa-091bad000000\nTime:2020-04-03T21:01:04.2362729Z"
        }
      }
    },
    {
      "RequestUri": "http://seannsecanary.blob.core.windows.net/test-filesystem-9f64db81-3906-f89f-ddef-f9c862ae7935?restype=container",
      "RequestMethod": "DELETE",
      "RequestHeaders": {
        "Authorization": "Sanitized",
        "traceparent": "00-0f952df54441a64c96959d6209f2021a-7c4f05ef4cc99e48-00",
        "User-Agent": [
          "azsdk-net-Storage.Files.DataLake/12.1.0-dev.20200403.1",
          "(.NET Core 4.6.28325.01; Microsoft Windows 10.0.18362 )"
        ],
        "x-ms-client-request-id": "d98b58eb-02fd-6c1e-66b2-d55e83a7dca5",
        "x-ms-date": "Fri, 03 Apr 2020 21:01:05 GMT",
        "x-ms-return-client-request-id": "true",
        "x-ms-version": "2019-12-12"
      },
      "RequestBody": null,
      "StatusCode": 202,
      "ResponseHeaders": {
        "Content-Length": "0",
        "Date": "Fri, 03 Apr 2020 21:01:04 GMT",
        "Server": [
          "Windows-Azure-Blob/1.0",
          "Microsoft-HTTPAPI/2.0"
        ],
        "x-ms-client-request-id": "d98b58eb-02fd-6c1e-66b2-d55e83a7dca5",
<<<<<<< HEAD
        "x-ms-request-id": "8d52db57-d01e-0048-703c-f38f0c000000",
=======
        "x-ms-request-id": "96222e8b-f01e-0012-40fa-093670000000",
>>>>>>> 8d420312
        "x-ms-version": "2019-12-12"
      },
      "ResponseBody": []
    },
    {
      "RequestUri": "http://seannsecanary.blob.core.windows.net/test-filesystem-caab1ffd-e567-660a-4e96-f8107e4435c7?restype=container",
      "RequestMethod": "PUT",
      "RequestHeaders": {
        "Authorization": "Sanitized",
        "traceparent": "00-ade67e5da01abd4180d50df8cf4b5348-c382dc269ce23e45-00",
        "User-Agent": [
          "azsdk-net-Storage.Files.DataLake/12.1.0-dev.20200403.1",
          "(.NET Core 4.6.28325.01; Microsoft Windows 10.0.18362 )"
        ],
        "x-ms-blob-public-access": "container",
        "x-ms-client-request-id": "5498b922-c2e4-057f-4e24-8a66090eee22",
        "x-ms-date": "Fri, 03 Apr 2020 21:01:05 GMT",
        "x-ms-return-client-request-id": "true",
        "x-ms-version": "2019-12-12"
      },
      "RequestBody": null,
      "StatusCode": 201,
      "ResponseHeaders": {
        "Content-Length": "0",
        "Date": "Fri, 03 Apr 2020 21:01:04 GMT",
        "ETag": "\u00220x8D7D8121F69DF42\u0022",
        "Last-Modified": "Fri, 03 Apr 2020 21:01:04 GMT",
        "Server": [
          "Windows-Azure-Blob/1.0",
          "Microsoft-HTTPAPI/2.0"
        ],
        "x-ms-client-request-id": "5498b922-c2e4-057f-4e24-8a66090eee22",
<<<<<<< HEAD
        "x-ms-request-id": "ee940665-101e-0047-3c3c-f3f960000000",
=======
        "x-ms-request-id": "96222e99-f01e-0012-4cfa-093670000000",
>>>>>>> 8d420312
        "x-ms-version": "2019-12-12"
      },
      "ResponseBody": []
    },
    {
      "RequestUri": "http://seannsecanary.dfs.core.windows.net/test-filesystem-caab1ffd-e567-660a-4e96-f8107e4435c7/test-file-c8b90d7d-016e-7bb6-f17b-acf69cf7ab63?resource=file",
      "RequestMethod": "PUT",
      "RequestHeaders": {
        "Authorization": "Sanitized",
        "traceparent": "00-d8afb9d6ce4a0e4d80575b57ef54d301-1b1f3a995a5cba4d-00",
        "User-Agent": [
          "azsdk-net-Storage.Files.DataLake/12.1.0-dev.20200403.1",
          "(.NET Core 4.6.28325.01; Microsoft Windows 10.0.18362 )"
        ],
        "x-ms-client-request-id": "ae952782-6e31-21a7-031c-626915896956",
        "x-ms-date": "Fri, 03 Apr 2020 21:01:05 GMT",
        "x-ms-return-client-request-id": "true",
        "x-ms-version": "2019-12-12"
      },
      "RequestBody": null,
      "StatusCode": 201,
      "ResponseHeaders": {
        "Content-Length": "0",
        "Date": "Fri, 03 Apr 2020 21:01:03 GMT",
        "ETag": "\u00220x8D7D8121F7BB4CC\u0022",
        "Last-Modified": "Fri, 03 Apr 2020 21:01:04 GMT",
        "Server": [
          "Windows-Azure-HDFS/1.0",
          "Microsoft-HTTPAPI/2.0"
        ],
        "x-ms-client-request-id": "ae952782-6e31-21a7-031c-626915896956",
<<<<<<< HEAD
        "x-ms-request-id": "5a9dcb02-201f-0001-5e3c-f3cde7000000",
=======
        "x-ms-request-id": "fa4400be-201f-0097-36fa-091bad000000",
>>>>>>> 8d420312
        "x-ms-version": "2019-12-12"
      },
      "ResponseBody": []
    },
    {
      "RequestUri": "http://seannsecanary.dfs.core.windows.net/test-filesystem-caab1ffd-e567-660a-4e96-f8107e4435c7/test-file-c8b90d7d-016e-7bb6-f17b-acf69cf7ab63?action=setAccessControl",
      "RequestMethod": "PATCH",
      "RequestHeaders": {
        "Authorization": "Sanitized",
        "If-Match": "\u0022garbage\u0022",
        "User-Agent": [
          "azsdk-net-Storage.Files.DataLake/12.1.0-dev.20200403.1",
          "(.NET Core 4.6.28325.01; Microsoft Windows 10.0.18362 )"
        ],
        "x-ms-acl": "user::rwx,group::r--,other::---,mask::rwx",
        "x-ms-client-request-id": "74739e55-fc62-f131-39cb-c18f7e7acdb3",
        "x-ms-date": "Fri, 03 Apr 2020 21:01:06 GMT",
        "x-ms-return-client-request-id": "true",
        "x-ms-version": "2019-12-12"
      },
      "RequestBody": null,
      "StatusCode": 412,
      "ResponseHeaders": {
        "Content-Length": "200",
        "Content-Type": "application/json; charset=utf-8",
        "Date": "Fri, 03 Apr 2020 21:01:03 GMT",
        "Server": [
          "Windows-Azure-HDFS/1.0",
          "Microsoft-HTTPAPI/2.0"
        ],
        "x-ms-client-request-id": "74739e55-fc62-f131-39cb-c18f7e7acdb3",
        "x-ms-error-code": "ConditionNotMet",
<<<<<<< HEAD
        "x-ms-request-id": "5a9dcb03-201f-0001-5f3c-f3cde7000000",
=======
        "x-ms-request-id": "fa4400bf-201f-0097-37fa-091bad000000",
>>>>>>> 8d420312
        "x-ms-version": "2019-12-12"
      },
      "ResponseBody": {
        "error": {
          "code": "ConditionNotMet",
          "message": "The condition specified using HTTP conditional header(s) is not met.\nRequestId:fa4400bf-201f-0097-37fa-091bad000000\nTime:2020-04-03T21:01:04.6335523Z"
        }
      }
    },
    {
      "RequestUri": "http://seannsecanary.blob.core.windows.net/test-filesystem-caab1ffd-e567-660a-4e96-f8107e4435c7?restype=container",
      "RequestMethod": "DELETE",
      "RequestHeaders": {
        "Authorization": "Sanitized",
        "traceparent": "00-7273de3f80fadb498a69d9e3188f31f3-8a3d27eb813b5645-00",
        "User-Agent": [
          "azsdk-net-Storage.Files.DataLake/12.1.0-dev.20200403.1",
          "(.NET Core 4.6.28325.01; Microsoft Windows 10.0.18362 )"
        ],
        "x-ms-client-request-id": "77133898-f415-7cf4-f516-ee5567e71db0",
        "x-ms-date": "Fri, 03 Apr 2020 21:01:06 GMT",
        "x-ms-return-client-request-id": "true",
        "x-ms-version": "2019-12-12"
      },
      "RequestBody": null,
      "StatusCode": 202,
      "ResponseHeaders": {
        "Content-Length": "0",
        "Date": "Fri, 03 Apr 2020 21:01:04 GMT",
        "Server": [
          "Windows-Azure-Blob/1.0",
          "Microsoft-HTTPAPI/2.0"
        ],
        "x-ms-client-request-id": "77133898-f415-7cf4-f516-ee5567e71db0",
<<<<<<< HEAD
        "x-ms-request-id": "ee94066d-101e-0047-413c-f3f960000000",
=======
        "x-ms-request-id": "96222eae-f01e-0012-5dfa-093670000000",
>>>>>>> 8d420312
        "x-ms-version": "2019-12-12"
      },
      "ResponseBody": []
    },
    {
      "RequestUri": "http://seannsecanary.blob.core.windows.net/test-filesystem-3d72d808-b59b-576a-b019-c36879d50ecd?restype=container",
      "RequestMethod": "PUT",
      "RequestHeaders": {
        "Authorization": "Sanitized",
        "traceparent": "00-bf87e24e1152ea4ba307d1925630e73c-ba844ba2a0f7c74f-00",
        "User-Agent": [
          "azsdk-net-Storage.Files.DataLake/12.1.0-dev.20200403.1",
          "(.NET Core 4.6.28325.01; Microsoft Windows 10.0.18362 )"
        ],
        "x-ms-blob-public-access": "container",
        "x-ms-client-request-id": "0a52d3dc-70fa-e27c-cebb-c6fb318b031f",
        "x-ms-date": "Fri, 03 Apr 2020 21:01:06 GMT",
        "x-ms-return-client-request-id": "true",
        "x-ms-version": "2019-12-12"
      },
      "RequestBody": null,
      "StatusCode": 201,
      "ResponseHeaders": {
        "Content-Length": "0",
        "Date": "Fri, 03 Apr 2020 21:01:04 GMT",
        "ETag": "\u00220x8D7D8121FA78FD5\u0022",
        "Last-Modified": "Fri, 03 Apr 2020 21:01:04 GMT",
        "Server": [
          "Windows-Azure-Blob/1.0",
          "Microsoft-HTTPAPI/2.0"
        ],
        "x-ms-client-request-id": "0a52d3dc-70fa-e27c-cebb-c6fb318b031f",
<<<<<<< HEAD
        "x-ms-request-id": "9d99ca9d-f01e-0002-213c-f32c83000000",
=======
        "x-ms-request-id": "96222eba-f01e-0012-66fa-093670000000",
>>>>>>> 8d420312
        "x-ms-version": "2019-12-12"
      },
      "ResponseBody": []
    },
    {
      "RequestUri": "http://seannsecanary.dfs.core.windows.net/test-filesystem-3d72d808-b59b-576a-b019-c36879d50ecd/test-file-bc382107-d6f0-b249-3b9d-fac7dbc04819?resource=file",
      "RequestMethod": "PUT",
      "RequestHeaders": {
        "Authorization": "Sanitized",
        "traceparent": "00-d0188f5f48c01c488d20b77b8f3f2b19-8317d12ddc5a4d48-00",
        "User-Agent": [
          "azsdk-net-Storage.Files.DataLake/12.1.0-dev.20200403.1",
          "(.NET Core 4.6.28325.01; Microsoft Windows 10.0.18362 )"
        ],
        "x-ms-client-request-id": "eea2b9cf-355f-06d9-8aa0-cf5c76b4060e",
        "x-ms-date": "Fri, 03 Apr 2020 21:01:06 GMT",
        "x-ms-return-client-request-id": "true",
        "x-ms-version": "2019-12-12"
      },
      "RequestBody": null,
      "StatusCode": 201,
      "ResponseHeaders": {
        "Content-Length": "0",
        "Date": "Fri, 03 Apr 2020 21:01:04 GMT",
        "ETag": "\u00220x8D7D8121FB9CE5A\u0022",
        "Last-Modified": "Fri, 03 Apr 2020 21:01:04 GMT",
        "Server": [
          "Windows-Azure-HDFS/1.0",
          "Microsoft-HTTPAPI/2.0"
        ],
        "x-ms-client-request-id": "eea2b9cf-355f-06d9-8aa0-cf5c76b4060e",
<<<<<<< HEAD
        "x-ms-request-id": "b06eb519-501f-0034-6b3c-f3a1f3000000",
=======
        "x-ms-request-id": "fa4400c0-201f-0097-38fa-091bad000000",
>>>>>>> 8d420312
        "x-ms-version": "2019-12-12"
      },
      "ResponseBody": []
    },
    {
      "RequestUri": "http://seannsecanary.blob.core.windows.net/test-filesystem-3d72d808-b59b-576a-b019-c36879d50ecd/test-file-bc382107-d6f0-b249-3b9d-fac7dbc04819",
      "RequestMethod": "HEAD",
      "RequestHeaders": {
        "Authorization": "Sanitized",
        "User-Agent": [
          "azsdk-net-Storage.Files.DataLake/12.1.0-dev.20200403.1",
          "(.NET Core 4.6.28325.01; Microsoft Windows 10.0.18362 )"
        ],
        "x-ms-client-request-id": "21f743fa-5a1d-f1ba-2085-1be23577367a",
        "x-ms-date": "Fri, 03 Apr 2020 21:01:06 GMT",
        "x-ms-return-client-request-id": "true",
        "x-ms-version": "2019-12-12"
      },
      "RequestBody": null,
      "StatusCode": 200,
      "ResponseHeaders": {
        "Accept-Ranges": "bytes",
        "Content-Length": "0",
        "Content-Type": "application/octet-stream",
        "Date": "Fri, 03 Apr 2020 21:01:05 GMT",
        "ETag": "\u00220x8D7D8121FB9CE5A\u0022",
        "Last-Modified": "Fri, 03 Apr 2020 21:01:04 GMT",
        "Server": [
          "Windows-Azure-Blob/1.0",
          "Microsoft-HTTPAPI/2.0"
        ],
        "x-ms-access-tier": "Hot",
        "x-ms-access-tier-inferred": "true",
        "x-ms-blob-type": "BlockBlob",
        "x-ms-client-request-id": "21f743fa-5a1d-f1ba-2085-1be23577367a",
        "x-ms-creation-time": "Fri, 03 Apr 2020 21:01:04 GMT",
        "x-ms-lease-state": "available",
        "x-ms-lease-status": "unlocked",
        "x-ms-request-id": "96222ed2-f01e-0012-79fa-093670000000",
        "x-ms-server-encrypted": "true",
        "x-ms-version": "2019-12-12"
      },
      "ResponseBody": []
    },
    {
      "RequestUri": "http://seannsecanary.dfs.core.windows.net/test-filesystem-3d72d808-b59b-576a-b019-c36879d50ecd/test-file-bc382107-d6f0-b249-3b9d-fac7dbc04819?action=setAccessControl",
      "RequestMethod": "PATCH",
      "RequestHeaders": {
        "Authorization": "Sanitized",
        "If-None-Match": "\u00220x8D7D8121FB9CE5A\u0022",
        "User-Agent": [
          "azsdk-net-Storage.Files.DataLake/12.1.0-dev.20200403.1",
          "(.NET Core 4.6.28325.01; Microsoft Windows 10.0.18362 )"
        ],
        "x-ms-acl": "user::rwx,group::r--,other::---,mask::rwx",
        "x-ms-client-request-id": "3261357e-e4bc-18f0-f2e2-167942baced6",
        "x-ms-date": "Fri, 03 Apr 2020 21:01:06 GMT",
        "x-ms-return-client-request-id": "true",
        "x-ms-version": "2019-12-12"
      },
      "RequestBody": null,
      "StatusCode": 412,
      "ResponseHeaders": {
        "Content-Length": "200",
        "Content-Type": "application/json; charset=utf-8",
        "Date": "Fri, 03 Apr 2020 21:01:04 GMT",
        "Server": [
          "Windows-Azure-HDFS/1.0",
          "Microsoft-HTTPAPI/2.0"
        ],
        "x-ms-client-request-id": "3261357e-e4bc-18f0-f2e2-167942baced6",
        "x-ms-error-code": "ConditionNotMet",
<<<<<<< HEAD
        "x-ms-request-id": "b06eb51a-501f-0034-6c3c-f3a1f3000000",
=======
        "x-ms-request-id": "fa4400c1-201f-0097-39fa-091bad000000",
>>>>>>> 8d420312
        "x-ms-version": "2019-12-12"
      },
      "ResponseBody": {
        "error": {
          "code": "ConditionNotMet",
          "message": "The condition specified using HTTP conditional header(s) is not met.\nRequestId:fa4400c1-201f-0097-39fa-091bad000000\nTime:2020-04-03T21:01:05.1078864Z"
        }
      }
    },
    {
      "RequestUri": "http://seannsecanary.blob.core.windows.net/test-filesystem-3d72d808-b59b-576a-b019-c36879d50ecd?restype=container",
      "RequestMethod": "DELETE",
      "RequestHeaders": {
        "Authorization": "Sanitized",
        "traceparent": "00-d3dc8ebd26ea9b4ebc601c9225c162e1-22c6dce91d47d041-00",
        "User-Agent": [
          "azsdk-net-Storage.Files.DataLake/12.1.0-dev.20200403.1",
          "(.NET Core 4.6.28325.01; Microsoft Windows 10.0.18362 )"
        ],
        "x-ms-client-request-id": "ff632fde-0416-28bd-7920-f0ea553d2e62",
        "x-ms-date": "Fri, 03 Apr 2020 21:01:06 GMT",
        "x-ms-return-client-request-id": "true",
        "x-ms-version": "2019-12-12"
      },
      "RequestBody": null,
      "StatusCode": 202,
      "ResponseHeaders": {
        "Content-Length": "0",
        "Date": "Fri, 03 Apr 2020 21:01:05 GMT",
        "Server": [
          "Windows-Azure-Blob/1.0",
          "Microsoft-HTTPAPI/2.0"
        ],
        "x-ms-client-request-id": "ff632fde-0416-28bd-7920-f0ea553d2e62",
<<<<<<< HEAD
        "x-ms-request-id": "9d99caad-f01e-0002-2e3c-f32c83000000",
=======
        "x-ms-request-id": "96222ee8-f01e-0012-0bfa-093670000000",
>>>>>>> 8d420312
        "x-ms-version": "2019-12-12"
      },
      "ResponseBody": []
    },
    {
      "RequestUri": "http://seannsecanary.blob.core.windows.net/test-filesystem-937fc9d0-b32e-3f87-69d2-a536df715d0c?restype=container",
      "RequestMethod": "PUT",
      "RequestHeaders": {
        "Authorization": "Sanitized",
        "traceparent": "00-03ccded5a746f742af09db2054213aa0-1eadb74078542b46-00",
        "User-Agent": [
          "azsdk-net-Storage.Files.DataLake/12.1.0-dev.20200403.1",
          "(.NET Core 4.6.28325.01; Microsoft Windows 10.0.18362 )"
        ],
        "x-ms-blob-public-access": "container",
        "x-ms-client-request-id": "f0aea257-b666-2af4-a724-96435e874808",
        "x-ms-date": "Fri, 03 Apr 2020 21:01:06 GMT",
        "x-ms-return-client-request-id": "true",
        "x-ms-version": "2019-12-12"
      },
      "RequestBody": null,
      "StatusCode": 201,
      "ResponseHeaders": {
        "Content-Length": "0",
        "Date": "Fri, 03 Apr 2020 21:01:05 GMT",
        "ETag": "\u00220x8D7D8121FEB5BFD\u0022",
        "Last-Modified": "Fri, 03 Apr 2020 21:01:05 GMT",
        "Server": [
          "Windows-Azure-Blob/1.0",
          "Microsoft-HTTPAPI/2.0"
        ],
        "x-ms-client-request-id": "f0aea257-b666-2af4-a724-96435e874808",
<<<<<<< HEAD
        "x-ms-request-id": "e0bde2fd-301e-000d-793c-f35aef000000",
=======
        "x-ms-request-id": "96222ef1-f01e-0012-11fa-093670000000",
>>>>>>> 8d420312
        "x-ms-version": "2019-12-12"
      },
      "ResponseBody": []
    },
    {
      "RequestUri": "http://seannsecanary.dfs.core.windows.net/test-filesystem-937fc9d0-b32e-3f87-69d2-a536df715d0c/test-file-6252e3c2-1aa1-010b-0930-3d893842f087?resource=file",
      "RequestMethod": "PUT",
      "RequestHeaders": {
        "Authorization": "Sanitized",
        "traceparent": "00-9e170f1fd2e46e4390e659d23821220d-478a5c0497036f47-00",
        "User-Agent": [
          "azsdk-net-Storage.Files.DataLake/12.1.0-dev.20200403.1",
          "(.NET Core 4.6.28325.01; Microsoft Windows 10.0.18362 )"
        ],
        "x-ms-client-request-id": "6c81715c-d68f-3dae-96ad-e735796bf165",
        "x-ms-date": "Fri, 03 Apr 2020 21:01:06 GMT",
        "x-ms-return-client-request-id": "true",
        "x-ms-version": "2019-12-12"
      },
      "RequestBody": null,
      "StatusCode": 201,
      "ResponseHeaders": {
        "Content-Length": "0",
        "Date": "Fri, 03 Apr 2020 21:01:04 GMT",
        "ETag": "\u00220x8D7D8122001882E\u0022",
        "Last-Modified": "Fri, 03 Apr 2020 21:01:05 GMT",
        "Server": [
          "Windows-Azure-HDFS/1.0",
          "Microsoft-HTTPAPI/2.0"
        ],
        "x-ms-client-request-id": "6c81715c-d68f-3dae-96ad-e735796bf165",
<<<<<<< HEAD
        "x-ms-request-id": "1ea16ee9-701f-000c-103c-f30533000000",
=======
        "x-ms-request-id": "fa4400c2-201f-0097-3afa-091bad000000",
>>>>>>> 8d420312
        "x-ms-version": "2019-12-12"
      },
      "ResponseBody": []
    },
    {
      "RequestUri": "http://seannsecanary.dfs.core.windows.net/test-filesystem-937fc9d0-b32e-3f87-69d2-a536df715d0c/test-file-6252e3c2-1aa1-010b-0930-3d893842f087?action=setAccessControl",
      "RequestMethod": "PATCH",
      "RequestHeaders": {
        "Authorization": "Sanitized",
        "User-Agent": [
          "azsdk-net-Storage.Files.DataLake/12.1.0-dev.20200403.1",
          "(.NET Core 4.6.28325.01; Microsoft Windows 10.0.18362 )"
        ],
        "x-ms-acl": "user::rwx,group::r--,other::---,mask::rwx",
        "x-ms-client-request-id": "c62c6e3f-83c1-c1f8-a7a0-a61585716892",
        "x-ms-date": "Fri, 03 Apr 2020 21:01:06 GMT",
        "x-ms-lease-id": "88a9659e-0390-4d08-3fc5-09ed34f7b3ab",
        "x-ms-return-client-request-id": "true",
        "x-ms-version": "2019-12-12"
      },
      "RequestBody": null,
      "StatusCode": 412,
      "ResponseHeaders": {
        "Content-Length": "176",
        "Content-Type": "application/json; charset=utf-8",
        "Date": "Fri, 03 Apr 2020 21:01:04 GMT",
        "Server": [
          "Windows-Azure-HDFS/1.0",
          "Microsoft-HTTPAPI/2.0"
        ],
        "x-ms-client-request-id": "c62c6e3f-83c1-c1f8-a7a0-a61585716892",
        "x-ms-error-code": "LeaseNotPresent",
<<<<<<< HEAD
        "x-ms-request-id": "1ea16eea-701f-000c-113c-f30533000000",
=======
        "x-ms-request-id": "fa4400c3-201f-0097-3bfa-091bad000000",
>>>>>>> 8d420312
        "x-ms-version": "2019-12-12"
      },
      "ResponseBody": {
        "error": {
          "code": "LeaseNotPresent",
          "message": "There is currently no lease on the resource.\nRequestId:fa4400c3-201f-0097-3bfa-091bad000000\nTime:2020-04-03T21:01:05.5071668Z"
        }
      }
    },
    {
      "RequestUri": "http://seannsecanary.blob.core.windows.net/test-filesystem-937fc9d0-b32e-3f87-69d2-a536df715d0c?restype=container",
      "RequestMethod": "DELETE",
      "RequestHeaders": {
        "Authorization": "Sanitized",
        "traceparent": "00-1f5ab913d20b2245a772349f12effe9d-0f0e650754415b4d-00",
        "User-Agent": [
          "azsdk-net-Storage.Files.DataLake/12.1.0-dev.20200403.1",
          "(.NET Core 4.6.28325.01; Microsoft Windows 10.0.18362 )"
        ],
        "x-ms-client-request-id": "0bf65ae4-2a3e-b0a3-16e9-61086430cfca",
        "x-ms-date": "Fri, 03 Apr 2020 21:01:07 GMT",
        "x-ms-return-client-request-id": "true",
        "x-ms-version": "2019-12-12"
      },
      "RequestBody": null,
      "StatusCode": 202,
      "ResponseHeaders": {
        "Content-Length": "0",
        "Date": "Fri, 03 Apr 2020 21:01:05 GMT",
        "Server": [
          "Windows-Azure-Blob/1.0",
          "Microsoft-HTTPAPI/2.0"
        ],
        "x-ms-client-request-id": "0bf65ae4-2a3e-b0a3-16e9-61086430cfca",
<<<<<<< HEAD
        "x-ms-request-id": "e0bde31a-301e-000d-0e3c-f35aef000000",
=======
        "x-ms-request-id": "96222f0e-f01e-0012-28fa-093670000000",
>>>>>>> 8d420312
        "x-ms-version": "2019-12-12"
      },
      "ResponseBody": []
    }
  ],
  "Variables": {
    "DateTimeOffsetNow": "2020-04-03T14:01:05.1345470-07:00",
    "RandomSeed": "517216191",
    "Storage_TestConfigHierarchicalNamespace": "NamespaceTenant\nseannsecanary\nU2FuaXRpemVk\nhttp://seannsecanary.blob.core.windows.net\nhttp://seannsecanary.file.core.windows.net\nhttp://seannsecanary.queue.core.windows.net\nhttp://seannsecanary.table.core.windows.net\n\n\n\n\nhttp://seannsecanary-secondary.blob.core.windows.net\nhttp://seannsecanary-secondary.file.core.windows.net\nhttp://seannsecanary-secondary.queue.core.windows.net\nhttp://seannsecanary-secondary.table.core.windows.net\n68390a19-a643-458b-b726-408abf67b4fc\nSanitized\n72f988bf-86f1-41af-91ab-2d7cd011db47\nhttps://login.microsoftonline.com/\nCloud\nBlobEndpoint=http://seannsecanary.blob.core.windows.net/;QueueEndpoint=http://seannsecanary.queue.core.windows.net/;FileEndpoint=http://seannsecanary.file.core.windows.net/;BlobSecondaryEndpoint=http://seannsecanary-secondary.blob.core.windows.net/;QueueSecondaryEndpoint=http://seannsecanary-secondary.queue.core.windows.net/;FileSecondaryEndpoint=http://seannsecanary-secondary.file.core.windows.net/;AccountName=seannsecanary;AccountKey=Sanitized\n"
  }
}<|MERGE_RESOLUTION|>--- conflicted
+++ resolved
@@ -28,11 +28,7 @@
           "Microsoft-HTTPAPI/2.0"
         ],
         "x-ms-client-request-id": "bd4d97ba-6a8b-37aa-071b-803c96ab7c57",
-<<<<<<< HEAD
-        "x-ms-request-id": "c8d81b00-701e-000c-483b-f30533000000",
-=======
         "x-ms-request-id": "96222e49-f01e-0012-0dfa-093670000000",
->>>>>>> 8d420312
         "x-ms-version": "2019-12-12"
       },
       "ResponseBody": []
@@ -64,11 +60,7 @@
           "Microsoft-HTTPAPI/2.0"
         ],
         "x-ms-client-request-id": "68fd9b89-70ed-6e9d-b786-f488aeebc313",
-<<<<<<< HEAD
-        "x-ms-request-id": "91ed5a6b-401f-0017-0e3b-f33b30000000",
-=======
         "x-ms-request-id": "fa4400b9-201f-0097-32fa-091bad000000",
->>>>>>> 8d420312
         "x-ms-version": "2019-12-12"
       },
       "ResponseBody": []
@@ -101,11 +93,7 @@
         ],
         "x-ms-client-request-id": "d836c7ea-2ef6-7139-d233-8113a668e19d",
         "x-ms-error-code": "ConditionNotMet",
-<<<<<<< HEAD
-        "x-ms-request-id": "91ed5a6c-401f-0017-0f3b-f33b30000000",
-=======
         "x-ms-request-id": "fa4400ba-201f-0097-33fa-091bad000000",
->>>>>>> 8d420312
         "x-ms-version": "2019-12-12"
       },
       "ResponseBody": {
@@ -140,11 +128,7 @@
           "Microsoft-HTTPAPI/2.0"
         ],
         "x-ms-client-request-id": "e69ded31-ebb5-561d-1fe8-54d6c1a92935",
-<<<<<<< HEAD
-        "x-ms-request-id": "c8d81b0a-701e-000c-4f3b-f30533000000",
-=======
         "x-ms-request-id": "96222e5c-f01e-0012-1dfa-093670000000",
->>>>>>> 8d420312
         "x-ms-version": "2019-12-12"
       },
       "ResponseBody": []
@@ -177,11 +161,7 @@
           "Microsoft-HTTPAPI/2.0"
         ],
         "x-ms-client-request-id": "1c089503-e338-f780-4ea4-09c5f254f371",
-<<<<<<< HEAD
-        "x-ms-request-id": "8d52db4d-d01e-0048-6c3c-f38f0c000000",
-=======
         "x-ms-request-id": "96222e63-f01e-0012-22fa-093670000000",
->>>>>>> 8d420312
         "x-ms-version": "2019-12-12"
       },
       "ResponseBody": []
@@ -213,11 +193,7 @@
           "Microsoft-HTTPAPI/2.0"
         ],
         "x-ms-client-request-id": "7e1089e0-bfee-936d-2b81-2982714eb82e",
-<<<<<<< HEAD
-        "x-ms-request-id": "2677bf0d-401f-0007-1c3c-f3fe58000000",
-=======
         "x-ms-request-id": "fa4400bb-201f-0097-34fa-091bad000000",
->>>>>>> 8d420312
         "x-ms-version": "2019-12-12"
       },
       "ResponseBody": []
@@ -250,11 +226,7 @@
         ],
         "x-ms-client-request-id": "b65198f7-dc0f-a9da-5731-a224347a5b2b",
         "x-ms-error-code": "ConditionNotMet",
-<<<<<<< HEAD
-        "x-ms-request-id": "2677bf0e-401f-0007-1d3c-f3fe58000000",
-=======
         "x-ms-request-id": "fa4400bc-201f-0097-35fa-091bad000000",
->>>>>>> 8d420312
         "x-ms-version": "2019-12-12"
       },
       "ResponseBody": {
@@ -289,11 +261,7 @@
           "Microsoft-HTTPAPI/2.0"
         ],
         "x-ms-client-request-id": "d98b58eb-02fd-6c1e-66b2-d55e83a7dca5",
-<<<<<<< HEAD
-        "x-ms-request-id": "8d52db57-d01e-0048-703c-f38f0c000000",
-=======
         "x-ms-request-id": "96222e8b-f01e-0012-40fa-093670000000",
->>>>>>> 8d420312
         "x-ms-version": "2019-12-12"
       },
       "ResponseBody": []
@@ -326,11 +294,7 @@
           "Microsoft-HTTPAPI/2.0"
         ],
         "x-ms-client-request-id": "5498b922-c2e4-057f-4e24-8a66090eee22",
-<<<<<<< HEAD
-        "x-ms-request-id": "ee940665-101e-0047-3c3c-f3f960000000",
-=======
         "x-ms-request-id": "96222e99-f01e-0012-4cfa-093670000000",
->>>>>>> 8d420312
         "x-ms-version": "2019-12-12"
       },
       "ResponseBody": []
@@ -362,11 +326,7 @@
           "Microsoft-HTTPAPI/2.0"
         ],
         "x-ms-client-request-id": "ae952782-6e31-21a7-031c-626915896956",
-<<<<<<< HEAD
-        "x-ms-request-id": "5a9dcb02-201f-0001-5e3c-f3cde7000000",
-=======
         "x-ms-request-id": "fa4400be-201f-0097-36fa-091bad000000",
->>>>>>> 8d420312
         "x-ms-version": "2019-12-12"
       },
       "ResponseBody": []
@@ -399,11 +359,7 @@
         ],
         "x-ms-client-request-id": "74739e55-fc62-f131-39cb-c18f7e7acdb3",
         "x-ms-error-code": "ConditionNotMet",
-<<<<<<< HEAD
-        "x-ms-request-id": "5a9dcb03-201f-0001-5f3c-f3cde7000000",
-=======
         "x-ms-request-id": "fa4400bf-201f-0097-37fa-091bad000000",
->>>>>>> 8d420312
         "x-ms-version": "2019-12-12"
       },
       "ResponseBody": {
@@ -438,11 +394,7 @@
           "Microsoft-HTTPAPI/2.0"
         ],
         "x-ms-client-request-id": "77133898-f415-7cf4-f516-ee5567e71db0",
-<<<<<<< HEAD
-        "x-ms-request-id": "ee94066d-101e-0047-413c-f3f960000000",
-=======
         "x-ms-request-id": "96222eae-f01e-0012-5dfa-093670000000",
->>>>>>> 8d420312
         "x-ms-version": "2019-12-12"
       },
       "ResponseBody": []
@@ -475,11 +427,7 @@
           "Microsoft-HTTPAPI/2.0"
         ],
         "x-ms-client-request-id": "0a52d3dc-70fa-e27c-cebb-c6fb318b031f",
-<<<<<<< HEAD
-        "x-ms-request-id": "9d99ca9d-f01e-0002-213c-f32c83000000",
-=======
         "x-ms-request-id": "96222eba-f01e-0012-66fa-093670000000",
->>>>>>> 8d420312
         "x-ms-version": "2019-12-12"
       },
       "ResponseBody": []
@@ -511,11 +459,7 @@
           "Microsoft-HTTPAPI/2.0"
         ],
         "x-ms-client-request-id": "eea2b9cf-355f-06d9-8aa0-cf5c76b4060e",
-<<<<<<< HEAD
-        "x-ms-request-id": "b06eb519-501f-0034-6b3c-f3a1f3000000",
-=======
         "x-ms-request-id": "fa4400c0-201f-0097-38fa-091bad000000",
->>>>>>> 8d420312
         "x-ms-version": "2019-12-12"
       },
       "ResponseBody": []
@@ -588,11 +532,7 @@
         ],
         "x-ms-client-request-id": "3261357e-e4bc-18f0-f2e2-167942baced6",
         "x-ms-error-code": "ConditionNotMet",
-<<<<<<< HEAD
-        "x-ms-request-id": "b06eb51a-501f-0034-6c3c-f3a1f3000000",
-=======
         "x-ms-request-id": "fa4400c1-201f-0097-39fa-091bad000000",
->>>>>>> 8d420312
         "x-ms-version": "2019-12-12"
       },
       "ResponseBody": {
@@ -627,11 +567,7 @@
           "Microsoft-HTTPAPI/2.0"
         ],
         "x-ms-client-request-id": "ff632fde-0416-28bd-7920-f0ea553d2e62",
-<<<<<<< HEAD
-        "x-ms-request-id": "9d99caad-f01e-0002-2e3c-f32c83000000",
-=======
         "x-ms-request-id": "96222ee8-f01e-0012-0bfa-093670000000",
->>>>>>> 8d420312
         "x-ms-version": "2019-12-12"
       },
       "ResponseBody": []
@@ -664,11 +600,7 @@
           "Microsoft-HTTPAPI/2.0"
         ],
         "x-ms-client-request-id": "f0aea257-b666-2af4-a724-96435e874808",
-<<<<<<< HEAD
-        "x-ms-request-id": "e0bde2fd-301e-000d-793c-f35aef000000",
-=======
         "x-ms-request-id": "96222ef1-f01e-0012-11fa-093670000000",
->>>>>>> 8d420312
         "x-ms-version": "2019-12-12"
       },
       "ResponseBody": []
@@ -700,11 +632,7 @@
           "Microsoft-HTTPAPI/2.0"
         ],
         "x-ms-client-request-id": "6c81715c-d68f-3dae-96ad-e735796bf165",
-<<<<<<< HEAD
-        "x-ms-request-id": "1ea16ee9-701f-000c-103c-f30533000000",
-=======
         "x-ms-request-id": "fa4400c2-201f-0097-3afa-091bad000000",
->>>>>>> 8d420312
         "x-ms-version": "2019-12-12"
       },
       "ResponseBody": []
@@ -737,11 +665,7 @@
         ],
         "x-ms-client-request-id": "c62c6e3f-83c1-c1f8-a7a0-a61585716892",
         "x-ms-error-code": "LeaseNotPresent",
-<<<<<<< HEAD
-        "x-ms-request-id": "1ea16eea-701f-000c-113c-f30533000000",
-=======
         "x-ms-request-id": "fa4400c3-201f-0097-3bfa-091bad000000",
->>>>>>> 8d420312
         "x-ms-version": "2019-12-12"
       },
       "ResponseBody": {
@@ -776,11 +700,7 @@
           "Microsoft-HTTPAPI/2.0"
         ],
         "x-ms-client-request-id": "0bf65ae4-2a3e-b0a3-16e9-61086430cfca",
-<<<<<<< HEAD
-        "x-ms-request-id": "e0bde31a-301e-000d-0e3c-f35aef000000",
-=======
         "x-ms-request-id": "96222f0e-f01e-0012-28fa-093670000000",
->>>>>>> 8d420312
         "x-ms-version": "2019-12-12"
       },
       "ResponseBody": []
