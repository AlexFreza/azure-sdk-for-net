--- conflicted
+++ resolved
@@ -1,22 +1,6 @@
 {
   "Entries": [
     {
-<<<<<<< HEAD
-      "RequestUri": "https://seanstagehierarchical.blob.core.windows.net/test-filesystem-afb8cfae-43b6-d9c9-f9f5-9ec53d8b8fb3?restype=container",
-      "RequestMethod": "PUT",
-      "RequestHeaders": {
-        "Authorization": "Sanitized",
-        "traceparent": "00-55ee6a674f68e54d87e5f9cdcc16fd33-1b37ba0185a48d4c-00",
-        "User-Agent": [
-          "azsdk-net-Storage.Files.DataLake/12.0.0-dev.20200305.1",
-          "(.NET Core 4.6.28325.01; Microsoft Windows 10.0.18363 )"
-        ],
-        "x-ms-blob-public-access": "container",
-        "x-ms-client-request-id": "64c72f2c-1c30-dea5-bebd-8063c6e4f09b",
-        "x-ms-date": "Thu, 05 Mar 2020 22:19:27 GMT",
-        "x-ms-return-client-request-id": "true",
-        "x-ms-version": "2019-10-10"
-=======
       "RequestUri": "http://seannsecanary.blob.core.windows.net/test-filesystem-afb8cfae-43b6-d9c9-f9f5-9ec53d8b8fb3?restype=container",
       "RequestMethod": "PUT",
       "RequestHeaders": {
@@ -31,52 +15,25 @@
         "x-ms-date": "Fri, 03 Apr 2020 21:01:33 GMT",
         "x-ms-return-client-request-id": "true",
         "x-ms-version": "2019-12-12"
->>>>>>> 32e373e2
       },
       "RequestBody": null,
       "StatusCode": 201,
       "ResponseHeaders": {
         "Content-Length": "0",
-<<<<<<< HEAD
-        "Date": "Thu, 05 Mar 2020 22:19:27 GMT",
-        "ETag": "\u00220x8D7C153450C83A1\u0022",
-        "Last-Modified": "Thu, 05 Mar 2020 22:19:28 GMT",
-=======
         "Date": "Fri, 03 Apr 2020 21:01:31 GMT",
         "ETag": "\u00220x8D7D8122FB148B2\u0022",
         "Last-Modified": "Fri, 03 Apr 2020 21:01:31 GMT",
->>>>>>> 32e373e2
         "Server": [
           "Windows-Azure-Blob/1.0",
           "Microsoft-HTTPAPI/2.0"
         ],
         "x-ms-client-request-id": "64c72f2c-1c30-dea5-bebd-8063c6e4f09b",
-<<<<<<< HEAD
-        "x-ms-request-id": "c8d81e3b-701e-000c-5f3c-f30533000000",
-        "x-ms-version": "2019-10-10"
-=======
         "x-ms-request-id": "96223aac-f01e-0012-21fb-093670000000",
         "x-ms-version": "2019-12-12"
->>>>>>> 32e373e2
       },
       "ResponseBody": []
     },
     {
-<<<<<<< HEAD
-      "RequestUri": "https://seanstagehierarchical.dfs.core.windows.net/test-filesystem-afb8cfae-43b6-d9c9-f9f5-9ec53d8b8fb3/test-file-fd8b0a99-a182-2103-1032-8d2cfccf8b24?resource=file",
-      "RequestMethod": "PUT",
-      "RequestHeaders": {
-        "Authorization": "Sanitized",
-        "traceparent": "00-0d8882ccf795ae46ae4ac49ee543fc0b-d4f33f81f4af5947-00",
-        "User-Agent": [
-          "azsdk-net-Storage.Files.DataLake/12.0.0-dev.20200305.1",
-          "(.NET Core 4.6.28325.01; Microsoft Windows 10.0.18363 )"
-        ],
-        "x-ms-client-request-id": "445faa99-6749-8b4d-2ca5-54fd8f78e1ee",
-        "x-ms-date": "Thu, 05 Mar 2020 22:19:28 GMT",
-        "x-ms-return-client-request-id": "true",
-        "x-ms-version": "2019-10-10"
-=======
       "RequestUri": "http://seannsecanary.dfs.core.windows.net/test-filesystem-afb8cfae-43b6-d9c9-f9f5-9ec53d8b8fb3/test-file-fd8b0a99-a182-2103-1032-8d2cfccf8b24?resource=file",
       "RequestMethod": "PUT",
       "RequestHeaders": {
@@ -90,52 +47,25 @@
         "x-ms-date": "Fri, 03 Apr 2020 21:01:33 GMT",
         "x-ms-return-client-request-id": "true",
         "x-ms-version": "2019-12-12"
->>>>>>> 32e373e2
       },
       "RequestBody": null,
       "StatusCode": 201,
       "ResponseHeaders": {
         "Content-Length": "0",
-<<<<<<< HEAD
-        "Date": "Thu, 05 Mar 2020 22:19:27 GMT",
-        "ETag": "\u00220x8D7C153453FE2A9\u0022",
-        "Last-Modified": "Thu, 05 Mar 2020 22:19:28 GMT",
-=======
         "Date": "Fri, 03 Apr 2020 21:01:30 GMT",
         "ETag": "\u00220x8D7D8122FC72FA3\u0022",
         "Last-Modified": "Fri, 03 Apr 2020 21:01:31 GMT",
->>>>>>> 32e373e2
         "Server": [
           "Windows-Azure-HDFS/1.0",
           "Microsoft-HTTPAPI/2.0"
         ],
         "x-ms-client-request-id": "445faa99-6749-8b4d-2ca5-54fd8f78e1ee",
-<<<<<<< HEAD
-        "x-ms-request-id": "6c255643-a01f-0020-563c-f3e99c000000",
-        "x-ms-version": "2019-10-10"
-=======
         "x-ms-request-id": "fa440142-201f-0097-20fb-091bad000000",
         "x-ms-version": "2019-12-12"
->>>>>>> 32e373e2
       },
       "ResponseBody": []
     },
     {
-<<<<<<< HEAD
-      "RequestUri": "https://seanstagehierarchical.blob.core.windows.net/test-filesystem-afb8cfae-43b6-d9c9-f9f5-9ec53d8b8fb3?restype=container",
-      "RequestMethod": "DELETE",
-      "RequestHeaders": {
-        "Authorization": "Sanitized",
-        "traceparent": "00-6d42582d9bcc884ea4c9f4e7f344c722-9d7109083749ea44-00",
-        "User-Agent": [
-          "azsdk-net-Storage.Files.DataLake/12.0.0-dev.20200305.1",
-          "(.NET Core 4.6.28325.01; Microsoft Windows 10.0.18363 )"
-        ],
-        "x-ms-client-request-id": "52924e73-4670-29da-800d-e11ed684731d",
-        "x-ms-date": "Thu, 05 Mar 2020 22:19:28 GMT",
-        "x-ms-return-client-request-id": "true",
-        "x-ms-version": "2019-10-10"
-=======
       "RequestUri": "http://seannsecanary.blob.core.windows.net/test-filesystem-afb8cfae-43b6-d9c9-f9f5-9ec53d8b8fb3?restype=container",
       "RequestMethod": "DELETE",
       "RequestHeaders": {
@@ -149,39 +79,25 @@
         "x-ms-date": "Fri, 03 Apr 2020 21:01:33 GMT",
         "x-ms-return-client-request-id": "true",
         "x-ms-version": "2019-12-12"
->>>>>>> 32e373e2
       },
       "RequestBody": null,
       "StatusCode": 202,
       "ResponseHeaders": {
         "Content-Length": "0",
-<<<<<<< HEAD
-        "Date": "Thu, 05 Mar 2020 22:19:28 GMT",
-=======
         "Date": "Fri, 03 Apr 2020 21:01:31 GMT",
->>>>>>> 32e373e2
         "Server": [
           "Windows-Azure-Blob/1.0",
           "Microsoft-HTTPAPI/2.0"
         ],
         "x-ms-client-request-id": "52924e73-4670-29da-800d-e11ed684731d",
-<<<<<<< HEAD
-        "x-ms-request-id": "c8d81e41-701e-000c-623c-f30533000000",
-        "x-ms-version": "2019-10-10"
-=======
         "x-ms-request-id": "96223acb-f01e-0012-37fb-093670000000",
         "x-ms-version": "2019-12-12"
->>>>>>> 32e373e2
       },
       "ResponseBody": []
     }
   ],
   "Variables": {
     "RandomSeed": "1357498787",
-<<<<<<< HEAD
-    "Storage_TestConfigHierarchicalNamespace": "NamespaceTenant\nseanstagehierarchical\nU2FuaXRpemVk\nhttps://seanstagehierarchical.blob.core.windows.net\nhttp://seanstagehierarchical.file.core.windows.net\nhttp://seanstagehierarchical.queue.core.windows.net\nhttp://seanstagehierarchical.table.core.windows.net\n\n\n\n\nhttp://seanstagehierarchical-secondary.blob.core.windows.net\nhttp://seanstagehierarchical-secondary.file.core.windows.net\nhttp://seanstagehierarchical-secondary.queue.core.windows.net\nhttp://seanstagehierarchical-secondary.table.core.windows.net\n68390a19-a643-458b-b726-408abf67b4fc\nSanitized\n72f988bf-86f1-41af-91ab-2d7cd011db47\nhttps://login.microsoftonline.com/\nCloud\nBlobEndpoint=https://seanstagehierarchical.blob.core.windows.net/;QueueEndpoint=http://seanstagehierarchical.queue.core.windows.net/;FileEndpoint=http://seanstagehierarchical.file.core.windows.net/;BlobSecondaryEndpoint=http://seanstagehierarchical-secondary.blob.core.windows.net/;QueueSecondaryEndpoint=http://seanstagehierarchical-secondary.queue.core.windows.net/;FileSecondaryEndpoint=http://seanstagehierarchical-secondary.file.core.windows.net/;AccountName=seanstagehierarchical;AccountKey=Sanitized\n"
-=======
     "Storage_TestConfigHierarchicalNamespace": "NamespaceTenant\nseannsecanary\nU2FuaXRpemVk\nhttp://seannsecanary.blob.core.windows.net\nhttp://seannsecanary.file.core.windows.net\nhttp://seannsecanary.queue.core.windows.net\nhttp://seannsecanary.table.core.windows.net\n\n\n\n\nhttp://seannsecanary-secondary.blob.core.windows.net\nhttp://seannsecanary-secondary.file.core.windows.net\nhttp://seannsecanary-secondary.queue.core.windows.net\nhttp://seannsecanary-secondary.table.core.windows.net\n68390a19-a643-458b-b726-408abf67b4fc\nSanitized\n72f988bf-86f1-41af-91ab-2d7cd011db47\nhttps://login.microsoftonline.com/\nCloud\nBlobEndpoint=http://seannsecanary.blob.core.windows.net/;QueueEndpoint=http://seannsecanary.queue.core.windows.net/;FileEndpoint=http://seannsecanary.file.core.windows.net/;BlobSecondaryEndpoint=http://seannsecanary-secondary.blob.core.windows.net/;QueueSecondaryEndpoint=http://seannsecanary-secondary.queue.core.windows.net/;FileSecondaryEndpoint=http://seannsecanary-secondary.file.core.windows.net/;AccountName=seannsecanary;AccountKey=Sanitized\n"
->>>>>>> 32e373e2
   }
 }