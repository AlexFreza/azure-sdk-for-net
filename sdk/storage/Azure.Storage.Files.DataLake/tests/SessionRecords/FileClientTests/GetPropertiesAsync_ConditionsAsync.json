--- conflicted
+++ resolved
@@ -1,22 +1,6 @@
 {
   "Entries": [
     {
-<<<<<<< HEAD
-      "RequestUri": "https://seanstagehierarchical.blob.core.windows.net/test-filesystem-895d8078-a374-60ce-5fad-b6e302d5a907?restype=container",
-      "RequestMethod": "PUT",
-      "RequestHeaders": {
-        "Authorization": "Sanitized",
-        "traceparent": "00-08bb7482cbd16b4982688330172b3043-35b156866590a54c-00",
-        "User-Agent": [
-          "azsdk-net-Storage.Files.DataLake/12.0.0-dev.20200305.1",
-          "(.NET Core 4.6.28325.01; Microsoft Windows 10.0.18363 )"
-        ],
-        "x-ms-blob-public-access": "container",
-        "x-ms-client-request-id": "ccbf97ac-94d3-6628-5ce5-9b926d1f7e69",
-        "x-ms-date": "Thu, 05 Mar 2020 22:21:02 GMT",
-        "x-ms-return-client-request-id": "true",
-        "x-ms-version": "2019-10-10"
-=======
       "RequestUri": "http://seannsecanary.blob.core.windows.net/test-filesystem-895d8078-a374-60ce-5fad-b6e302d5a907?restype=container",
       "RequestMethod": "PUT",
       "RequestHeaders": {
@@ -31,52 +15,25 @@
         "x-ms-date": "Fri, 03 Apr 2020 21:02:25 GMT",
         "x-ms-return-client-request-id": "true",
         "x-ms-version": "2019-12-12"
->>>>>>> 32e373e2
-      },
-      "RequestBody": null,
-      "StatusCode": 201,
-      "ResponseHeaders": {
-        "Content-Length": "0",
-<<<<<<< HEAD
-        "Date": "Thu, 05 Mar 2020 22:21:02 GMT",
-        "ETag": "\u00220x8D7C1537D8CD343\u0022",
-        "Last-Modified": "Thu, 05 Mar 2020 22:21:02 GMT",
-=======
+      },
+      "RequestBody": null,
+      "StatusCode": 201,
+      "ResponseHeaders": {
+        "Content-Length": "0",
         "Date": "Fri, 03 Apr 2020 21:02:24 GMT",
         "ETag": "\u00220x8D7D8124EF81CEA\u0022",
         "Last-Modified": "Fri, 03 Apr 2020 21:02:24 GMT",
->>>>>>> 32e373e2
         "Server": [
           "Windows-Azure-Blob/1.0",
           "Microsoft-HTTPAPI/2.0"
         ],
         "x-ms-client-request-id": "ccbf97ac-94d3-6628-5ce5-9b926d1f7e69",
-<<<<<<< HEAD
-        "x-ms-request-id": "b51bb0c2-501e-0046-143c-f3a6bc000000",
-        "x-ms-version": "2019-10-10"
-=======
         "x-ms-request-id": "9622524b-f01e-0012-2cfb-093670000000",
         "x-ms-version": "2019-12-12"
->>>>>>> 32e373e2
-      },
-      "ResponseBody": []
-    },
-    {
-<<<<<<< HEAD
-      "RequestUri": "https://seanstagehierarchical.dfs.core.windows.net/test-filesystem-895d8078-a374-60ce-5fad-b6e302d5a907/test-file-c85fec20-64ac-1160-ec74-e31f02295b25?resource=file",
-      "RequestMethod": "PUT",
-      "RequestHeaders": {
-        "Authorization": "Sanitized",
-        "traceparent": "00-8db68466be546f47870cdcfa2d3017e5-10aa3f472a444646-00",
-        "User-Agent": [
-          "azsdk-net-Storage.Files.DataLake/12.0.0-dev.20200305.1",
-          "(.NET Core 4.6.28325.01; Microsoft Windows 10.0.18363 )"
-        ],
-        "x-ms-client-request-id": "188436d6-8bda-471d-37ad-df5eb0086333",
-        "x-ms-date": "Thu, 05 Mar 2020 22:21:03 GMT",
-        "x-ms-return-client-request-id": "true",
-        "x-ms-version": "2019-10-10"
-=======
+      },
+      "ResponseBody": []
+    },
+    {
       "RequestUri": "http://seannsecanary.dfs.core.windows.net/test-filesystem-895d8078-a374-60ce-5fad-b6e302d5a907/test-file-c85fec20-64ac-1160-ec74-e31f02295b25?resource=file",
       "RequestMethod": "PUT",
       "RequestHeaders": {
@@ -90,55 +47,30 @@
         "x-ms-date": "Fri, 03 Apr 2020 21:02:25 GMT",
         "x-ms-return-client-request-id": "true",
         "x-ms-version": "2019-12-12"
->>>>>>> 32e373e2
-      },
-      "RequestBody": null,
-      "StatusCode": 201,
-      "ResponseHeaders": {
-        "Content-Length": "0",
-<<<<<<< HEAD
-        "Date": "Thu, 05 Mar 2020 22:21:02 GMT",
-        "ETag": "\u00220x8D7C1537DBE8A53\u0022",
-        "Last-Modified": "Thu, 05 Mar 2020 22:21:03 GMT",
-=======
+      },
+      "RequestBody": null,
+      "StatusCode": 201,
+      "ResponseHeaders": {
+        "Content-Length": "0",
         "Date": "Fri, 03 Apr 2020 21:02:24 GMT",
         "ETag": "\u00220x8D7D8124F06C919\u0022",
         "Last-Modified": "Fri, 03 Apr 2020 21:02:24 GMT",
->>>>>>> 32e373e2
         "Server": [
           "Windows-Azure-HDFS/1.0",
           "Microsoft-HTTPAPI/2.0"
         ],
         "x-ms-client-request-id": "188436d6-8bda-471d-37ad-df5eb0086333",
-<<<<<<< HEAD
-        "x-ms-request-id": "22528e42-001f-0006-093c-f3a184000000",
-        "x-ms-version": "2019-10-10"
-=======
         "x-ms-request-id": "fa440236-201f-0097-72fb-091bad000000",
         "x-ms-version": "2019-12-12"
->>>>>>> 32e373e2
-      },
-      "ResponseBody": []
-    },
-    {
-<<<<<<< HEAD
-      "RequestUri": "https://seanstagehierarchical.blob.core.windows.net/test-filesystem-895d8078-a374-60ce-5fad-b6e302d5a907/test-file-c85fec20-64ac-1160-ec74-e31f02295b25",
-=======
+      },
+      "ResponseBody": []
+    },
+    {
       "RequestUri": "http://seannsecanary.blob.core.windows.net/test-filesystem-895d8078-a374-60ce-5fad-b6e302d5a907/test-file-c85fec20-64ac-1160-ec74-e31f02295b25",
->>>>>>> 32e373e2
       "RequestMethod": "HEAD",
       "RequestHeaders": {
         "Authorization": "Sanitized",
         "User-Agent": [
-<<<<<<< HEAD
-          "azsdk-net-Storage.Files.DataLake/12.0.0-dev.20200305.1",
-          "(.NET Core 4.6.28325.01; Microsoft Windows 10.0.18363 )"
-        ],
-        "x-ms-client-request-id": "cc485cf8-43a5-ce4b-cfef-3368fed404f8",
-        "x-ms-date": "Thu, 05 Mar 2020 22:21:03 GMT",
-        "x-ms-return-client-request-id": "true",
-        "x-ms-version": "2019-10-10"
-=======
           "azsdk-net-Storage.Files.DataLake/12.1.0-dev.20200403.1",
           "(.NET Core 4.6.28325.01; Microsoft Windows 10.0.18362 )"
         ],
@@ -146,7 +78,6 @@
         "x-ms-date": "Fri, 03 Apr 2020 21:02:25 GMT",
         "x-ms-return-client-request-id": "true",
         "x-ms-version": "2019-12-12"
->>>>>>> 32e373e2
       },
       "RequestBody": null,
       "StatusCode": 200,
@@ -154,15 +85,9 @@
         "Accept-Ranges": "bytes",
         "Content-Length": "0",
         "Content-Type": "application/octet-stream",
-<<<<<<< HEAD
-        "Date": "Thu, 05 Mar 2020 22:21:03 GMT",
-        "ETag": "\u00220x8D7C1537DBE8A53\u0022",
-        "Last-Modified": "Thu, 05 Mar 2020 22:21:03 GMT",
-=======
         "Date": "Fri, 03 Apr 2020 21:02:24 GMT",
         "ETag": "\u00220x8D7D8124F06C919\u0022",
         "Last-Modified": "Fri, 03 Apr 2020 21:02:24 GMT",
->>>>>>> 32e373e2
         "Server": [
           "Windows-Azure-Blob/1.0",
           "Microsoft-HTTPAPI/2.0"
@@ -171,40 +96,16 @@
         "x-ms-access-tier-inferred": "true",
         "x-ms-blob-type": "BlockBlob",
         "x-ms-client-request-id": "cc485cf8-43a5-ce4b-cfef-3368fed404f8",
-<<<<<<< HEAD
-        "x-ms-creation-time": "Thu, 05 Mar 2020 22:21:03 GMT",
-        "x-ms-lease-state": "available",
-        "x-ms-lease-status": "unlocked",
-        "x-ms-request-id": "b51bb0c8-501e-0046-163c-f3a6bc000000",
-        "x-ms-server-encrypted": "true",
-        "x-ms-version": "2019-10-10"
-=======
         "x-ms-creation-time": "Fri, 03 Apr 2020 21:02:24 GMT",
         "x-ms-lease-state": "available",
         "x-ms-lease-status": "unlocked",
         "x-ms-request-id": "9622525b-f01e-0012-39fb-093670000000",
         "x-ms-server-encrypted": "true",
         "x-ms-version": "2019-12-12"
->>>>>>> 32e373e2
-      },
-      "ResponseBody": []
-    },
-    {
-<<<<<<< HEAD
-      "RequestUri": "https://seanstagehierarchical.blob.core.windows.net/test-filesystem-895d8078-a374-60ce-5fad-b6e302d5a907?restype=container",
-      "RequestMethod": "DELETE",
-      "RequestHeaders": {
-        "Authorization": "Sanitized",
-        "traceparent": "00-51e647292026ce4d996113576d07dca3-a086511096d6384c-00",
-        "User-Agent": [
-          "azsdk-net-Storage.Files.DataLake/12.0.0-dev.20200305.1",
-          "(.NET Core 4.6.28325.01; Microsoft Windows 10.0.18363 )"
-        ],
-        "x-ms-client-request-id": "5466f366-96bf-468d-2a6a-b1f9dfec45e3",
-        "x-ms-date": "Thu, 05 Mar 2020 22:21:03 GMT",
-        "x-ms-return-client-request-id": "true",
-        "x-ms-version": "2019-10-10"
-=======
+      },
+      "ResponseBody": []
+    },
+    {
       "RequestUri": "http://seannsecanary.blob.core.windows.net/test-filesystem-895d8078-a374-60ce-5fad-b6e302d5a907?restype=container",
       "RequestMethod": "DELETE",
       "RequestHeaders": {
@@ -218,49 +119,23 @@
         "x-ms-date": "Fri, 03 Apr 2020 21:02:25 GMT",
         "x-ms-return-client-request-id": "true",
         "x-ms-version": "2019-12-12"
->>>>>>> 32e373e2
       },
       "RequestBody": null,
       "StatusCode": 202,
       "ResponseHeaders": {
         "Content-Length": "0",
-<<<<<<< HEAD
-        "Date": "Thu, 05 Mar 2020 22:21:03 GMT",
-=======
         "Date": "Fri, 03 Apr 2020 21:02:24 GMT",
->>>>>>> 32e373e2
         "Server": [
           "Windows-Azure-Blob/1.0",
           "Microsoft-HTTPAPI/2.0"
         ],
         "x-ms-client-request-id": "5466f366-96bf-468d-2a6a-b1f9dfec45e3",
-<<<<<<< HEAD
-        "x-ms-request-id": "b51bb0c9-501e-0046-173c-f3a6bc000000",
-        "x-ms-version": "2019-10-10"
-=======
         "x-ms-request-id": "96225261-f01e-0012-3ffb-093670000000",
         "x-ms-version": "2019-12-12"
->>>>>>> 32e373e2
-      },
-      "ResponseBody": []
-    },
-    {
-<<<<<<< HEAD
-      "RequestUri": "https://seanstagehierarchical.blob.core.windows.net/test-filesystem-f7e1cea5-f1fb-fd23-bd85-e965e31a0947?restype=container",
-      "RequestMethod": "PUT",
-      "RequestHeaders": {
-        "Authorization": "Sanitized",
-        "traceparent": "00-323c4508a13ded4a835f699cd9cb4ccb-89b9a584cda94547-00",
-        "User-Agent": [
-          "azsdk-net-Storage.Files.DataLake/12.0.0-dev.20200305.1",
-          "(.NET Core 4.6.28325.01; Microsoft Windows 10.0.18363 )"
-        ],
-        "x-ms-blob-public-access": "container",
-        "x-ms-client-request-id": "f58b7cfb-baa5-74d3-d068-973aac28620f",
-        "x-ms-date": "Thu, 05 Mar 2020 22:21:03 GMT",
-        "x-ms-return-client-request-id": "true",
-        "x-ms-version": "2019-10-10"
-=======
+      },
+      "ResponseBody": []
+    },
+    {
       "RequestUri": "http://seannsecanary.blob.core.windows.net/test-filesystem-f7e1cea5-f1fb-fd23-bd85-e965e31a0947?restype=container",
       "RequestMethod": "PUT",
       "RequestHeaders": {
@@ -275,52 +150,25 @@
         "x-ms-date": "Fri, 03 Apr 2020 21:02:26 GMT",
         "x-ms-return-client-request-id": "true",
         "x-ms-version": "2019-12-12"
->>>>>>> 32e373e2
-      },
-      "RequestBody": null,
-      "StatusCode": 201,
-      "ResponseHeaders": {
-        "Content-Length": "0",
-<<<<<<< HEAD
-        "Date": "Thu, 05 Mar 2020 22:21:03 GMT",
-        "ETag": "\u00220x8D7C1537E078074\u0022",
-        "Last-Modified": "Thu, 05 Mar 2020 22:21:03 GMT",
-=======
+      },
+      "RequestBody": null,
+      "StatusCode": 201,
+      "ResponseHeaders": {
+        "Content-Length": "0",
         "Date": "Fri, 03 Apr 2020 21:02:24 GMT",
         "ETag": "\u00220x8D7D8124F37C9A5\u0022",
         "Last-Modified": "Fri, 03 Apr 2020 21:02:24 GMT",
->>>>>>> 32e373e2
         "Server": [
           "Windows-Azure-Blob/1.0",
           "Microsoft-HTTPAPI/2.0"
         ],
         "x-ms-client-request-id": "f58b7cfb-baa5-74d3-d068-973aac28620f",
-<<<<<<< HEAD
-        "x-ms-request-id": "45e4f960-501e-001b-673c-f3ac38000000",
-        "x-ms-version": "2019-10-10"
-=======
         "x-ms-request-id": "9622526b-f01e-0012-47fb-093670000000",
         "x-ms-version": "2019-12-12"
->>>>>>> 32e373e2
-      },
-      "ResponseBody": []
-    },
-    {
-<<<<<<< HEAD
-      "RequestUri": "https://seanstagehierarchical.dfs.core.windows.net/test-filesystem-f7e1cea5-f1fb-fd23-bd85-e965e31a0947/test-file-79bc6960-3aea-f574-96c5-e8d4c6c4b218?resource=file",
-      "RequestMethod": "PUT",
-      "RequestHeaders": {
-        "Authorization": "Sanitized",
-        "traceparent": "00-5bdc49f57a488941bf4180179e4c889a-3a67c510d6019640-00",
-        "User-Agent": [
-          "azsdk-net-Storage.Files.DataLake/12.0.0-dev.20200305.1",
-          "(.NET Core 4.6.28325.01; Microsoft Windows 10.0.18363 )"
-        ],
-        "x-ms-client-request-id": "e0fd1bc4-6ae8-c00b-0796-5fe0d2ffae0b",
-        "x-ms-date": "Thu, 05 Mar 2020 22:21:03 GMT",
-        "x-ms-return-client-request-id": "true",
-        "x-ms-version": "2019-10-10"
-=======
+      },
+      "ResponseBody": []
+    },
+    {
       "RequestUri": "http://seannsecanary.dfs.core.windows.net/test-filesystem-f7e1cea5-f1fb-fd23-bd85-e965e31a0947/test-file-79bc6960-3aea-f574-96c5-e8d4c6c4b218?resource=file",
       "RequestMethod": "PUT",
       "RequestHeaders": {
@@ -334,52 +182,25 @@
         "x-ms-date": "Fri, 03 Apr 2020 21:02:26 GMT",
         "x-ms-return-client-request-id": "true",
         "x-ms-version": "2019-12-12"
->>>>>>> 32e373e2
-      },
-      "RequestBody": null,
-      "StatusCode": 201,
-      "ResponseHeaders": {
-        "Content-Length": "0",
-<<<<<<< HEAD
-        "Date": "Thu, 05 Mar 2020 22:21:03 GMT",
-        "ETag": "\u00220x8D7C1537E388A8E\u0022",
-        "Last-Modified": "Thu, 05 Mar 2020 22:21:04 GMT",
-=======
+      },
+      "RequestBody": null,
+      "StatusCode": 201,
+      "ResponseHeaders": {
+        "Content-Length": "0",
         "Date": "Fri, 03 Apr 2020 21:02:24 GMT",
         "ETag": "\u00220x8D7D8124F592EA2\u0022",
         "Last-Modified": "Fri, 03 Apr 2020 21:02:24 GMT",
->>>>>>> 32e373e2
         "Server": [
           "Windows-Azure-HDFS/1.0",
           "Microsoft-HTTPAPI/2.0"
         ],
         "x-ms-client-request-id": "e0fd1bc4-6ae8-c00b-0796-5fe0d2ffae0b",
-<<<<<<< HEAD
-        "x-ms-request-id": "cc91dbd5-f01f-0002-4f3c-f32c83000000",
-        "x-ms-version": "2019-10-10"
-=======
         "x-ms-request-id": "fa440238-201f-0097-73fb-091bad000000",
         "x-ms-version": "2019-12-12"
->>>>>>> 32e373e2
-      },
-      "ResponseBody": []
-    },
-    {
-<<<<<<< HEAD
-      "RequestUri": "https://seanstagehierarchical.blob.core.windows.net/test-filesystem-f7e1cea5-f1fb-fd23-bd85-e965e31a0947/test-file-79bc6960-3aea-f574-96c5-e8d4c6c4b218",
-      "RequestMethod": "HEAD",
-      "RequestHeaders": {
-        "Authorization": "Sanitized",
-        "If-Modified-Since": "Wed, 04 Mar 2020 22:21:02 GMT",
-        "User-Agent": [
-          "azsdk-net-Storage.Files.DataLake/12.0.0-dev.20200305.1",
-          "(.NET Core 4.6.28325.01; Microsoft Windows 10.0.18363 )"
-        ],
-        "x-ms-client-request-id": "aa0f0055-d1c7-3730-e7a9-60f8b4c1af93",
-        "x-ms-date": "Thu, 05 Mar 2020 22:21:04 GMT",
-        "x-ms-return-client-request-id": "true",
-        "x-ms-version": "2019-10-10"
-=======
+      },
+      "ResponseBody": []
+    },
+    {
       "RequestUri": "http://seannsecanary.blob.core.windows.net/test-filesystem-f7e1cea5-f1fb-fd23-bd85-e965e31a0947/test-file-79bc6960-3aea-f574-96c5-e8d4c6c4b218",
       "RequestMethod": "HEAD",
       "RequestHeaders": {
@@ -393,7 +214,6 @@
         "x-ms-date": "Fri, 03 Apr 2020 21:02:26 GMT",
         "x-ms-return-client-request-id": "true",
         "x-ms-version": "2019-12-12"
->>>>>>> 32e373e2
       },
       "RequestBody": null,
       "StatusCode": 200,
@@ -401,15 +221,9 @@
         "Accept-Ranges": "bytes",
         "Content-Length": "0",
         "Content-Type": "application/octet-stream",
-<<<<<<< HEAD
-        "Date": "Thu, 05 Mar 2020 22:21:03 GMT",
-        "ETag": "\u00220x8D7C1537E388A8E\u0022",
-        "Last-Modified": "Thu, 05 Mar 2020 22:21:04 GMT",
-=======
         "Date": "Fri, 03 Apr 2020 21:02:24 GMT",
         "ETag": "\u00220x8D7D8124F592EA2\u0022",
         "Last-Modified": "Fri, 03 Apr 2020 21:02:24 GMT",
->>>>>>> 32e373e2
         "Server": [
           "Windows-Azure-Blob/1.0",
           "Microsoft-HTTPAPI/2.0"
@@ -418,40 +232,16 @@
         "x-ms-access-tier-inferred": "true",
         "x-ms-blob-type": "BlockBlob",
         "x-ms-client-request-id": "aa0f0055-d1c7-3730-e7a9-60f8b4c1af93",
-<<<<<<< HEAD
-        "x-ms-creation-time": "Thu, 05 Mar 2020 22:21:04 GMT",
-        "x-ms-lease-state": "available",
-        "x-ms-lease-status": "unlocked",
-        "x-ms-request-id": "45e4f968-501e-001b-6a3c-f3ac38000000",
-        "x-ms-server-encrypted": "true",
-        "x-ms-version": "2019-10-10"
-=======
         "x-ms-creation-time": "Fri, 03 Apr 2020 21:02:24 GMT",
         "x-ms-lease-state": "available",
         "x-ms-lease-status": "unlocked",
         "x-ms-request-id": "96225293-f01e-0012-63fb-093670000000",
         "x-ms-server-encrypted": "true",
         "x-ms-version": "2019-12-12"
->>>>>>> 32e373e2
-      },
-      "ResponseBody": []
-    },
-    {
-<<<<<<< HEAD
-      "RequestUri": "https://seanstagehierarchical.blob.core.windows.net/test-filesystem-f7e1cea5-f1fb-fd23-bd85-e965e31a0947?restype=container",
-      "RequestMethod": "DELETE",
-      "RequestHeaders": {
-        "Authorization": "Sanitized",
-        "traceparent": "00-b7b786b92fa7804baab38ee923694422-df88e29fa8ffad47-00",
-        "User-Agent": [
-          "azsdk-net-Storage.Files.DataLake/12.0.0-dev.20200305.1",
-          "(.NET Core 4.6.28325.01; Microsoft Windows 10.0.18363 )"
-        ],
-        "x-ms-client-request-id": "d18bc7ba-03ef-e343-4d61-d1159b879906",
-        "x-ms-date": "Thu, 05 Mar 2020 22:21:04 GMT",
-        "x-ms-return-client-request-id": "true",
-        "x-ms-version": "2019-10-10"
-=======
+      },
+      "ResponseBody": []
+    },
+    {
       "RequestUri": "http://seannsecanary.blob.core.windows.net/test-filesystem-f7e1cea5-f1fb-fd23-bd85-e965e31a0947?restype=container",
       "RequestMethod": "DELETE",
       "RequestHeaders": {
@@ -465,49 +255,23 @@
         "x-ms-date": "Fri, 03 Apr 2020 21:02:26 GMT",
         "x-ms-return-client-request-id": "true",
         "x-ms-version": "2019-12-12"
->>>>>>> 32e373e2
       },
       "RequestBody": null,
       "StatusCode": 202,
       "ResponseHeaders": {
         "Content-Length": "0",
-<<<<<<< HEAD
-        "Date": "Thu, 05 Mar 2020 22:21:03 GMT",
-=======
         "Date": "Fri, 03 Apr 2020 21:02:24 GMT",
->>>>>>> 32e373e2
         "Server": [
           "Windows-Azure-Blob/1.0",
           "Microsoft-HTTPAPI/2.0"
         ],
         "x-ms-client-request-id": "d18bc7ba-03ef-e343-4d61-d1159b879906",
-<<<<<<< HEAD
-        "x-ms-request-id": "45e4f96b-501e-001b-6d3c-f3ac38000000",
-        "x-ms-version": "2019-10-10"
-=======
         "x-ms-request-id": "96225298-f01e-0012-68fb-093670000000",
         "x-ms-version": "2019-12-12"
->>>>>>> 32e373e2
-      },
-      "ResponseBody": []
-    },
-    {
-<<<<<<< HEAD
-      "RequestUri": "https://seanstagehierarchical.blob.core.windows.net/test-filesystem-d07f538b-411e-9e32-d746-0f17b883b439?restype=container",
-      "RequestMethod": "PUT",
-      "RequestHeaders": {
-        "Authorization": "Sanitized",
-        "traceparent": "00-f45c0ce84f2aec41939122cd0213d0ec-44f10386d38d3949-00",
-        "User-Agent": [
-          "azsdk-net-Storage.Files.DataLake/12.0.0-dev.20200305.1",
-          "(.NET Core 4.6.28325.01; Microsoft Windows 10.0.18363 )"
-        ],
-        "x-ms-blob-public-access": "container",
-        "x-ms-client-request-id": "2f221217-ef2e-787a-95ed-f9a8f32c2bca",
-        "x-ms-date": "Thu, 05 Mar 2020 22:21:04 GMT",
-        "x-ms-return-client-request-id": "true",
-        "x-ms-version": "2019-10-10"
-=======
+      },
+      "ResponseBody": []
+    },
+    {
       "RequestUri": "http://seannsecanary.blob.core.windows.net/test-filesystem-d07f538b-411e-9e32-d746-0f17b883b439?restype=container",
       "RequestMethod": "PUT",
       "RequestHeaders": {
@@ -522,52 +286,25 @@
         "x-ms-date": "Fri, 03 Apr 2020 21:02:26 GMT",
         "x-ms-return-client-request-id": "true",
         "x-ms-version": "2019-12-12"
->>>>>>> 32e373e2
-      },
-      "RequestBody": null,
-      "StatusCode": 201,
-      "ResponseHeaders": {
-        "Content-Length": "0",
-<<<<<<< HEAD
-        "Date": "Thu, 05 Mar 2020 22:21:04 GMT",
-        "ETag": "\u00220x8D7C1537E827D8E\u0022",
-        "Last-Modified": "Thu, 05 Mar 2020 22:21:04 GMT",
-=======
+      },
+      "RequestBody": null,
+      "StatusCode": 201,
+      "ResponseHeaders": {
+        "Content-Length": "0",
         "Date": "Fri, 03 Apr 2020 21:02:24 GMT",
         "ETag": "\u00220x8D7D8124F81FFA2\u0022",
         "Last-Modified": "Fri, 03 Apr 2020 21:02:25 GMT",
->>>>>>> 32e373e2
         "Server": [
           "Windows-Azure-Blob/1.0",
           "Microsoft-HTTPAPI/2.0"
         ],
         "x-ms-client-request-id": "2f221217-ef2e-787a-95ed-f9a8f32c2bca",
-<<<<<<< HEAD
-        "x-ms-request-id": "6ca37988-901e-0014-613c-f3da54000000",
-        "x-ms-version": "2019-10-10"
-=======
         "x-ms-request-id": "962252a7-f01e-0012-76fb-093670000000",
         "x-ms-version": "2019-12-12"
->>>>>>> 32e373e2
-      },
-      "ResponseBody": []
-    },
-    {
-<<<<<<< HEAD
-      "RequestUri": "https://seanstagehierarchical.dfs.core.windows.net/test-filesystem-d07f538b-411e-9e32-d746-0f17b883b439/test-file-d32c97ac-ac49-acd1-afa3-e5b1f42db8c4?resource=file",
-      "RequestMethod": "PUT",
-      "RequestHeaders": {
-        "Authorization": "Sanitized",
-        "traceparent": "00-f8a2d94a3fd99f4ca456546ddbbcbb4f-c2c627711f218742-00",
-        "User-Agent": [
-          "azsdk-net-Storage.Files.DataLake/12.0.0-dev.20200305.1",
-          "(.NET Core 4.6.28325.01; Microsoft Windows 10.0.18363 )"
-        ],
-        "x-ms-client-request-id": "4e588341-5ae6-6aca-4175-7f8b0ac88468",
-        "x-ms-date": "Thu, 05 Mar 2020 22:21:04 GMT",
-        "x-ms-return-client-request-id": "true",
-        "x-ms-version": "2019-10-10"
-=======
+      },
+      "ResponseBody": []
+    },
+    {
       "RequestUri": "http://seannsecanary.dfs.core.windows.net/test-filesystem-d07f538b-411e-9e32-d746-0f17b883b439/test-file-d32c97ac-ac49-acd1-afa3-e5b1f42db8c4?resource=file",
       "RequestMethod": "PUT",
       "RequestHeaders": {
@@ -581,52 +318,25 @@
         "x-ms-date": "Fri, 03 Apr 2020 21:02:26 GMT",
         "x-ms-return-client-request-id": "true",
         "x-ms-version": "2019-12-12"
->>>>>>> 32e373e2
-      },
-      "RequestBody": null,
-      "StatusCode": 201,
-      "ResponseHeaders": {
-        "Content-Length": "0",
-<<<<<<< HEAD
-        "Date": "Thu, 05 Mar 2020 22:21:04 GMT",
-        "ETag": "\u00220x8D7C1537EB3AC3B\u0022",
-        "Last-Modified": "Thu, 05 Mar 2020 22:21:04 GMT",
-=======
+      },
+      "RequestBody": null,
+      "StatusCode": 201,
+      "ResponseHeaders": {
+        "Content-Length": "0",
         "Date": "Fri, 03 Apr 2020 21:02:25 GMT",
         "ETag": "\u00220x8D7D8124F9AF441\u0022",
         "Last-Modified": "Fri, 03 Apr 2020 21:02:25 GMT",
->>>>>>> 32e373e2
         "Server": [
           "Windows-Azure-HDFS/1.0",
           "Microsoft-HTTPAPI/2.0"
         ],
         "x-ms-client-request-id": "4e588341-5ae6-6aca-4175-7f8b0ac88468",
-<<<<<<< HEAD
-        "x-ms-request-id": "5a9dcb50-201f-0001-0b3c-f3cde7000000",
-        "x-ms-version": "2019-10-10"
-=======
         "x-ms-request-id": "fa440239-201f-0097-74fb-091bad000000",
         "x-ms-version": "2019-12-12"
->>>>>>> 32e373e2
-      },
-      "ResponseBody": []
-    },
-    {
-<<<<<<< HEAD
-      "RequestUri": "https://seanstagehierarchical.blob.core.windows.net/test-filesystem-d07f538b-411e-9e32-d746-0f17b883b439/test-file-d32c97ac-ac49-acd1-afa3-e5b1f42db8c4",
-      "RequestMethod": "HEAD",
-      "RequestHeaders": {
-        "Authorization": "Sanitized",
-        "If-Unmodified-Since": "Fri, 06 Mar 2020 22:21:02 GMT",
-        "User-Agent": [
-          "azsdk-net-Storage.Files.DataLake/12.0.0-dev.20200305.1",
-          "(.NET Core 4.6.28325.01; Microsoft Windows 10.0.18363 )"
-        ],
-        "x-ms-client-request-id": "717026bc-6ad5-bfdd-3196-64eb057fee84",
-        "x-ms-date": "Thu, 05 Mar 2020 22:21:04 GMT",
-        "x-ms-return-client-request-id": "true",
-        "x-ms-version": "2019-10-10"
-=======
+      },
+      "ResponseBody": []
+    },
+    {
       "RequestUri": "http://seannsecanary.blob.core.windows.net/test-filesystem-d07f538b-411e-9e32-d746-0f17b883b439/test-file-d32c97ac-ac49-acd1-afa3-e5b1f42db8c4",
       "RequestMethod": "HEAD",
       "RequestHeaders": {
@@ -640,7 +350,6 @@
         "x-ms-date": "Fri, 03 Apr 2020 21:02:26 GMT",
         "x-ms-return-client-request-id": "true",
         "x-ms-version": "2019-12-12"
->>>>>>> 32e373e2
       },
       "RequestBody": null,
       "StatusCode": 200,
@@ -648,15 +357,9 @@
         "Accept-Ranges": "bytes",
         "Content-Length": "0",
         "Content-Type": "application/octet-stream",
-<<<<<<< HEAD
-        "Date": "Thu, 05 Mar 2020 22:21:04 GMT",
-        "ETag": "\u00220x8D7C1537EB3AC3B\u0022",
-        "Last-Modified": "Thu, 05 Mar 2020 22:21:04 GMT",
-=======
         "Date": "Fri, 03 Apr 2020 21:02:25 GMT",
         "ETag": "\u00220x8D7D8124F9AF441\u0022",
         "Last-Modified": "Fri, 03 Apr 2020 21:02:25 GMT",
->>>>>>> 32e373e2
         "Server": [
           "Windows-Azure-Blob/1.0",
           "Microsoft-HTTPAPI/2.0"
@@ -665,40 +368,16 @@
         "x-ms-access-tier-inferred": "true",
         "x-ms-blob-type": "BlockBlob",
         "x-ms-client-request-id": "717026bc-6ad5-bfdd-3196-64eb057fee84",
-<<<<<<< HEAD
-        "x-ms-creation-time": "Thu, 05 Mar 2020 22:21:04 GMT",
-        "x-ms-lease-state": "available",
-        "x-ms-lease-status": "unlocked",
-        "x-ms-request-id": "6ca379ab-901e-0014-033c-f3da54000000",
-        "x-ms-server-encrypted": "true",
-        "x-ms-version": "2019-10-10"
-=======
         "x-ms-creation-time": "Fri, 03 Apr 2020 21:02:25 GMT",
         "x-ms-lease-state": "available",
         "x-ms-lease-status": "unlocked",
         "x-ms-request-id": "962252bf-f01e-0012-0afb-093670000000",
         "x-ms-server-encrypted": "true",
         "x-ms-version": "2019-12-12"
->>>>>>> 32e373e2
-      },
-      "ResponseBody": []
-    },
-    {
-<<<<<<< HEAD
-      "RequestUri": "https://seanstagehierarchical.blob.core.windows.net/test-filesystem-d07f538b-411e-9e32-d746-0f17b883b439?restype=container",
-      "RequestMethod": "DELETE",
-      "RequestHeaders": {
-        "Authorization": "Sanitized",
-        "traceparent": "00-e1a89c3c8d335e4683b140e8e71a758d-cfa99f28e5b95049-00",
-        "User-Agent": [
-          "azsdk-net-Storage.Files.DataLake/12.0.0-dev.20200305.1",
-          "(.NET Core 4.6.28325.01; Microsoft Windows 10.0.18363 )"
-        ],
-        "x-ms-client-request-id": "e4cecbad-1257-ca93-58cf-c696217d220c",
-        "x-ms-date": "Thu, 05 Mar 2020 22:21:05 GMT",
-        "x-ms-return-client-request-id": "true",
-        "x-ms-version": "2019-10-10"
-=======
+      },
+      "ResponseBody": []
+    },
+    {
       "RequestUri": "http://seannsecanary.blob.core.windows.net/test-filesystem-d07f538b-411e-9e32-d746-0f17b883b439?restype=container",
       "RequestMethod": "DELETE",
       "RequestHeaders": {
@@ -712,179 +391,100 @@
         "x-ms-date": "Fri, 03 Apr 2020 21:02:26 GMT",
         "x-ms-return-client-request-id": "true",
         "x-ms-version": "2019-12-12"
->>>>>>> 32e373e2
       },
       "RequestBody": null,
       "StatusCode": 202,
       "ResponseHeaders": {
         "Content-Length": "0",
-<<<<<<< HEAD
-        "Date": "Thu, 05 Mar 2020 22:21:04 GMT",
-=======
         "Date": "Fri, 03 Apr 2020 21:02:25 GMT",
->>>>>>> 32e373e2
         "Server": [
           "Windows-Azure-Blob/1.0",
           "Microsoft-HTTPAPI/2.0"
         ],
         "x-ms-client-request-id": "e4cecbad-1257-ca93-58cf-c696217d220c",
-<<<<<<< HEAD
-        "x-ms-request-id": "6ca379af-901e-0014-063c-f3da54000000",
-        "x-ms-version": "2019-10-10"
-=======
         "x-ms-request-id": "962252ca-f01e-0012-13fb-093670000000",
         "x-ms-version": "2019-12-12"
->>>>>>> 32e373e2
-      },
-      "ResponseBody": []
-    },
-    {
-<<<<<<< HEAD
-      "RequestUri": "https://seanstagehierarchical.blob.core.windows.net/test-filesystem-68400245-1874-cd47-93b5-57a4a82aebe9?restype=container",
-      "RequestMethod": "PUT",
-      "RequestHeaders": {
-        "Authorization": "Sanitized",
-        "traceparent": "00-b5e4cb4cb3a56e4fa488f80fe2776c42-73ee64f3e5592449-00",
-        "User-Agent": [
-          "azsdk-net-Storage.Files.DataLake/12.0.0-dev.20200305.1",
-          "(.NET Core 4.6.28325.01; Microsoft Windows 10.0.18363 )"
+      },
+      "ResponseBody": []
+    },
+    {
+      "RequestUri": "http://seannsecanary.blob.core.windows.net/test-filesystem-68400245-1874-cd47-93b5-57a4a82aebe9?restype=container",
+      "RequestMethod": "PUT",
+      "RequestHeaders": {
+        "Authorization": "Sanitized",
+        "traceparent": "00-8b7fea3be41af847a430b537d7b234d6-be70f1859b703b4b-00",
+        "User-Agent": [
+          "azsdk-net-Storage.Files.DataLake/12.1.0-dev.20200403.1",
+          "(.NET Core 4.6.28325.01; Microsoft Windows 10.0.18362 )"
         ],
         "x-ms-blob-public-access": "container",
         "x-ms-client-request-id": "d06cb60e-ab06-9443-8401-51a2bbee222d",
-        "x-ms-date": "Thu, 05 Mar 2020 22:21:05 GMT",
-        "x-ms-return-client-request-id": "true",
-        "x-ms-version": "2019-10-10"
-=======
-      "RequestUri": "http://seannsecanary.blob.core.windows.net/test-filesystem-68400245-1874-cd47-93b5-57a4a82aebe9?restype=container",
-      "RequestMethod": "PUT",
-      "RequestHeaders": {
-        "Authorization": "Sanitized",
-        "traceparent": "00-8b7fea3be41af847a430b537d7b234d6-be70f1859b703b4b-00",
-        "User-Agent": [
-          "azsdk-net-Storage.Files.DataLake/12.1.0-dev.20200403.1",
-          "(.NET Core 4.6.28325.01; Microsoft Windows 10.0.18362 )"
-        ],
-        "x-ms-blob-public-access": "container",
-        "x-ms-client-request-id": "d06cb60e-ab06-9443-8401-51a2bbee222d",
-        "x-ms-date": "Fri, 03 Apr 2020 21:02:27 GMT",
-        "x-ms-return-client-request-id": "true",
-        "x-ms-version": "2019-12-12"
->>>>>>> 32e373e2
-      },
-      "RequestBody": null,
-      "StatusCode": 201,
-      "ResponseHeaders": {
-        "Content-Length": "0",
-<<<<<<< HEAD
-        "Date": "Thu, 05 Mar 2020 22:21:05 GMT",
-        "ETag": "\u00220x8D7C1537EFC4D49\u0022",
-        "Last-Modified": "Thu, 05 Mar 2020 22:21:05 GMT",
-=======
+        "x-ms-date": "Fri, 03 Apr 2020 21:02:27 GMT",
+        "x-ms-return-client-request-id": "true",
+        "x-ms-version": "2019-12-12"
+      },
+      "RequestBody": null,
+      "StatusCode": 201,
+      "ResponseHeaders": {
+        "Content-Length": "0",
         "Date": "Fri, 03 Apr 2020 21:02:25 GMT",
         "ETag": "\u00220x8D7D8124FC6B656\u0022",
         "Last-Modified": "Fri, 03 Apr 2020 21:02:25 GMT",
->>>>>>> 32e373e2
         "Server": [
           "Windows-Azure-Blob/1.0",
           "Microsoft-HTTPAPI/2.0"
         ],
         "x-ms-client-request-id": "d06cb60e-ab06-9443-8401-51a2bbee222d",
-<<<<<<< HEAD
-        "x-ms-request-id": "b9eb8ea4-001e-0016-3f3c-f364ec000000",
-        "x-ms-version": "2019-10-10"
-=======
         "x-ms-request-id": "962252db-f01e-0012-1efb-093670000000",
         "x-ms-version": "2019-12-12"
->>>>>>> 32e373e2
-      },
-      "ResponseBody": []
-    },
-    {
-<<<<<<< HEAD
-      "RequestUri": "https://seanstagehierarchical.dfs.core.windows.net/test-filesystem-68400245-1874-cd47-93b5-57a4a82aebe9/test-file-7513dce4-e73f-3c5a-d611-0d2bc1aaa496?resource=file",
-      "RequestMethod": "PUT",
-      "RequestHeaders": {
-        "Authorization": "Sanitized",
-        "traceparent": "00-bdbd5e109efe7a48839c883cc4a671a6-8686911c959bcf43-00",
-        "User-Agent": [
-          "azsdk-net-Storage.Files.DataLake/12.0.0-dev.20200305.1",
-          "(.NET Core 4.6.28325.01; Microsoft Windows 10.0.18363 )"
+      },
+      "ResponseBody": []
+    },
+    {
+      "RequestUri": "http://seannsecanary.dfs.core.windows.net/test-filesystem-68400245-1874-cd47-93b5-57a4a82aebe9/test-file-7513dce4-e73f-3c5a-d611-0d2bc1aaa496?resource=file",
+      "RequestMethod": "PUT",
+      "RequestHeaders": {
+        "Authorization": "Sanitized",
+        "traceparent": "00-4060c0e73a9a9a439284703b1a18a856-f1f8ba5264cef848-00",
+        "User-Agent": [
+          "azsdk-net-Storage.Files.DataLake/12.1.0-dev.20200403.1",
+          "(.NET Core 4.6.28325.01; Microsoft Windows 10.0.18362 )"
         ],
         "x-ms-client-request-id": "4bb82927-24e9-265c-5b30-faf49d18d3da",
-        "x-ms-date": "Thu, 05 Mar 2020 22:21:05 GMT",
-        "x-ms-return-client-request-id": "true",
-        "x-ms-version": "2019-10-10"
-=======
-      "RequestUri": "http://seannsecanary.dfs.core.windows.net/test-filesystem-68400245-1874-cd47-93b5-57a4a82aebe9/test-file-7513dce4-e73f-3c5a-d611-0d2bc1aaa496?resource=file",
-      "RequestMethod": "PUT",
-      "RequestHeaders": {
-        "Authorization": "Sanitized",
-        "traceparent": "00-4060c0e73a9a9a439284703b1a18a856-f1f8ba5264cef848-00",
-        "User-Agent": [
-          "azsdk-net-Storage.Files.DataLake/12.1.0-dev.20200403.1",
-          "(.NET Core 4.6.28325.01; Microsoft Windows 10.0.18362 )"
-        ],
-        "x-ms-client-request-id": "4bb82927-24e9-265c-5b30-faf49d18d3da",
-        "x-ms-date": "Fri, 03 Apr 2020 21:02:27 GMT",
-        "x-ms-return-client-request-id": "true",
-        "x-ms-version": "2019-12-12"
->>>>>>> 32e373e2
-      },
-      "RequestBody": null,
-      "StatusCode": 201,
-      "ResponseHeaders": {
-        "Content-Length": "0",
-<<<<<<< HEAD
-        "Date": "Thu, 05 Mar 2020 22:21:05 GMT",
-        "ETag": "\u00220x8D7C1537F30F273\u0022",
-        "Last-Modified": "Thu, 05 Mar 2020 22:21:05 GMT",
-=======
+        "x-ms-date": "Fri, 03 Apr 2020 21:02:27 GMT",
+        "x-ms-return-client-request-id": "true",
+        "x-ms-version": "2019-12-12"
+      },
+      "RequestBody": null,
+      "StatusCode": 201,
+      "ResponseHeaders": {
+        "Content-Length": "0",
         "Date": "Fri, 03 Apr 2020 21:02:25 GMT",
         "ETag": "\u00220x8D7D8124FDBF906\u0022",
         "Last-Modified": "Fri, 03 Apr 2020 21:02:25 GMT",
->>>>>>> 32e373e2
         "Server": [
           "Windows-Azure-HDFS/1.0",
           "Microsoft-HTTPAPI/2.0"
         ],
         "x-ms-client-request-id": "4bb82927-24e9-265c-5b30-faf49d18d3da",
-<<<<<<< HEAD
-        "x-ms-request-id": "f1e75b00-901f-0004-2c3c-f31f3c000000",
-        "x-ms-version": "2019-10-10"
-=======
         "x-ms-request-id": "fa44023a-201f-0097-75fb-091bad000000",
         "x-ms-version": "2019-12-12"
->>>>>>> 32e373e2
-      },
-      "ResponseBody": []
-    },
-    {
-<<<<<<< HEAD
-      "RequestUri": "https://seanstagehierarchical.blob.core.windows.net/test-filesystem-68400245-1874-cd47-93b5-57a4a82aebe9/test-file-7513dce4-e73f-3c5a-d611-0d2bc1aaa496",
-=======
+      },
+      "ResponseBody": []
+    },
+    {
       "RequestUri": "http://seannsecanary.blob.core.windows.net/test-filesystem-68400245-1874-cd47-93b5-57a4a82aebe9/test-file-7513dce4-e73f-3c5a-d611-0d2bc1aaa496",
->>>>>>> 32e373e2
       "RequestMethod": "HEAD",
       "RequestHeaders": {
         "Authorization": "Sanitized",
         "User-Agent": [
-<<<<<<< HEAD
-          "azsdk-net-Storage.Files.DataLake/12.0.0-dev.20200305.1",
-          "(.NET Core 4.6.28325.01; Microsoft Windows 10.0.18363 )"
+          "azsdk-net-Storage.Files.DataLake/12.1.0-dev.20200403.1",
+          "(.NET Core 4.6.28325.01; Microsoft Windows 10.0.18362 )"
         ],
         "x-ms-client-request-id": "9703a19d-59f1-f5ac-5e70-968d21ee394e",
-        "x-ms-date": "Thu, 05 Mar 2020 22:21:05 GMT",
-        "x-ms-return-client-request-id": "true",
-        "x-ms-version": "2019-10-10"
-=======
-          "azsdk-net-Storage.Files.DataLake/12.1.0-dev.20200403.1",
-          "(.NET Core 4.6.28325.01; Microsoft Windows 10.0.18362 )"
-        ],
-        "x-ms-client-request-id": "9703a19d-59f1-f5ac-5e70-968d21ee394e",
-        "x-ms-date": "Fri, 03 Apr 2020 21:02:27 GMT",
-        "x-ms-return-client-request-id": "true",
-        "x-ms-version": "2019-12-12"
->>>>>>> 32e373e2
+        "x-ms-date": "Fri, 03 Apr 2020 21:02:27 GMT",
+        "x-ms-return-client-request-id": "true",
+        "x-ms-version": "2019-12-12"
       },
       "RequestBody": null,
       "StatusCode": 200,
@@ -892,15 +492,9 @@
         "Accept-Ranges": "bytes",
         "Content-Length": "0",
         "Content-Type": "application/octet-stream",
-<<<<<<< HEAD
-        "Date": "Thu, 05 Mar 2020 22:21:05 GMT",
-        "ETag": "\u00220x8D7C1537F30F273\u0022",
-        "Last-Modified": "Thu, 05 Mar 2020 22:21:05 GMT",
-=======
         "Date": "Fri, 03 Apr 2020 21:02:25 GMT",
         "ETag": "\u00220x8D7D8124FDBF906\u0022",
         "Last-Modified": "Fri, 03 Apr 2020 21:02:25 GMT",
->>>>>>> 32e373e2
         "Server": [
           "Windows-Azure-Blob/1.0",
           "Microsoft-HTTPAPI/2.0"
@@ -909,40 +503,16 @@
         "x-ms-access-tier-inferred": "true",
         "x-ms-blob-type": "BlockBlob",
         "x-ms-client-request-id": "9703a19d-59f1-f5ac-5e70-968d21ee394e",
-<<<<<<< HEAD
-        "x-ms-creation-time": "Thu, 05 Mar 2020 22:21:05 GMT",
-        "x-ms-lease-state": "available",
-        "x-ms-lease-status": "unlocked",
-        "x-ms-request-id": "b9eb8ead-001e-0016-443c-f364ec000000",
-        "x-ms-server-encrypted": "true",
-        "x-ms-version": "2019-10-10"
-=======
         "x-ms-creation-time": "Fri, 03 Apr 2020 21:02:25 GMT",
         "x-ms-lease-state": "available",
         "x-ms-lease-status": "unlocked",
         "x-ms-request-id": "962252e8-f01e-0012-28fb-093670000000",
         "x-ms-server-encrypted": "true",
         "x-ms-version": "2019-12-12"
->>>>>>> 32e373e2
-      },
-      "ResponseBody": []
-    },
-    {
-<<<<<<< HEAD
-      "RequestUri": "https://seanstagehierarchical.blob.core.windows.net/test-filesystem-68400245-1874-cd47-93b5-57a4a82aebe9/test-file-7513dce4-e73f-3c5a-d611-0d2bc1aaa496",
-      "RequestMethod": "HEAD",
-      "RequestHeaders": {
-        "Authorization": "Sanitized",
-        "If-Match": "\u00220x8D7C1537F30F273\u0022",
-        "User-Agent": [
-          "azsdk-net-Storage.Files.DataLake/12.0.0-dev.20200305.1",
-          "(.NET Core 4.6.28325.01; Microsoft Windows 10.0.18363 )"
-        ],
-        "x-ms-client-request-id": "fb57acad-3b15-02e8-0e92-a2e799e2a70b",
-        "x-ms-date": "Thu, 05 Mar 2020 22:21:05 GMT",
-        "x-ms-return-client-request-id": "true",
-        "x-ms-version": "2019-10-10"
-=======
+      },
+      "ResponseBody": []
+    },
+    {
       "RequestUri": "http://seannsecanary.blob.core.windows.net/test-filesystem-68400245-1874-cd47-93b5-57a4a82aebe9/test-file-7513dce4-e73f-3c5a-d611-0d2bc1aaa496",
       "RequestMethod": "HEAD",
       "RequestHeaders": {
@@ -956,7 +526,6 @@
         "x-ms-date": "Fri, 03 Apr 2020 21:02:27 GMT",
         "x-ms-return-client-request-id": "true",
         "x-ms-version": "2019-12-12"
->>>>>>> 32e373e2
       },
       "RequestBody": null,
       "StatusCode": 200,
@@ -964,15 +533,9 @@
         "Accept-Ranges": "bytes",
         "Content-Length": "0",
         "Content-Type": "application/octet-stream",
-<<<<<<< HEAD
-        "Date": "Thu, 05 Mar 2020 22:21:05 GMT",
-        "ETag": "\u00220x8D7C1537F30F273\u0022",
-        "Last-Modified": "Thu, 05 Mar 2020 22:21:05 GMT",
-=======
         "Date": "Fri, 03 Apr 2020 21:02:25 GMT",
         "ETag": "\u00220x8D7D8124FDBF906\u0022",
         "Last-Modified": "Fri, 03 Apr 2020 21:02:25 GMT",
->>>>>>> 32e373e2
         "Server": [
           "Windows-Azure-Blob/1.0",
           "Microsoft-HTTPAPI/2.0"
@@ -981,40 +544,16 @@
         "x-ms-access-tier-inferred": "true",
         "x-ms-blob-type": "BlockBlob",
         "x-ms-client-request-id": "fb57acad-3b15-02e8-0e92-a2e799e2a70b",
-<<<<<<< HEAD
-        "x-ms-creation-time": "Thu, 05 Mar 2020 22:21:05 GMT",
-        "x-ms-lease-state": "available",
-        "x-ms-lease-status": "unlocked",
-        "x-ms-request-id": "b9eb8eb0-001e-0016-473c-f364ec000000",
-        "x-ms-server-encrypted": "true",
-        "x-ms-version": "2019-10-10"
-=======
         "x-ms-creation-time": "Fri, 03 Apr 2020 21:02:25 GMT",
         "x-ms-lease-state": "available",
         "x-ms-lease-status": "unlocked",
         "x-ms-request-id": "962252f1-f01e-0012-2ffb-093670000000",
         "x-ms-server-encrypted": "true",
         "x-ms-version": "2019-12-12"
->>>>>>> 32e373e2
-      },
-      "ResponseBody": []
-    },
-    {
-<<<<<<< HEAD
-      "RequestUri": "https://seanstagehierarchical.blob.core.windows.net/test-filesystem-68400245-1874-cd47-93b5-57a4a82aebe9?restype=container",
-      "RequestMethod": "DELETE",
-      "RequestHeaders": {
-        "Authorization": "Sanitized",
-        "traceparent": "00-448e8a92d9fd244291a674ed058ecf76-a4393fca6684f749-00",
-        "User-Agent": [
-          "azsdk-net-Storage.Files.DataLake/12.0.0-dev.20200305.1",
-          "(.NET Core 4.6.28325.01; Microsoft Windows 10.0.18363 )"
-        ],
-        "x-ms-client-request-id": "74e0e67b-3e97-9a39-f250-ef6ed02c5ed8",
-        "x-ms-date": "Thu, 05 Mar 2020 22:21:05 GMT",
-        "x-ms-return-client-request-id": "true",
-        "x-ms-version": "2019-10-10"
-=======
+      },
+      "ResponseBody": []
+    },
+    {
       "RequestUri": "http://seannsecanary.blob.core.windows.net/test-filesystem-68400245-1874-cd47-93b5-57a4a82aebe9?restype=container",
       "RequestMethod": "DELETE",
       "RequestHeaders": {
@@ -1028,180 +567,101 @@
         "x-ms-date": "Fri, 03 Apr 2020 21:02:27 GMT",
         "x-ms-return-client-request-id": "true",
         "x-ms-version": "2019-12-12"
->>>>>>> 32e373e2
       },
       "RequestBody": null,
       "StatusCode": 202,
       "ResponseHeaders": {
         "Content-Length": "0",
-<<<<<<< HEAD
-        "Date": "Thu, 05 Mar 2020 22:21:05 GMT",
-=======
         "Date": "Fri, 03 Apr 2020 21:02:25 GMT",
->>>>>>> 32e373e2
         "Server": [
           "Windows-Azure-Blob/1.0",
           "Microsoft-HTTPAPI/2.0"
         ],
         "x-ms-client-request-id": "74e0e67b-3e97-9a39-f250-ef6ed02c5ed8",
-<<<<<<< HEAD
-        "x-ms-request-id": "b9eb8eb6-001e-0016-4b3c-f364ec000000",
-        "x-ms-version": "2019-10-10"
-=======
         "x-ms-request-id": "962252f3-f01e-0012-31fb-093670000000",
         "x-ms-version": "2019-12-12"
->>>>>>> 32e373e2
-      },
-      "ResponseBody": []
-    },
-    {
-<<<<<<< HEAD
-      "RequestUri": "https://seanstagehierarchical.blob.core.windows.net/test-filesystem-56aa4648-9d05-2659-602c-6d095ee7fb0e?restype=container",
-      "RequestMethod": "PUT",
-      "RequestHeaders": {
-        "Authorization": "Sanitized",
-        "traceparent": "00-97dabeb09f3d3442b840e22024e8ea22-5b959dada5c2134d-00",
-        "User-Agent": [
-          "azsdk-net-Storage.Files.DataLake/12.0.0-dev.20200305.1",
-          "(.NET Core 4.6.28325.01; Microsoft Windows 10.0.18363 )"
+      },
+      "ResponseBody": []
+    },
+    {
+      "RequestUri": "http://seannsecanary.blob.core.windows.net/test-filesystem-56aa4648-9d05-2659-602c-6d095ee7fb0e?restype=container",
+      "RequestMethod": "PUT",
+      "RequestHeaders": {
+        "Authorization": "Sanitized",
+        "traceparent": "00-09d13f93609167479be5cc0936c679a1-775d062d7d378248-00",
+        "User-Agent": [
+          "azsdk-net-Storage.Files.DataLake/12.1.0-dev.20200403.1",
+          "(.NET Core 4.6.28325.01; Microsoft Windows 10.0.18362 )"
         ],
         "x-ms-blob-public-access": "container",
         "x-ms-client-request-id": "c1b804ad-8955-dd91-8cb9-136ad02f3b0b",
-        "x-ms-date": "Thu, 05 Mar 2020 22:21:06 GMT",
-        "x-ms-return-client-request-id": "true",
-        "x-ms-version": "2019-10-10"
-=======
-      "RequestUri": "http://seannsecanary.blob.core.windows.net/test-filesystem-56aa4648-9d05-2659-602c-6d095ee7fb0e?restype=container",
-      "RequestMethod": "PUT",
-      "RequestHeaders": {
-        "Authorization": "Sanitized",
-        "traceparent": "00-09d13f93609167479be5cc0936c679a1-775d062d7d378248-00",
-        "User-Agent": [
-          "azsdk-net-Storage.Files.DataLake/12.1.0-dev.20200403.1",
-          "(.NET Core 4.6.28325.01; Microsoft Windows 10.0.18362 )"
-        ],
-        "x-ms-blob-public-access": "container",
-        "x-ms-client-request-id": "c1b804ad-8955-dd91-8cb9-136ad02f3b0b",
-        "x-ms-date": "Fri, 03 Apr 2020 21:02:27 GMT",
-        "x-ms-return-client-request-id": "true",
-        "x-ms-version": "2019-12-12"
->>>>>>> 32e373e2
-      },
-      "RequestBody": null,
-      "StatusCode": 201,
-      "ResponseHeaders": {
-        "Content-Length": "0",
-<<<<<<< HEAD
-        "Date": "Thu, 05 Mar 2020 22:21:05 GMT",
-        "ETag": "\u00220x8D7C1537F82B045\u0022",
-        "Last-Modified": "Thu, 05 Mar 2020 22:21:06 GMT",
-=======
+        "x-ms-date": "Fri, 03 Apr 2020 21:02:27 GMT",
+        "x-ms-return-client-request-id": "true",
+        "x-ms-version": "2019-12-12"
+      },
+      "RequestBody": null,
+      "StatusCode": 201,
+      "ResponseHeaders": {
+        "Content-Length": "0",
         "Date": "Fri, 03 Apr 2020 21:02:25 GMT",
         "ETag": "\u00220x8D7D812500EC90F\u0022",
         "Last-Modified": "Fri, 03 Apr 2020 21:02:26 GMT",
->>>>>>> 32e373e2
         "Server": [
           "Windows-Azure-Blob/1.0",
           "Microsoft-HTTPAPI/2.0"
         ],
         "x-ms-client-request-id": "c1b804ad-8955-dd91-8cb9-136ad02f3b0b",
-<<<<<<< HEAD
-        "x-ms-request-id": "9d5284cf-c01e-0044-113c-f31804000000",
-        "x-ms-version": "2019-10-10"
-=======
         "x-ms-request-id": "962252fb-f01e-0012-38fb-093670000000",
         "x-ms-version": "2019-12-12"
->>>>>>> 32e373e2
-      },
-      "ResponseBody": []
-    },
-    {
-<<<<<<< HEAD
-      "RequestUri": "https://seanstagehierarchical.dfs.core.windows.net/test-filesystem-56aa4648-9d05-2659-602c-6d095ee7fb0e/test-file-c6bbe155-aac0-15d6-d2e5-cfdf3a528f83?resource=file",
-      "RequestMethod": "PUT",
-      "RequestHeaders": {
-        "Authorization": "Sanitized",
-        "traceparent": "00-5249ad6a7c253a4f8ad8eeddb96ba6fb-67aba77e940c1743-00",
-        "User-Agent": [
-          "azsdk-net-Storage.Files.DataLake/12.0.0-dev.20200305.1",
-          "(.NET Core 4.6.28325.01; Microsoft Windows 10.0.18363 )"
+      },
+      "ResponseBody": []
+    },
+    {
+      "RequestUri": "http://seannsecanary.dfs.core.windows.net/test-filesystem-56aa4648-9d05-2659-602c-6d095ee7fb0e/test-file-c6bbe155-aac0-15d6-d2e5-cfdf3a528f83?resource=file",
+      "RequestMethod": "PUT",
+      "RequestHeaders": {
+        "Authorization": "Sanitized",
+        "traceparent": "00-864cbab944525449a1f50340624d73b6-ade43e04f0825b4a-00",
+        "User-Agent": [
+          "azsdk-net-Storage.Files.DataLake/12.1.0-dev.20200403.1",
+          "(.NET Core 4.6.28325.01; Microsoft Windows 10.0.18362 )"
         ],
         "x-ms-client-request-id": "b5b157eb-9322-03a1-2ea3-ef6fb9b2a339",
-        "x-ms-date": "Thu, 05 Mar 2020 22:21:06 GMT",
-        "x-ms-return-client-request-id": "true",
-        "x-ms-version": "2019-10-10"
-=======
-      "RequestUri": "http://seannsecanary.dfs.core.windows.net/test-filesystem-56aa4648-9d05-2659-602c-6d095ee7fb0e/test-file-c6bbe155-aac0-15d6-d2e5-cfdf3a528f83?resource=file",
-      "RequestMethod": "PUT",
-      "RequestHeaders": {
-        "Authorization": "Sanitized",
-        "traceparent": "00-864cbab944525449a1f50340624d73b6-ade43e04f0825b4a-00",
-        "User-Agent": [
-          "azsdk-net-Storage.Files.DataLake/12.1.0-dev.20200403.1",
-          "(.NET Core 4.6.28325.01; Microsoft Windows 10.0.18362 )"
-        ],
-        "x-ms-client-request-id": "b5b157eb-9322-03a1-2ea3-ef6fb9b2a339",
-        "x-ms-date": "Fri, 03 Apr 2020 21:02:27 GMT",
-        "x-ms-return-client-request-id": "true",
-        "x-ms-version": "2019-12-12"
->>>>>>> 32e373e2
-      },
-      "RequestBody": null,
-      "StatusCode": 201,
-      "ResponseHeaders": {
-        "Content-Length": "0",
-<<<<<<< HEAD
-        "Date": "Thu, 05 Mar 2020 22:21:06 GMT",
-        "ETag": "\u00220x8D7C1537FB9FB48\u0022",
-        "Last-Modified": "Thu, 05 Mar 2020 22:21:06 GMT",
-=======
+        "x-ms-date": "Fri, 03 Apr 2020 21:02:27 GMT",
+        "x-ms-return-client-request-id": "true",
+        "x-ms-version": "2019-12-12"
+      },
+      "RequestBody": null,
+      "StatusCode": 201,
+      "ResponseHeaders": {
+        "Content-Length": "0",
         "Date": "Fri, 03 Apr 2020 21:02:26 GMT",
         "ETag": "\u00220x8D7D81250217007\u0022",
         "Last-Modified": "Fri, 03 Apr 2020 21:02:26 GMT",
->>>>>>> 32e373e2
         "Server": [
           "Windows-Azure-HDFS/1.0",
           "Microsoft-HTTPAPI/2.0"
         ],
         "x-ms-client-request-id": "b5b157eb-9322-03a1-2ea3-ef6fb9b2a339",
-<<<<<<< HEAD
-        "x-ms-request-id": "a481d3e7-f01f-0012-603c-f3e9eb000000",
-        "x-ms-version": "2019-10-10"
-=======
         "x-ms-request-id": "fa44023b-201f-0097-76fb-091bad000000",
         "x-ms-version": "2019-12-12"
->>>>>>> 32e373e2
-      },
-      "ResponseBody": []
-    },
-    {
-<<<<<<< HEAD
-      "RequestUri": "https://seanstagehierarchical.blob.core.windows.net/test-filesystem-56aa4648-9d05-2659-602c-6d095ee7fb0e/test-file-c6bbe155-aac0-15d6-d2e5-cfdf3a528f83",
-=======
+      },
+      "ResponseBody": []
+    },
+    {
       "RequestUri": "http://seannsecanary.blob.core.windows.net/test-filesystem-56aa4648-9d05-2659-602c-6d095ee7fb0e/test-file-c6bbe155-aac0-15d6-d2e5-cfdf3a528f83",
->>>>>>> 32e373e2
       "RequestMethod": "HEAD",
       "RequestHeaders": {
         "Authorization": "Sanitized",
         "If-None-Match": "\u0022garbage\u0022",
         "User-Agent": [
-<<<<<<< HEAD
-          "azsdk-net-Storage.Files.DataLake/12.0.0-dev.20200305.1",
-          "(.NET Core 4.6.28325.01; Microsoft Windows 10.0.18363 )"
+          "azsdk-net-Storage.Files.DataLake/12.1.0-dev.20200403.1",
+          "(.NET Core 4.6.28325.01; Microsoft Windows 10.0.18362 )"
         ],
         "x-ms-client-request-id": "e2f479f2-daa1-3f60-6b58-2b8b4a4870c7",
-        "x-ms-date": "Thu, 05 Mar 2020 22:21:06 GMT",
-        "x-ms-return-client-request-id": "true",
-        "x-ms-version": "2019-10-10"
-=======
-          "azsdk-net-Storage.Files.DataLake/12.1.0-dev.20200403.1",
-          "(.NET Core 4.6.28325.01; Microsoft Windows 10.0.18362 )"
-        ],
-        "x-ms-client-request-id": "e2f479f2-daa1-3f60-6b58-2b8b4a4870c7",
-        "x-ms-date": "Fri, 03 Apr 2020 21:02:27 GMT",
-        "x-ms-return-client-request-id": "true",
-        "x-ms-version": "2019-12-12"
->>>>>>> 32e373e2
+        "x-ms-date": "Fri, 03 Apr 2020 21:02:27 GMT",
+        "x-ms-return-client-request-id": "true",
+        "x-ms-version": "2019-12-12"
       },
       "RequestBody": null,
       "StatusCode": 200,
@@ -1209,15 +669,9 @@
         "Accept-Ranges": "bytes",
         "Content-Length": "0",
         "Content-Type": "application/octet-stream",
-<<<<<<< HEAD
-        "Date": "Thu, 05 Mar 2020 22:21:05 GMT",
-        "ETag": "\u00220x8D7C1537FB9FB48\u0022",
-        "Last-Modified": "Thu, 05 Mar 2020 22:21:06 GMT",
-=======
         "Date": "Fri, 03 Apr 2020 21:02:26 GMT",
         "ETag": "\u00220x8D7D81250217007\u0022",
         "Last-Modified": "Fri, 03 Apr 2020 21:02:26 GMT",
->>>>>>> 32e373e2
         "Server": [
           "Windows-Azure-Blob/1.0",
           "Microsoft-HTTPAPI/2.0"
@@ -1226,40 +680,16 @@
         "x-ms-access-tier-inferred": "true",
         "x-ms-blob-type": "BlockBlob",
         "x-ms-client-request-id": "e2f479f2-daa1-3f60-6b58-2b8b4a4870c7",
-<<<<<<< HEAD
-        "x-ms-creation-time": "Thu, 05 Mar 2020 22:21:06 GMT",
-        "x-ms-lease-state": "available",
-        "x-ms-lease-status": "unlocked",
-        "x-ms-request-id": "9d5284d5-c01e-0044-133c-f31804000000",
-        "x-ms-server-encrypted": "true",
-        "x-ms-version": "2019-10-10"
-=======
         "x-ms-creation-time": "Fri, 03 Apr 2020 21:02:26 GMT",
         "x-ms-lease-state": "available",
         "x-ms-lease-status": "unlocked",
         "x-ms-request-id": "96225319-f01e-0012-51fb-093670000000",
         "x-ms-server-encrypted": "true",
         "x-ms-version": "2019-12-12"
->>>>>>> 32e373e2
-      },
-      "ResponseBody": []
-    },
-    {
-<<<<<<< HEAD
-      "RequestUri": "https://seanstagehierarchical.blob.core.windows.net/test-filesystem-56aa4648-9d05-2659-602c-6d095ee7fb0e?restype=container",
-      "RequestMethod": "DELETE",
-      "RequestHeaders": {
-        "Authorization": "Sanitized",
-        "traceparent": "00-2da13dd67039be4e8ffe3cddef37f447-530eae0ab8f02441-00",
-        "User-Agent": [
-          "azsdk-net-Storage.Files.DataLake/12.0.0-dev.20200305.1",
-          "(.NET Core 4.6.28325.01; Microsoft Windows 10.0.18363 )"
-        ],
-        "x-ms-client-request-id": "407d26ad-c0bd-4f98-2f57-587cb551d1e0",
-        "x-ms-date": "Thu, 05 Mar 2020 22:21:06 GMT",
-        "x-ms-return-client-request-id": "true",
-        "x-ms-version": "2019-10-10"
-=======
+      },
+      "ResponseBody": []
+    },
+    {
       "RequestUri": "http://seannsecanary.blob.core.windows.net/test-filesystem-56aa4648-9d05-2659-602c-6d095ee7fb0e?restype=container",
       "RequestMethod": "DELETE",
       "RequestHeaders": {
@@ -1273,166 +703,88 @@
         "x-ms-date": "Fri, 03 Apr 2020 21:02:27 GMT",
         "x-ms-return-client-request-id": "true",
         "x-ms-version": "2019-12-12"
->>>>>>> 32e373e2
       },
       "RequestBody": null,
       "StatusCode": 202,
       "ResponseHeaders": {
         "Content-Length": "0",
-<<<<<<< HEAD
-        "Date": "Thu, 05 Mar 2020 22:21:06 GMT",
-=======
         "Date": "Fri, 03 Apr 2020 21:02:26 GMT",
->>>>>>> 32e373e2
         "Server": [
           "Windows-Azure-Blob/1.0",
           "Microsoft-HTTPAPI/2.0"
         ],
         "x-ms-client-request-id": "407d26ad-c0bd-4f98-2f57-587cb551d1e0",
-<<<<<<< HEAD
-        "x-ms-request-id": "9d5284d8-c01e-0044-163c-f31804000000",
-        "x-ms-version": "2019-10-10"
-=======
         "x-ms-request-id": "96225322-f01e-0012-57fb-093670000000",
         "x-ms-version": "2019-12-12"
->>>>>>> 32e373e2
-      },
-      "ResponseBody": []
-    },
-    {
-<<<<<<< HEAD
-      "RequestUri": "https://seanstagehierarchical.blob.core.windows.net/test-filesystem-97478521-666f-c256-f6ea-670c4dd0f8fc?restype=container",
-      "RequestMethod": "PUT",
-      "RequestHeaders": {
-        "Authorization": "Sanitized",
-        "traceparent": "00-1864b66fbcdfc648a38c781005d75ef0-d9e0ea77cec4cd43-00",
-        "User-Agent": [
-          "azsdk-net-Storage.Files.DataLake/12.0.0-dev.20200305.1",
-          "(.NET Core 4.6.28325.01; Microsoft Windows 10.0.18363 )"
+      },
+      "ResponseBody": []
+    },
+    {
+      "RequestUri": "http://seannsecanary.blob.core.windows.net/test-filesystem-97478521-666f-c256-f6ea-670c4dd0f8fc?restype=container",
+      "RequestMethod": "PUT",
+      "RequestHeaders": {
+        "Authorization": "Sanitized",
+        "traceparent": "00-387cf91902f34d4c9b733ac7f64fc69c-095970299f76d04c-00",
+        "User-Agent": [
+          "azsdk-net-Storage.Files.DataLake/12.1.0-dev.20200403.1",
+          "(.NET Core 4.6.28325.01; Microsoft Windows 10.0.18362 )"
         ],
         "x-ms-blob-public-access": "container",
         "x-ms-client-request-id": "c16facc4-e826-4730-d0bb-49d3598c025e",
-        "x-ms-date": "Thu, 05 Mar 2020 22:21:06 GMT",
-        "x-ms-return-client-request-id": "true",
-        "x-ms-version": "2019-10-10"
-=======
-      "RequestUri": "http://seannsecanary.blob.core.windows.net/test-filesystem-97478521-666f-c256-f6ea-670c4dd0f8fc?restype=container",
-      "RequestMethod": "PUT",
-      "RequestHeaders": {
-        "Authorization": "Sanitized",
-        "traceparent": "00-387cf91902f34d4c9b733ac7f64fc69c-095970299f76d04c-00",
-        "User-Agent": [
-          "azsdk-net-Storage.Files.DataLake/12.1.0-dev.20200403.1",
-          "(.NET Core 4.6.28325.01; Microsoft Windows 10.0.18362 )"
-        ],
-        "x-ms-blob-public-access": "container",
-        "x-ms-client-request-id": "c16facc4-e826-4730-d0bb-49d3598c025e",
-        "x-ms-date": "Fri, 03 Apr 2020 21:02:27 GMT",
-        "x-ms-return-client-request-id": "true",
-        "x-ms-version": "2019-12-12"
->>>>>>> 32e373e2
-      },
-      "RequestBody": null,
-      "StatusCode": 201,
-      "ResponseHeaders": {
-        "Content-Length": "0",
-<<<<<<< HEAD
-        "Date": "Thu, 05 Mar 2020 22:21:06 GMT",
-        "ETag": "\u00220x8D7C1538002B118\u0022",
-        "Last-Modified": "Thu, 05 Mar 2020 22:21:07 GMT",
-=======
+        "x-ms-date": "Fri, 03 Apr 2020 21:02:27 GMT",
+        "x-ms-return-client-request-id": "true",
+        "x-ms-version": "2019-12-12"
+      },
+      "RequestBody": null,
+      "StatusCode": 201,
+      "ResponseHeaders": {
+        "Content-Length": "0",
         "Date": "Fri, 03 Apr 2020 21:02:26 GMT",
         "ETag": "\u00220x8D7D812504BB620\u0022",
         "Last-Modified": "Fri, 03 Apr 2020 21:02:26 GMT",
->>>>>>> 32e373e2
         "Server": [
           "Windows-Azure-Blob/1.0",
           "Microsoft-HTTPAPI/2.0"
         ],
         "x-ms-client-request-id": "c16facc4-e826-4730-d0bb-49d3598c025e",
-<<<<<<< HEAD
-        "x-ms-request-id": "1985dd09-201e-0011-163c-f3088f000000",
-        "x-ms-version": "2019-10-10"
-=======
         "x-ms-request-id": "96225328-f01e-0012-5dfb-093670000000",
         "x-ms-version": "2019-12-12"
->>>>>>> 32e373e2
-      },
-      "ResponseBody": []
-    },
-    {
-<<<<<<< HEAD
-      "RequestUri": "https://seanstagehierarchical.dfs.core.windows.net/test-filesystem-97478521-666f-c256-f6ea-670c4dd0f8fc/test-file-29a35b5f-ad74-f115-7b1e-429f063ceaf0?resource=file",
-      "RequestMethod": "PUT",
-      "RequestHeaders": {
-        "Authorization": "Sanitized",
-        "traceparent": "00-4b3fa0d813c1924190e0ab7cb3db6c65-3a2b6ce0d672f44c-00",
-        "User-Agent": [
-          "azsdk-net-Storage.Files.DataLake/12.0.0-dev.20200305.1",
-          "(.NET Core 4.6.28325.01; Microsoft Windows 10.0.18363 )"
+      },
+      "ResponseBody": []
+    },
+    {
+      "RequestUri": "http://seannsecanary.dfs.core.windows.net/test-filesystem-97478521-666f-c256-f6ea-670c4dd0f8fc/test-file-29a35b5f-ad74-f115-7b1e-429f063ceaf0?resource=file",
+      "RequestMethod": "PUT",
+      "RequestHeaders": {
+        "Authorization": "Sanitized",
+        "traceparent": "00-323b2f3434e3d84f9f4a9e802c70cd12-8fcf067d23145e42-00",
+        "User-Agent": [
+          "azsdk-net-Storage.Files.DataLake/12.1.0-dev.20200403.1",
+          "(.NET Core 4.6.28325.01; Microsoft Windows 10.0.18362 )"
         ],
         "x-ms-client-request-id": "7bba01cd-2a63-16b4-967d-4508a5904193",
-        "x-ms-date": "Thu, 05 Mar 2020 22:21:07 GMT",
-        "x-ms-return-client-request-id": "true",
-        "x-ms-version": "2019-10-10"
-=======
-      "RequestUri": "http://seannsecanary.dfs.core.windows.net/test-filesystem-97478521-666f-c256-f6ea-670c4dd0f8fc/test-file-29a35b5f-ad74-f115-7b1e-429f063ceaf0?resource=file",
-      "RequestMethod": "PUT",
-      "RequestHeaders": {
-        "Authorization": "Sanitized",
-        "traceparent": "00-323b2f3434e3d84f9f4a9e802c70cd12-8fcf067d23145e42-00",
-        "User-Agent": [
-          "azsdk-net-Storage.Files.DataLake/12.1.0-dev.20200403.1",
-          "(.NET Core 4.6.28325.01; Microsoft Windows 10.0.18362 )"
-        ],
-        "x-ms-client-request-id": "7bba01cd-2a63-16b4-967d-4508a5904193",
-        "x-ms-date": "Fri, 03 Apr 2020 21:02:27 GMT",
-        "x-ms-return-client-request-id": "true",
-        "x-ms-version": "2019-12-12"
->>>>>>> 32e373e2
-      },
-      "RequestBody": null,
-      "StatusCode": 201,
-      "ResponseHeaders": {
-        "Content-Length": "0",
-<<<<<<< HEAD
-        "Date": "Thu, 05 Mar 2020 22:21:07 GMT",
-        "ETag": "\u00220x8D7C15380381BDB\u0022",
-        "Last-Modified": "Thu, 05 Mar 2020 22:21:07 GMT",
-=======
+        "x-ms-date": "Fri, 03 Apr 2020 21:02:27 GMT",
+        "x-ms-return-client-request-id": "true",
+        "x-ms-version": "2019-12-12"
+      },
+      "RequestBody": null,
+      "StatusCode": 201,
+      "ResponseHeaders": {
+        "Content-Length": "0",
         "Date": "Fri, 03 Apr 2020 21:02:26 GMT",
         "ETag": "\u00220x8D7D812505E39E6\u0022",
         "Last-Modified": "Fri, 03 Apr 2020 21:02:26 GMT",
->>>>>>> 32e373e2
         "Server": [
           "Windows-Azure-HDFS/1.0",
           "Microsoft-HTTPAPI/2.0"
         ],
         "x-ms-client-request-id": "7bba01cd-2a63-16b4-967d-4508a5904193",
-<<<<<<< HEAD
-        "x-ms-request-id": "7a82a506-e01f-001e-513c-f37ee3000000",
-        "x-ms-version": "2019-10-10"
-=======
         "x-ms-request-id": "fa44023c-201f-0097-77fb-091bad000000",
         "x-ms-version": "2019-12-12"
->>>>>>> 32e373e2
-      },
-      "ResponseBody": []
-    },
-    {
-<<<<<<< HEAD
-      "RequestUri": "https://seanstagehierarchical.blob.core.windows.net/test-filesystem-97478521-666f-c256-f6ea-670c4dd0f8fc/test-file-29a35b5f-ad74-f115-7b1e-429f063ceaf0?comp=lease",
-      "RequestMethod": "PUT",
-      "RequestHeaders": {
-        "Authorization": "Sanitized",
-        "traceparent": "00-ab94f776722bb3429e14251e51ff3f24-711a4117a12e804d-00",
-        "User-Agent": [
-          "azsdk-net-Storage.Files.DataLake/12.0.0-dev.20200305.1",
-          "(.NET Core 4.6.28325.01; Microsoft Windows 10.0.18363 )"
-        ],
-        "x-ms-client-request-id": "8c3ebf54-b6fa-6c83-0392-f5b05bd6bb90",
-        "x-ms-date": "Thu, 05 Mar 2020 22:21:07 GMT",
-=======
+      },
+      "ResponseBody": []
+    },
+    {
       "RequestUri": "http://seannsecanary.blob.core.windows.net/test-filesystem-97478521-666f-c256-f6ea-670c4dd0f8fc/test-file-29a35b5f-ad74-f115-7b1e-429f063ceaf0?comp=lease",
       "RequestMethod": "PUT",
       "RequestHeaders": {
@@ -1444,66 +796,36 @@
         ],
         "x-ms-client-request-id": "8c3ebf54-b6fa-6c83-0392-f5b05bd6bb90",
         "x-ms-date": "Fri, 03 Apr 2020 21:02:28 GMT",
->>>>>>> 32e373e2
         "x-ms-lease-action": "acquire",
         "x-ms-lease-duration": "-1",
         "x-ms-proposed-lease-id": "1a3c59d0-6144-27fd-86b2-cede5a060b45",
         "x-ms-return-client-request-id": "true",
-<<<<<<< HEAD
-        "x-ms-version": "2019-10-10"
-=======
-        "x-ms-version": "2019-12-12"
->>>>>>> 32e373e2
-      },
-      "RequestBody": null,
-      "StatusCode": 201,
-      "ResponseHeaders": {
-        "Content-Length": "0",
-<<<<<<< HEAD
-        "Date": "Thu, 05 Mar 2020 22:21:06 GMT",
-        "ETag": "\u00220x8D7C15380381BDB\u0022",
-        "Last-Modified": "Thu, 05 Mar 2020 22:21:07 GMT",
-=======
+        "x-ms-version": "2019-12-12"
+      },
+      "RequestBody": null,
+      "StatusCode": 201,
+      "ResponseHeaders": {
+        "Content-Length": "0",
         "Date": "Fri, 03 Apr 2020 21:02:26 GMT",
         "ETag": "\u00220x8D7D812505E39E6\u0022",
         "Last-Modified": "Fri, 03 Apr 2020 21:02:26 GMT",
->>>>>>> 32e373e2
         "Server": [
           "Windows-Azure-Blob/1.0",
           "Microsoft-HTTPAPI/2.0"
         ],
         "x-ms-client-request-id": "8c3ebf54-b6fa-6c83-0392-f5b05bd6bb90",
         "x-ms-lease-id": "1a3c59d0-6144-27fd-86b2-cede5a060b45",
-<<<<<<< HEAD
-        "x-ms-request-id": "1985dd1e-201e-0011-293c-f3088f000000",
-        "x-ms-version": "2019-10-10"
-=======
         "x-ms-request-id": "96225337-f01e-0012-69fb-093670000000",
         "x-ms-version": "2019-12-12"
->>>>>>> 32e373e2
-      },
-      "ResponseBody": []
-    },
-    {
-<<<<<<< HEAD
-      "RequestUri": "https://seanstagehierarchical.blob.core.windows.net/test-filesystem-97478521-666f-c256-f6ea-670c4dd0f8fc/test-file-29a35b5f-ad74-f115-7b1e-429f063ceaf0",
-=======
+      },
+      "ResponseBody": []
+    },
+    {
       "RequestUri": "http://seannsecanary.blob.core.windows.net/test-filesystem-97478521-666f-c256-f6ea-670c4dd0f8fc/test-file-29a35b5f-ad74-f115-7b1e-429f063ceaf0",
->>>>>>> 32e373e2
       "RequestMethod": "HEAD",
       "RequestHeaders": {
         "Authorization": "Sanitized",
         "User-Agent": [
-<<<<<<< HEAD
-          "azsdk-net-Storage.Files.DataLake/12.0.0-dev.20200305.1",
-          "(.NET Core 4.6.28325.01; Microsoft Windows 10.0.18363 )"
-        ],
-        "x-ms-client-request-id": "9a8a0466-7ec7-974a-f665-01ee7adc10b3",
-        "x-ms-date": "Thu, 05 Mar 2020 22:21:07 GMT",
-        "x-ms-lease-id": "1a3c59d0-6144-27fd-86b2-cede5a060b45",
-        "x-ms-return-client-request-id": "true",
-        "x-ms-version": "2019-10-10"
-=======
           "azsdk-net-Storage.Files.DataLake/12.1.0-dev.20200403.1",
           "(.NET Core 4.6.28325.01; Microsoft Windows 10.0.18362 )"
         ],
@@ -1512,7 +834,6 @@
         "x-ms-lease-id": "1a3c59d0-6144-27fd-86b2-cede5a060b45",
         "x-ms-return-client-request-id": "true",
         "x-ms-version": "2019-12-12"
->>>>>>> 32e373e2
       },
       "RequestBody": null,
       "StatusCode": 200,
@@ -1520,15 +841,9 @@
         "Accept-Ranges": "bytes",
         "Content-Length": "0",
         "Content-Type": "application/octet-stream",
-<<<<<<< HEAD
-        "Date": "Thu, 05 Mar 2020 22:21:06 GMT",
-        "ETag": "\u00220x8D7C15380381BDB\u0022",
-        "Last-Modified": "Thu, 05 Mar 2020 22:21:07 GMT",
-=======
         "Date": "Fri, 03 Apr 2020 21:02:26 GMT",
         "ETag": "\u00220x8D7D812505E39E6\u0022",
         "Last-Modified": "Fri, 03 Apr 2020 21:02:26 GMT",
->>>>>>> 32e373e2
         "Server": [
           "Windows-Azure-Blob/1.0",
           "Microsoft-HTTPAPI/2.0"
@@ -1537,15 +852,6 @@
         "x-ms-access-tier-inferred": "true",
         "x-ms-blob-type": "BlockBlob",
         "x-ms-client-request-id": "9a8a0466-7ec7-974a-f665-01ee7adc10b3",
-<<<<<<< HEAD
-        "x-ms-creation-time": "Thu, 05 Mar 2020 22:21:07 GMT",
-        "x-ms-lease-duration": "infinite",
-        "x-ms-lease-state": "leased",
-        "x-ms-lease-status": "locked",
-        "x-ms-request-id": "1985dd23-201e-0011-2e3c-f3088f000000",
-        "x-ms-server-encrypted": "true",
-        "x-ms-version": "2019-10-10"
-=======
         "x-ms-creation-time": "Fri, 03 Apr 2020 21:02:26 GMT",
         "x-ms-lease-duration": "infinite",
         "x-ms-lease-state": "leased",
@@ -1553,26 +859,10 @@
         "x-ms-request-id": "96225340-f01e-0012-70fb-093670000000",
         "x-ms-server-encrypted": "true",
         "x-ms-version": "2019-12-12"
->>>>>>> 32e373e2
-      },
-      "ResponseBody": []
-    },
-    {
-<<<<<<< HEAD
-      "RequestUri": "https://seanstagehierarchical.blob.core.windows.net/test-filesystem-97478521-666f-c256-f6ea-670c4dd0f8fc?restype=container",
-      "RequestMethod": "DELETE",
-      "RequestHeaders": {
-        "Authorization": "Sanitized",
-        "traceparent": "00-5e150aa3600c014db767b71b34ed08d4-07925ef16661cf4d-00",
-        "User-Agent": [
-          "azsdk-net-Storage.Files.DataLake/12.0.0-dev.20200305.1",
-          "(.NET Core 4.6.28325.01; Microsoft Windows 10.0.18363 )"
-        ],
-        "x-ms-client-request-id": "574a3b5c-214b-f4c9-b523-34583a22e6ef",
-        "x-ms-date": "Thu, 05 Mar 2020 22:21:07 GMT",
-        "x-ms-return-client-request-id": "true",
-        "x-ms-version": "2019-10-10"
-=======
+      },
+      "ResponseBody": []
+    },
+    {
       "RequestUri": "http://seannsecanary.blob.core.windows.net/test-filesystem-97478521-666f-c256-f6ea-670c4dd0f8fc?restype=container",
       "RequestMethod": "DELETE",
       "RequestHeaders": {
@@ -1586,42 +876,26 @@
         "x-ms-date": "Fri, 03 Apr 2020 21:02:28 GMT",
         "x-ms-return-client-request-id": "true",
         "x-ms-version": "2019-12-12"
->>>>>>> 32e373e2
       },
       "RequestBody": null,
       "StatusCode": 202,
       "ResponseHeaders": {
         "Content-Length": "0",
-<<<<<<< HEAD
-        "Date": "Thu, 05 Mar 2020 22:21:07 GMT",
-=======
         "Date": "Fri, 03 Apr 2020 21:02:26 GMT",
->>>>>>> 32e373e2
         "Server": [
           "Windows-Azure-Blob/1.0",
           "Microsoft-HTTPAPI/2.0"
         ],
         "x-ms-client-request-id": "574a3b5c-214b-f4c9-b523-34583a22e6ef",
-<<<<<<< HEAD
-        "x-ms-request-id": "1985dd26-201e-0011-313c-f3088f000000",
-        "x-ms-version": "2019-10-10"
-=======
         "x-ms-request-id": "96225345-f01e-0012-73fb-093670000000",
         "x-ms-version": "2019-12-12"
->>>>>>> 32e373e2
       },
       "ResponseBody": []
     }
   ],
   "Variables": {
-<<<<<<< HEAD
-    "DateTimeOffsetNow": "2020-03-05T14:21:02.7066362-08:00",
-    "RandomSeed": "111086603",
-    "Storage_TestConfigHierarchicalNamespace": "NamespaceTenant\nseanstagehierarchical\nU2FuaXRpemVk\nhttps://seanstagehierarchical.blob.core.windows.net\nhttp://seanstagehierarchical.file.core.windows.net\nhttp://seanstagehierarchical.queue.core.windows.net\nhttp://seanstagehierarchical.table.core.windows.net\n\n\n\n\nhttp://seanstagehierarchical-secondary.blob.core.windows.net\nhttp://seanstagehierarchical-secondary.file.core.windows.net\nhttp://seanstagehierarchical-secondary.queue.core.windows.net\nhttp://seanstagehierarchical-secondary.table.core.windows.net\n68390a19-a643-458b-b726-408abf67b4fc\nSanitized\n72f988bf-86f1-41af-91ab-2d7cd011db47\nhttps://login.microsoftonline.com/\nCloud\nBlobEndpoint=https://seanstagehierarchical.blob.core.windows.net/;QueueEndpoint=http://seanstagehierarchical.queue.core.windows.net/;FileEndpoint=http://seanstagehierarchical.file.core.windows.net/;BlobSecondaryEndpoint=http://seanstagehierarchical-secondary.blob.core.windows.net/;QueueSecondaryEndpoint=http://seanstagehierarchical-secondary.queue.core.windows.net/;FileSecondaryEndpoint=http://seanstagehierarchical-secondary.file.core.windows.net/;AccountName=seanstagehierarchical;AccountKey=Sanitized\n"
-=======
     "DateTimeOffsetNow": "2020-04-03T14:02:25.6518870-07:00",
     "RandomSeed": "111086603",
     "Storage_TestConfigHierarchicalNamespace": "NamespaceTenant\nseannsecanary\nU2FuaXRpemVk\nhttp://seannsecanary.blob.core.windows.net\nhttp://seannsecanary.file.core.windows.net\nhttp://seannsecanary.queue.core.windows.net\nhttp://seannsecanary.table.core.windows.net\n\n\n\n\nhttp://seannsecanary-secondary.blob.core.windows.net\nhttp://seannsecanary-secondary.file.core.windows.net\nhttp://seannsecanary-secondary.queue.core.windows.net\nhttp://seannsecanary-secondary.table.core.windows.net\n68390a19-a643-458b-b726-408abf67b4fc\nSanitized\n72f988bf-86f1-41af-91ab-2d7cd011db47\nhttps://login.microsoftonline.com/\nCloud\nBlobEndpoint=http://seannsecanary.blob.core.windows.net/;QueueEndpoint=http://seannsecanary.queue.core.windows.net/;FileEndpoint=http://seannsecanary.file.core.windows.net/;BlobSecondaryEndpoint=http://seannsecanary-secondary.blob.core.windows.net/;QueueSecondaryEndpoint=http://seannsecanary-secondary.queue.core.windows.net/;FileSecondaryEndpoint=http://seannsecanary-secondary.file.core.windows.net/;AccountName=seannsecanary;AccountKey=Sanitized\n"
->>>>>>> 32e373e2
   }
 }