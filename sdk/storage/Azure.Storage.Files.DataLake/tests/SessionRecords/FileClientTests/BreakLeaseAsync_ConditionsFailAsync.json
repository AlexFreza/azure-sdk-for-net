--- conflicted
+++ resolved
@@ -1,208 +1,107 @@
 {
   "Entries": [
     {
-<<<<<<< HEAD
-      "RequestUri": "https://seanstagehierarchical.blob.core.windows.net/test-filesystem-cb5b4caa-391b-e6ba-f82a-7a067f198a1d?restype=container",
-      "RequestMethod": "PUT",
-      "RequestHeaders": {
-        "Authorization": "Sanitized",
-        "traceparent": "00-fce3c24161356a4799da8d2278af7167-b0674f06cc15f94b-00",
-        "User-Agent": [
-          "azsdk-net-Storage.Files.DataLake/12.0.0-dev.20200305.1",
-          "(.NET Core 4.6.28325.01; Microsoft Windows 10.0.18363 )"
+      "RequestUri": "http://seannsecanary.blob.core.windows.net/test-filesystem-cb5b4caa-391b-e6ba-f82a-7a067f198a1d?restype=container",
+      "RequestMethod": "PUT",
+      "RequestHeaders": {
+        "Authorization": "Sanitized",
+        "traceparent": "00-2d6c101c4d3b4d4ebffb89e541eca114-04d7893226f5a341-00",
+        "User-Agent": [
+          "azsdk-net-Storage.Files.DataLake/12.1.0-dev.20200403.1",
+          "(.NET Core 4.6.28325.01; Microsoft Windows 10.0.18362 )"
         ],
         "x-ms-blob-public-access": "container",
         "x-ms-client-request-id": "85b5b33f-9e7e-cfbe-23d8-2ccf41e3ab3a",
-        "x-ms-date": "Thu, 05 Mar 2020 22:19:36 GMT",
-        "x-ms-return-client-request-id": "true",
-        "x-ms-version": "2019-10-10"
-=======
-      "RequestUri": "http://seannsecanary.blob.core.windows.net/test-filesystem-cb5b4caa-391b-e6ba-f82a-7a067f198a1d?restype=container",
-      "RequestMethod": "PUT",
-      "RequestHeaders": {
-        "Authorization": "Sanitized",
-        "traceparent": "00-2d6c101c4d3b4d4ebffb89e541eca114-04d7893226f5a341-00",
-        "User-Agent": [
-          "azsdk-net-Storage.Files.DataLake/12.1.0-dev.20200403.1",
-          "(.NET Core 4.6.28325.01; Microsoft Windows 10.0.18362 )"
-        ],
-        "x-ms-blob-public-access": "container",
-        "x-ms-client-request-id": "85b5b33f-9e7e-cfbe-23d8-2ccf41e3ab3a",
-        "x-ms-date": "Fri, 03 Apr 2020 21:01:38 GMT",
-        "x-ms-return-client-request-id": "true",
-        "x-ms-version": "2019-12-12"
->>>>>>> 32e373e2
-      },
-      "RequestBody": null,
-      "StatusCode": 201,
-      "ResponseHeaders": {
-        "Content-Length": "0",
-<<<<<<< HEAD
-        "Date": "Thu, 05 Mar 2020 22:19:35 GMT",
-        "ETag": "\u00220x8D7C15349E9FB51\u0022",
-        "Last-Modified": "Thu, 05 Mar 2020 22:19:36 GMT",
-=======
+        "x-ms-date": "Fri, 03 Apr 2020 21:01:38 GMT",
+        "x-ms-return-client-request-id": "true",
+        "x-ms-version": "2019-12-12"
+      },
+      "RequestBody": null,
+      "StatusCode": 201,
+      "ResponseHeaders": {
+        "Content-Length": "0",
         "Date": "Fri, 03 Apr 2020 21:01:36 GMT",
         "ETag": "\u00220x8D7D81232A48633\u0022",
         "Last-Modified": "Fri, 03 Apr 2020 21:01:36 GMT",
->>>>>>> 32e373e2
         "Server": [
           "Windows-Azure-Blob/1.0",
           "Microsoft-HTTPAPI/2.0"
         ],
         "x-ms-client-request-id": "85b5b33f-9e7e-cfbe-23d8-2ccf41e3ab3a",
-<<<<<<< HEAD
-        "x-ms-request-id": "35979f60-201e-0001-323c-f3cde7000000",
-        "x-ms-version": "2019-10-10"
-=======
         "x-ms-request-id": "96223cec-f01e-0012-79fb-093670000000",
         "x-ms-version": "2019-12-12"
->>>>>>> 32e373e2
-      },
-      "ResponseBody": []
-    },
-    {
-<<<<<<< HEAD
-      "RequestUri": "https://seanstagehierarchical.dfs.core.windows.net/test-filesystem-cb5b4caa-391b-e6ba-f82a-7a067f198a1d/test-file-8b713cc9-7050-5bdc-aaef-7a7f2f8eb04b?resource=file",
-      "RequestMethod": "PUT",
-      "RequestHeaders": {
-        "Authorization": "Sanitized",
-        "traceparent": "00-ae7f478de9c5be48b11c0d1f7d897ba8-4f633151165d8d43-00",
-        "User-Agent": [
-          "azsdk-net-Storage.Files.DataLake/12.0.0-dev.20200305.1",
-          "(.NET Core 4.6.28325.01; Microsoft Windows 10.0.18363 )"
+      },
+      "ResponseBody": []
+    },
+    {
+      "RequestUri": "http://seannsecanary.dfs.core.windows.net/test-filesystem-cb5b4caa-391b-e6ba-f82a-7a067f198a1d/test-file-8b713cc9-7050-5bdc-aaef-7a7f2f8eb04b?resource=file",
+      "RequestMethod": "PUT",
+      "RequestHeaders": {
+        "Authorization": "Sanitized",
+        "traceparent": "00-c00d502f0289314ca3a46d748595e1b5-46ad1cdb303bfd45-00",
+        "User-Agent": [
+          "azsdk-net-Storage.Files.DataLake/12.1.0-dev.20200403.1",
+          "(.NET Core 4.6.28325.01; Microsoft Windows 10.0.18362 )"
         ],
         "x-ms-client-request-id": "f862cff0-d93c-cf18-d759-da8e243f9f95",
-        "x-ms-date": "Thu, 05 Mar 2020 22:19:36 GMT",
-        "x-ms-return-client-request-id": "true",
-        "x-ms-version": "2019-10-10"
-=======
-      "RequestUri": "http://seannsecanary.dfs.core.windows.net/test-filesystem-cb5b4caa-391b-e6ba-f82a-7a067f198a1d/test-file-8b713cc9-7050-5bdc-aaef-7a7f2f8eb04b?resource=file",
-      "RequestMethod": "PUT",
-      "RequestHeaders": {
-        "Authorization": "Sanitized",
-        "traceparent": "00-c00d502f0289314ca3a46d748595e1b5-46ad1cdb303bfd45-00",
-        "User-Agent": [
-          "azsdk-net-Storage.Files.DataLake/12.1.0-dev.20200403.1",
-          "(.NET Core 4.6.28325.01; Microsoft Windows 10.0.18362 )"
-        ],
-        "x-ms-client-request-id": "f862cff0-d93c-cf18-d759-da8e243f9f95",
-        "x-ms-date": "Fri, 03 Apr 2020 21:01:38 GMT",
-        "x-ms-return-client-request-id": "true",
-        "x-ms-version": "2019-12-12"
->>>>>>> 32e373e2
-      },
-      "RequestBody": null,
-      "StatusCode": 201,
-      "ResponseHeaders": {
-        "Content-Length": "0",
-<<<<<<< HEAD
-        "Date": "Thu, 05 Mar 2020 22:19:36 GMT",
-        "ETag": "\u00220x8D7C1534A1EAAE0\u0022",
-        "Last-Modified": "Thu, 05 Mar 2020 22:19:36 GMT",
-=======
+        "x-ms-date": "Fri, 03 Apr 2020 21:01:38 GMT",
+        "x-ms-return-client-request-id": "true",
+        "x-ms-version": "2019-12-12"
+      },
+      "RequestBody": null,
+      "StatusCode": 201,
+      "ResponseHeaders": {
+        "Content-Length": "0",
         "Date": "Fri, 03 Apr 2020 21:01:36 GMT",
         "ETag": "\u00220x8D7D81232B3B24D\u0022",
         "Last-Modified": "Fri, 03 Apr 2020 21:01:36 GMT",
->>>>>>> 32e373e2
         "Server": [
           "Windows-Azure-HDFS/1.0",
           "Microsoft-HTTPAPI/2.0"
         ],
         "x-ms-client-request-id": "f862cff0-d93c-cf18-d759-da8e243f9f95",
-<<<<<<< HEAD
-        "x-ms-request-id": "91ed5a8c-401f-0017-233c-f33b30000000",
-        "x-ms-version": "2019-10-10"
-=======
         "x-ms-request-id": "fa440150-201f-0097-2dfb-091bad000000",
         "x-ms-version": "2019-12-12"
->>>>>>> 32e373e2
-      },
-      "ResponseBody": []
-    },
-    {
-<<<<<<< HEAD
-      "RequestUri": "https://seanstagehierarchical.blob.core.windows.net/test-filesystem-cb5b4caa-391b-e6ba-f82a-7a067f198a1d/test-file-8b713cc9-7050-5bdc-aaef-7a7f2f8eb04b?comp=lease",
-      "RequestMethod": "PUT",
-      "RequestHeaders": {
-        "Authorization": "Sanitized",
-        "traceparent": "00-b0510f361f94de4e9a95138af6ba1bb9-ec0613392eb10846-00",
-        "User-Agent": [
-          "azsdk-net-Storage.Files.DataLake/12.0.0-dev.20200305.1",
-          "(.NET Core 4.6.28325.01; Microsoft Windows 10.0.18363 )"
+      },
+      "ResponseBody": []
+    },
+    {
+      "RequestUri": "http://seannsecanary.blob.core.windows.net/test-filesystem-cb5b4caa-391b-e6ba-f82a-7a067f198a1d/test-file-8b713cc9-7050-5bdc-aaef-7a7f2f8eb04b?comp=lease",
+      "RequestMethod": "PUT",
+      "RequestHeaders": {
+        "Authorization": "Sanitized",
+        "traceparent": "00-9b3361e3c2dcf74ca309576724d74192-faa9dcef64f43f44-00",
+        "User-Agent": [
+          "azsdk-net-Storage.Files.DataLake/12.1.0-dev.20200403.1",
+          "(.NET Core 4.6.28325.01; Microsoft Windows 10.0.18362 )"
         ],
         "x-ms-client-request-id": "42a2861f-f9c8-1050-f89e-5a0c00877bc5",
-        "x-ms-date": "Thu, 05 Mar 2020 22:19:36 GMT",
-=======
-      "RequestUri": "http://seannsecanary.blob.core.windows.net/test-filesystem-cb5b4caa-391b-e6ba-f82a-7a067f198a1d/test-file-8b713cc9-7050-5bdc-aaef-7a7f2f8eb04b?comp=lease",
-      "RequestMethod": "PUT",
-      "RequestHeaders": {
-        "Authorization": "Sanitized",
-        "traceparent": "00-9b3361e3c2dcf74ca309576724d74192-faa9dcef64f43f44-00",
-        "User-Agent": [
-          "azsdk-net-Storage.Files.DataLake/12.1.0-dev.20200403.1",
-          "(.NET Core 4.6.28325.01; Microsoft Windows 10.0.18362 )"
-        ],
-        "x-ms-client-request-id": "42a2861f-f9c8-1050-f89e-5a0c00877bc5",
-        "x-ms-date": "Fri, 03 Apr 2020 21:01:38 GMT",
->>>>>>> 32e373e2
+        "x-ms-date": "Fri, 03 Apr 2020 21:01:38 GMT",
         "x-ms-lease-action": "acquire",
         "x-ms-lease-duration": "15",
         "x-ms-proposed-lease-id": "300ae027-e01d-c3d6-9d30-d990541137d7",
         "x-ms-return-client-request-id": "true",
-<<<<<<< HEAD
-        "x-ms-version": "2019-10-10"
-=======
-        "x-ms-version": "2019-12-12"
->>>>>>> 32e373e2
-      },
-      "RequestBody": null,
-      "StatusCode": 201,
-      "ResponseHeaders": {
-        "Content-Length": "0",
-<<<<<<< HEAD
-        "Date": "Thu, 05 Mar 2020 22:19:36 GMT",
-        "ETag": "\u00220x8D7C1534A1EAAE0\u0022",
-        "Last-Modified": "Thu, 05 Mar 2020 22:19:36 GMT",
-=======
+        "x-ms-version": "2019-12-12"
+      },
+      "RequestBody": null,
+      "StatusCode": 201,
+      "ResponseHeaders": {
+        "Content-Length": "0",
         "Date": "Fri, 03 Apr 2020 21:01:36 GMT",
         "ETag": "\u00220x8D7D81232B3B24D\u0022",
         "Last-Modified": "Fri, 03 Apr 2020 21:01:36 GMT",
->>>>>>> 32e373e2
         "Server": [
           "Windows-Azure-Blob/1.0",
           "Microsoft-HTTPAPI/2.0"
         ],
         "x-ms-client-request-id": "42a2861f-f9c8-1050-f89e-5a0c00877bc5",
         "x-ms-lease-id": "300ae027-e01d-c3d6-9d30-d990541137d7",
-<<<<<<< HEAD
-        "x-ms-request-id": "35979f6c-201e-0001-3a3c-f3cde7000000",
-        "x-ms-version": "2019-10-10"
-=======
         "x-ms-request-id": "96223d08-f01e-0012-0dfb-093670000000",
         "x-ms-version": "2019-12-12"
->>>>>>> 32e373e2
-      },
-      "ResponseBody": []
-    },
-    {
-<<<<<<< HEAD
-      "RequestUri": "https://seanstagehierarchical.blob.core.windows.net/test-filesystem-cb5b4caa-391b-e6ba-f82a-7a067f198a1d/test-file-8b713cc9-7050-5bdc-aaef-7a7f2f8eb04b?comp=lease",
-      "RequestMethod": "PUT",
-      "RequestHeaders": {
-        "Authorization": "Sanitized",
-        "If-Modified-Since": "Fri, 06 Mar 2020 22:19:36 GMT",
-        "traceparent": "00-0b3b83b30008cb459dd8712918e0dead-73b1f1d0baf3b848-00",
-        "User-Agent": [
-          "azsdk-net-Storage.Files.DataLake/12.0.0-dev.20200305.1",
-          "(.NET Core 4.6.28325.01; Microsoft Windows 10.0.18363 )"
-        ],
-        "x-ms-client-request-id": "cd706713-f56f-cc0f-bc7d-668c5c03ea70",
-        "x-ms-date": "Thu, 05 Mar 2020 22:19:36 GMT",
-        "x-ms-lease-action": "break",
-        "x-ms-return-client-request-id": "true",
-        "x-ms-version": "2019-10-10"
-=======
+      },
+      "ResponseBody": []
+    },
+    {
       "RequestUri": "http://seannsecanary.blob.core.windows.net/test-filesystem-cb5b4caa-391b-e6ba-f82a-7a067f198a1d/test-file-8b713cc9-7050-5bdc-aaef-7a7f2f8eb04b?comp=lease",
       "RequestMethod": "PUT",
       "RequestHeaders": {
@@ -218,49 +117,19 @@
         "x-ms-lease-action": "break",
         "x-ms-return-client-request-id": "true",
         "x-ms-version": "2019-12-12"
->>>>>>> 32e373e2
       },
       "RequestBody": null,
       "StatusCode": 412,
       "ResponseHeaders": {
         "Content-Length": "252",
         "Content-Type": "application/xml",
-<<<<<<< HEAD
-        "Date": "Thu, 05 Mar 2020 22:19:36 GMT",
-=======
         "Date": "Fri, 03 Apr 2020 21:01:36 GMT",
->>>>>>> 32e373e2
         "Server": [
           "Windows-Azure-Blob/1.0",
           "Microsoft-HTTPAPI/2.0"
         ],
         "x-ms-client-request-id": "cd706713-f56f-cc0f-bc7d-668c5c03ea70",
         "x-ms-error-code": "ConditionNotMet",
-<<<<<<< HEAD
-        "x-ms-request-id": "35979f6e-201e-0001-3c3c-f3cde7000000",
-        "x-ms-version": "2019-10-10"
-      },
-      "ResponseBody": [
-        "\uFEFF\u003C?xml version=\u00221.0\u0022 encoding=\u0022utf-8\u0022?\u003E\u003CError\u003E\u003CCode\u003EConditionNotMet\u003C/Code\u003E\u003CMessage\u003EThe condition specified using HTTP conditional header(s) is not met.\n",
-        "RequestId:35979f6e-201e-0001-3c3c-f3cde7000000\n",
-        "Time:2020-03-05T22:19:36.7891736Z\u003C/Message\u003E\u003C/Error\u003E"
-      ]
-    },
-    {
-      "RequestUri": "https://seanstagehierarchical.blob.core.windows.net/test-filesystem-cb5b4caa-391b-e6ba-f82a-7a067f198a1d?restype=container",
-      "RequestMethod": "DELETE",
-      "RequestHeaders": {
-        "Authorization": "Sanitized",
-        "traceparent": "00-106393ddb5b58f4abc0e3528af7da802-efb6eea073486d4e-00",
-        "User-Agent": [
-          "azsdk-net-Storage.Files.DataLake/12.0.0-dev.20200305.1",
-          "(.NET Core 4.6.28325.01; Microsoft Windows 10.0.18363 )"
-        ],
-        "x-ms-client-request-id": "99f8cd05-ad16-2d56-f4fc-5a33d9dd13cd",
-        "x-ms-date": "Thu, 05 Mar 2020 22:19:36 GMT",
-        "x-ms-return-client-request-id": "true",
-        "x-ms-version": "2019-10-10"
-=======
         "x-ms-request-id": "96223d0f-f01e-0012-12fb-093670000000",
         "x-ms-version": "2019-12-12"
       },
@@ -284,235 +153,124 @@
         "x-ms-date": "Fri, 03 Apr 2020 21:01:38 GMT",
         "x-ms-return-client-request-id": "true",
         "x-ms-version": "2019-12-12"
->>>>>>> 32e373e2
       },
       "RequestBody": null,
       "StatusCode": 202,
       "ResponseHeaders": {
         "Content-Length": "0",
-<<<<<<< HEAD
-        "Date": "Thu, 05 Mar 2020 22:19:36 GMT",
-=======
         "Date": "Fri, 03 Apr 2020 21:01:36 GMT",
->>>>>>> 32e373e2
         "Server": [
           "Windows-Azure-Blob/1.0",
           "Microsoft-HTTPAPI/2.0"
         ],
         "x-ms-client-request-id": "99f8cd05-ad16-2d56-f4fc-5a33d9dd13cd",
-<<<<<<< HEAD
-        "x-ms-request-id": "35979f73-201e-0001-403c-f3cde7000000",
-        "x-ms-version": "2019-10-10"
-=======
         "x-ms-request-id": "96223d17-f01e-0012-18fb-093670000000",
         "x-ms-version": "2019-12-12"
->>>>>>> 32e373e2
-      },
-      "ResponseBody": []
-    },
-    {
-<<<<<<< HEAD
-      "RequestUri": "https://seanstagehierarchical.blob.core.windows.net/test-filesystem-beaac734-71e3-0d46-a691-b03c83660b92?restype=container",
-      "RequestMethod": "PUT",
-      "RequestHeaders": {
-        "Authorization": "Sanitized",
-        "traceparent": "00-7fe8869df8e806479336529f6d074296-fbe536513760cd40-00",
-        "User-Agent": [
-          "azsdk-net-Storage.Files.DataLake/12.0.0-dev.20200305.1",
-          "(.NET Core 4.6.28325.01; Microsoft Windows 10.0.18363 )"
+      },
+      "ResponseBody": []
+    },
+    {
+      "RequestUri": "http://seannsecanary.blob.core.windows.net/test-filesystem-beaac734-71e3-0d46-a691-b03c83660b92?restype=container",
+      "RequestMethod": "PUT",
+      "RequestHeaders": {
+        "Authorization": "Sanitized",
+        "traceparent": "00-3ac8e58d026f4841a4acd1a2b47efd31-8d56c1d451789745-00",
+        "User-Agent": [
+          "azsdk-net-Storage.Files.DataLake/12.1.0-dev.20200403.1",
+          "(.NET Core 4.6.28325.01; Microsoft Windows 10.0.18362 )"
         ],
         "x-ms-blob-public-access": "container",
         "x-ms-client-request-id": "f874a31e-657f-9449-86eb-f285fc19a98d",
-        "x-ms-date": "Thu, 05 Mar 2020 22:19:36 GMT",
-        "x-ms-return-client-request-id": "true",
-        "x-ms-version": "2019-10-10"
-=======
-      "RequestUri": "http://seannsecanary.blob.core.windows.net/test-filesystem-beaac734-71e3-0d46-a691-b03c83660b92?restype=container",
-      "RequestMethod": "PUT",
-      "RequestHeaders": {
-        "Authorization": "Sanitized",
-        "traceparent": "00-3ac8e58d026f4841a4acd1a2b47efd31-8d56c1d451789745-00",
-        "User-Agent": [
-          "azsdk-net-Storage.Files.DataLake/12.1.0-dev.20200403.1",
-          "(.NET Core 4.6.28325.01; Microsoft Windows 10.0.18362 )"
-        ],
-        "x-ms-blob-public-access": "container",
-        "x-ms-client-request-id": "f874a31e-657f-9449-86eb-f285fc19a98d",
-        "x-ms-date": "Fri, 03 Apr 2020 21:01:38 GMT",
-        "x-ms-return-client-request-id": "true",
-        "x-ms-version": "2019-12-12"
->>>>>>> 32e373e2
-      },
-      "RequestBody": null,
-      "StatusCode": 201,
-      "ResponseHeaders": {
-        "Content-Length": "0",
-<<<<<<< HEAD
-        "Date": "Thu, 05 Mar 2020 22:19:36 GMT",
-        "ETag": "\u00220x8D7C1534A78369D\u0022",
-        "Last-Modified": "Thu, 05 Mar 2020 22:19:37 GMT",
-=======
+        "x-ms-date": "Fri, 03 Apr 2020 21:01:38 GMT",
+        "x-ms-return-client-request-id": "true",
+        "x-ms-version": "2019-12-12"
+      },
+      "RequestBody": null,
+      "StatusCode": 201,
+      "ResponseHeaders": {
+        "Content-Length": "0",
         "Date": "Fri, 03 Apr 2020 21:01:37 GMT",
         "ETag": "\u00220x8D7D81232E915D4\u0022",
         "Last-Modified": "Fri, 03 Apr 2020 21:01:37 GMT",
->>>>>>> 32e373e2
         "Server": [
           "Windows-Azure-Blob/1.0",
           "Microsoft-HTTPAPI/2.0"
         ],
         "x-ms-client-request-id": "f874a31e-657f-9449-86eb-f285fc19a98d",
-<<<<<<< HEAD
-        "x-ms-request-id": "a5295a20-401e-0007-313c-f3fe58000000",
-        "x-ms-version": "2019-10-10"
-=======
         "x-ms-request-id": "96223d29-f01e-0012-27fb-093670000000",
         "x-ms-version": "2019-12-12"
->>>>>>> 32e373e2
-      },
-      "ResponseBody": []
-    },
-    {
-<<<<<<< HEAD
-      "RequestUri": "https://seanstagehierarchical.dfs.core.windows.net/test-filesystem-beaac734-71e3-0d46-a691-b03c83660b92/test-file-9fd9c7f1-8456-e2c3-6edc-e7283efc6218?resource=file",
-      "RequestMethod": "PUT",
-      "RequestHeaders": {
-        "Authorization": "Sanitized",
-        "traceparent": "00-5032feae6c8b6a45a95f12953ab6d186-086c30b3f144c34a-00",
-        "User-Agent": [
-          "azsdk-net-Storage.Files.DataLake/12.0.0-dev.20200305.1",
-          "(.NET Core 4.6.28325.01; Microsoft Windows 10.0.18363 )"
+      },
+      "ResponseBody": []
+    },
+    {
+      "RequestUri": "http://seannsecanary.dfs.core.windows.net/test-filesystem-beaac734-71e3-0d46-a691-b03c83660b92/test-file-9fd9c7f1-8456-e2c3-6edc-e7283efc6218?resource=file",
+      "RequestMethod": "PUT",
+      "RequestHeaders": {
+        "Authorization": "Sanitized",
+        "traceparent": "00-a47856a8687dcc4190125cfef0b0a1f0-f8e2e749343c9542-00",
+        "User-Agent": [
+          "azsdk-net-Storage.Files.DataLake/12.1.0-dev.20200403.1",
+          "(.NET Core 4.6.28325.01; Microsoft Windows 10.0.18362 )"
         ],
         "x-ms-client-request-id": "e358a511-66b4-99e8-e091-8aa37e215589",
-        "x-ms-date": "Thu, 05 Mar 2020 22:19:37 GMT",
-        "x-ms-return-client-request-id": "true",
-        "x-ms-version": "2019-10-10"
-=======
-      "RequestUri": "http://seannsecanary.dfs.core.windows.net/test-filesystem-beaac734-71e3-0d46-a691-b03c83660b92/test-file-9fd9c7f1-8456-e2c3-6edc-e7283efc6218?resource=file",
-      "RequestMethod": "PUT",
-      "RequestHeaders": {
-        "Authorization": "Sanitized",
-        "traceparent": "00-a47856a8687dcc4190125cfef0b0a1f0-f8e2e749343c9542-00",
-        "User-Agent": [
-          "azsdk-net-Storage.Files.DataLake/12.1.0-dev.20200403.1",
-          "(.NET Core 4.6.28325.01; Microsoft Windows 10.0.18362 )"
-        ],
-        "x-ms-client-request-id": "e358a511-66b4-99e8-e091-8aa37e215589",
-        "x-ms-date": "Fri, 03 Apr 2020 21:01:38 GMT",
-        "x-ms-return-client-request-id": "true",
-        "x-ms-version": "2019-12-12"
->>>>>>> 32e373e2
-      },
-      "RequestBody": null,
-      "StatusCode": 201,
-      "ResponseHeaders": {
-        "Content-Length": "0",
-<<<<<<< HEAD
-        "Date": "Thu, 05 Mar 2020 22:19:36 GMT",
-        "ETag": "\u00220x8D7C1534AAB9657\u0022",
-        "Last-Modified": "Thu, 05 Mar 2020 22:19:37 GMT",
-=======
+        "x-ms-date": "Fri, 03 Apr 2020 21:01:38 GMT",
+        "x-ms-return-client-request-id": "true",
+        "x-ms-version": "2019-12-12"
+      },
+      "RequestBody": null,
+      "StatusCode": 201,
+      "ResponseHeaders": {
+        "Content-Length": "0",
         "Date": "Fri, 03 Apr 2020 21:01:37 GMT",
         "ETag": "\u00220x8D7D81232FC2538\u0022",
         "Last-Modified": "Fri, 03 Apr 2020 21:01:37 GMT",
->>>>>>> 32e373e2
         "Server": [
           "Windows-Azure-HDFS/1.0",
           "Microsoft-HTTPAPI/2.0"
         ],
         "x-ms-client-request-id": "e358a511-66b4-99e8-e091-8aa37e215589",
-<<<<<<< HEAD
-        "x-ms-request-id": "8a0a23c0-701f-0041-5d3c-f3cadf000000",
-        "x-ms-version": "2019-10-10"
-=======
         "x-ms-request-id": "fa440151-201f-0097-2efb-091bad000000",
         "x-ms-version": "2019-12-12"
->>>>>>> 32e373e2
-      },
-      "ResponseBody": []
-    },
-    {
-<<<<<<< HEAD
-      "RequestUri": "https://seanstagehierarchical.blob.core.windows.net/test-filesystem-beaac734-71e3-0d46-a691-b03c83660b92/test-file-9fd9c7f1-8456-e2c3-6edc-e7283efc6218?comp=lease",
-      "RequestMethod": "PUT",
-      "RequestHeaders": {
-        "Authorization": "Sanitized",
-        "traceparent": "00-c416c809c1d5c642b63d89533aa31895-b17e247e390b1b42-00",
-        "User-Agent": [
-          "azsdk-net-Storage.Files.DataLake/12.0.0-dev.20200305.1",
-          "(.NET Core 4.6.28325.01; Microsoft Windows 10.0.18363 )"
+      },
+      "ResponseBody": []
+    },
+    {
+      "RequestUri": "http://seannsecanary.blob.core.windows.net/test-filesystem-beaac734-71e3-0d46-a691-b03c83660b92/test-file-9fd9c7f1-8456-e2c3-6edc-e7283efc6218?comp=lease",
+      "RequestMethod": "PUT",
+      "RequestHeaders": {
+        "Authorization": "Sanitized",
+        "traceparent": "00-96ed6c113be9f44c96554719369288d1-fca34247b3655947-00",
+        "User-Agent": [
+          "azsdk-net-Storage.Files.DataLake/12.1.0-dev.20200403.1",
+          "(.NET Core 4.6.28325.01; Microsoft Windows 10.0.18362 )"
         ],
         "x-ms-client-request-id": "84967f9c-47da-47c1-0a79-2fceb6831e3c",
-        "x-ms-date": "Thu, 05 Mar 2020 22:19:37 GMT",
-=======
-      "RequestUri": "http://seannsecanary.blob.core.windows.net/test-filesystem-beaac734-71e3-0d46-a691-b03c83660b92/test-file-9fd9c7f1-8456-e2c3-6edc-e7283efc6218?comp=lease",
-      "RequestMethod": "PUT",
-      "RequestHeaders": {
-        "Authorization": "Sanitized",
-        "traceparent": "00-96ed6c113be9f44c96554719369288d1-fca34247b3655947-00",
-        "User-Agent": [
-          "azsdk-net-Storage.Files.DataLake/12.1.0-dev.20200403.1",
-          "(.NET Core 4.6.28325.01; Microsoft Windows 10.0.18362 )"
-        ],
-        "x-ms-client-request-id": "84967f9c-47da-47c1-0a79-2fceb6831e3c",
-        "x-ms-date": "Fri, 03 Apr 2020 21:01:38 GMT",
->>>>>>> 32e373e2
+        "x-ms-date": "Fri, 03 Apr 2020 21:01:38 GMT",
         "x-ms-lease-action": "acquire",
         "x-ms-lease-duration": "15",
         "x-ms-proposed-lease-id": "8af9da88-cafb-de9a-b4e5-af647ba38499",
         "x-ms-return-client-request-id": "true",
-<<<<<<< HEAD
-        "x-ms-version": "2019-10-10"
-=======
-        "x-ms-version": "2019-12-12"
->>>>>>> 32e373e2
-      },
-      "RequestBody": null,
-      "StatusCode": 201,
-      "ResponseHeaders": {
-        "Content-Length": "0",
-<<<<<<< HEAD
-        "Date": "Thu, 05 Mar 2020 22:19:37 GMT",
-        "ETag": "\u00220x8D7C1534AAB9657\u0022",
-        "Last-Modified": "Thu, 05 Mar 2020 22:19:37 GMT",
-=======
+        "x-ms-version": "2019-12-12"
+      },
+      "RequestBody": null,
+      "StatusCode": 201,
+      "ResponseHeaders": {
+        "Content-Length": "0",
         "Date": "Fri, 03 Apr 2020 21:01:37 GMT",
         "ETag": "\u00220x8D7D81232FC2538\u0022",
         "Last-Modified": "Fri, 03 Apr 2020 21:01:37 GMT",
->>>>>>> 32e373e2
         "Server": [
           "Windows-Azure-Blob/1.0",
           "Microsoft-HTTPAPI/2.0"
         ],
         "x-ms-client-request-id": "84967f9c-47da-47c1-0a79-2fceb6831e3c",
         "x-ms-lease-id": "8af9da88-cafb-de9a-b4e5-af647ba38499",
-<<<<<<< HEAD
-        "x-ms-request-id": "a5295a27-401e-0007-353c-f3fe58000000",
-        "x-ms-version": "2019-10-10"
-=======
         "x-ms-request-id": "96223d42-f01e-0012-37fb-093670000000",
         "x-ms-version": "2019-12-12"
->>>>>>> 32e373e2
-      },
-      "ResponseBody": []
-    },
-    {
-<<<<<<< HEAD
-      "RequestUri": "https://seanstagehierarchical.blob.core.windows.net/test-filesystem-beaac734-71e3-0d46-a691-b03c83660b92/test-file-9fd9c7f1-8456-e2c3-6edc-e7283efc6218?comp=lease",
-      "RequestMethod": "PUT",
-      "RequestHeaders": {
-        "Authorization": "Sanitized",
-        "If-Unmodified-Since": "Wed, 04 Mar 2020 22:19:36 GMT",
-        "traceparent": "00-e000ba46e705c74c97724bf7d840aeca-435d3618a8b3ba46-00",
-        "User-Agent": [
-          "azsdk-net-Storage.Files.DataLake/12.0.0-dev.20200305.1",
-          "(.NET Core 4.6.28325.01; Microsoft Windows 10.0.18363 )"
-        ],
-        "x-ms-client-request-id": "fcc7e070-ff0d-c2be-67cf-8d294f956e05",
-        "x-ms-date": "Thu, 05 Mar 2020 22:19:37 GMT",
-        "x-ms-lease-action": "break",
-        "x-ms-return-client-request-id": "true",
-        "x-ms-version": "2019-10-10"
-=======
+      },
+      "ResponseBody": []
+    },
+    {
       "RequestUri": "http://seannsecanary.blob.core.windows.net/test-filesystem-beaac734-71e3-0d46-a691-b03c83660b92/test-file-9fd9c7f1-8456-e2c3-6edc-e7283efc6218?comp=lease",
       "RequestMethod": "PUT",
       "RequestHeaders": {
@@ -528,49 +286,19 @@
         "x-ms-lease-action": "break",
         "x-ms-return-client-request-id": "true",
         "x-ms-version": "2019-12-12"
->>>>>>> 32e373e2
       },
       "RequestBody": null,
       "StatusCode": 412,
       "ResponseHeaders": {
         "Content-Length": "252",
         "Content-Type": "application/xml",
-<<<<<<< HEAD
-        "Date": "Thu, 05 Mar 2020 22:19:37 GMT",
-=======
-        "Date": "Fri, 03 Apr 2020 21:01:37 GMT",
->>>>>>> 32e373e2
+        "Date": "Fri, 03 Apr 2020 21:01:37 GMT",
         "Server": [
           "Windows-Azure-Blob/1.0",
           "Microsoft-HTTPAPI/2.0"
         ],
         "x-ms-client-request-id": "fcc7e070-ff0d-c2be-67cf-8d294f956e05",
         "x-ms-error-code": "ConditionNotMet",
-<<<<<<< HEAD
-        "x-ms-request-id": "a5295a2a-401e-0007-383c-f3fe58000000",
-        "x-ms-version": "2019-10-10"
-      },
-      "ResponseBody": [
-        "\uFEFF\u003C?xml version=\u00221.0\u0022 encoding=\u0022utf-8\u0022?\u003E\u003CError\u003E\u003CCode\u003EConditionNotMet\u003C/Code\u003E\u003CMessage\u003EThe condition specified using HTTP conditional header(s) is not met.\n",
-        "RequestId:a5295a2a-401e-0007-383c-f3fe58000000\n",
-        "Time:2020-03-05T22:19:37.7107667Z\u003C/Message\u003E\u003C/Error\u003E"
-      ]
-    },
-    {
-      "RequestUri": "https://seanstagehierarchical.blob.core.windows.net/test-filesystem-beaac734-71e3-0d46-a691-b03c83660b92?restype=container",
-      "RequestMethod": "DELETE",
-      "RequestHeaders": {
-        "Authorization": "Sanitized",
-        "traceparent": "00-b35d08992927c744bbae00a016a56f46-a59a176fff57984c-00",
-        "User-Agent": [
-          "azsdk-net-Storage.Files.DataLake/12.0.0-dev.20200305.1",
-          "(.NET Core 4.6.28325.01; Microsoft Windows 10.0.18363 )"
-        ],
-        "x-ms-client-request-id": "d65eeb22-22bc-0c2f-32d6-ed3a2fbcb9e0",
-        "x-ms-date": "Thu, 05 Mar 2020 22:19:37 GMT",
-        "x-ms-return-client-request-id": "true",
-        "x-ms-version": "2019-10-10"
-=======
         "x-ms-request-id": "96223d4c-f01e-0012-3ffb-093670000000",
         "x-ms-version": "2019-12-12"
       },
@@ -594,292 +322,152 @@
         "x-ms-date": "Fri, 03 Apr 2020 21:01:38 GMT",
         "x-ms-return-client-request-id": "true",
         "x-ms-version": "2019-12-12"
->>>>>>> 32e373e2
       },
       "RequestBody": null,
       "StatusCode": 202,
       "ResponseHeaders": {
         "Content-Length": "0",
-<<<<<<< HEAD
-        "Date": "Thu, 05 Mar 2020 22:19:37 GMT",
-=======
-        "Date": "Fri, 03 Apr 2020 21:01:37 GMT",
->>>>>>> 32e373e2
+        "Date": "Fri, 03 Apr 2020 21:01:37 GMT",
         "Server": [
           "Windows-Azure-Blob/1.0",
           "Microsoft-HTTPAPI/2.0"
         ],
         "x-ms-client-request-id": "d65eeb22-22bc-0c2f-32d6-ed3a2fbcb9e0",
-<<<<<<< HEAD
-        "x-ms-request-id": "a5295a2c-401e-0007-3a3c-f3fe58000000",
-        "x-ms-version": "2019-10-10"
-=======
         "x-ms-request-id": "96223d4f-f01e-0012-42fb-093670000000",
         "x-ms-version": "2019-12-12"
->>>>>>> 32e373e2
-      },
-      "ResponseBody": []
-    },
-    {
-<<<<<<< HEAD
-      "RequestUri": "https://seanstagehierarchical.blob.core.windows.net/test-filesystem-0810fb65-c0e4-4f6c-1be7-637ff1b87b1c?restype=container",
-      "RequestMethod": "PUT",
-      "RequestHeaders": {
-        "Authorization": "Sanitized",
-        "traceparent": "00-12e95ef08609c141b8436a81aaf3f0ac-a96063fb5bf8b749-00",
-        "User-Agent": [
-          "azsdk-net-Storage.Files.DataLake/12.0.0-dev.20200305.1",
-          "(.NET Core 4.6.28325.01; Microsoft Windows 10.0.18363 )"
+      },
+      "ResponseBody": []
+    },
+    {
+      "RequestUri": "http://seannsecanary.blob.core.windows.net/test-filesystem-0810fb65-c0e4-4f6c-1be7-637ff1b87b1c?restype=container",
+      "RequestMethod": "PUT",
+      "RequestHeaders": {
+        "Authorization": "Sanitized",
+        "traceparent": "00-f4c0f5a866649f439e3ce14a1eba9c82-0cc4cfd7af66b543-00",
+        "User-Agent": [
+          "azsdk-net-Storage.Files.DataLake/12.1.0-dev.20200403.1",
+          "(.NET Core 4.6.28325.01; Microsoft Windows 10.0.18362 )"
         ],
         "x-ms-blob-public-access": "container",
         "x-ms-client-request-id": "4ba12dd3-733a-62ec-7f0e-bad4beb01b7a",
-        "x-ms-date": "Thu, 05 Mar 2020 22:19:37 GMT",
-        "x-ms-return-client-request-id": "true",
-        "x-ms-version": "2019-10-10"
-=======
-      "RequestUri": "http://seannsecanary.blob.core.windows.net/test-filesystem-0810fb65-c0e4-4f6c-1be7-637ff1b87b1c?restype=container",
-      "RequestMethod": "PUT",
-      "RequestHeaders": {
-        "Authorization": "Sanitized",
-        "traceparent": "00-f4c0f5a866649f439e3ce14a1eba9c82-0cc4cfd7af66b543-00",
-        "User-Agent": [
-          "azsdk-net-Storage.Files.DataLake/12.1.0-dev.20200403.1",
-          "(.NET Core 4.6.28325.01; Microsoft Windows 10.0.18362 )"
-        ],
-        "x-ms-blob-public-access": "container",
-        "x-ms-client-request-id": "4ba12dd3-733a-62ec-7f0e-bad4beb01b7a",
-        "x-ms-date": "Fri, 03 Apr 2020 21:01:39 GMT",
-        "x-ms-return-client-request-id": "true",
-        "x-ms-version": "2019-12-12"
->>>>>>> 32e373e2
-      },
-      "RequestBody": null,
-      "StatusCode": 201,
-      "ResponseHeaders": {
-        "Content-Length": "0",
-<<<<<<< HEAD
-        "Date": "Thu, 05 Mar 2020 22:19:37 GMT",
-        "ETag": "\u00220x8D7C1534B009AC7\u0022",
-        "Last-Modified": "Thu, 05 Mar 2020 22:19:38 GMT",
-=======
+        "x-ms-date": "Fri, 03 Apr 2020 21:01:39 GMT",
+        "x-ms-return-client-request-id": "true",
+        "x-ms-version": "2019-12-12"
+      },
+      "RequestBody": null,
+      "StatusCode": 201,
+      "ResponseHeaders": {
+        "Content-Length": "0",
         "Date": "Fri, 03 Apr 2020 21:01:37 GMT",
         "ETag": "\u00220x8D7D8123334D2B4\u0022",
         "Last-Modified": "Fri, 03 Apr 2020 21:01:37 GMT",
->>>>>>> 32e373e2
         "Server": [
           "Windows-Azure-Blob/1.0",
           "Microsoft-HTTPAPI/2.0"
         ],
         "x-ms-client-request-id": "4ba12dd3-733a-62ec-7f0e-bad4beb01b7a",
-<<<<<<< HEAD
-        "x-ms-request-id": "45e4f5c9-501e-001b-2f3c-f3ac38000000",
-        "x-ms-version": "2019-10-10"
-=======
         "x-ms-request-id": "96223d58-f01e-0012-4afb-093670000000",
         "x-ms-version": "2019-12-12"
->>>>>>> 32e373e2
-      },
-      "ResponseBody": []
-    },
-    {
-<<<<<<< HEAD
-      "RequestUri": "https://seanstagehierarchical.dfs.core.windows.net/test-filesystem-0810fb65-c0e4-4f6c-1be7-637ff1b87b1c/test-file-73e7d05b-55b5-cca8-b1cc-759d5c6b1c91?resource=file",
-      "RequestMethod": "PUT",
-      "RequestHeaders": {
-        "Authorization": "Sanitized",
-        "traceparent": "00-9ec70ba6a6765146911abc0f6d66f467-62bbea5f4abb2248-00",
-        "User-Agent": [
-          "azsdk-net-Storage.Files.DataLake/12.0.0-dev.20200305.1",
-          "(.NET Core 4.6.28325.01; Microsoft Windows 10.0.18363 )"
+      },
+      "ResponseBody": []
+    },
+    {
+      "RequestUri": "http://seannsecanary.dfs.core.windows.net/test-filesystem-0810fb65-c0e4-4f6c-1be7-637ff1b87b1c/test-file-73e7d05b-55b5-cca8-b1cc-759d5c6b1c91?resource=file",
+      "RequestMethod": "PUT",
+      "RequestHeaders": {
+        "Authorization": "Sanitized",
+        "traceparent": "00-7cdeafaa3fee0e47ac99f89fc9745296-6a2cba751e6ee346-00",
+        "User-Agent": [
+          "azsdk-net-Storage.Files.DataLake/12.1.0-dev.20200403.1",
+          "(.NET Core 4.6.28325.01; Microsoft Windows 10.0.18362 )"
         ],
         "x-ms-client-request-id": "62a5e92c-3da2-7d27-84d4-9a6dfe4f0513",
-        "x-ms-date": "Thu, 05 Mar 2020 22:19:38 GMT",
-        "x-ms-return-client-request-id": "true",
-        "x-ms-version": "2019-10-10"
-=======
-      "RequestUri": "http://seannsecanary.dfs.core.windows.net/test-filesystem-0810fb65-c0e4-4f6c-1be7-637ff1b87b1c/test-file-73e7d05b-55b5-cca8-b1cc-759d5c6b1c91?resource=file",
-      "RequestMethod": "PUT",
-      "RequestHeaders": {
-        "Authorization": "Sanitized",
-        "traceparent": "00-7cdeafaa3fee0e47ac99f89fc9745296-6a2cba751e6ee346-00",
-        "User-Agent": [
-          "azsdk-net-Storage.Files.DataLake/12.1.0-dev.20200403.1",
-          "(.NET Core 4.6.28325.01; Microsoft Windows 10.0.18362 )"
-        ],
-        "x-ms-client-request-id": "62a5e92c-3da2-7d27-84d4-9a6dfe4f0513",
-        "x-ms-date": "Fri, 03 Apr 2020 21:01:39 GMT",
-        "x-ms-return-client-request-id": "true",
-        "x-ms-version": "2019-12-12"
->>>>>>> 32e373e2
-      },
-      "RequestBody": null,
-      "StatusCode": 201,
-      "ResponseHeaders": {
-        "Content-Length": "0",
-<<<<<<< HEAD
-        "Date": "Thu, 05 Mar 2020 22:19:37 GMT",
-        "ETag": "\u00220x8D7C1534B35B426\u0022",
-        "Last-Modified": "Thu, 05 Mar 2020 22:19:38 GMT",
-=======
+        "x-ms-date": "Fri, 03 Apr 2020 21:01:39 GMT",
+        "x-ms-return-client-request-id": "true",
+        "x-ms-version": "2019-12-12"
+      },
+      "RequestBody": null,
+      "StatusCode": 201,
+      "ResponseHeaders": {
+        "Content-Length": "0",
         "Date": "Fri, 03 Apr 2020 21:01:37 GMT",
         "ETag": "\u00220x8D7D81233447A56\u0022",
         "Last-Modified": "Fri, 03 Apr 2020 21:01:37 GMT",
->>>>>>> 32e373e2
         "Server": [
           "Windows-Azure-HDFS/1.0",
           "Microsoft-HTTPAPI/2.0"
         ],
         "x-ms-client-request-id": "62a5e92c-3da2-7d27-84d4-9a6dfe4f0513",
-<<<<<<< HEAD
-        "x-ms-request-id": "19e46df0-601f-003f-593c-f35a98000000",
-        "x-ms-version": "2019-10-10"
-=======
         "x-ms-request-id": "fa440153-201f-0097-30fb-091bad000000",
         "x-ms-version": "2019-12-12"
->>>>>>> 32e373e2
-      },
-      "ResponseBody": []
-    },
-    {
-<<<<<<< HEAD
-      "RequestUri": "https://seanstagehierarchical.blob.core.windows.net/test-filesystem-0810fb65-c0e4-4f6c-1be7-637ff1b87b1c/test-file-73e7d05b-55b5-cca8-b1cc-759d5c6b1c91?comp=lease",
-      "RequestMethod": "PUT",
-      "RequestHeaders": {
-        "Authorization": "Sanitized",
-        "traceparent": "00-7335bba0223fd94b823542e519794793-bf7b08153557eb48-00",
-        "User-Agent": [
-          "azsdk-net-Storage.Files.DataLake/12.0.0-dev.20200305.1",
-          "(.NET Core 4.6.28325.01; Microsoft Windows 10.0.18363 )"
+      },
+      "ResponseBody": []
+    },
+    {
+      "RequestUri": "http://seannsecanary.blob.core.windows.net/test-filesystem-0810fb65-c0e4-4f6c-1be7-637ff1b87b1c/test-file-73e7d05b-55b5-cca8-b1cc-759d5c6b1c91?comp=lease",
+      "RequestMethod": "PUT",
+      "RequestHeaders": {
+        "Authorization": "Sanitized",
+        "traceparent": "00-54cc97a013bad0448328294c5e947e38-7f4ab64be35dc848-00",
+        "User-Agent": [
+          "azsdk-net-Storage.Files.DataLake/12.1.0-dev.20200403.1",
+          "(.NET Core 4.6.28325.01; Microsoft Windows 10.0.18362 )"
         ],
         "x-ms-client-request-id": "b437d09e-4cd8-d5de-8579-729a99170c04",
-        "x-ms-date": "Thu, 05 Mar 2020 22:19:38 GMT",
-=======
-      "RequestUri": "http://seannsecanary.blob.core.windows.net/test-filesystem-0810fb65-c0e4-4f6c-1be7-637ff1b87b1c/test-file-73e7d05b-55b5-cca8-b1cc-759d5c6b1c91?comp=lease",
-      "RequestMethod": "PUT",
-      "RequestHeaders": {
-        "Authorization": "Sanitized",
-        "traceparent": "00-54cc97a013bad0448328294c5e947e38-7f4ab64be35dc848-00",
-        "User-Agent": [
-          "azsdk-net-Storage.Files.DataLake/12.1.0-dev.20200403.1",
-          "(.NET Core 4.6.28325.01; Microsoft Windows 10.0.18362 )"
-        ],
-        "x-ms-client-request-id": "b437d09e-4cd8-d5de-8579-729a99170c04",
-        "x-ms-date": "Fri, 03 Apr 2020 21:01:39 GMT",
->>>>>>> 32e373e2
+        "x-ms-date": "Fri, 03 Apr 2020 21:01:39 GMT",
         "x-ms-lease-action": "acquire",
         "x-ms-lease-duration": "15",
         "x-ms-proposed-lease-id": "389d29f1-5604-2b63-ef07-a310717fee3c",
         "x-ms-return-client-request-id": "true",
-<<<<<<< HEAD
-        "x-ms-version": "2019-10-10"
-=======
-        "x-ms-version": "2019-12-12"
->>>>>>> 32e373e2
-      },
-      "RequestBody": null,
-      "StatusCode": 201,
-      "ResponseHeaders": {
-        "Content-Length": "0",
-<<<<<<< HEAD
-        "Date": "Thu, 05 Mar 2020 22:19:38 GMT",
-        "ETag": "\u00220x8D7C1534B35B426\u0022",
-        "Last-Modified": "Thu, 05 Mar 2020 22:19:38 GMT",
-=======
+        "x-ms-version": "2019-12-12"
+      },
+      "RequestBody": null,
+      "StatusCode": 201,
+      "ResponseHeaders": {
+        "Content-Length": "0",
         "Date": "Fri, 03 Apr 2020 21:01:37 GMT",
         "ETag": "\u00220x8D7D81233447A56\u0022",
         "Last-Modified": "Fri, 03 Apr 2020 21:01:37 GMT",
->>>>>>> 32e373e2
         "Server": [
           "Windows-Azure-Blob/1.0",
           "Microsoft-HTTPAPI/2.0"
         ],
         "x-ms-client-request-id": "b437d09e-4cd8-d5de-8579-729a99170c04",
         "x-ms-lease-id": "389d29f1-5604-2b63-ef07-a310717fee3c",
-<<<<<<< HEAD
-        "x-ms-request-id": "45e4f5d1-501e-001b-343c-f3ac38000000",
-        "x-ms-version": "2019-10-10"
-=======
         "x-ms-request-id": "96223d71-f01e-0012-5afb-093670000000",
         "x-ms-version": "2019-12-12"
->>>>>>> 32e373e2
-      },
-      "ResponseBody": []
-    },
-    {
-<<<<<<< HEAD
-      "RequestUri": "https://seanstagehierarchical.blob.core.windows.net/test-filesystem-0810fb65-c0e4-4f6c-1be7-637ff1b87b1c/test-file-73e7d05b-55b5-cca8-b1cc-759d5c6b1c91?comp=lease",
-=======
+      },
+      "ResponseBody": []
+    },
+    {
       "RequestUri": "http://seannsecanary.blob.core.windows.net/test-filesystem-0810fb65-c0e4-4f6c-1be7-637ff1b87b1c/test-file-73e7d05b-55b5-cca8-b1cc-759d5c6b1c91?comp=lease",
->>>>>>> 32e373e2
       "RequestMethod": "PUT",
       "RequestHeaders": {
         "Authorization": "Sanitized",
         "If-Match": "\u0022garbage\u0022",
-<<<<<<< HEAD
-        "traceparent": "00-42dbc9e8e12f0f4ba0c8f8e835d7211d-3c0bd5738b489643-00",
-        "User-Agent": [
-          "azsdk-net-Storage.Files.DataLake/12.0.0-dev.20200305.1",
-          "(.NET Core 4.6.28325.01; Microsoft Windows 10.0.18363 )"
+        "traceparent": "00-155429c4942f6844b50c26e786ec3719-79c5350fa163b84a-00",
+        "User-Agent": [
+          "azsdk-net-Storage.Files.DataLake/12.1.0-dev.20200403.1",
+          "(.NET Core 4.6.28325.01; Microsoft Windows 10.0.18362 )"
         ],
         "x-ms-client-request-id": "a1712325-3a48-fb63-b39b-ee4c47555f47",
-        "x-ms-date": "Thu, 05 Mar 2020 22:19:38 GMT",
+        "x-ms-date": "Fri, 03 Apr 2020 21:01:39 GMT",
         "x-ms-lease-action": "break",
         "x-ms-return-client-request-id": "true",
-        "x-ms-version": "2019-10-10"
-=======
-        "traceparent": "00-155429c4942f6844b50c26e786ec3719-79c5350fa163b84a-00",
-        "User-Agent": [
-          "azsdk-net-Storage.Files.DataLake/12.1.0-dev.20200403.1",
-          "(.NET Core 4.6.28325.01; Microsoft Windows 10.0.18362 )"
-        ],
-        "x-ms-client-request-id": "a1712325-3a48-fb63-b39b-ee4c47555f47",
-        "x-ms-date": "Fri, 03 Apr 2020 21:01:39 GMT",
-        "x-ms-lease-action": "break",
-        "x-ms-return-client-request-id": "true",
-        "x-ms-version": "2019-12-12"
->>>>>>> 32e373e2
+        "x-ms-version": "2019-12-12"
       },
       "RequestBody": null,
       "StatusCode": 412,
       "ResponseHeaders": {
         "Content-Length": "252",
         "Content-Type": "application/xml",
-<<<<<<< HEAD
-        "Date": "Thu, 05 Mar 2020 22:19:38 GMT",
-=======
-        "Date": "Fri, 03 Apr 2020 21:01:37 GMT",
->>>>>>> 32e373e2
+        "Date": "Fri, 03 Apr 2020 21:01:37 GMT",
         "Server": [
           "Windows-Azure-Blob/1.0",
           "Microsoft-HTTPAPI/2.0"
         ],
         "x-ms-client-request-id": "a1712325-3a48-fb63-b39b-ee4c47555f47",
         "x-ms-error-code": "ConditionNotMet",
-<<<<<<< HEAD
-        "x-ms-request-id": "45e4f5d3-501e-001b-363c-f3ac38000000",
-        "x-ms-version": "2019-10-10"
-      },
-      "ResponseBody": [
-        "\uFEFF\u003C?xml version=\u00221.0\u0022 encoding=\u0022utf-8\u0022?\u003E\u003CError\u003E\u003CCode\u003EConditionNotMet\u003C/Code\u003E\u003CMessage\u003EThe condition specified using HTTP conditional header(s) is not met.\n",
-        "RequestId:45e4f5d3-501e-001b-363c-f3ac38000000\n",
-        "Time:2020-03-05T22:19:38.6211684Z\u003C/Message\u003E\u003C/Error\u003E"
-      ]
-    },
-    {
-      "RequestUri": "https://seanstagehierarchical.blob.core.windows.net/test-filesystem-0810fb65-c0e4-4f6c-1be7-637ff1b87b1c?restype=container",
-      "RequestMethod": "DELETE",
-      "RequestHeaders": {
-        "Authorization": "Sanitized",
-        "traceparent": "00-42f9c4df2686514cb172e05016100bad-0d88fa0dcfed9547-00",
-        "User-Agent": [
-          "azsdk-net-Storage.Files.DataLake/12.0.0-dev.20200305.1",
-          "(.NET Core 4.6.28325.01; Microsoft Windows 10.0.18363 )"
-        ],
-        "x-ms-client-request-id": "7674f7e3-6ba5-abbc-fa2a-b743a300efe4",
-        "x-ms-date": "Thu, 05 Mar 2020 22:19:38 GMT",
-        "x-ms-return-client-request-id": "true",
-        "x-ms-version": "2019-10-10"
-=======
         "x-ms-request-id": "96223d7d-f01e-0012-63fb-093670000000",
         "x-ms-version": "2019-12-12"
       },
@@ -903,179 +491,100 @@
         "x-ms-date": "Fri, 03 Apr 2020 21:01:39 GMT",
         "x-ms-return-client-request-id": "true",
         "x-ms-version": "2019-12-12"
->>>>>>> 32e373e2
       },
       "RequestBody": null,
       "StatusCode": 202,
       "ResponseHeaders": {
         "Content-Length": "0",
-<<<<<<< HEAD
-        "Date": "Thu, 05 Mar 2020 22:19:38 GMT",
-=======
-        "Date": "Fri, 03 Apr 2020 21:01:37 GMT",
->>>>>>> 32e373e2
+        "Date": "Fri, 03 Apr 2020 21:01:37 GMT",
         "Server": [
           "Windows-Azure-Blob/1.0",
           "Microsoft-HTTPAPI/2.0"
         ],
         "x-ms-client-request-id": "7674f7e3-6ba5-abbc-fa2a-b743a300efe4",
-<<<<<<< HEAD
-        "x-ms-request-id": "45e4f5d4-501e-001b-373c-f3ac38000000",
-        "x-ms-version": "2019-10-10"
-=======
         "x-ms-request-id": "96223d88-f01e-0012-6bfb-093670000000",
         "x-ms-version": "2019-12-12"
->>>>>>> 32e373e2
-      },
-      "ResponseBody": []
-    },
-    {
-<<<<<<< HEAD
-      "RequestUri": "https://seanstagehierarchical.blob.core.windows.net/test-filesystem-dcb59343-5ec4-af2d-8264-1e47be2e89ac?restype=container",
-      "RequestMethod": "PUT",
-      "RequestHeaders": {
-        "Authorization": "Sanitized",
-        "traceparent": "00-0fedb6d932102d4286657c0502b6fd4e-e88246e79a3a9a48-00",
-        "User-Agent": [
-          "azsdk-net-Storage.Files.DataLake/12.0.0-dev.20200305.1",
-          "(.NET Core 4.6.28325.01; Microsoft Windows 10.0.18363 )"
+      },
+      "ResponseBody": []
+    },
+    {
+      "RequestUri": "http://seannsecanary.blob.core.windows.net/test-filesystem-dcb59343-5ec4-af2d-8264-1e47be2e89ac?restype=container",
+      "RequestMethod": "PUT",
+      "RequestHeaders": {
+        "Authorization": "Sanitized",
+        "traceparent": "00-1d2cc47aa89ab0429d7753f63d0f1fd4-422ec12a19980340-00",
+        "User-Agent": [
+          "azsdk-net-Storage.Files.DataLake/12.1.0-dev.20200403.1",
+          "(.NET Core 4.6.28325.01; Microsoft Windows 10.0.18362 )"
         ],
         "x-ms-blob-public-access": "container",
         "x-ms-client-request-id": "dff19611-e251-849f-cac4-f3414d74eccb",
-        "x-ms-date": "Thu, 05 Mar 2020 22:19:38 GMT",
-        "x-ms-return-client-request-id": "true",
-        "x-ms-version": "2019-10-10"
-=======
-      "RequestUri": "http://seannsecanary.blob.core.windows.net/test-filesystem-dcb59343-5ec4-af2d-8264-1e47be2e89ac?restype=container",
-      "RequestMethod": "PUT",
-      "RequestHeaders": {
-        "Authorization": "Sanitized",
-        "traceparent": "00-1d2cc47aa89ab0429d7753f63d0f1fd4-422ec12a19980340-00",
-        "User-Agent": [
-          "azsdk-net-Storage.Files.DataLake/12.1.0-dev.20200403.1",
-          "(.NET Core 4.6.28325.01; Microsoft Windows 10.0.18362 )"
-        ],
-        "x-ms-blob-public-access": "container",
-        "x-ms-client-request-id": "dff19611-e251-849f-cac4-f3414d74eccb",
-        "x-ms-date": "Fri, 03 Apr 2020 21:01:39 GMT",
-        "x-ms-return-client-request-id": "true",
-        "x-ms-version": "2019-12-12"
->>>>>>> 32e373e2
-      },
-      "RequestBody": null,
-      "StatusCode": 201,
-      "ResponseHeaders": {
-        "Content-Length": "0",
-<<<<<<< HEAD
-        "Date": "Thu, 05 Mar 2020 22:19:38 GMT",
-        "ETag": "\u00220x8D7C1534B8AA9F0\u0022",
-        "Last-Modified": "Thu, 05 Mar 2020 22:19:39 GMT",
-=======
+        "x-ms-date": "Fri, 03 Apr 2020 21:01:39 GMT",
+        "x-ms-return-client-request-id": "true",
+        "x-ms-version": "2019-12-12"
+      },
+      "RequestBody": null,
+      "StatusCode": 201,
+      "ResponseHeaders": {
+        "Content-Length": "0",
         "Date": "Fri, 03 Apr 2020 21:01:38 GMT",
         "ETag": "\u00220x8D7D81233780284\u0022",
         "Last-Modified": "Fri, 03 Apr 2020 21:01:38 GMT",
->>>>>>> 32e373e2
         "Server": [
           "Windows-Azure-Blob/1.0",
           "Microsoft-HTTPAPI/2.0"
         ],
         "x-ms-client-request-id": "dff19611-e251-849f-cac4-f3414d74eccb",
-<<<<<<< HEAD
-        "x-ms-request-id": "e0bde948-301e-000d-633c-f35aef000000",
-        "x-ms-version": "2019-10-10"
-=======
         "x-ms-request-id": "96223d9c-f01e-0012-7cfb-093670000000",
         "x-ms-version": "2019-12-12"
->>>>>>> 32e373e2
-      },
-      "ResponseBody": []
-    },
-    {
-<<<<<<< HEAD
-      "RequestUri": "https://seanstagehierarchical.dfs.core.windows.net/test-filesystem-dcb59343-5ec4-af2d-8264-1e47be2e89ac/test-file-19670ba0-9e97-5a03-f1ff-5d132109f124?resource=file",
-      "RequestMethod": "PUT",
-      "RequestHeaders": {
-        "Authorization": "Sanitized",
-        "traceparent": "00-bba0c3a500e5954e9d9275037d36eb70-8668c32016b42842-00",
-        "User-Agent": [
-          "azsdk-net-Storage.Files.DataLake/12.0.0-dev.20200305.1",
-          "(.NET Core 4.6.28325.01; Microsoft Windows 10.0.18363 )"
+      },
+      "ResponseBody": []
+    },
+    {
+      "RequestUri": "http://seannsecanary.dfs.core.windows.net/test-filesystem-dcb59343-5ec4-af2d-8264-1e47be2e89ac/test-file-19670ba0-9e97-5a03-f1ff-5d132109f124?resource=file",
+      "RequestMethod": "PUT",
+      "RequestHeaders": {
+        "Authorization": "Sanitized",
+        "traceparent": "00-ac6c11b421e4a14887dd93c4e1427c21-b880d483ffcb3740-00",
+        "User-Agent": [
+          "azsdk-net-Storage.Files.DataLake/12.1.0-dev.20200403.1",
+          "(.NET Core 4.6.28325.01; Microsoft Windows 10.0.18362 )"
         ],
         "x-ms-client-request-id": "b28371c4-50f6-72eb-9297-ed52848b63c0",
-        "x-ms-date": "Thu, 05 Mar 2020 22:19:39 GMT",
-        "x-ms-return-client-request-id": "true",
-        "x-ms-version": "2019-10-10"
-=======
-      "RequestUri": "http://seannsecanary.dfs.core.windows.net/test-filesystem-dcb59343-5ec4-af2d-8264-1e47be2e89ac/test-file-19670ba0-9e97-5a03-f1ff-5d132109f124?resource=file",
-      "RequestMethod": "PUT",
-      "RequestHeaders": {
-        "Authorization": "Sanitized",
-        "traceparent": "00-ac6c11b421e4a14887dd93c4e1427c21-b880d483ffcb3740-00",
-        "User-Agent": [
-          "azsdk-net-Storage.Files.DataLake/12.1.0-dev.20200403.1",
-          "(.NET Core 4.6.28325.01; Microsoft Windows 10.0.18362 )"
-        ],
-        "x-ms-client-request-id": "b28371c4-50f6-72eb-9297-ed52848b63c0",
-        "x-ms-date": "Fri, 03 Apr 2020 21:01:39 GMT",
-        "x-ms-return-client-request-id": "true",
-        "x-ms-version": "2019-12-12"
->>>>>>> 32e373e2
-      },
-      "RequestBody": null,
-      "StatusCode": 201,
-      "ResponseHeaders": {
-        "Content-Length": "0",
-<<<<<<< HEAD
-        "Date": "Thu, 05 Mar 2020 22:19:39 GMT",
-        "ETag": "\u00220x8D7C1534BBD3A54\u0022",
-        "Last-Modified": "Thu, 05 Mar 2020 22:19:39 GMT",
-=======
+        "x-ms-date": "Fri, 03 Apr 2020 21:01:39 GMT",
+        "x-ms-return-client-request-id": "true",
+        "x-ms-version": "2019-12-12"
+      },
+      "RequestBody": null,
+      "StatusCode": 201,
+      "ResponseHeaders": {
+        "Content-Length": "0",
         "Date": "Fri, 03 Apr 2020 21:01:38 GMT",
         "ETag": "\u00220x8D7D8123388C777\u0022",
         "Last-Modified": "Fri, 03 Apr 2020 21:01:38 GMT",
->>>>>>> 32e373e2
         "Server": [
           "Windows-Azure-HDFS/1.0",
           "Microsoft-HTTPAPI/2.0"
         ],
         "x-ms-client-request-id": "b28371c4-50f6-72eb-9297-ed52848b63c0",
-<<<<<<< HEAD
-        "x-ms-request-id": "725e629e-501f-0046-0c3c-f3a6bc000000",
-        "x-ms-version": "2019-10-10"
-=======
         "x-ms-request-id": "fa440155-201f-0097-32fb-091bad000000",
         "x-ms-version": "2019-12-12"
->>>>>>> 32e373e2
-      },
-      "ResponseBody": []
-    },
-    {
-<<<<<<< HEAD
-      "RequestUri": "https://seanstagehierarchical.blob.core.windows.net/test-filesystem-dcb59343-5ec4-af2d-8264-1e47be2e89ac/test-file-19670ba0-9e97-5a03-f1ff-5d132109f124",
-=======
+      },
+      "ResponseBody": []
+    },
+    {
       "RequestUri": "http://seannsecanary.blob.core.windows.net/test-filesystem-dcb59343-5ec4-af2d-8264-1e47be2e89ac/test-file-19670ba0-9e97-5a03-f1ff-5d132109f124",
->>>>>>> 32e373e2
       "RequestMethod": "HEAD",
       "RequestHeaders": {
         "Authorization": "Sanitized",
         "User-Agent": [
-<<<<<<< HEAD
-          "azsdk-net-Storage.Files.DataLake/12.0.0-dev.20200305.1",
-          "(.NET Core 4.6.28325.01; Microsoft Windows 10.0.18363 )"
+          "azsdk-net-Storage.Files.DataLake/12.1.0-dev.20200403.1",
+          "(.NET Core 4.6.28325.01; Microsoft Windows 10.0.18362 )"
         ],
         "x-ms-client-request-id": "2648c580-b618-ffca-e38d-018922395aaa",
-        "x-ms-date": "Thu, 05 Mar 2020 22:19:39 GMT",
-        "x-ms-return-client-request-id": "true",
-        "x-ms-version": "2019-10-10"
-=======
-          "azsdk-net-Storage.Files.DataLake/12.1.0-dev.20200403.1",
-          "(.NET Core 4.6.28325.01; Microsoft Windows 10.0.18362 )"
-        ],
-        "x-ms-client-request-id": "2648c580-b618-ffca-e38d-018922395aaa",
-        "x-ms-date": "Fri, 03 Apr 2020 21:01:39 GMT",
-        "x-ms-return-client-request-id": "true",
-        "x-ms-version": "2019-12-12"
->>>>>>> 32e373e2
+        "x-ms-date": "Fri, 03 Apr 2020 21:01:39 GMT",
+        "x-ms-return-client-request-id": "true",
+        "x-ms-version": "2019-12-12"
       },
       "RequestBody": null,
       "StatusCode": 200,
@@ -1083,15 +592,9 @@
         "Accept-Ranges": "bytes",
         "Content-Length": "0",
         "Content-Type": "application/octet-stream",
-<<<<<<< HEAD
-        "Date": "Thu, 05 Mar 2020 22:19:39 GMT",
-        "ETag": "\u00220x8D7C1534BBD3A54\u0022",
-        "Last-Modified": "Thu, 05 Mar 2020 22:19:39 GMT",
-=======
         "Date": "Fri, 03 Apr 2020 21:01:38 GMT",
         "ETag": "\u00220x8D7D8123388C777\u0022",
         "Last-Modified": "Fri, 03 Apr 2020 21:01:38 GMT",
->>>>>>> 32e373e2
         "Server": [
           "Windows-Azure-Blob/1.0",
           "Microsoft-HTTPAPI/2.0"
@@ -1100,107 +603,52 @@
         "x-ms-access-tier-inferred": "true",
         "x-ms-blob-type": "BlockBlob",
         "x-ms-client-request-id": "2648c580-b618-ffca-e38d-018922395aaa",
-<<<<<<< HEAD
-        "x-ms-creation-time": "Thu, 05 Mar 2020 22:19:39 GMT",
-        "x-ms-lease-state": "available",
-        "x-ms-lease-status": "unlocked",
-        "x-ms-request-id": "e0bde94f-301e-000d-673c-f35aef000000",
-        "x-ms-server-encrypted": "true",
-        "x-ms-version": "2019-10-10"
-=======
         "x-ms-creation-time": "Fri, 03 Apr 2020 21:01:38 GMT",
         "x-ms-lease-state": "available",
         "x-ms-lease-status": "unlocked",
         "x-ms-request-id": "96223dc0-f01e-0012-1bfb-093670000000",
         "x-ms-server-encrypted": "true",
         "x-ms-version": "2019-12-12"
->>>>>>> 32e373e2
-      },
-      "ResponseBody": []
-    },
-    {
-<<<<<<< HEAD
-      "RequestUri": "https://seanstagehierarchical.blob.core.windows.net/test-filesystem-dcb59343-5ec4-af2d-8264-1e47be2e89ac/test-file-19670ba0-9e97-5a03-f1ff-5d132109f124?comp=lease",
-      "RequestMethod": "PUT",
-      "RequestHeaders": {
-        "Authorization": "Sanitized",
-        "traceparent": "00-4d6bc5acc52da14e8c894e253062d250-f767bd8d2ce79942-00",
-        "User-Agent": [
-          "azsdk-net-Storage.Files.DataLake/12.0.0-dev.20200305.1",
-          "(.NET Core 4.6.28325.01; Microsoft Windows 10.0.18363 )"
+      },
+      "ResponseBody": []
+    },
+    {
+      "RequestUri": "http://seannsecanary.blob.core.windows.net/test-filesystem-dcb59343-5ec4-af2d-8264-1e47be2e89ac/test-file-19670ba0-9e97-5a03-f1ff-5d132109f124?comp=lease",
+      "RequestMethod": "PUT",
+      "RequestHeaders": {
+        "Authorization": "Sanitized",
+        "traceparent": "00-4f187f2e6ae73646ba9378460bd6c37a-6b9b164dac0aed41-00",
+        "User-Agent": [
+          "azsdk-net-Storage.Files.DataLake/12.1.0-dev.20200403.1",
+          "(.NET Core 4.6.28325.01; Microsoft Windows 10.0.18362 )"
         ],
         "x-ms-client-request-id": "5231cef6-3d9f-e079-8950-ccf93da48876",
-        "x-ms-date": "Thu, 05 Mar 2020 22:19:39 GMT",
-=======
-      "RequestUri": "http://seannsecanary.blob.core.windows.net/test-filesystem-dcb59343-5ec4-af2d-8264-1e47be2e89ac/test-file-19670ba0-9e97-5a03-f1ff-5d132109f124?comp=lease",
-      "RequestMethod": "PUT",
-      "RequestHeaders": {
-        "Authorization": "Sanitized",
-        "traceparent": "00-4f187f2e6ae73646ba9378460bd6c37a-6b9b164dac0aed41-00",
-        "User-Agent": [
-          "azsdk-net-Storage.Files.DataLake/12.1.0-dev.20200403.1",
-          "(.NET Core 4.6.28325.01; Microsoft Windows 10.0.18362 )"
-        ],
-        "x-ms-client-request-id": "5231cef6-3d9f-e079-8950-ccf93da48876",
-        "x-ms-date": "Fri, 03 Apr 2020 21:01:39 GMT",
->>>>>>> 32e373e2
+        "x-ms-date": "Fri, 03 Apr 2020 21:01:39 GMT",
         "x-ms-lease-action": "acquire",
         "x-ms-lease-duration": "15",
         "x-ms-proposed-lease-id": "b146cfd3-c43e-f68e-b16c-2eb218e76492",
         "x-ms-return-client-request-id": "true",
-<<<<<<< HEAD
-        "x-ms-version": "2019-10-10"
-=======
-        "x-ms-version": "2019-12-12"
->>>>>>> 32e373e2
-      },
-      "RequestBody": null,
-      "StatusCode": 201,
-      "ResponseHeaders": {
-        "Content-Length": "0",
-<<<<<<< HEAD
-        "Date": "Thu, 05 Mar 2020 22:19:39 GMT",
-        "ETag": "\u00220x8D7C1534BBD3A54\u0022",
-        "Last-Modified": "Thu, 05 Mar 2020 22:19:39 GMT",
-=======
+        "x-ms-version": "2019-12-12"
+      },
+      "RequestBody": null,
+      "StatusCode": 201,
+      "ResponseHeaders": {
+        "Content-Length": "0",
         "Date": "Fri, 03 Apr 2020 21:01:38 GMT",
         "ETag": "\u00220x8D7D8123388C777\u0022",
         "Last-Modified": "Fri, 03 Apr 2020 21:01:38 GMT",
->>>>>>> 32e373e2
         "Server": [
           "Windows-Azure-Blob/1.0",
           "Microsoft-HTTPAPI/2.0"
         ],
         "x-ms-client-request-id": "5231cef6-3d9f-e079-8950-ccf93da48876",
         "x-ms-lease-id": "b146cfd3-c43e-f68e-b16c-2eb218e76492",
-<<<<<<< HEAD
-        "x-ms-request-id": "e0bde951-301e-000d-693c-f35aef000000",
-        "x-ms-version": "2019-10-10"
-=======
         "x-ms-request-id": "96223dcf-f01e-0012-29fb-093670000000",
         "x-ms-version": "2019-12-12"
->>>>>>> 32e373e2
-      },
-      "ResponseBody": []
-    },
-    {
-<<<<<<< HEAD
-      "RequestUri": "https://seanstagehierarchical.blob.core.windows.net/test-filesystem-dcb59343-5ec4-af2d-8264-1e47be2e89ac/test-file-19670ba0-9e97-5a03-f1ff-5d132109f124?comp=lease",
-      "RequestMethod": "PUT",
-      "RequestHeaders": {
-        "Authorization": "Sanitized",
-        "If-None-Match": "\u00220x8D7C1534BBD3A54\u0022",
-        "traceparent": "00-5d89d55ef025ee45b6fe32d0da0cd686-e4d7a00947784f4e-00",
-        "User-Agent": [
-          "azsdk-net-Storage.Files.DataLake/12.0.0-dev.20200305.1",
-          "(.NET Core 4.6.28325.01; Microsoft Windows 10.0.18363 )"
-        ],
-        "x-ms-client-request-id": "53935754-0707-f50b-e1da-a6ebe74057fb",
-        "x-ms-date": "Thu, 05 Mar 2020 22:19:39 GMT",
-        "x-ms-lease-action": "break",
-        "x-ms-return-client-request-id": "true",
-        "x-ms-version": "2019-10-10"
-=======
+      },
+      "ResponseBody": []
+    },
+    {
       "RequestUri": "http://seannsecanary.blob.core.windows.net/test-filesystem-dcb59343-5ec4-af2d-8264-1e47be2e89ac/test-file-19670ba0-9e97-5a03-f1ff-5d132109f124?comp=lease",
       "RequestMethod": "PUT",
       "RequestHeaders": {
@@ -1216,49 +664,19 @@
         "x-ms-lease-action": "break",
         "x-ms-return-client-request-id": "true",
         "x-ms-version": "2019-12-12"
->>>>>>> 32e373e2
       },
       "RequestBody": null,
       "StatusCode": 412,
       "ResponseHeaders": {
         "Content-Length": "252",
         "Content-Type": "application/xml",
-<<<<<<< HEAD
-        "Date": "Thu, 05 Mar 2020 22:19:39 GMT",
-=======
         "Date": "Fri, 03 Apr 2020 21:01:38 GMT",
->>>>>>> 32e373e2
         "Server": [
           "Windows-Azure-Blob/1.0",
           "Microsoft-HTTPAPI/2.0"
         ],
         "x-ms-client-request-id": "53935754-0707-f50b-e1da-a6ebe74057fb",
         "x-ms-error-code": "ConditionNotMet",
-<<<<<<< HEAD
-        "x-ms-request-id": "e0bde952-301e-000d-6a3c-f35aef000000",
-        "x-ms-version": "2019-10-10"
-      },
-      "ResponseBody": [
-        "\uFEFF\u003C?xml version=\u00221.0\u0022 encoding=\u0022utf-8\u0022?\u003E\u003CError\u003E\u003CCode\u003EConditionNotMet\u003C/Code\u003E\u003CMessage\u003EThe condition specified using HTTP conditional header(s) is not met.\n",
-        "RequestId:e0bde952-301e-000d-6a3c-f35aef000000\n",
-        "Time:2020-03-05T22:19:39.5659378Z\u003C/Message\u003E\u003C/Error\u003E"
-      ]
-    },
-    {
-      "RequestUri": "https://seanstagehierarchical.blob.core.windows.net/test-filesystem-dcb59343-5ec4-af2d-8264-1e47be2e89ac?restype=container",
-      "RequestMethod": "DELETE",
-      "RequestHeaders": {
-        "Authorization": "Sanitized",
-        "traceparent": "00-fd602d389ea2df4394defb52c7449a3c-42184837fe960343-00",
-        "User-Agent": [
-          "azsdk-net-Storage.Files.DataLake/12.0.0-dev.20200305.1",
-          "(.NET Core 4.6.28325.01; Microsoft Windows 10.0.18363 )"
-        ],
-        "x-ms-client-request-id": "e5a5d17f-3511-616f-df7d-80729f38e44c",
-        "x-ms-date": "Thu, 05 Mar 2020 22:19:39 GMT",
-        "x-ms-return-client-request-id": "true",
-        "x-ms-version": "2019-10-10"
-=======
         "x-ms-request-id": "96223dd9-f01e-0012-31fb-093670000000",
         "x-ms-version": "2019-12-12"
       },
@@ -1282,42 +700,26 @@
         "x-ms-date": "Fri, 03 Apr 2020 21:01:39 GMT",
         "x-ms-return-client-request-id": "true",
         "x-ms-version": "2019-12-12"
->>>>>>> 32e373e2
       },
       "RequestBody": null,
       "StatusCode": 202,
       "ResponseHeaders": {
         "Content-Length": "0",
-<<<<<<< HEAD
-        "Date": "Thu, 05 Mar 2020 22:19:39 GMT",
-=======
         "Date": "Fri, 03 Apr 2020 21:01:38 GMT",
->>>>>>> 32e373e2
         "Server": [
           "Windows-Azure-Blob/1.0",
           "Microsoft-HTTPAPI/2.0"
         ],
         "x-ms-client-request-id": "e5a5d17f-3511-616f-df7d-80729f38e44c",
-<<<<<<< HEAD
-        "x-ms-request-id": "e0bde953-301e-000d-6b3c-f35aef000000",
-        "x-ms-version": "2019-10-10"
-=======
         "x-ms-request-id": "96223dde-f01e-0012-36fb-093670000000",
         "x-ms-version": "2019-12-12"
->>>>>>> 32e373e2
       },
       "ResponseBody": []
     }
   ],
   "Variables": {
-<<<<<<< HEAD
-    "DateTimeOffsetNow": "2020-03-05T14:19:36.0405362-08:00",
-    "RandomSeed": "792628737",
-    "Storage_TestConfigHierarchicalNamespace": "NamespaceTenant\nseanstagehierarchical\nU2FuaXRpemVk\nhttps://seanstagehierarchical.blob.core.windows.net\nhttp://seanstagehierarchical.file.core.windows.net\nhttp://seanstagehierarchical.queue.core.windows.net\nhttp://seanstagehierarchical.table.core.windows.net\n\n\n\n\nhttp://seanstagehierarchical-secondary.blob.core.windows.net\nhttp://seanstagehierarchical-secondary.file.core.windows.net\nhttp://seanstagehierarchical-secondary.queue.core.windows.net\nhttp://seanstagehierarchical-secondary.table.core.windows.net\n68390a19-a643-458b-b726-408abf67b4fc\nSanitized\n72f988bf-86f1-41af-91ab-2d7cd011db47\nhttps://login.microsoftonline.com/\nCloud\nBlobEndpoint=https://seanstagehierarchical.blob.core.windows.net/;QueueEndpoint=http://seanstagehierarchical.queue.core.windows.net/;FileEndpoint=http://seanstagehierarchical.file.core.windows.net/;BlobSecondaryEndpoint=http://seanstagehierarchical-secondary.blob.core.windows.net/;QueueSecondaryEndpoint=http://seanstagehierarchical-secondary.queue.core.windows.net/;FileSecondaryEndpoint=http://seanstagehierarchical-secondary.file.core.windows.net/;AccountName=seanstagehierarchical;AccountKey=Sanitized\n"
-=======
     "DateTimeOffsetNow": "2020-04-03T14:01:38.1283325-07:00",
     "RandomSeed": "792628737",
     "Storage_TestConfigHierarchicalNamespace": "NamespaceTenant\nseannsecanary\nU2FuaXRpemVk\nhttp://seannsecanary.blob.core.windows.net\nhttp://seannsecanary.file.core.windows.net\nhttp://seannsecanary.queue.core.windows.net\nhttp://seannsecanary.table.core.windows.net\n\n\n\n\nhttp://seannsecanary-secondary.blob.core.windows.net\nhttp://seannsecanary-secondary.file.core.windows.net\nhttp://seannsecanary-secondary.queue.core.windows.net\nhttp://seannsecanary-secondary.table.core.windows.net\n68390a19-a643-458b-b726-408abf67b4fc\nSanitized\n72f988bf-86f1-41af-91ab-2d7cd011db47\nhttps://login.microsoftonline.com/\nCloud\nBlobEndpoint=http://seannsecanary.blob.core.windows.net/;QueueEndpoint=http://seannsecanary.queue.core.windows.net/;FileEndpoint=http://seannsecanary.file.core.windows.net/;BlobSecondaryEndpoint=http://seannsecanary-secondary.blob.core.windows.net/;QueueSecondaryEndpoint=http://seannsecanary-secondary.queue.core.windows.net/;FileSecondaryEndpoint=http://seannsecanary-secondary.file.core.windows.net/;AccountName=seannsecanary;AccountKey=Sanitized\n"
->>>>>>> 32e373e2
   }
 }