{
  "Entries": [
    {
      "RequestUri": "http://seannsecanary.blob.core.windows.net/test-filesystem-9f72d4a2-e871-29f5-b3a9-f4b088808c98?restype=container",
      "RequestMethod": "PUT",
      "RequestHeaders": {
        "Authorization": "Sanitized",
        "traceparent": "00-475da6cbe7fd9448af285876f70f2c19-0055ea8f4f1f2b4d-00",
        "User-Agent": [
          "azsdk-net-Storage.Files.DataLake/12.1.0-dev.20200403.1",
          "(.NET Core 4.6.28325.01; Microsoft Windows 10.0.18362 )"
        ],
        "x-ms-blob-public-access": "container",
        "x-ms-client-request-id": "23636dcd-857f-216d-1ac5-43a74bc3053f",
        "x-ms-date": "Fri, 03 Apr 2020 20:58:51 GMT",
        "x-ms-return-client-request-id": "true",
        "x-ms-version": "2019-12-12"
      },
      "RequestBody": null,
      "StatusCode": 201,
      "ResponseHeaders": {
        "Content-Length": "0",
        "Date": "Fri, 03 Apr 2020 20:58:49 GMT",
        "ETag": "\u00220x8D7D811CF49C136\u0022",
        "Last-Modified": "Fri, 03 Apr 2020 20:58:49 GMT",
        "Server": [
          "Windows-Azure-Blob/1.0",
          "Microsoft-HTTPAPI/2.0"
        ],
        "x-ms-client-request-id": "23636dcd-857f-216d-1ac5-43a74bc3053f",
<<<<<<< HEAD
        "x-ms-request-id": "8d52d05c-d01e-0048-5c3b-f38f0c000000",
=======
        "x-ms-request-id": "9621f65a-f01e-0012-2afa-093670000000",
>>>>>>> 8d420312
        "x-ms-version": "2019-12-12"
      },
      "ResponseBody": []
    },
    {
      "RequestUri": "http://seannsecanary.dfs.core.windows.net/test-filesystem-9f72d4a2-e871-29f5-b3a9-f4b088808c98/test-file-d4c6a294-33ac-5f7e-3f0a-614014de34ba?resource=file",
      "RequestMethod": "PUT",
      "RequestHeaders": {
        "Authorization": "Sanitized",
        "traceparent": "00-1e857b18d4141a438585cab8c9e1d102-0d33c485378dc246-00",
        "User-Agent": [
          "azsdk-net-Storage.Files.DataLake/12.1.0-dev.20200403.1",
          "(.NET Core 4.6.28325.01; Microsoft Windows 10.0.18362 )"
        ],
        "x-ms-client-request-id": "5181942b-2731-99b9-ee03-e375232c0d3c",
        "x-ms-date": "Fri, 03 Apr 2020 20:58:51 GMT",
        "x-ms-return-client-request-id": "true",
        "x-ms-version": "2019-12-12"
      },
      "RequestBody": null,
      "StatusCode": 201,
      "ResponseHeaders": {
        "Content-Length": "0",
        "Date": "Fri, 03 Apr 2020 20:58:49 GMT",
        "ETag": "\u00220x8D7D811CF58EB6A\u0022",
        "Last-Modified": "Fri, 03 Apr 2020 20:58:50 GMT",
        "Server": [
          "Windows-Azure-HDFS/1.0",
          "Microsoft-HTTPAPI/2.0"
        ],
        "x-ms-client-request-id": "5181942b-2731-99b9-ee03-e375232c0d3c",
<<<<<<< HEAD
        "x-ms-request-id": "22528d9a-001f-0006-2e3b-f3a184000000",
=======
        "x-ms-request-id": "fa43feb9-201f-0097-15fa-091bad000000",
>>>>>>> 8d420312
        "x-ms-version": "2019-12-12"
      },
      "ResponseBody": []
    },
    {
      "RequestUri": "http://seannsecanary.dfs.core.windows.net/test-filesystem-9f72d4a2-e871-29f5-b3a9-f4b088808c98/test-file-d4c6a294-33ac-5f7e-3f0a-614014de34ba?action=append\u0026position=0",
      "RequestMethod": "PATCH",
      "RequestHeaders": {
        "Authorization": "Sanitized",
        "Content-Length": "4096",
        "Content-MD5": "bPSrrsK\u002B\u002BGHwuPJaqiwr0A==",
        "traceparent": "00-3d9593e91164ee469ea2a21fd6fa38ce-2b593079e454e947-00",
        "User-Agent": [
          "azsdk-net-Storage.Files.DataLake/12.1.0-dev.20200403.1",
          "(.NET Core 4.6.28325.01; Microsoft Windows 10.0.18362 )"
        ],
        "x-ms-client-request-id": "a480c07b-9a95-02d3-4d55-69870e6439b3",
        "x-ms-date": "Fri, 03 Apr 2020 20:58:51 GMT",
        "x-ms-return-client-request-id": "true",
        "x-ms-version": "2019-12-12"
      },
      "RequestBody": "kYj6veDqIiuJwK8ExYtgUu7mFX9c4omF00ksGYWj4viaMWF28l6bQHFWx3F3tNNiopCGPReO367/dOmWvgim5t23apMq6mCPS9QNBhoXDh91yXf0HaXhC1Gyd310BIJor\u002BGUwEpAN7cw9/JCgNmT6GbKIfSRscg41l5BeHPiGkdSpFY5gk3VNZG/xCazn4t4Ho8XqeKN1/4YXOrr/r9ETdyr79uCWmUY9exi0e2ihDfTyVnjy3BkxM1YICZj6TfSenZJCK\u002Bw9cQq/7T2KwUQdtezFzRlYIJrRisOKTo\u002BtAu1kFZ2WHyHI9OVucy8bZnHSKpPsNICbBr03sGEosuJ60qoQZuumR1aK/Rh0Ke2rtiRRuGQ7wM5siM8gnq7AoEHC86BFCz9GK6M9IXdoZtyPjDo8lvq\u002BfxGbo53cReinyhzWcXZNJqsky0zA/t\u002BXBGHyURK0hAlHRLRO6WehqeW6VRcaUfWmQmVPF4utvUBxxF976fTWMwYTjyyB/n0Dg2GnBmmIvLJsTA6tJax9mYc0HOTIZf/w5GIQxsLI5IQoS5RqBrcW6Ufsz53mKQ2Z1fVljaFYOx2h9iIHd7Xvo2dKhJnX01MQHXOdG1YhyrsUdzDNo1cikFB2yFBUz3GR/Ww2m6RzgcJiVbAt\u002Bt/Hf\u002BunMsCE4cAQZ/RJoQsCuw4Byx4qKy8WoPUua02m9NVwr0hk7dxxDNtsJnOwKiD3X5piLC\u002BBnVT8UFILlrayaXMe2PGC3c1xkP4C/cT7ZnaUNwuzRIilrtIzqF1KJXZkubzAUVEvNIHNMFsxft9PwOnbt1\u002BrPyTqeSofjzVv56tH3gQIOtUlZMJJ5lQtdHAyo6dzrm4WubqYFhgnD6VMXQjv6aCbB8YU9hJdIRjQvMT57OuN/Hk9cSRJcCT8/lVdPYkLfYqPV1vhXrhbuZhhx1kTbSL5/mDPsrh8EdfhF/f9ACOPhT96KpVPrF2A4beMJ6iL6ZEyYz8oe8rSUwWDwEbAnrl00gIZmQKNqhHDDtEAsCovFS4mipzkZ0l0Z9ePi6wWgEL\u002BFxVmchCOpPktZSz50aLblOsYmdPcUGr45TFrPd5l7E5OApjUyOLdl\u002BWj9wIcepZ0tDbA/iZu4YbqbY0fY6cah7jeq88JxowIOwIueJlo3GqbNknnpO5oHyDSKlsV/nQ\u002BiW\u002BJPc7HKq1q\u002BMLkAKktgVFiRG1dMuKKdkyud5ww8nzN768pn55b08ucfKwrg953pKjJ83oG4VZM/seCGPLROcaF1lE5w\u002BHyxrBhgPZ2nvKuNpMzJz7Cxw4Y3ODW2brYiwLlpa2NfaDHFuzJpSCgFh/U1CJf3dLHgw8C4ScA2\u002B01iPWzkTlE4LjybBBR\u002BWHteMaBAcWYuO0wHeJeSly5hjr/09wrLIUmT/NpbbHCtcntVaggf9onXNAIQ7NW5pYcOKXVUiVFgkwBmrHSbws7bWgYsTT0WUZg2HcMIqkRz2ldDXUMLSOkZ5McHuUoFS3FDRYLfnWhJ59fdLmueZ\u002BjL4sItSHWL0BEdAlh2HpheINJBxWTBlEzu\u002BWV7Lip9i4zeO8Z31/L7t2Vhsosf09k/jv2ZTKKECl6FPk8QELHmr3bbl\u002BLB1kjfVg4PX\u002BGx3yWcO5881E7aWiF38qmz66aziwMUNEvmfbikyeaUhLps018pg9USucs38T2xSdOvK3pnS9Terarppc3mmBpYNdV3Gy9KilfBkNFH3DMONSPU9a58PTjVjiW0T94XPBGw78tYOj60VJESpasDlsFn23CqAZJ73AiskYz5lkp5qmS/hvx3pfrlIJENaYeN0fdUTGRtbTp/RQOyu5ihus5WmPtGRA/U4DV1tOEBbnJxHs\u002BVpUnWDD0qMEHoxPpSQ2XStsCcN53nj2w\u002B57hJfdaBMZzZHBWEcIy\u002BLAO97Cs7I3F7Prex5OcxvhXdpySE0MJ7Z4NdeTdATjYz3huKKZMw88RGzk8e31y1p23/ptloOUsxQoSn3apKOuCBjgbLp4SCrKNQTgKDbJgmp9HZQKdcy6TQSOcemRYZ/JNenUFF6f/ZfQomF\u002Bs4veXscSXYcOpJJLJh\u002B16dZAONNkF/JM9G0M3R/8OdJrO5p4sBIifgQYupFWie4\u002B6RTBj2qNGpuYkWpZBn9nEWrA4OqFPTjEHrrOTFxh9mp/zfMKO6lo3SH\u002B3x\u002BnyHiFsKgmlqgEuazb/HGvv80/N5r/2jiMXdXBVwPIhl0ZHFVBSZuzO2DCexRGLz84uB1Tv6iFqO5A\u002BFPTZT6lOzJPwuAcbnUyi/s5PV4jRS2WiJ7ldce0lHRmAVBI4NYhHEDh9m1eHEqoITOsS2qPHLIlPNygv8Vqmy1stW0k6aolFyAeQk/AOGxUPVOTB0gJ1\u002BSdIqT6gVx6dls/8WbcgzeJhzNKcNpjZQNvTIJy15PlY96IhscGK5bDpMvzgEYFd7kbCoAUv2YKObygijXaB5/HWo6IU/xwglydhssPcOS8adTIVswT0KR3fk0KZaBg6ZwrKya4fSO9q4cjdjia\u002BsnX5CBgEbHTtInqENWvZR28PZwu40S\u002BBOywC6pE71lr3YODMoF//9frV3eczmxODkVqZzmbaxaEGd80sAYGjsQwfjNRKzKcPD3FQ4vNIjaAYfxk2Ygfz3Js/hmhS0/R5cmya085/eITzir81iiKtvaos04JobU7EK7A5CwY\u002BvHt9F3CG7bmRmQaUQtdIvlK4Ugi\u002BJcAx0MTdlqheBm1\u002BtM5DuLKx5tAwmzq70\u002Bp3e21dgLk9gFZ7CwZr6RbRc5LZVc3JBQWgBms4jYqFtj0aphs6wEW0ATS4CK1sBj35Hyen4r4cbnZnvboOBPKLtZUJUQL7lnMNJRTZUTyYc8Atf26jHdO\u002B/jfk00KLZjwB7FLYYrU6/Yi0Wr1pQx15z0m54IWEKJfBipLLFsMwQb8Yl2Tpv9FLMoHl7oMWFbsaqsQ5EYV2vcO7FtgiL6aFg9k\u002BUKu4UE94bu4DnjnUq7TXsKw\u002B93A5ohmhLmk5aMLbIGqp14TPohp0wKLXMt/JpmsjCr86hsypBO6R12HmPwXraH2PatPvyA5RifaNYm8510g91h5DoJmeANLWfcq4joGc64qiOnuXcwKw6PzV26J/V8AZ6CjnZ8ekMSnBGYpD2Tt1MHbkl9zMZqLb0vecyGUwVuXKnqZYtUPC/ckRlhm4LQ/BoOtrmsAjDUGGC5UQB2jEkIKkuTpU3Hry4dnT\u002BtCJI6Xn2ye5xPwlp5Ek0qnu8vagDMVXE7PVbIRweLkmDxKw/OfvKGwBSsvGftGpb8mRA\u002B8jc63LMg/x0m6jCYwDP1h\u002Bc9XB/4pKXsI5kJTibDz63zSKAtuk5YqYPVX9nkF/g3\u002B5avvzj0RkmNTrkaF7D6ZxqCpXeTx8mU5LacJ0jMBA\u002Bc1VaQEAxw/wZaoG\u002BRQpHO2vi/YW6ApDPJFtqGVB78vUatfUJealMOEapxNSdeB6Ig0UxMEKadHC0ixvkx7qbnWeMk58VPcGylsVPEE28IaxM0YYbSrKygDGERO6NZ2CMDid9ENSPc0Vzfql9S2QjCFl/l/YkgEKkyhNdkPjTJT9UsxIWPxDHzW4wl9wZRTTdUUyFHc96Z33UyEbBIeJcoEl6KJhCHMlIp9qH4\u002Bh2m4TecD\u002B8Thdv6luUMWbJ9pt74\u002BeSrxysi0RzTHX04nOFbjzB8rGioGIyCk48vdtifqE/HAAA4\u002BxoIfT7OQGRevfoDtMqCAPpyTOFUJTef91pAM3UxcZzhIpAWcC8t2dQkI9GVK8IOHadRVLMe4NXmbIXkigzzLUhdIpY6a4zLRHcJMAViBsuYNhXN3Bzpxj2\u002BMAepSU/LMPaJOAkv17IahhA8EbDQgGW\u002BSFf7JU0vc1hUeDuJIfsnQf8O2M7CbGJjs1oMrbCM7a\u002Bd7vz70A\u002BlXcSs11t2kWAVFNOxwauW\u002B9/xl3H3IsWry4qP6zb\u002BL3HvaX8KEZUG7SH195Tg2ywECvMhBjiZrj8DBQvM6qYpGulhxlgsjOZG7qZMASssxvBei\u002BBH3SU1VbtABwyNNgJ/zNyvgxTX13oI2huSSa0T1j4bcmLF5T3AKHCc6IXZubSn0DBOgUffirBmOwMNowgKLDDOdcejteue61agNu70MyBm7nl4xVD6O\u002BuuX6o6toVokrxRC0ftAB5Ir5XtO1PFcgfiqrSSjWrf1Dnf8VY9ZDTRO6Auoyvcde5bLBW/CQCX6O2iVAvQ1gFRdTcKEQ7ED0thH/\u002BzltLcBjTGN2FVIMs5RARkmwwo/GGe3S3w0mDfkyDOXe0A5FYewlHXCqKj/FBv0M0GX3A7NB\u002BaELmk7zPX6qA8hsbaNGOySdi6VfXC\u002BtzZhQGX1TeskyXRatOcedceAyACZ3WNkZhpVBWbgOIp2xnYy2YyPBFsj/edBM2QEcwBnFbRwJdnS/NlKoEeFRJHq5O5x65w78MSkdeB7IjO2UJFleCLVBaCcX9yzRWMTnrhWV091k4dkLCTwy7D5V9qlk1C1H8tuFd5N1Iy/h6pgkdcnJcvjQLwKAUz\u002B5DrwowgCDbETXn7t50JxKL/7pKR5jzrY0TEOwVOTqx5\u002BcDCjXTGDvXr5TTNZOj2Jchj9DlyohFUAF9HW80tef7Jfb3cRzcuNeOcqgEIHf5fzhU87lp3C1evbo0Vgrckum82A\u002BcvGd6RNb5Z1fgQS\u002BZc54m78IukUnZmLNiqFLcod\u002B\u002BV1hobMLQ2q7iYHTFfnyKquJspbMnjja1wxOkB6x0HLV4IenXIRbLVgUTTCDVBBo22A1gcAwsltkRoqmvLMMCbkO/XVyCs3nbkV\u002BuBDIV0L8JfS\u002BfE6y5S4sQxX59LCkyEO3dJba9pCSDlN6sjpKW\u002B8Hqpb\u002BTY1qnBgHBcf37XnUma\u002BNEOLsIS8kLG37ODLz4ecm8goZ5rr2TNh\u002Bk/DI2iEZphiKvQsMW4ln2mFfb2QlEyPg0Ttv\u002BvM01sPKbY1\u002BG1IM4ZHaaSTb2laAsgwZlt20WUCM6AklqetlleZHAe476b8PEo2SCuo/BPakrwjm2z/mVhQM8TNJJzfmtNN\u002BVNiohMhNCkRP4k6WjeMSQTqivvqmYKvZ7zhLhiuV61YWgLAePCpAWZC7lrPFtiNQNqY9BDYYl/QszpWPwURY\u002Bjb4v80zNETQYiUqKso31DjVO49FWKcf/ij78S1UsFgMYty8zTZWXQJhLOIQ7q0p9Pqc\u002BsX002FPmIHkdwNXu/GM3YftuwcCvt6NJGvFDw\u002B7kjwy9/WSV497LXS0ceX/CbDwRBDlPHnzWjwnZ681ikmyaKUHJIQ8OoY4sk2STgz4jhq61Mr\u002BllWCP125qu/gRaLrAgkA9\u002BTs9ElK7InsIMwvLpmUevW\u002Bs5JPhOUmQk/WGCzq50vDt9Y1jeBBs\u002BmLld5RinwWS8rtbI628TL/xnH5tJRdAXmAK7bDXuzVPP/og\u002B7G1PgTv8xiPbr9TMajNcduiD8VLpSk0V7FUuzdw==",
      "StatusCode": 202,
      "ResponseHeaders": {
        "Content-Length": "0",
        "Content-MD5": "bPSrrsK\u002B\u002BGHwuPJaqiwr0A==",
        "Date": "Fri, 03 Apr 2020 20:58:49 GMT",
        "Server": [
          "Windows-Azure-HDFS/1.0",
          "Microsoft-HTTPAPI/2.0"
        ],
        "x-ms-client-request-id": "a480c07b-9a95-02d3-4d55-69870e6439b3",
        "x-ms-request-id": "fa43feba-201f-0097-16fa-091bad000000",
        "x-ms-request-server-encrypted": "true",
        "x-ms-version": "2019-12-12"
      },
      "ResponseBody": []
    },
    {
      "RequestUri": "http://seannsecanary.blob.core.windows.net/test-filesystem-9f72d4a2-e871-29f5-b3a9-f4b088808c98?restype=container",
      "RequestMethod": "DELETE",
      "RequestHeaders": {
        "Authorization": "Sanitized",
        "traceparent": "00-bf8608e143664b4ba31c2012465e99c1-447e390cb422cd4b-00",
        "User-Agent": [
          "azsdk-net-Storage.Files.DataLake/12.1.0-dev.20200403.1",
          "(.NET Core 4.6.28325.01; Microsoft Windows 10.0.18362 )"
        ],
        "x-ms-client-request-id": "54003998-0fcb-c6e2-eb38-eb5fa65cb783",
        "x-ms-date": "Fri, 03 Apr 2020 20:58:51 GMT",
        "x-ms-return-client-request-id": "true",
        "x-ms-version": "2019-12-12"
      },
      "RequestBody": null,
      "StatusCode": 202,
      "ResponseHeaders": {
        "Content-Length": "0",
        "Date": "Fri, 03 Apr 2020 20:58:49 GMT",
        "Server": [
          "Windows-Azure-Blob/1.0",
          "Microsoft-HTTPAPI/2.0"
        ],
        "x-ms-client-request-id": "54003998-0fcb-c6e2-eb38-eb5fa65cb783",
<<<<<<< HEAD
        "x-ms-request-id": "8d52d06a-d01e-0048-663b-f38f0c000000",
=======
        "x-ms-request-id": "9621f67c-f01e-0012-47fa-093670000000",
>>>>>>> 8d420312
        "x-ms-version": "2019-12-12"
      },
      "ResponseBody": []
    }
  ],
  "Variables": {
    "RandomSeed": "1822211483",
    "Storage_TestConfigHierarchicalNamespace": "NamespaceTenant\nseannsecanary\nU2FuaXRpemVk\nhttp://seannsecanary.blob.core.windows.net\nhttp://seannsecanary.file.core.windows.net\nhttp://seannsecanary.queue.core.windows.net\nhttp://seannsecanary.table.core.windows.net\n\n\n\n\nhttp://seannsecanary-secondary.blob.core.windows.net\nhttp://seannsecanary-secondary.file.core.windows.net\nhttp://seannsecanary-secondary.queue.core.windows.net\nhttp://seannsecanary-secondary.table.core.windows.net\n68390a19-a643-458b-b726-408abf67b4fc\nSanitized\n72f988bf-86f1-41af-91ab-2d7cd011db47\nhttps://login.microsoftonline.com/\nCloud\nBlobEndpoint=http://seannsecanary.blob.core.windows.net/;QueueEndpoint=http://seannsecanary.queue.core.windows.net/;FileEndpoint=http://seannsecanary.file.core.windows.net/;BlobSecondaryEndpoint=http://seannsecanary-secondary.blob.core.windows.net/;QueueSecondaryEndpoint=http://seannsecanary-secondary.queue.core.windows.net/;FileSecondaryEndpoint=http://seannsecanary-secondary.file.core.windows.net/;AccountName=seannsecanary;AccountKey=Sanitized\n"
  }
}<|MERGE_RESOLUTION|>--- conflicted
+++ resolved
@@ -28,11 +28,7 @@
           "Microsoft-HTTPAPI/2.0"
         ],
         "x-ms-client-request-id": "23636dcd-857f-216d-1ac5-43a74bc3053f",
-<<<<<<< HEAD
-        "x-ms-request-id": "8d52d05c-d01e-0048-5c3b-f38f0c000000",
-=======
         "x-ms-request-id": "9621f65a-f01e-0012-2afa-093670000000",
->>>>>>> 8d420312
         "x-ms-version": "2019-12-12"
       },
       "ResponseBody": []
@@ -64,11 +60,7 @@
           "Microsoft-HTTPAPI/2.0"
         ],
         "x-ms-client-request-id": "5181942b-2731-99b9-ee03-e375232c0d3c",
-<<<<<<< HEAD
-        "x-ms-request-id": "22528d9a-001f-0006-2e3b-f3a184000000",
-=======
         "x-ms-request-id": "fa43feb9-201f-0097-15fa-091bad000000",
->>>>>>> 8d420312
         "x-ms-version": "2019-12-12"
       },
       "ResponseBody": []
@@ -132,11 +124,7 @@
           "Microsoft-HTTPAPI/2.0"
         ],
         "x-ms-client-request-id": "54003998-0fcb-c6e2-eb38-eb5fa65cb783",
-<<<<<<< HEAD
-        "x-ms-request-id": "8d52d06a-d01e-0048-663b-f38f0c000000",
-=======
         "x-ms-request-id": "9621f67c-f01e-0012-47fa-093670000000",
->>>>>>> 8d420312
         "x-ms-version": "2019-12-12"
       },
       "ResponseBody": []
