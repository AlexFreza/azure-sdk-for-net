{
  "Entries": [
    {
<<<<<<< HEAD
      "RequestUri": "https://seanstagehierarchical.blob.core.windows.net/test-filesystem-d483f501-73cf-3681-d931-e22bac9d9b40?restype=container",
      "RequestMethod": "PUT",
      "RequestHeaders": {
        "Authorization": "Sanitized",
        "traceparent": "00-cb893e542610b24e80eca2aacb4d452d-06c9d47cacd72541-00",
        "User-Agent": [
          "azsdk-net-Storage.Files.DataLake/12.0.0-dev.20200305.1",
          "(.NET Core 4.6.28325.01; Microsoft Windows 10.0.18363 )"
        ],
        "x-ms-blob-public-access": "container",
        "x-ms-client-request-id": "ac671c26-9182-d3d7-597e-5863f68a7314",
        "x-ms-date": "Thu, 05 Mar 2020 22:17:45 GMT",
        "x-ms-return-client-request-id": "true",
        "x-ms-version": "2019-10-10"
=======
      "RequestUri": "http://seannsecanary.blob.core.windows.net/test-filesystem-d483f501-73cf-3681-d931-e22bac9d9b40?restype=container",
      "RequestMethod": "PUT",
      "RequestHeaders": {
        "Authorization": "Sanitized",
        "traceparent": "00-f63cdc55645c194baba60c40f3a74f26-2d0f20772a270a42-00",
        "User-Agent": [
          "azsdk-net-Storage.Files.DataLake/12.1.0-dev.20200403.1",
          "(.NET Core 4.6.28325.01; Microsoft Windows 10.0.18362 )"
        ],
        "x-ms-blob-public-access": "container",
        "x-ms-client-request-id": "ac671c26-9182-d3d7-597e-5863f68a7314",
        "x-ms-date": "Fri, 03 Apr 2020 21:00:02 GMT",
        "x-ms-return-client-request-id": "true",
        "x-ms-version": "2019-12-12"
>>>>>>> 32e373e2
      },
      "RequestBody": null,
      "StatusCode": 201,
      "ResponseHeaders": {
        "Content-Length": "0",
<<<<<<< HEAD
        "Date": "Thu, 05 Mar 2020 22:17:45 GMT",
        "ETag": "\u00220x8D7C153080394F8\u0022",
        "Last-Modified": "Thu, 05 Mar 2020 22:17:45 GMT",
=======
        "Date": "Fri, 03 Apr 2020 21:00:00 GMT",
        "ETag": "\u00220x8D7D811F98D4421\u0022",
        "Last-Modified": "Fri, 03 Apr 2020 21:00:00 GMT",
>>>>>>> 32e373e2
        "Server": [
          "Windows-Azure-Blob/1.0",
          "Microsoft-HTTPAPI/2.0"
        ],
        "x-ms-client-request-id": "ac671c26-9182-d3d7-597e-5863f68a7314",
<<<<<<< HEAD
        "x-ms-request-id": "6ed33322-401e-0038-393b-f336fb000000",
        "x-ms-version": "2019-10-10"
=======
        "x-ms-request-id": "96221578-f01e-0012-64fa-093670000000",
        "x-ms-version": "2019-12-12"
>>>>>>> 32e373e2
      },
      "ResponseBody": []
    },
    {
<<<<<<< HEAD
      "RequestUri": "https://seanstagehierarchical.blob.core.windows.net/test-filesystem-d483f501-73cf-3681-d931-e22bac9d9b40/test-file-69cbee30-1191-8cc7-be76-d1bb6837d08b?comp=lease",
      "RequestMethod": "PUT",
      "RequestHeaders": {
        "Authorization": "Sanitized",
        "traceparent": "00-5ca585166ffaeb48a4556aa4d13affd5-5656ee425bf5a44b-00",
        "User-Agent": [
          "azsdk-net-Storage.Files.DataLake/12.0.0-dev.20200305.1",
          "(.NET Core 4.6.28325.01; Microsoft Windows 10.0.18363 )"
        ],
        "x-ms-client-request-id": "a321cdad-e484-41de-31e8-815d5b7470ec",
        "x-ms-date": "Thu, 05 Mar 2020 22:17:45 GMT",
        "x-ms-lease-action": "renew",
        "x-ms-lease-id": "8f055242-ee36-e3bd-e834-b5521bd21679",
        "x-ms-return-client-request-id": "true",
        "x-ms-version": "2019-10-10"
=======
      "RequestUri": "http://seannsecanary.blob.core.windows.net/test-filesystem-d483f501-73cf-3681-d931-e22bac9d9b40/test-file-69cbee30-1191-8cc7-be76-d1bb6837d08b?comp=lease",
      "RequestMethod": "PUT",
      "RequestHeaders": {
        "Authorization": "Sanitized",
        "traceparent": "00-253046e9b9769e4296697083877d7090-35e5ba174d8fb347-00",
        "User-Agent": [
          "azsdk-net-Storage.Files.DataLake/12.1.0-dev.20200403.1",
          "(.NET Core 4.6.28325.01; Microsoft Windows 10.0.18362 )"
        ],
        "x-ms-client-request-id": "a321cdad-e484-41de-31e8-815d5b7470ec",
        "x-ms-date": "Fri, 03 Apr 2020 21:00:02 GMT",
        "x-ms-lease-action": "renew",
        "x-ms-lease-id": "8f055242-ee36-e3bd-e834-b5521bd21679",
        "x-ms-return-client-request-id": "true",
        "x-ms-version": "2019-12-12"
>>>>>>> 32e373e2
      },
      "RequestBody": null,
      "StatusCode": 404,
      "ResponseHeaders": {
        "Content-Length": "215",
        "Content-Type": "application/xml",
<<<<<<< HEAD
        "Date": "Thu, 05 Mar 2020 22:17:45 GMT",
=======
        "Date": "Fri, 03 Apr 2020 21:00:00 GMT",
>>>>>>> 32e373e2
        "Server": [
          "Windows-Azure-Blob/1.0",
          "Microsoft-HTTPAPI/2.0"
        ],
        "x-ms-client-request-id": "a321cdad-e484-41de-31e8-815d5b7470ec",
        "x-ms-error-code": "BlobNotFound",
<<<<<<< HEAD
        "x-ms-request-id": "6ed33324-401e-0038-3a3b-f336fb000000",
        "x-ms-version": "2019-10-10"
      },
      "ResponseBody": [
        "\uFEFF\u003C?xml version=\u00221.0\u0022 encoding=\u0022utf-8\u0022?\u003E\u003CError\u003E\u003CCode\u003EBlobNotFound\u003C/Code\u003E\u003CMessage\u003EThe specified blob does not exist.\n",
        "RequestId:6ed33324-401e-0038-3a3b-f336fb000000\n",
        "Time:2020-03-05T22:17:45.9003355Z\u003C/Message\u003E\u003C/Error\u003E"
      ]
    },
    {
      "RequestUri": "https://seanstagehierarchical.blob.core.windows.net/test-filesystem-d483f501-73cf-3681-d931-e22bac9d9b40?restype=container",
      "RequestMethod": "DELETE",
      "RequestHeaders": {
        "Authorization": "Sanitized",
        "traceparent": "00-ca10f0ba0f18e64692e7171b386bed41-1db3b261ba99684c-00",
        "User-Agent": [
          "azsdk-net-Storage.Files.DataLake/12.0.0-dev.20200305.1",
          "(.NET Core 4.6.28325.01; Microsoft Windows 10.0.18363 )"
        ],
        "x-ms-client-request-id": "4ea594c8-72b1-bbf4-19d7-469903a0b9e1",
        "x-ms-date": "Thu, 05 Mar 2020 22:17:46 GMT",
        "x-ms-return-client-request-id": "true",
        "x-ms-version": "2019-10-10"
=======
        "x-ms-request-id": "96221588-f01e-0012-6efa-093670000000",
        "x-ms-version": "2019-12-12"
      },
      "ResponseBody": [
        "\uFEFF\u003C?xml version=\u00221.0\u0022 encoding=\u0022utf-8\u0022?\u003E\u003CError\u003E\u003CCode\u003EBlobNotFound\u003C/Code\u003E\u003CMessage\u003EThe specified blob does not exist.\n",
        "RequestId:96221588-f01e-0012-6efa-093670000000\n",
        "Time:2020-04-03T21:00:01.0934331Z\u003C/Message\u003E\u003C/Error\u003E"
      ]
    },
    {
      "RequestUri": "http://seannsecanary.blob.core.windows.net/test-filesystem-d483f501-73cf-3681-d931-e22bac9d9b40?restype=container",
      "RequestMethod": "DELETE",
      "RequestHeaders": {
        "Authorization": "Sanitized",
        "traceparent": "00-29a603fb6f64e14db161c28d0d4e91dc-0ad3bf84add46546-00",
        "User-Agent": [
          "azsdk-net-Storage.Files.DataLake/12.1.0-dev.20200403.1",
          "(.NET Core 4.6.28325.01; Microsoft Windows 10.0.18362 )"
        ],
        "x-ms-client-request-id": "4ea594c8-72b1-bbf4-19d7-469903a0b9e1",
        "x-ms-date": "Fri, 03 Apr 2020 21:00:02 GMT",
        "x-ms-return-client-request-id": "true",
        "x-ms-version": "2019-12-12"
>>>>>>> 32e373e2
      },
      "RequestBody": null,
      "StatusCode": 202,
      "ResponseHeaders": {
        "Content-Length": "0",
<<<<<<< HEAD
        "Date": "Thu, 05 Mar 2020 22:17:45 GMT",
=======
        "Date": "Fri, 03 Apr 2020 21:00:00 GMT",
>>>>>>> 32e373e2
        "Server": [
          "Windows-Azure-Blob/1.0",
          "Microsoft-HTTPAPI/2.0"
        ],
        "x-ms-client-request-id": "4ea594c8-72b1-bbf4-19d7-469903a0b9e1",
<<<<<<< HEAD
        "x-ms-request-id": "6ed33325-401e-0038-3b3b-f336fb000000",
        "x-ms-version": "2019-10-10"
=======
        "x-ms-request-id": "9622159c-f01e-0012-7afa-093670000000",
        "x-ms-version": "2019-12-12"
>>>>>>> 32e373e2
      },
      "ResponseBody": []
    }
  ],
  "Variables": {
    "RandomSeed": "1937166573",
<<<<<<< HEAD
    "Storage_TestConfigHierarchicalNamespace": "NamespaceTenant\nseanstagehierarchical\nU2FuaXRpemVk\nhttps://seanstagehierarchical.blob.core.windows.net\nhttp://seanstagehierarchical.file.core.windows.net\nhttp://seanstagehierarchical.queue.core.windows.net\nhttp://seanstagehierarchical.table.core.windows.net\n\n\n\n\nhttp://seanstagehierarchical-secondary.blob.core.windows.net\nhttp://seanstagehierarchical-secondary.file.core.windows.net\nhttp://seanstagehierarchical-secondary.queue.core.windows.net\nhttp://seanstagehierarchical-secondary.table.core.windows.net\n68390a19-a643-458b-b726-408abf67b4fc\nSanitized\n72f988bf-86f1-41af-91ab-2d7cd011db47\nhttps://login.microsoftonline.com/\nCloud\nBlobEndpoint=https://seanstagehierarchical.blob.core.windows.net/;QueueEndpoint=http://seanstagehierarchical.queue.core.windows.net/;FileEndpoint=http://seanstagehierarchical.file.core.windows.net/;BlobSecondaryEndpoint=http://seanstagehierarchical-secondary.blob.core.windows.net/;QueueSecondaryEndpoint=http://seanstagehierarchical-secondary.queue.core.windows.net/;FileSecondaryEndpoint=http://seanstagehierarchical-secondary.file.core.windows.net/;AccountName=seanstagehierarchical;AccountKey=Sanitized\n"
=======
    "Storage_TestConfigHierarchicalNamespace": "NamespaceTenant\nseannsecanary\nU2FuaXRpemVk\nhttp://seannsecanary.blob.core.windows.net\nhttp://seannsecanary.file.core.windows.net\nhttp://seannsecanary.queue.core.windows.net\nhttp://seannsecanary.table.core.windows.net\n\n\n\n\nhttp://seannsecanary-secondary.blob.core.windows.net\nhttp://seannsecanary-secondary.file.core.windows.net\nhttp://seannsecanary-secondary.queue.core.windows.net\nhttp://seannsecanary-secondary.table.core.windows.net\n68390a19-a643-458b-b726-408abf67b4fc\nSanitized\n72f988bf-86f1-41af-91ab-2d7cd011db47\nhttps://login.microsoftonline.com/\nCloud\nBlobEndpoint=http://seannsecanary.blob.core.windows.net/;QueueEndpoint=http://seannsecanary.queue.core.windows.net/;FileEndpoint=http://seannsecanary.file.core.windows.net/;BlobSecondaryEndpoint=http://seannsecanary-secondary.blob.core.windows.net/;QueueSecondaryEndpoint=http://seannsecanary-secondary.queue.core.windows.net/;FileSecondaryEndpoint=http://seannsecanary-secondary.file.core.windows.net/;AccountName=seannsecanary;AccountKey=Sanitized\n"
>>>>>>> 32e373e2
  }
}<|MERGE_RESOLUTION|>--- conflicted
+++ resolved
@@ -1,22 +1,6 @@
 {
   "Entries": [
     {
-<<<<<<< HEAD
-      "RequestUri": "https://seanstagehierarchical.blob.core.windows.net/test-filesystem-d483f501-73cf-3681-d931-e22bac9d9b40?restype=container",
-      "RequestMethod": "PUT",
-      "RequestHeaders": {
-        "Authorization": "Sanitized",
-        "traceparent": "00-cb893e542610b24e80eca2aacb4d452d-06c9d47cacd72541-00",
-        "User-Agent": [
-          "azsdk-net-Storage.Files.DataLake/12.0.0-dev.20200305.1",
-          "(.NET Core 4.6.28325.01; Microsoft Windows 10.0.18363 )"
-        ],
-        "x-ms-blob-public-access": "container",
-        "x-ms-client-request-id": "ac671c26-9182-d3d7-597e-5863f68a7314",
-        "x-ms-date": "Thu, 05 Mar 2020 22:17:45 GMT",
-        "x-ms-return-client-request-id": "true",
-        "x-ms-version": "2019-10-10"
-=======
       "RequestUri": "http://seannsecanary.blob.core.windows.net/test-filesystem-d483f501-73cf-3681-d931-e22bac9d9b40?restype=container",
       "RequestMethod": "PUT",
       "RequestHeaders": {
@@ -31,54 +15,25 @@
         "x-ms-date": "Fri, 03 Apr 2020 21:00:02 GMT",
         "x-ms-return-client-request-id": "true",
         "x-ms-version": "2019-12-12"
->>>>>>> 32e373e2
       },
       "RequestBody": null,
       "StatusCode": 201,
       "ResponseHeaders": {
         "Content-Length": "0",
-<<<<<<< HEAD
-        "Date": "Thu, 05 Mar 2020 22:17:45 GMT",
-        "ETag": "\u00220x8D7C153080394F8\u0022",
-        "Last-Modified": "Thu, 05 Mar 2020 22:17:45 GMT",
-=======
         "Date": "Fri, 03 Apr 2020 21:00:00 GMT",
         "ETag": "\u00220x8D7D811F98D4421\u0022",
         "Last-Modified": "Fri, 03 Apr 2020 21:00:00 GMT",
->>>>>>> 32e373e2
         "Server": [
           "Windows-Azure-Blob/1.0",
           "Microsoft-HTTPAPI/2.0"
         ],
         "x-ms-client-request-id": "ac671c26-9182-d3d7-597e-5863f68a7314",
-<<<<<<< HEAD
-        "x-ms-request-id": "6ed33322-401e-0038-393b-f336fb000000",
-        "x-ms-version": "2019-10-10"
-=======
         "x-ms-request-id": "96221578-f01e-0012-64fa-093670000000",
         "x-ms-version": "2019-12-12"
->>>>>>> 32e373e2
       },
       "ResponseBody": []
     },
     {
-<<<<<<< HEAD
-      "RequestUri": "https://seanstagehierarchical.blob.core.windows.net/test-filesystem-d483f501-73cf-3681-d931-e22bac9d9b40/test-file-69cbee30-1191-8cc7-be76-d1bb6837d08b?comp=lease",
-      "RequestMethod": "PUT",
-      "RequestHeaders": {
-        "Authorization": "Sanitized",
-        "traceparent": "00-5ca585166ffaeb48a4556aa4d13affd5-5656ee425bf5a44b-00",
-        "User-Agent": [
-          "azsdk-net-Storage.Files.DataLake/12.0.0-dev.20200305.1",
-          "(.NET Core 4.6.28325.01; Microsoft Windows 10.0.18363 )"
-        ],
-        "x-ms-client-request-id": "a321cdad-e484-41de-31e8-815d5b7470ec",
-        "x-ms-date": "Thu, 05 Mar 2020 22:17:45 GMT",
-        "x-ms-lease-action": "renew",
-        "x-ms-lease-id": "8f055242-ee36-e3bd-e834-b5521bd21679",
-        "x-ms-return-client-request-id": "true",
-        "x-ms-version": "2019-10-10"
-=======
       "RequestUri": "http://seannsecanary.blob.core.windows.net/test-filesystem-d483f501-73cf-3681-d931-e22bac9d9b40/test-file-69cbee30-1191-8cc7-be76-d1bb6837d08b?comp=lease",
       "RequestMethod": "PUT",
       "RequestHeaders": {
@@ -94,49 +49,19 @@
         "x-ms-lease-id": "8f055242-ee36-e3bd-e834-b5521bd21679",
         "x-ms-return-client-request-id": "true",
         "x-ms-version": "2019-12-12"
->>>>>>> 32e373e2
       },
       "RequestBody": null,
       "StatusCode": 404,
       "ResponseHeaders": {
         "Content-Length": "215",
         "Content-Type": "application/xml",
-<<<<<<< HEAD
-        "Date": "Thu, 05 Mar 2020 22:17:45 GMT",
-=======
         "Date": "Fri, 03 Apr 2020 21:00:00 GMT",
->>>>>>> 32e373e2
         "Server": [
           "Windows-Azure-Blob/1.0",
           "Microsoft-HTTPAPI/2.0"
         ],
         "x-ms-client-request-id": "a321cdad-e484-41de-31e8-815d5b7470ec",
         "x-ms-error-code": "BlobNotFound",
-<<<<<<< HEAD
-        "x-ms-request-id": "6ed33324-401e-0038-3a3b-f336fb000000",
-        "x-ms-version": "2019-10-10"
-      },
-      "ResponseBody": [
-        "\uFEFF\u003C?xml version=\u00221.0\u0022 encoding=\u0022utf-8\u0022?\u003E\u003CError\u003E\u003CCode\u003EBlobNotFound\u003C/Code\u003E\u003CMessage\u003EThe specified blob does not exist.\n",
-        "RequestId:6ed33324-401e-0038-3a3b-f336fb000000\n",
-        "Time:2020-03-05T22:17:45.9003355Z\u003C/Message\u003E\u003C/Error\u003E"
-      ]
-    },
-    {
-      "RequestUri": "https://seanstagehierarchical.blob.core.windows.net/test-filesystem-d483f501-73cf-3681-d931-e22bac9d9b40?restype=container",
-      "RequestMethod": "DELETE",
-      "RequestHeaders": {
-        "Authorization": "Sanitized",
-        "traceparent": "00-ca10f0ba0f18e64692e7171b386bed41-1db3b261ba99684c-00",
-        "User-Agent": [
-          "azsdk-net-Storage.Files.DataLake/12.0.0-dev.20200305.1",
-          "(.NET Core 4.6.28325.01; Microsoft Windows 10.0.18363 )"
-        ],
-        "x-ms-client-request-id": "4ea594c8-72b1-bbf4-19d7-469903a0b9e1",
-        "x-ms-date": "Thu, 05 Mar 2020 22:17:46 GMT",
-        "x-ms-return-client-request-id": "true",
-        "x-ms-version": "2019-10-10"
-=======
         "x-ms-request-id": "96221588-f01e-0012-6efa-093670000000",
         "x-ms-version": "2019-12-12"
       },
@@ -160,39 +85,25 @@
         "x-ms-date": "Fri, 03 Apr 2020 21:00:02 GMT",
         "x-ms-return-client-request-id": "true",
         "x-ms-version": "2019-12-12"
->>>>>>> 32e373e2
       },
       "RequestBody": null,
       "StatusCode": 202,
       "ResponseHeaders": {
         "Content-Length": "0",
-<<<<<<< HEAD
-        "Date": "Thu, 05 Mar 2020 22:17:45 GMT",
-=======
         "Date": "Fri, 03 Apr 2020 21:00:00 GMT",
->>>>>>> 32e373e2
         "Server": [
           "Windows-Azure-Blob/1.0",
           "Microsoft-HTTPAPI/2.0"
         ],
         "x-ms-client-request-id": "4ea594c8-72b1-bbf4-19d7-469903a0b9e1",
-<<<<<<< HEAD
-        "x-ms-request-id": "6ed33325-401e-0038-3b3b-f336fb000000",
-        "x-ms-version": "2019-10-10"
-=======
         "x-ms-request-id": "9622159c-f01e-0012-7afa-093670000000",
         "x-ms-version": "2019-12-12"
->>>>>>> 32e373e2
       },
       "ResponseBody": []
     }
   ],
   "Variables": {
     "RandomSeed": "1937166573",
-<<<<<<< HEAD
-    "Storage_TestConfigHierarchicalNamespace": "NamespaceTenant\nseanstagehierarchical\nU2FuaXRpemVk\nhttps://seanstagehierarchical.blob.core.windows.net\nhttp://seanstagehierarchical.file.core.windows.net\nhttp://seanstagehierarchical.queue.core.windows.net\nhttp://seanstagehierarchical.table.core.windows.net\n\n\n\n\nhttp://seanstagehierarchical-secondary.blob.core.windows.net\nhttp://seanstagehierarchical-secondary.file.core.windows.net\nhttp://seanstagehierarchical-secondary.queue.core.windows.net\nhttp://seanstagehierarchical-secondary.table.core.windows.net\n68390a19-a643-458b-b726-408abf67b4fc\nSanitized\n72f988bf-86f1-41af-91ab-2d7cd011db47\nhttps://login.microsoftonline.com/\nCloud\nBlobEndpoint=https://seanstagehierarchical.blob.core.windows.net/;QueueEndpoint=http://seanstagehierarchical.queue.core.windows.net/;FileEndpoint=http://seanstagehierarchical.file.core.windows.net/;BlobSecondaryEndpoint=http://seanstagehierarchical-secondary.blob.core.windows.net/;QueueSecondaryEndpoint=http://seanstagehierarchical-secondary.queue.core.windows.net/;FileSecondaryEndpoint=http://seanstagehierarchical-secondary.file.core.windows.net/;AccountName=seanstagehierarchical;AccountKey=Sanitized\n"
-=======
     "Storage_TestConfigHierarchicalNamespace": "NamespaceTenant\nseannsecanary\nU2FuaXRpemVk\nhttp://seannsecanary.blob.core.windows.net\nhttp://seannsecanary.file.core.windows.net\nhttp://seannsecanary.queue.core.windows.net\nhttp://seannsecanary.table.core.windows.net\n\n\n\n\nhttp://seannsecanary-secondary.blob.core.windows.net\nhttp://seannsecanary-secondary.file.core.windows.net\nhttp://seannsecanary-secondary.queue.core.windows.net\nhttp://seannsecanary-secondary.table.core.windows.net\n68390a19-a643-458b-b726-408abf67b4fc\nSanitized\n72f988bf-86f1-41af-91ab-2d7cd011db47\nhttps://login.microsoftonline.com/\nCloud\nBlobEndpoint=http://seannsecanary.blob.core.windows.net/;QueueEndpoint=http://seannsecanary.queue.core.windows.net/;FileEndpoint=http://seannsecanary.file.core.windows.net/;BlobSecondaryEndpoint=http://seannsecanary-secondary.blob.core.windows.net/;QueueSecondaryEndpoint=http://seannsecanary-secondary.queue.core.windows.net/;FileSecondaryEndpoint=http://seannsecanary-secondary.file.core.windows.net/;AccountName=seannsecanary;AccountKey=Sanitized\n"
->>>>>>> 32e373e2
   }
 }