--- conflicted
+++ resolved
@@ -1,22 +1,6 @@
 {
   "Entries": [
     {
-<<<<<<< HEAD
-      "RequestUri": "https://seanstagehierarchical.blob.core.windows.net/test-filesystem-c8bbcd53-2d38-5251-0193-27b5205f1978?restype=container",
-      "RequestMethod": "PUT",
-      "RequestHeaders": {
-        "Authorization": "Sanitized",
-        "traceparent": "00-21684897ab320b4687971f7ab4a97124-8009e466431b9348-00",
-        "User-Agent": [
-          "azsdk-net-Storage.Files.DataLake/12.0.0-dev.20200305.1",
-          "(.NET Core 4.6.28325.01; Microsoft Windows 10.0.18363 )"
-        ],
-        "x-ms-blob-public-access": "container",
-        "x-ms-client-request-id": "c2b26c8f-3267-ec08-6170-1716b40bef1b",
-        "x-ms-date": "Thu, 05 Mar 2020 22:16:25 GMT",
-        "x-ms-return-client-request-id": "true",
-        "x-ms-version": "2019-10-10"
-=======
       "RequestUri": "http://seannsecanary.blob.core.windows.net/test-filesystem-c8bbcd53-2d38-5251-0193-27b5205f1978?restype=container",
       "RequestMethod": "PUT",
       "RequestHeaders": {
@@ -31,52 +15,25 @@
         "x-ms-date": "Fri, 03 Apr 2020 20:59:23 GMT",
         "x-ms-return-client-request-id": "true",
         "x-ms-version": "2019-12-12"
->>>>>>> 32e373e2
-      },
-      "RequestBody": null,
-      "StatusCode": 201,
-      "ResponseHeaders": {
-        "Content-Length": "0",
-<<<<<<< HEAD
-        "Date": "Thu, 05 Mar 2020 22:16:25 GMT",
-        "ETag": "\u00220x8D7C152D845B7F7\u0022",
-        "Last-Modified": "Thu, 05 Mar 2020 22:16:25 GMT",
-=======
+      },
+      "RequestBody": null,
+      "StatusCode": 201,
+      "ResponseHeaders": {
+        "Content-Length": "0",
         "Date": "Fri, 03 Apr 2020 20:59:21 GMT",
         "ETag": "\u00220x8D7D811E29DC0EB\u0022",
         "Last-Modified": "Fri, 03 Apr 2020 20:59:22 GMT",
->>>>>>> 32e373e2
         "Server": [
           "Windows-Azure-Blob/1.0",
           "Microsoft-HTTPAPI/2.0"
         ],
         "x-ms-client-request-id": "c2b26c8f-3267-ec08-6170-1716b40bef1b",
-<<<<<<< HEAD
-        "x-ms-request-id": "c74f1ccf-a01e-000f-2c3b-f3e457000000",
-        "x-ms-version": "2019-10-10"
-=======
         "x-ms-request-id": "96220541-f01e-0012-11fa-093670000000",
         "x-ms-version": "2019-12-12"
->>>>>>> 32e373e2
-      },
-      "ResponseBody": []
-    },
-    {
-<<<<<<< HEAD
-      "RequestUri": "https://seanstagehierarchical.dfs.core.windows.net/test-filesystem-c8bbcd53-2d38-5251-0193-27b5205f1978/test-file-ead7cf71-50f0-f6c9-a6a5-8b809b0c2b19?resource=file",
-      "RequestMethod": "PUT",
-      "RequestHeaders": {
-        "Authorization": "Sanitized",
-        "traceparent": "00-57adddd7c33a9b409254b461b9afc4b7-027e4f339579504f-00",
-        "User-Agent": [
-          "azsdk-net-Storage.Files.DataLake/12.0.0-dev.20200305.1",
-          "(.NET Core 4.6.28325.01; Microsoft Windows 10.0.18363 )"
-        ],
-        "x-ms-client-request-id": "56d276c8-940f-3f36-a2bc-1cc1a7875055",
-        "x-ms-date": "Thu, 05 Mar 2020 22:16:25 GMT",
-        "x-ms-return-client-request-id": "true",
-        "x-ms-version": "2019-10-10"
-=======
+      },
+      "ResponseBody": []
+    },
+    {
       "RequestUri": "http://seannsecanary.dfs.core.windows.net/test-filesystem-c8bbcd53-2d38-5251-0193-27b5205f1978/test-file-ead7cf71-50f0-f6c9-a6a5-8b809b0c2b19?resource=file",
       "RequestMethod": "PUT",
       "RequestHeaders": {
@@ -90,57 +47,30 @@
         "x-ms-date": "Fri, 03 Apr 2020 20:59:23 GMT",
         "x-ms-return-client-request-id": "true",
         "x-ms-version": "2019-12-12"
->>>>>>> 32e373e2
-      },
-      "RequestBody": null,
-      "StatusCode": 201,
-      "ResponseHeaders": {
-        "Content-Length": "0",
-<<<<<<< HEAD
-        "Date": "Thu, 05 Mar 2020 22:16:25 GMT",
-        "ETag": "\u00220x8D7C152D87971A5\u0022",
-        "Last-Modified": "Thu, 05 Mar 2020 22:16:25 GMT",
-=======
+      },
+      "RequestBody": null,
+      "StatusCode": 201,
+      "ResponseHeaders": {
+        "Content-Length": "0",
         "Date": "Fri, 03 Apr 2020 20:59:21 GMT",
         "ETag": "\u00220x8D7D811E2AD27D7\u0022",
         "Last-Modified": "Fri, 03 Apr 2020 20:59:22 GMT",
->>>>>>> 32e373e2
         "Server": [
           "Windows-Azure-HDFS/1.0",
           "Microsoft-HTTPAPI/2.0"
         ],
         "x-ms-client-request-id": "56d276c8-940f-3f36-a2bc-1cc1a7875055",
-<<<<<<< HEAD
-        "x-ms-request-id": "551d97b5-c01f-0019-443b-f31280000000",
-        "x-ms-version": "2019-10-10"
-=======
         "x-ms-request-id": "fa43ff60-201f-0097-21fa-091bad000000",
         "x-ms-version": "2019-12-12"
->>>>>>> 32e373e2
-      },
-      "ResponseBody": []
-    },
-    {
-<<<<<<< HEAD
-      "RequestUri": "https://seanstagehierarchical.dfs.core.windows.net/test-filesystem-c8bbcd53-2d38-5251-0193-27b5205f1978/test-file-ead7cf71-50f0-f6c9-a6a5-8b809b0c2b19?action=append\u0026position=0",
-=======
+      },
+      "ResponseBody": []
+    },
+    {
       "RequestUri": "http://seannsecanary.dfs.core.windows.net/test-filesystem-c8bbcd53-2d38-5251-0193-27b5205f1978/test-file-ead7cf71-50f0-f6c9-a6a5-8b809b0c2b19?action=append\u0026position=0",
->>>>>>> 32e373e2
       "RequestMethod": "PATCH",
       "RequestHeaders": {
         "Authorization": "Sanitized",
         "Content-Length": "1024",
-<<<<<<< HEAD
-        "traceparent": "00-c58ad27fe3364e4ab5dc47d2d7c6d7a9-3ba3e41e0cc6f14f-00",
-        "User-Agent": [
-          "azsdk-net-Storage.Files.DataLake/12.0.0-dev.20200305.1",
-          "(.NET Core 4.6.28325.01; Microsoft Windows 10.0.18363 )"
-        ],
-        "x-ms-client-request-id": "b31c61a1-3684-8b42-aace-dc361538d206",
-        "x-ms-date": "Thu, 05 Mar 2020 22:16:26 GMT",
-        "x-ms-return-client-request-id": "true",
-        "x-ms-version": "2019-10-10"
-=======
         "traceparent": "00-f38f54b4e2e25a43ad796c4a131c523c-4ea22d31eca2ca41-00",
         "User-Agent": [
           "azsdk-net-Storage.Files.DataLake/12.1.0-dev.20200403.1",
@@ -150,55 +80,29 @@
         "x-ms-date": "Fri, 03 Apr 2020 20:59:24 GMT",
         "x-ms-return-client-request-id": "true",
         "x-ms-version": "2019-12-12"
->>>>>>> 32e373e2
       },
       "RequestBody": "Rf0Bs\u002BU8bhu\u002BMDfTJ6\u002BxlkNatyU61Al/yucQ8DpPACvM09RHDq5LjAe3mN9dYhjyCoZ\u002BTc8qGnDzgun\u002BK37gbi8LBlPaaoeVDisegjwqIWfPHea00bJborhkU4zFTGCJ1ymvUlvEF6D\u002B6D\u002BkDJgzyWGBLw2XK519sGSadhb6z8HLlasTes8LCgVFtehzt5UgMYorQx1T8auMMqH3KqGKAxl92XfsH0\u002BRdSUHUna0CfjPeUSMz4ykeKP/h0ctFOBku7HP9t4eMxE7mc33S5811ympKLBd/jSM2WDT7ZgHZGFFo5bE5BMasEYyUDa\u002BrCwEyq8dhOwvBr19Qxx9SkZ5MzRrsqcIcfIWjndqKq39zS00ziLo6eB1FZzYRqH2nWX/uB0CUvmF\u002B1m8B/V0xdsQgHXvSXsjkUlT9pwKLypRH/ERanGP\u002B3ozr9PJK\u002BLqAFDAyMUsBlTq2yfUrlxceswua\u002BcEYlpqgIX6vJqoWmVnafVMSWdkJBicJ49Ku00e1jQGmsD65p32VkdAMkq5QYHCbEVmEDBlyUbOZzvLIMU42\u002BVlor\u002BlbIJXVvIfJPLO4uYOh04Ht8YDodF5K35iKjaCCFZlVJ/BHf/CDrk9RaVUAIRVvJh3MCQeYQDuK0EE9Su8nRycaY5GTGpORakNxlwsJSv5DW2eCtgyRvKe0vG\u002BvRmNgaeJt5f2DnAtKOp7EZukwgYWCui9HZJDaiObqHl4j4ePf0S0o22TA/79cOLttzRW\u002BhDrqLMwz2QVRU10Wmb2tJhi65JX8B6Zggbpv6ywVrPuRK1pjefUX6/gnl0fH6mYB7xJisuh/wrxUiasRw\u002B3Ze6ahRW4jCexjozjdlHAeWJcULjwZsvnTEWjdzvAJxefKTlvhJmU33qVmPw/voi5MdjDT/ZXxv4iszjPFRXr8Gd0Q00XUfXIyHE9W87Pp4686UVj/dchR2I6TNFhxMlkqaeVy3o7od/j\u002BoeFGmowUwuqEyvPiPOPU/zr3QUkZwOn2LImOtwTgUhmfwJPnC33CfnFtrGdlSGzBXd\u002BUMTav5OD3UK4CRgvl5LjaQjxP7fP89MMX7BSCUORcjVklDGEjMBvzL7qP//glR8euisYwsXAr1zwzmDiMdT\u002BJ5fjygJhXt1IgXP45LTTK8mQM04XeK9vpOXUk75gjJrq6xdo/csdvVxO0EFRx8uoHaKWUf2F567ncyYcjcoe5/TZDvicai7\u002Bc3XyyahuHtwaK3YbyTucZQRogYmlADCRL\u002BhMeLnSDLN0mN2Ikh4GeFVJAmFUAx65PKnzM\u002BikWHJFYZnAIqUjRx7CpjBdFNLmYgk0W/3OPCvJkjwP39jK0D9rQjCERlWwJbtCkV3tXCfWDdHfbw==",
       "StatusCode": 202,
       "ResponseHeaders": {
         "Content-Length": "0",
-<<<<<<< HEAD
-        "Date": "Thu, 05 Mar 2020 22:16:25 GMT",
-=======
         "Date": "Fri, 03 Apr 2020 20:59:21 GMT",
->>>>>>> 32e373e2
         "Server": [
           "Windows-Azure-HDFS/1.0",
           "Microsoft-HTTPAPI/2.0"
         ],
         "x-ms-client-request-id": "b31c61a1-3684-8b42-aace-dc361538d206",
-<<<<<<< HEAD
-        "x-ms-request-id": "551d97b6-c01f-0019-453b-f31280000000",
-        "x-ms-request-server-encrypted": "true",
-        "x-ms-version": "2019-10-10"
-=======
         "x-ms-request-id": "fa43ff62-201f-0097-23fa-091bad000000",
         "x-ms-request-server-encrypted": "true",
         "x-ms-version": "2019-12-12"
->>>>>>> 32e373e2
-      },
-      "ResponseBody": []
-    },
-    {
-<<<<<<< HEAD
-      "RequestUri": "https://seanstagehierarchical.dfs.core.windows.net/test-filesystem-c8bbcd53-2d38-5251-0193-27b5205f1978/test-file-ead7cf71-50f0-f6c9-a6a5-8b809b0c2b19?action=flush\u0026position=1024",
-=======
+      },
+      "ResponseBody": []
+    },
+    {
       "RequestUri": "http://seannsecanary.dfs.core.windows.net/test-filesystem-c8bbcd53-2d38-5251-0193-27b5205f1978/test-file-ead7cf71-50f0-f6c9-a6a5-8b809b0c2b19?action=flush\u0026position=1024",
->>>>>>> 32e373e2
-      "RequestMethod": "PATCH",
-      "RequestHeaders": {
-        "Authorization": "Sanitized",
-        "Content-Length": "0",
-<<<<<<< HEAD
-        "traceparent": "00-f994d33fe22e224e967447115272dbb1-1fddedfa4bd13d46-00",
-        "User-Agent": [
-          "azsdk-net-Storage.Files.DataLake/12.0.0-dev.20200305.1",
-          "(.NET Core 4.6.28325.01; Microsoft Windows 10.0.18363 )"
-        ],
-        "x-ms-client-request-id": "ab355569-2bb5-c6eb-33ea-7a9e1a5953db",
-        "x-ms-date": "Thu, 05 Mar 2020 22:16:26 GMT",
-        "x-ms-return-client-request-id": "true",
-        "x-ms-version": "2019-10-10"
-=======
+      "RequestMethod": "PATCH",
+      "RequestHeaders": {
+        "Authorization": "Sanitized",
+        "Content-Length": "0",
         "traceparent": "00-eb2461e45904d045bd5e2273ec91049f-e3022fe1c6b22746-00",
         "User-Agent": [
           "azsdk-net-Storage.Files.DataLake/12.1.0-dev.20200403.1",
@@ -208,54 +112,26 @@
         "x-ms-date": "Fri, 03 Apr 2020 20:59:24 GMT",
         "x-ms-return-client-request-id": "true",
         "x-ms-version": "2019-12-12"
->>>>>>> 32e373e2
       },
       "RequestBody": null,
       "StatusCode": 200,
       "ResponseHeaders": {
         "Content-Length": "0",
-<<<<<<< HEAD
-        "Date": "Thu, 05 Mar 2020 22:16:25 GMT",
-        "ETag": "\u00220x8D7C152D8A37E73\u0022",
-        "Last-Modified": "Thu, 05 Mar 2020 22:16:26 GMT",
-=======
         "Date": "Fri, 03 Apr 2020 20:59:21 GMT",
         "ETag": "\u00220x8D7D811E2C80683\u0022",
         "Last-Modified": "Fri, 03 Apr 2020 20:59:22 GMT",
->>>>>>> 32e373e2
         "Server": [
           "Windows-Azure-HDFS/1.0",
           "Microsoft-HTTPAPI/2.0"
         ],
         "x-ms-client-request-id": "ab355569-2bb5-c6eb-33ea-7a9e1a5953db",
-<<<<<<< HEAD
-        "x-ms-request-id": "551d97b7-c01f-0019-463b-f31280000000",
-        "x-ms-request-server-encrypted": "true",
-        "x-ms-version": "2019-10-10"
-=======
         "x-ms-request-id": "fa43ff63-201f-0097-24fa-091bad000000",
         "x-ms-request-server-encrypted": "true",
         "x-ms-version": "2019-12-12"
->>>>>>> 32e373e2
-      },
-      "ResponseBody": []
-    },
-    {
-<<<<<<< HEAD
-      "RequestUri": "https://seanstagehierarchical.blob.core.windows.net/test-filesystem-c8bbcd53-2d38-5251-0193-27b5205f1978?restype=container",
-      "RequestMethod": "DELETE",
-      "RequestHeaders": {
-        "Authorization": "Sanitized",
-        "traceparent": "00-cddcce4f49d9cd4f8b4fc7522806164c-49296fe91886de45-00",
-        "User-Agent": [
-          "azsdk-net-Storage.Files.DataLake/12.0.0-dev.20200305.1",
-          "(.NET Core 4.6.28325.01; Microsoft Windows 10.0.18363 )"
-        ],
-        "x-ms-client-request-id": "c0ccde47-2603-be51-767b-c2e19178356c",
-        "x-ms-date": "Thu, 05 Mar 2020 22:16:26 GMT",
-        "x-ms-return-client-request-id": "true",
-        "x-ms-version": "2019-10-10"
-=======
+      },
+      "ResponseBody": []
+    },
+    {
       "RequestUri": "http://seannsecanary.blob.core.windows.net/test-filesystem-c8bbcd53-2d38-5251-0193-27b5205f1978?restype=container",
       "RequestMethod": "DELETE",
       "RequestHeaders": {
@@ -269,49 +145,23 @@
         "x-ms-date": "Fri, 03 Apr 2020 20:59:24 GMT",
         "x-ms-return-client-request-id": "true",
         "x-ms-version": "2019-12-12"
->>>>>>> 32e373e2
-      },
-      "RequestBody": null,
-      "StatusCode": 202,
-      "ResponseHeaders": {
-        "Content-Length": "0",
-<<<<<<< HEAD
-        "Date": "Thu, 05 Mar 2020 22:16:26 GMT",
-=======
+      },
+      "RequestBody": null,
+      "StatusCode": 202,
+      "ResponseHeaders": {
+        "Content-Length": "0",
         "Date": "Fri, 03 Apr 2020 20:59:22 GMT",
->>>>>>> 32e373e2
         "Server": [
           "Windows-Azure-Blob/1.0",
           "Microsoft-HTTPAPI/2.0"
         ],
         "x-ms-client-request-id": "c0ccde47-2603-be51-767b-c2e19178356c",
-<<<<<<< HEAD
-        "x-ms-request-id": "c74f1cd9-a01e-000f-343b-f3e457000000",
-        "x-ms-version": "2019-10-10"
-=======
         "x-ms-request-id": "9622055c-f01e-0012-27fa-093670000000",
         "x-ms-version": "2019-12-12"
->>>>>>> 32e373e2
-      },
-      "ResponseBody": []
-    },
-    {
-<<<<<<< HEAD
-      "RequestUri": "https://seanstagehierarchical.blob.core.windows.net/test-filesystem-bcbd35f4-128b-6d4f-4f9f-61e93daea144?restype=container",
-      "RequestMethod": "PUT",
-      "RequestHeaders": {
-        "Authorization": "Sanitized",
-        "traceparent": "00-70b6a1a8f1c5434e842725e849d725fe-77410f3ae64b984c-00",
-        "User-Agent": [
-          "azsdk-net-Storage.Files.DataLake/12.0.0-dev.20200305.1",
-          "(.NET Core 4.6.28325.01; Microsoft Windows 10.0.18363 )"
-        ],
-        "x-ms-blob-public-access": "container",
-        "x-ms-client-request-id": "ef488196-d330-3586-8f5f-7064c56881c7",
-        "x-ms-date": "Thu, 05 Mar 2020 22:16:26 GMT",
-        "x-ms-return-client-request-id": "true",
-        "x-ms-version": "2019-10-10"
-=======
+      },
+      "ResponseBody": []
+    },
+    {
       "RequestUri": "http://seannsecanary.blob.core.windows.net/test-filesystem-bcbd35f4-128b-6d4f-4f9f-61e93daea144?restype=container",
       "RequestMethod": "PUT",
       "RequestHeaders": {
@@ -326,52 +176,25 @@
         "x-ms-date": "Fri, 03 Apr 2020 20:59:24 GMT",
         "x-ms-return-client-request-id": "true",
         "x-ms-version": "2019-12-12"
->>>>>>> 32e373e2
-      },
-      "RequestBody": null,
-      "StatusCode": 201,
-      "ResponseHeaders": {
-        "Content-Length": "0",
-<<<<<<< HEAD
-        "Date": "Thu, 05 Mar 2020 22:16:25 GMT",
-        "ETag": "\u00220x8D7C152D8E3D10E\u0022",
-        "Last-Modified": "Thu, 05 Mar 2020 22:16:26 GMT",
-=======
+      },
+      "RequestBody": null,
+      "StatusCode": 201,
+      "ResponseHeaders": {
+        "Content-Length": "0",
         "Date": "Fri, 03 Apr 2020 20:59:22 GMT",
         "ETag": "\u00220x8D7D811E2E13EEE\u0022",
         "Last-Modified": "Fri, 03 Apr 2020 20:59:22 GMT",
->>>>>>> 32e373e2
         "Server": [
           "Windows-Azure-Blob/1.0",
           "Microsoft-HTTPAPI/2.0"
         ],
         "x-ms-client-request-id": "ef488196-d330-3586-8f5f-7064c56881c7",
-<<<<<<< HEAD
-        "x-ms-request-id": "50f76dbd-701e-0041-6a3b-f3cadf000000",
-        "x-ms-version": "2019-10-10"
-=======
         "x-ms-request-id": "96220564-f01e-0012-2dfa-093670000000",
         "x-ms-version": "2019-12-12"
->>>>>>> 32e373e2
-      },
-      "ResponseBody": []
-    },
-    {
-<<<<<<< HEAD
-      "RequestUri": "https://seanstagehierarchical.dfs.core.windows.net/test-filesystem-bcbd35f4-128b-6d4f-4f9f-61e93daea144/test-file-28867dda-fa21-61e0-5e4f-ce3c141d332b?resource=file",
-      "RequestMethod": "PUT",
-      "RequestHeaders": {
-        "Authorization": "Sanitized",
-        "traceparent": "00-792d25f96cafae48b719fbb4de669ebd-06a59b7f78b9d343-00",
-        "User-Agent": [
-          "azsdk-net-Storage.Files.DataLake/12.0.0-dev.20200305.1",
-          "(.NET Core 4.6.28325.01; Microsoft Windows 10.0.18363 )"
-        ],
-        "x-ms-client-request-id": "bc5736cd-db9c-9baf-a1e7-91e104492071",
-        "x-ms-date": "Thu, 05 Mar 2020 22:16:26 GMT",
-        "x-ms-return-client-request-id": "true",
-        "x-ms-version": "2019-10-10"
-=======
+      },
+      "ResponseBody": []
+    },
+    {
       "RequestUri": "http://seannsecanary.dfs.core.windows.net/test-filesystem-bcbd35f4-128b-6d4f-4f9f-61e93daea144/test-file-28867dda-fa21-61e0-5e4f-ce3c141d332b?resource=file",
       "RequestMethod": "PUT",
       "RequestHeaders": {
@@ -385,57 +208,30 @@
         "x-ms-date": "Fri, 03 Apr 2020 20:59:24 GMT",
         "x-ms-return-client-request-id": "true",
         "x-ms-version": "2019-12-12"
->>>>>>> 32e373e2
-      },
-      "RequestBody": null,
-      "StatusCode": 201,
-      "ResponseHeaders": {
-        "Content-Length": "0",
-<<<<<<< HEAD
-        "Date": "Thu, 05 Mar 2020 22:16:26 GMT",
-        "ETag": "\u00220x8D7C152D91609AC\u0022",
-        "Last-Modified": "Thu, 05 Mar 2020 22:16:26 GMT",
-=======
+      },
+      "RequestBody": null,
+      "StatusCode": 201,
+      "ResponseHeaders": {
+        "Content-Length": "0",
         "Date": "Fri, 03 Apr 2020 20:59:22 GMT",
         "ETag": "\u00220x8D7D811E2F51A41\u0022",
         "Last-Modified": "Fri, 03 Apr 2020 20:59:22 GMT",
->>>>>>> 32e373e2
         "Server": [
           "Windows-Azure-HDFS/1.0",
           "Microsoft-HTTPAPI/2.0"
         ],
         "x-ms-client-request-id": "bc5736cd-db9c-9baf-a1e7-91e104492071",
-<<<<<<< HEAD
-        "x-ms-request-id": "cc91db4c-f01f-0002-063b-f32c83000000",
-        "x-ms-version": "2019-10-10"
-=======
         "x-ms-request-id": "fa43ff65-201f-0097-26fa-091bad000000",
         "x-ms-version": "2019-12-12"
->>>>>>> 32e373e2
-      },
-      "ResponseBody": []
-    },
-    {
-<<<<<<< HEAD
-      "RequestUri": "https://seanstagehierarchical.dfs.core.windows.net/test-filesystem-bcbd35f4-128b-6d4f-4f9f-61e93daea144/test-file-28867dda-fa21-61e0-5e4f-ce3c141d332b?action=append\u0026position=0",
-=======
+      },
+      "ResponseBody": []
+    },
+    {
       "RequestUri": "http://seannsecanary.dfs.core.windows.net/test-filesystem-bcbd35f4-128b-6d4f-4f9f-61e93daea144/test-file-28867dda-fa21-61e0-5e4f-ce3c141d332b?action=append\u0026position=0",
->>>>>>> 32e373e2
       "RequestMethod": "PATCH",
       "RequestHeaders": {
         "Authorization": "Sanitized",
         "Content-Length": "1024",
-<<<<<<< HEAD
-        "traceparent": "00-fefbf2a32d421c408fa0c7f33bc0d83e-5f9e0ec1955b0644-00",
-        "User-Agent": [
-          "azsdk-net-Storage.Files.DataLake/12.0.0-dev.20200305.1",
-          "(.NET Core 4.6.28325.01; Microsoft Windows 10.0.18363 )"
-        ],
-        "x-ms-client-request-id": "2cc74559-3e7f-9ef2-617a-17fd32b596ac",
-        "x-ms-date": "Thu, 05 Mar 2020 22:16:27 GMT",
-        "x-ms-return-client-request-id": "true",
-        "x-ms-version": "2019-10-10"
-=======
         "traceparent": "00-41c0c7e92449464985c2dde02a592fd5-fbe9ea5c82c06b49-00",
         "User-Agent": [
           "azsdk-net-Storage.Files.DataLake/12.1.0-dev.20200403.1",
@@ -445,56 +241,29 @@
         "x-ms-date": "Fri, 03 Apr 2020 20:59:24 GMT",
         "x-ms-return-client-request-id": "true",
         "x-ms-version": "2019-12-12"
->>>>>>> 32e373e2
       },
       "RequestBody": "LEXJNhXEYidp/0X/TrM\u002B6qVIbt3Fd46/37cafiEzg5kBOQDdqXJwCNQvU52Wr0zuqKY7u9pDrLS2ClZeqeMGNXur/hSyYUEz2GUJliTwKC9qLNZ6\u002BMe\u002BvY1LJ58cEV7wKR0h6rE3O0ZlCOJ0OhWQxeEm830Miz2z7ECHZzqhFscGGGwGzj5\u002BMvGPFfDlSoN3u2G99R7h453gbv1wsNMMw/EbbSGpifaip8CLfXZNzqK9D6zY4yCoJTTPJmBBDoIdg1H\u002BytxizjFqGk5dVWYnkp9as6EnM9/Qckjt2WKVYZk\u002BbvkkTgTGW0B6bsjSS8/Np5TB5lvg9k9yLleUdPXO1Lm0H\u002BdsA0SblFhhrMUX/Sd4HzHO1Hs9XXeqsiCsMuZLrJkPHSvoYKRPJlIDf0mKWjAwG1XDAAA\u002Bd8FvwlEk7mJyFgAsB\u002BD7kL6Nfq4oOt0uH1fvfBaQh6uZ0aZpeJ1TKzfvkWlJXlNPNYqWNYFRFTzkQaP5NHFL4Y5UkzY5kRcgOVN2Oal05MEDn0eM\u002BlIqR7xqhTf6WfbGpK/b9csdFqNydfwu2tyTb1zi9pQqv\u002Bc8Kkt6zwvgJt9csJT5me/25omjGYRV\u002B2zg1xbaGGNinOTIn8p/okaYkk8c0SpHmdZt7A8LhqVi5i7emvj1BQ18\u002BhOwMPokdkNCC4c1OSpCmD0/bSxTVxY\u002BZricoQhOooxBn9cWl2ncSHXLyHoeLa0EnAG6tZjhKKP9ccpBiNU682n685lSKwHUYyW2iI6bIDgLmAQHlOz0X3c0GCWem8CgkNQQIzkTsXD/5VJzKqAUYVCRNfDQM198BpMhHhPbNcdlFve6i/z\u002B9\u002BaUCK6ZgTXXH7bVDWXPz110lBym8ZJdI7CKDhSoWtZTkj4JPCqx4oVeSv9cBihilUeaRfbfWAVTN\u002BX\u002BD3IhLsTggXonxZMyw7GXR6eTAByHKHjMDhXgdDk4tgRFs9MSPRw6e4WtO8\u002BzZ4FESBFevzbIduf6VB\u002BvAA1B7g\u002BO7RDehAqLWYSX2eyoGaeTmyso2vbNfTzsGOj8int4bEzAJHpxZsQG02axMZz6UTt4G2ThGBQYwG/U8Wwhjs8IH22f6PQsIjRnIgaQG0uf8satg24WllQ4qGQKnHVY5ESWqRIvWmlGS/kwevYOh6QkNP\u002BldApg8ogYZz\u002BQIoW/Dj3B\u002BXI5cJdcZzh15hxeKiC/5mh1snA6NraJFvMptihzcWu4TI4x6sRoSAzS6wtsuj0f0DwdSVzNh8O7sFmjMrAPAXSwpt2RjfukDWljZ0qrHFy2CuXsVicP68TLdjpqxBZcwumXvBRfjkNAeDvyaR94EJP97SjLI6tMoLoZxhfBOklTB6VgE2BHV3uhqw==",
       "StatusCode": 202,
       "ResponseHeaders": {
         "Content-Length": "0",
-<<<<<<< HEAD
-        "Date": "Thu, 05 Mar 2020 22:16:26 GMT",
-=======
         "Date": "Fri, 03 Apr 2020 20:59:22 GMT",
->>>>>>> 32e373e2
         "Server": [
           "Windows-Azure-HDFS/1.0",
           "Microsoft-HTTPAPI/2.0"
         ],
         "x-ms-client-request-id": "2cc74559-3e7f-9ef2-617a-17fd32b596ac",
-<<<<<<< HEAD
-        "x-ms-request-id": "cc91db4d-f01f-0002-073b-f32c83000000",
-        "x-ms-request-server-encrypted": "true",
-        "x-ms-version": "2019-10-10"
-=======
         "x-ms-request-id": "fa43ff66-201f-0097-27fa-091bad000000",
         "x-ms-request-server-encrypted": "true",
         "x-ms-version": "2019-12-12"
->>>>>>> 32e373e2
-      },
-      "ResponseBody": []
-    },
-    {
-<<<<<<< HEAD
-      "RequestUri": "https://seanstagehierarchical.dfs.core.windows.net/test-filesystem-bcbd35f4-128b-6d4f-4f9f-61e93daea144/test-file-28867dda-fa21-61e0-5e4f-ce3c141d332b?action=flush\u0026position=1024",
-=======
+      },
+      "ResponseBody": []
+    },
+    {
       "RequestUri": "http://seannsecanary.dfs.core.windows.net/test-filesystem-bcbd35f4-128b-6d4f-4f9f-61e93daea144/test-file-28867dda-fa21-61e0-5e4f-ce3c141d332b?action=flush\u0026position=1024",
->>>>>>> 32e373e2
-      "RequestMethod": "PATCH",
-      "RequestHeaders": {
-        "Authorization": "Sanitized",
-        "Content-Length": "0",
-<<<<<<< HEAD
-        "If-Modified-Since": "Wed, 04 Mar 2020 22:16:25 GMT",
-        "traceparent": "00-10fe240124f65f4192e26bf87dc57611-cbafe32d9cb0f641-00",
-        "User-Agent": [
-          "azsdk-net-Storage.Files.DataLake/12.0.0-dev.20200305.1",
-          "(.NET Core 4.6.28325.01; Microsoft Windows 10.0.18363 )"
-        ],
-        "x-ms-client-request-id": "11ee44c9-75b4-9e2c-f97e-1f293b6874b7",
-        "x-ms-date": "Thu, 05 Mar 2020 22:16:27 GMT",
-        "x-ms-return-client-request-id": "true",
-        "x-ms-version": "2019-10-10"
-=======
+      "RequestMethod": "PATCH",
+      "RequestHeaders": {
+        "Authorization": "Sanitized",
+        "Content-Length": "0",
         "If-Modified-Since": "Thu, 02 Apr 2020 20:59:23 GMT",
         "traceparent": "00-40a6377ccfccd94faa12bd7cc2b27d4c-d97858394c707840-00",
         "User-Agent": [
@@ -505,54 +274,26 @@
         "x-ms-date": "Fri, 03 Apr 2020 20:59:24 GMT",
         "x-ms-return-client-request-id": "true",
         "x-ms-version": "2019-12-12"
->>>>>>> 32e373e2
       },
       "RequestBody": null,
       "StatusCode": 200,
       "ResponseHeaders": {
         "Content-Length": "0",
-<<<<<<< HEAD
-        "Date": "Thu, 05 Mar 2020 22:16:26 GMT",
-        "ETag": "\u00220x8D7C152D92F1B04\u0022",
-        "Last-Modified": "Thu, 05 Mar 2020 22:16:27 GMT",
-=======
         "Date": "Fri, 03 Apr 2020 20:59:22 GMT",
         "ETag": "\u00220x8D7D811E30EE7C1\u0022",
         "Last-Modified": "Fri, 03 Apr 2020 20:59:23 GMT",
->>>>>>> 32e373e2
         "Server": [
           "Windows-Azure-HDFS/1.0",
           "Microsoft-HTTPAPI/2.0"
         ],
         "x-ms-client-request-id": "11ee44c9-75b4-9e2c-f97e-1f293b6874b7",
-<<<<<<< HEAD
-        "x-ms-request-id": "cc91db4e-f01f-0002-083b-f32c83000000",
-        "x-ms-request-server-encrypted": "true",
-        "x-ms-version": "2019-10-10"
-=======
         "x-ms-request-id": "fa43ff67-201f-0097-28fa-091bad000000",
         "x-ms-request-server-encrypted": "true",
         "x-ms-version": "2019-12-12"
->>>>>>> 32e373e2
-      },
-      "ResponseBody": []
-    },
-    {
-<<<<<<< HEAD
-      "RequestUri": "https://seanstagehierarchical.blob.core.windows.net/test-filesystem-bcbd35f4-128b-6d4f-4f9f-61e93daea144?restype=container",
-      "RequestMethod": "DELETE",
-      "RequestHeaders": {
-        "Authorization": "Sanitized",
-        "traceparent": "00-d81ba672e8e20042ae639542a8a05308-520bb68956dd2d4a-00",
-        "User-Agent": [
-          "azsdk-net-Storage.Files.DataLake/12.0.0-dev.20200305.1",
-          "(.NET Core 4.6.28325.01; Microsoft Windows 10.0.18363 )"
-        ],
-        "x-ms-client-request-id": "ed33f574-85c7-b3f8-4b2e-6704194a374a",
-        "x-ms-date": "Thu, 05 Mar 2020 22:16:27 GMT",
-        "x-ms-return-client-request-id": "true",
-        "x-ms-version": "2019-10-10"
-=======
+      },
+      "ResponseBody": []
+    },
+    {
       "RequestUri": "http://seannsecanary.blob.core.windows.net/test-filesystem-bcbd35f4-128b-6d4f-4f9f-61e93daea144?restype=container",
       "RequestMethod": "DELETE",
       "RequestHeaders": {
@@ -566,49 +307,23 @@
         "x-ms-date": "Fri, 03 Apr 2020 20:59:24 GMT",
         "x-ms-return-client-request-id": "true",
         "x-ms-version": "2019-12-12"
->>>>>>> 32e373e2
-      },
-      "RequestBody": null,
-      "StatusCode": 202,
-      "ResponseHeaders": {
-        "Content-Length": "0",
-<<<<<<< HEAD
-        "Date": "Thu, 05 Mar 2020 22:16:26 GMT",
-=======
+      },
+      "RequestBody": null,
+      "StatusCode": 202,
+      "ResponseHeaders": {
+        "Content-Length": "0",
         "Date": "Fri, 03 Apr 2020 20:59:22 GMT",
->>>>>>> 32e373e2
         "Server": [
           "Windows-Azure-Blob/1.0",
           "Microsoft-HTTPAPI/2.0"
         ],
         "x-ms-client-request-id": "ed33f574-85c7-b3f8-4b2e-6704194a374a",
-<<<<<<< HEAD
-        "x-ms-request-id": "50f76e31-701e-0041-2c3b-f3cadf000000",
-        "x-ms-version": "2019-10-10"
-=======
         "x-ms-request-id": "96220591-f01e-0012-53fa-093670000000",
         "x-ms-version": "2019-12-12"
->>>>>>> 32e373e2
-      },
-      "ResponseBody": []
-    },
-    {
-<<<<<<< HEAD
-      "RequestUri": "https://seanstagehierarchical.blob.core.windows.net/test-filesystem-253216a6-dd0e-e0b0-acce-405ffbc72d78?restype=container",
-      "RequestMethod": "PUT",
-      "RequestHeaders": {
-        "Authorization": "Sanitized",
-        "traceparent": "00-ab6dbf9372c6054c9912aa58dd0c06a4-5a874beca3361649-00",
-        "User-Agent": [
-          "azsdk-net-Storage.Files.DataLake/12.0.0-dev.20200305.1",
-          "(.NET Core 4.6.28325.01; Microsoft Windows 10.0.18363 )"
-        ],
-        "x-ms-blob-public-access": "container",
-        "x-ms-client-request-id": "5bbe2f1c-134d-96dc-4452-41f94499b883",
-        "x-ms-date": "Thu, 05 Mar 2020 22:16:27 GMT",
-        "x-ms-return-client-request-id": "true",
-        "x-ms-version": "2019-10-10"
-=======
+      },
+      "ResponseBody": []
+    },
+    {
       "RequestUri": "http://seannsecanary.blob.core.windows.net/test-filesystem-253216a6-dd0e-e0b0-acce-405ffbc72d78?restype=container",
       "RequestMethod": "PUT",
       "RequestHeaders": {
@@ -623,52 +338,25 @@
         "x-ms-date": "Fri, 03 Apr 2020 20:59:24 GMT",
         "x-ms-return-client-request-id": "true",
         "x-ms-version": "2019-12-12"
->>>>>>> 32e373e2
-      },
-      "RequestBody": null,
-      "StatusCode": 201,
-      "ResponseHeaders": {
-        "Content-Length": "0",
-<<<<<<< HEAD
-        "Date": "Thu, 05 Mar 2020 22:16:26 GMT",
-        "ETag": "\u00220x8D7C152D96AC892\u0022",
-        "Last-Modified": "Thu, 05 Mar 2020 22:16:27 GMT",
-=======
+      },
+      "RequestBody": null,
+      "StatusCode": 201,
+      "ResponseHeaders": {
+        "Content-Length": "0",
         "Date": "Fri, 03 Apr 2020 20:59:22 GMT",
         "ETag": "\u00220x8D7D811E32CD4AF\u0022",
         "Last-Modified": "Fri, 03 Apr 2020 20:59:23 GMT",
->>>>>>> 32e373e2
         "Server": [
           "Windows-Azure-Blob/1.0",
           "Microsoft-HTTPAPI/2.0"
         ],
         "x-ms-client-request-id": "5bbe2f1c-134d-96dc-4452-41f94499b883",
-<<<<<<< HEAD
-        "x-ms-request-id": "ee93f80c-101e-0047-773b-f3f960000000",
-        "x-ms-version": "2019-10-10"
-=======
         "x-ms-request-id": "9622059d-f01e-0012-5dfa-093670000000",
         "x-ms-version": "2019-12-12"
->>>>>>> 32e373e2
-      },
-      "ResponseBody": []
-    },
-    {
-<<<<<<< HEAD
-      "RequestUri": "https://seanstagehierarchical.dfs.core.windows.net/test-filesystem-253216a6-dd0e-e0b0-acce-405ffbc72d78/test-file-e4beee01-f195-1f15-2677-dd5a016d5f18?resource=file",
-      "RequestMethod": "PUT",
-      "RequestHeaders": {
-        "Authorization": "Sanitized",
-        "traceparent": "00-46d8c12f2cf6064c99de9e3c6f4b63c4-d2830325ac5a0b44-00",
-        "User-Agent": [
-          "azsdk-net-Storage.Files.DataLake/12.0.0-dev.20200305.1",
-          "(.NET Core 4.6.28325.01; Microsoft Windows 10.0.18363 )"
-        ],
-        "x-ms-client-request-id": "924158fb-22d5-2aef-1a9f-35d6368195d7",
-        "x-ms-date": "Thu, 05 Mar 2020 22:16:27 GMT",
-        "x-ms-return-client-request-id": "true",
-        "x-ms-version": "2019-10-10"
-=======
+      },
+      "ResponseBody": []
+    },
+    {
       "RequestUri": "http://seannsecanary.dfs.core.windows.net/test-filesystem-253216a6-dd0e-e0b0-acce-405ffbc72d78/test-file-e4beee01-f195-1f15-2677-dd5a016d5f18?resource=file",
       "RequestMethod": "PUT",
       "RequestHeaders": {
@@ -682,57 +370,30 @@
         "x-ms-date": "Fri, 03 Apr 2020 20:59:24 GMT",
         "x-ms-return-client-request-id": "true",
         "x-ms-version": "2019-12-12"
->>>>>>> 32e373e2
-      },
-      "RequestBody": null,
-      "StatusCode": 201,
-      "ResponseHeaders": {
-        "Content-Length": "0",
-<<<<<<< HEAD
-        "Date": "Thu, 05 Mar 2020 22:16:27 GMT",
-        "ETag": "\u00220x8D7C152D99ED603\u0022",
-        "Last-Modified": "Thu, 05 Mar 2020 22:16:27 GMT",
-=======
+      },
+      "RequestBody": null,
+      "StatusCode": 201,
+      "ResponseHeaders": {
+        "Content-Length": "0",
         "Date": "Fri, 03 Apr 2020 20:59:22 GMT",
         "ETag": "\u00220x8D7D811E33C6A01\u0022",
         "Last-Modified": "Fri, 03 Apr 2020 20:59:23 GMT",
->>>>>>> 32e373e2
         "Server": [
           "Windows-Azure-HDFS/1.0",
           "Microsoft-HTTPAPI/2.0"
         ],
         "x-ms-client-request-id": "924158fb-22d5-2aef-1a9f-35d6368195d7",
-<<<<<<< HEAD
-        "x-ms-request-id": "77c9405e-501f-001b-5b3b-f3ac38000000",
-        "x-ms-version": "2019-10-10"
-=======
         "x-ms-request-id": "fa43ff68-201f-0097-29fa-091bad000000",
         "x-ms-version": "2019-12-12"
->>>>>>> 32e373e2
-      },
-      "ResponseBody": []
-    },
-    {
-<<<<<<< HEAD
-      "RequestUri": "https://seanstagehierarchical.dfs.core.windows.net/test-filesystem-253216a6-dd0e-e0b0-acce-405ffbc72d78/test-file-e4beee01-f195-1f15-2677-dd5a016d5f18?action=append\u0026position=0",
-=======
+      },
+      "ResponseBody": []
+    },
+    {
       "RequestUri": "http://seannsecanary.dfs.core.windows.net/test-filesystem-253216a6-dd0e-e0b0-acce-405ffbc72d78/test-file-e4beee01-f195-1f15-2677-dd5a016d5f18?action=append\u0026position=0",
->>>>>>> 32e373e2
       "RequestMethod": "PATCH",
       "RequestHeaders": {
         "Authorization": "Sanitized",
         "Content-Length": "1024",
-<<<<<<< HEAD
-        "traceparent": "00-1087692420f8784e97759982630578bb-90640dc259d58946-00",
-        "User-Agent": [
-          "azsdk-net-Storage.Files.DataLake/12.0.0-dev.20200305.1",
-          "(.NET Core 4.6.28325.01; Microsoft Windows 10.0.18363 )"
-        ],
-        "x-ms-client-request-id": "6f2896f3-2921-9508-93c9-d2512855fc18",
-        "x-ms-date": "Thu, 05 Mar 2020 22:16:27 GMT",
-        "x-ms-return-client-request-id": "true",
-        "x-ms-version": "2019-10-10"
-=======
         "traceparent": "00-16e0d72450a9fc47a067570b6acc16eb-e916ffd43a0c654e-00",
         "User-Agent": [
           "azsdk-net-Storage.Files.DataLake/12.1.0-dev.20200403.1",
@@ -742,56 +403,29 @@
         "x-ms-date": "Fri, 03 Apr 2020 20:59:24 GMT",
         "x-ms-return-client-request-id": "true",
         "x-ms-version": "2019-12-12"
->>>>>>> 32e373e2
       },
       "RequestBody": "8ykyiVXtei7DjIx38DPaLwEuX6grzEKjyhiwaZ1U\u002B9aIKu4cw\u002BxZDd4TzkmWeDrnxQXUCCHtqybmjr89PBGRbpC178ZEvWsV1VHKGP74DVLeyaSXgPO1mn7HNTUtG9HMgV\u002B54Yh0ogeZvzPPI5Io7YFsXnJt\u002Be6cAFRHfIg26LmA/ZeePyvJaSed/sDA5Xfsn0e0wLxeX4dwHeE0LSV\u002BY9d5TyX7iq5VovRLz/su2xrcWt1Agif8IZ4PLSFKlTwBHpvpRpVS8BSZXh3HE4\u002BMQkHGV9JHPuGvfS6H7F2MCg24SbFgRJWFimrIpyMJNA4Og\u002BrghD1qud\u002B6OclnygS3DFQQD8ndLP2sQMxnf5e9pUkgeGhyrIbPTZDRpgvLHsBlEZvP\u002BSREMFftNENxAjpI/JN/RlGbRV/OQMI5DIXy4CIMAm387qwk20gRhXhCXkpVial3TNduyss7AbhiCiTR\u002BlQhZADMTA3nW2sJicDni\u002BJ35ILcepRLnjeiwO3zwtAjQIojIflKiD2bkPBsZEALU3XW6iah9IC/1cbIKosg85ia5kg1w2rpLVtFQOmj3zn3lm13HdeqgUwJZEsygV6ye51Y0X731Y8L7L3LXLSWHPaN0ZQdqNXA8GT8K18etqv9k8VLSw27/8DdbDAa3iSXckdUpbDJlNLHl\u002BEZ\u002Bqkv7DUSzcnuStHp0dHTPzukphE/ZbgYyhH6M/7yhLMsoQUXrYD6CBBbqCd2a9Pf9lSWI/DP2ZXwFyIkF5rK/MYdvC/Lu5G7qZ4A5LyQol4\u002BGzyqW2DDXchvJpZd1vB2kKxhWK6jEzrC23lSzvXZX3XD5vtdIKBmWl9nXJX7XtKtilMPL0mvmgcB54DncI7TlsYgmvD1GHAL\u002Bv5PO7elxn2mpEShyS8rE0v0XDggf\u002BnQlMXP2sPiuHHiBDVLYF5QXCEDQMtKMcyW9YalALw46nsVfqfx1ey5xOzSv8T64LPspP8XHD4dhmL5OOU9Pbe1qRm5NuG3XoY0SnzfeHIImxTSuFy8Ic089/hE\u002BJ0Ge4c0HRWrQarRNUV54tLCPQ7w8ZzQa4Rb\u002BIhLfD7pcmXpLs/0qlpdXFpqAIMXQz/7ebnpUwcANRAC2SWMX8Rr58Lfj7MDzZOzk5RBZmoAQ7RIUAKEAB5e6Pi\u002B8tE10P2W/hjBN7OL96wmNcBzvs\u002BlAZVxRA7B5\u002Bejgae7RNvCfsOWq2hRPwwAvFlWXcpe6iopGfA7xIvv1RYxHbYM0LLQZLf93RNmVMKJcIe1aokdRZZ9kSvrhro3ptVRICJW8\u002BumhvkSYA0WwsUusVMEOWuNFNgfjz\u002BH5d38xjY9FTSfM32bD\u002BSQCuSIZs9mvNRnMmxqwwtKNmSsHg==",
       "StatusCode": 202,
       "ResponseHeaders": {
         "Content-Length": "0",
-<<<<<<< HEAD
-        "Date": "Thu, 05 Mar 2020 22:16:27 GMT",
-=======
         "Date": "Fri, 03 Apr 2020 20:59:22 GMT",
->>>>>>> 32e373e2
         "Server": [
           "Windows-Azure-HDFS/1.0",
           "Microsoft-HTTPAPI/2.0"
         ],
         "x-ms-client-request-id": "6f2896f3-2921-9508-93c9-d2512855fc18",
-<<<<<<< HEAD
-        "x-ms-request-id": "77c9405f-501f-001b-5c3b-f3ac38000000",
-        "x-ms-request-server-encrypted": "true",
-        "x-ms-version": "2019-10-10"
-=======
         "x-ms-request-id": "fa43ff69-201f-0097-2afa-091bad000000",
         "x-ms-request-server-encrypted": "true",
         "x-ms-version": "2019-12-12"
->>>>>>> 32e373e2
-      },
-      "ResponseBody": []
-    },
-    {
-<<<<<<< HEAD
-      "RequestUri": "https://seanstagehierarchical.dfs.core.windows.net/test-filesystem-253216a6-dd0e-e0b0-acce-405ffbc72d78/test-file-e4beee01-f195-1f15-2677-dd5a016d5f18?action=flush\u0026position=1024",
-=======
+      },
+      "ResponseBody": []
+    },
+    {
       "RequestUri": "http://seannsecanary.dfs.core.windows.net/test-filesystem-253216a6-dd0e-e0b0-acce-405ffbc72d78/test-file-e4beee01-f195-1f15-2677-dd5a016d5f18?action=flush\u0026position=1024",
->>>>>>> 32e373e2
-      "RequestMethod": "PATCH",
-      "RequestHeaders": {
-        "Authorization": "Sanitized",
-        "Content-Length": "0",
-<<<<<<< HEAD
-        "If-Unmodified-Since": "Fri, 06 Mar 2020 22:16:25 GMT",
-        "traceparent": "00-6792defae3b5fd4996a175f289c15fdc-1fe8215ad99d5c47-00",
-        "User-Agent": [
-          "azsdk-net-Storage.Files.DataLake/12.0.0-dev.20200305.1",
-          "(.NET Core 4.6.28325.01; Microsoft Windows 10.0.18363 )"
-        ],
-        "x-ms-client-request-id": "9f5602c6-3d3b-77fd-1280-060d065a6839",
-        "x-ms-date": "Thu, 05 Mar 2020 22:16:28 GMT",
-        "x-ms-return-client-request-id": "true",
-        "x-ms-version": "2019-10-10"
-=======
+      "RequestMethod": "PATCH",
+      "RequestHeaders": {
+        "Authorization": "Sanitized",
+        "Content-Length": "0",
         "If-Unmodified-Since": "Sat, 04 Apr 2020 20:59:23 GMT",
         "traceparent": "00-27d2e812fcfc5f42a39fd50456e56506-46318d0010d4b04e-00",
         "User-Agent": [
@@ -802,54 +436,26 @@
         "x-ms-date": "Fri, 03 Apr 2020 20:59:25 GMT",
         "x-ms-return-client-request-id": "true",
         "x-ms-version": "2019-12-12"
->>>>>>> 32e373e2
       },
       "RequestBody": null,
       "StatusCode": 200,
       "ResponseHeaders": {
         "Content-Length": "0",
-<<<<<<< HEAD
-        "Date": "Thu, 05 Mar 2020 22:16:27 GMT",
-        "ETag": "\u00220x8D7C152D9BAA04A\u0022",
-        "Last-Modified": "Thu, 05 Mar 2020 22:16:28 GMT",
-=======
         "Date": "Fri, 03 Apr 2020 20:59:22 GMT",
         "ETag": "\u00220x8D7D811E357A613\u0022",
         "Last-Modified": "Fri, 03 Apr 2020 20:59:23 GMT",
->>>>>>> 32e373e2
         "Server": [
           "Windows-Azure-HDFS/1.0",
           "Microsoft-HTTPAPI/2.0"
         ],
         "x-ms-client-request-id": "9f5602c6-3d3b-77fd-1280-060d065a6839",
-<<<<<<< HEAD
-        "x-ms-request-id": "77c94060-501f-001b-5d3b-f3ac38000000",
-        "x-ms-request-server-encrypted": "true",
-        "x-ms-version": "2019-10-10"
-=======
         "x-ms-request-id": "fa43ff6a-201f-0097-2bfa-091bad000000",
         "x-ms-request-server-encrypted": "true",
         "x-ms-version": "2019-12-12"
->>>>>>> 32e373e2
-      },
-      "ResponseBody": []
-    },
-    {
-<<<<<<< HEAD
-      "RequestUri": "https://seanstagehierarchical.blob.core.windows.net/test-filesystem-253216a6-dd0e-e0b0-acce-405ffbc72d78?restype=container",
-      "RequestMethod": "DELETE",
-      "RequestHeaders": {
-        "Authorization": "Sanitized",
-        "traceparent": "00-ef9f3844f4374f4b91bf98b102b4dcf7-244cafdadbe53a43-00",
-        "User-Agent": [
-          "azsdk-net-Storage.Files.DataLake/12.0.0-dev.20200305.1",
-          "(.NET Core 4.6.28325.01; Microsoft Windows 10.0.18363 )"
-        ],
-        "x-ms-client-request-id": "268bee87-5cfe-b2dd-f3cc-627343a485c8",
-        "x-ms-date": "Thu, 05 Mar 2020 22:16:28 GMT",
-        "x-ms-return-client-request-id": "true",
-        "x-ms-version": "2019-10-10"
-=======
+      },
+      "ResponseBody": []
+    },
+    {
       "RequestUri": "http://seannsecanary.blob.core.windows.net/test-filesystem-253216a6-dd0e-e0b0-acce-405ffbc72d78?restype=container",
       "RequestMethod": "DELETE",
       "RequestHeaders": {
@@ -863,49 +469,23 @@
         "x-ms-date": "Fri, 03 Apr 2020 20:59:25 GMT",
         "x-ms-return-client-request-id": "true",
         "x-ms-version": "2019-12-12"
->>>>>>> 32e373e2
-      },
-      "RequestBody": null,
-      "StatusCode": 202,
-      "ResponseHeaders": {
-        "Content-Length": "0",
-<<<<<<< HEAD
-        "Date": "Thu, 05 Mar 2020 22:16:27 GMT",
-=======
+      },
+      "RequestBody": null,
+      "StatusCode": 202,
+      "ResponseHeaders": {
+        "Content-Length": "0",
         "Date": "Fri, 03 Apr 2020 20:59:22 GMT",
->>>>>>> 32e373e2
         "Server": [
           "Windows-Azure-Blob/1.0",
           "Microsoft-HTTPAPI/2.0"
         ],
         "x-ms-client-request-id": "268bee87-5cfe-b2dd-f3cc-627343a485c8",
-<<<<<<< HEAD
-        "x-ms-request-id": "ee93f821-101e-0047-063b-f3f960000000",
-        "x-ms-version": "2019-10-10"
-=======
         "x-ms-request-id": "962205ef-f01e-0012-2afa-093670000000",
         "x-ms-version": "2019-12-12"
->>>>>>> 32e373e2
-      },
-      "ResponseBody": []
-    },
-    {
-<<<<<<< HEAD
-      "RequestUri": "https://seanstagehierarchical.blob.core.windows.net/test-filesystem-d3d3f46c-0851-3ea1-ecad-bb9ff0b17c5f?restype=container",
-      "RequestMethod": "PUT",
-      "RequestHeaders": {
-        "Authorization": "Sanitized",
-        "traceparent": "00-729afafed4ca33489d91b7cc71fd4dd1-f899d7969138724e-00",
-        "User-Agent": [
-          "azsdk-net-Storage.Files.DataLake/12.0.0-dev.20200305.1",
-          "(.NET Core 4.6.28325.01; Microsoft Windows 10.0.18363 )"
-        ],
-        "x-ms-blob-public-access": "container",
-        "x-ms-client-request-id": "06df8416-30de-7f77-4c4c-3951a13dc142",
-        "x-ms-date": "Thu, 05 Mar 2020 22:16:28 GMT",
-        "x-ms-return-client-request-id": "true",
-        "x-ms-version": "2019-10-10"
-=======
+      },
+      "ResponseBody": []
+    },
+    {
       "RequestUri": "http://seannsecanary.blob.core.windows.net/test-filesystem-d3d3f46c-0851-3ea1-ecad-bb9ff0b17c5f?restype=container",
       "RequestMethod": "PUT",
       "RequestHeaders": {
@@ -920,52 +500,25 @@
         "x-ms-date": "Fri, 03 Apr 2020 20:59:25 GMT",
         "x-ms-return-client-request-id": "true",
         "x-ms-version": "2019-12-12"
->>>>>>> 32e373e2
-      },
-      "RequestBody": null,
-      "StatusCode": 201,
-      "ResponseHeaders": {
-        "Content-Length": "0",
-<<<<<<< HEAD
-        "Date": "Thu, 05 Mar 2020 22:16:27 GMT",
-        "ETag": "\u00220x8D7C152D9FB2BF9\u0022",
-        "Last-Modified": "Thu, 05 Mar 2020 22:16:28 GMT",
-=======
+      },
+      "RequestBody": null,
+      "StatusCode": 201,
+      "ResponseHeaders": {
+        "Content-Length": "0",
         "Date": "Fri, 03 Apr 2020 20:59:23 GMT",
         "ETag": "\u00220x8D7D811E370EF12\u0022",
         "Last-Modified": "Fri, 03 Apr 2020 20:59:23 GMT",
->>>>>>> 32e373e2
         "Server": [
           "Windows-Azure-Blob/1.0",
           "Microsoft-HTTPAPI/2.0"
         ],
         "x-ms-client-request-id": "06df8416-30de-7f77-4c4c-3951a13dc142",
-<<<<<<< HEAD
-        "x-ms-request-id": "1dff6658-501e-000b-693b-f36950000000",
-        "x-ms-version": "2019-10-10"
-=======
         "x-ms-request-id": "962205f7-f01e-0012-32fa-093670000000",
         "x-ms-version": "2019-12-12"
->>>>>>> 32e373e2
-      },
-      "ResponseBody": []
-    },
-    {
-<<<<<<< HEAD
-      "RequestUri": "https://seanstagehierarchical.dfs.core.windows.net/test-filesystem-d3d3f46c-0851-3ea1-ecad-bb9ff0b17c5f/test-file-05f80350-6d1e-29f9-baad-f38ac22b194a?resource=file",
-      "RequestMethod": "PUT",
-      "RequestHeaders": {
-        "Authorization": "Sanitized",
-        "traceparent": "00-c30947e2d78a8f4b8a14ca75d9b6220a-00a1bf095d085848-00",
-        "User-Agent": [
-          "azsdk-net-Storage.Files.DataLake/12.0.0-dev.20200305.1",
-          "(.NET Core 4.6.28325.01; Microsoft Windows 10.0.18363 )"
-        ],
-        "x-ms-client-request-id": "21250305-60a9-a821-8bb6-4c303dedbd21",
-        "x-ms-date": "Thu, 05 Mar 2020 22:16:28 GMT",
-        "x-ms-return-client-request-id": "true",
-        "x-ms-version": "2019-10-10"
-=======
+      },
+      "ResponseBody": []
+    },
+    {
       "RequestUri": "http://seannsecanary.dfs.core.windows.net/test-filesystem-d3d3f46c-0851-3ea1-ecad-bb9ff0b17c5f/test-file-05f80350-6d1e-29f9-baad-f38ac22b194a?resource=file",
       "RequestMethod": "PUT",
       "RequestHeaders": {
@@ -979,57 +532,30 @@
         "x-ms-date": "Fri, 03 Apr 2020 20:59:25 GMT",
         "x-ms-return-client-request-id": "true",
         "x-ms-version": "2019-12-12"
->>>>>>> 32e373e2
-      },
-      "RequestBody": null,
-      "StatusCode": 201,
-      "ResponseHeaders": {
-        "Content-Length": "0",
-<<<<<<< HEAD
-        "Date": "Thu, 05 Mar 2020 22:16:27 GMT",
-        "ETag": "\u00220x8D7C152DA31A7D4\u0022",
-        "Last-Modified": "Thu, 05 Mar 2020 22:16:28 GMT",
-=======
+      },
+      "RequestBody": null,
+      "StatusCode": 201,
+      "ResponseHeaders": {
+        "Content-Length": "0",
         "Date": "Fri, 03 Apr 2020 20:59:23 GMT",
         "ETag": "\u00220x8D7D811E381D281\u0022",
         "Last-Modified": "Fri, 03 Apr 2020 20:59:23 GMT",
->>>>>>> 32e373e2
         "Server": [
           "Windows-Azure-HDFS/1.0",
           "Microsoft-HTTPAPI/2.0"
         ],
         "x-ms-client-request-id": "21250305-60a9-a821-8bb6-4c303dedbd21",
-<<<<<<< HEAD
-        "x-ms-request-id": "7a82a47b-e01f-001e-803b-f37ee3000000",
-        "x-ms-version": "2019-10-10"
-=======
         "x-ms-request-id": "fa43ff6b-201f-0097-2cfa-091bad000000",
         "x-ms-version": "2019-12-12"
->>>>>>> 32e373e2
-      },
-      "ResponseBody": []
-    },
-    {
-<<<<<<< HEAD
-      "RequestUri": "https://seanstagehierarchical.dfs.core.windows.net/test-filesystem-d3d3f46c-0851-3ea1-ecad-bb9ff0b17c5f/test-file-05f80350-6d1e-29f9-baad-f38ac22b194a?action=append\u0026position=0",
-=======
+      },
+      "ResponseBody": []
+    },
+    {
       "RequestUri": "http://seannsecanary.dfs.core.windows.net/test-filesystem-d3d3f46c-0851-3ea1-ecad-bb9ff0b17c5f/test-file-05f80350-6d1e-29f9-baad-f38ac22b194a?action=append\u0026position=0",
->>>>>>> 32e373e2
       "RequestMethod": "PATCH",
       "RequestHeaders": {
         "Authorization": "Sanitized",
         "Content-Length": "1024",
-<<<<<<< HEAD
-        "traceparent": "00-eee42e68c21b1d48a363cf7f404929fa-435c015ef2d07c4d-00",
-        "User-Agent": [
-          "azsdk-net-Storage.Files.DataLake/12.0.0-dev.20200305.1",
-          "(.NET Core 4.6.28325.01; Microsoft Windows 10.0.18363 )"
-        ],
-        "x-ms-client-request-id": "fd6f3b0b-0351-23d0-8fe3-b3de7be0aa2a",
-        "x-ms-date": "Thu, 05 Mar 2020 22:16:28 GMT",
-        "x-ms-return-client-request-id": "true",
-        "x-ms-version": "2019-10-10"
-=======
         "traceparent": "00-ead212e84b813f46a3be9a5d59cc34b4-17084e627f2aaa46-00",
         "User-Agent": [
           "azsdk-net-Storage.Files.DataLake/12.1.0-dev.20200403.1",
@@ -1039,50 +565,24 @@
         "x-ms-date": "Fri, 03 Apr 2020 20:59:25 GMT",
         "x-ms-return-client-request-id": "true",
         "x-ms-version": "2019-12-12"
->>>>>>> 32e373e2
       },
       "RequestBody": "M\u002B8KJrRVcduCrT8YoXYg0ClRhb4G96DmWeDgGihPDdhJqk8Z3l3tr5JKnvwgCQcUlnsH62j/GztOI83UdFayM59nzvcnBvLMZNUru1ikxk/ZzIOtSCJwSo8TyrqPGTs7mGtcuToQ7I\u002BJOoeT01/iql19\u002BqfSBOp99oRnEzs3PEqZ7yPtRwwUyd/0Iw2a3XYvMCBdEh6TaJOA3sO2qNlUUf48\u002BeM89WNRaDHI3uHd4xgNOOIb2iosBoaQbGhJXiEGoNIOXuST8zu9DKnty4qyo/uqqW/2OHfUEPNcrIn6BwoPwT4OzoQ0eUWnXs6APjr83clsn7SxEGdaOk7wNkaywgSe3glLo9R3dS8qTtmpU9G4X86/jWhWXrHWtJQ2Q0P\u002B9ZzJ4mAxsTr19SmEhsGOsOZ8ONZ48jSbSH9YdO4/QDHsLFk933Bxh66Typg/0dfvSAStuQtshQJnLpng2T1MtbT4mFpoUNB2C7Eo5SecXHeoaCvqkYYmf6dW1rHXkK1wRxXjRjh9h/gzN65aRKDbytIiOHERYSMt0hmzEXofnnoDt50RuRU/KuAzt1rYzDoGegzetFc8X\u002BXxtXQeynZ\u002BE5gzVo0CyRC94w2R3qrJVQberJZtQOkixli3IAOgIGBptaPBpHWtBLH7IdFKq4A7KGBuQB7fENOuEI80SqkNHMKtJykGB7CQMaflch8Y2BvXfPejMuBCiaTQEpPleLkH7gUPnIRXNSCv3Q92\u002Bp6zljd0Xc6xaenia52ENvUcqrju3YMZCDyXf0bX81TRzI8GHHtbcRvrVoQbLDHm0/4rkjJWiB0amo773d2H2nWVEZ8OfRl5wTmdAof//dwKsKxIq2EhekNx7ILtYJQ9Y3sOhhuS2FXksdH5uYWVGpyx8S0wPy4Uc5ZbnJGXjGCkX58L8HfAeNhXY/qPJ8G\u002B29HlO29nDSRM\u002BhOFNzvDTSVwVFnliSol8XhV2Nw0hEvUnMC/slDxPVJ7v/ZjO0CckxXVH9No2FGnwEr2EjRHGHXIsJt6BJvUfhYGasozwbU3uEXGX2V4bMNuGPEG\u002ByseM6aAm4ulIY96AKC8YW6Hc/\u002BUvlnugbkPT0PXC\u002BypzoPr5zYksiUqkpa1S17FuwpU56TycT3SL7LscUxHzRaj0TEc0Xk3YsDaaSzCODVaSpQ4gyNHt1xGGLeEN0HZ48SAEnksqOqQHYXkFwgQD/Z8kie3DkryWxrV1rjBsit\u002BAYZnQia7LaGpqGWeY59UNQnACKUaIdR5jrZfV9EyzmpaZRaBqc3QwGSFDmbkU/h6gKGuAKqFZN\u002By7rRvXNbPd9n7RP2I04s88EdBlBJtlDq95NYwg86/1AA3z7sYYWSOtZeN6Q/68g==",
       "StatusCode": 202,
       "ResponseHeaders": {
         "Content-Length": "0",
-<<<<<<< HEAD
-        "Date": "Thu, 05 Mar 2020 22:16:29 GMT",
-=======
         "Date": "Fri, 03 Apr 2020 20:59:23 GMT",
->>>>>>> 32e373e2
         "Server": [
           "Windows-Azure-HDFS/1.0",
           "Microsoft-HTTPAPI/2.0"
         ],
         "x-ms-client-request-id": "fd6f3b0b-0351-23d0-8fe3-b3de7be0aa2a",
-<<<<<<< HEAD
-        "x-ms-request-id": "7a82a47c-e01f-001e-013b-f37ee3000000",
-        "x-ms-request-server-encrypted": "true",
-        "x-ms-version": "2019-10-10"
-=======
         "x-ms-request-id": "fa43ff6c-201f-0097-2dfa-091bad000000",
         "x-ms-request-server-encrypted": "true",
         "x-ms-version": "2019-12-12"
->>>>>>> 32e373e2
-      },
-      "ResponseBody": []
-    },
-    {
-<<<<<<< HEAD
-      "RequestUri": "https://seanstagehierarchical.blob.core.windows.net/test-filesystem-d3d3f46c-0851-3ea1-ecad-bb9ff0b17c5f/test-file-05f80350-6d1e-29f9-baad-f38ac22b194a",
-      "RequestMethod": "HEAD",
-      "RequestHeaders": {
-        "Authorization": "Sanitized",
-        "traceparent": "00-fbd0b6afd5fdbe478dd2d87a583a6309-2150e4ece0f8e848-00",
-        "User-Agent": [
-          "azsdk-net-Storage.Files.DataLake/12.0.0-dev.20200305.1",
-          "(.NET Core 4.6.28325.01; Microsoft Windows 10.0.18363 )"
-        ],
-        "x-ms-client-request-id": "ae82a316-fda0-a9a1-444e-817f91f05164",
-        "x-ms-date": "Thu, 05 Mar 2020 22:16:29 GMT",
-        "x-ms-return-client-request-id": "true",
-        "x-ms-version": "2019-10-10"
-=======
+      },
+      "ResponseBody": []
+    },
+    {
       "RequestUri": "http://seannsecanary.blob.core.windows.net/test-filesystem-d3d3f46c-0851-3ea1-ecad-bb9ff0b17c5f/test-file-05f80350-6d1e-29f9-baad-f38ac22b194a",
       "RequestMethod": "HEAD",
       "RequestHeaders": {
@@ -1096,7 +596,6 @@
         "x-ms-date": "Fri, 03 Apr 2020 20:59:25 GMT",
         "x-ms-return-client-request-id": "true",
         "x-ms-version": "2019-12-12"
->>>>>>> 32e373e2
       },
       "RequestBody": null,
       "StatusCode": 200,
@@ -1104,15 +603,9 @@
         "Accept-Ranges": "bytes",
         "Content-Length": "0",
         "Content-Type": "application/octet-stream",
-<<<<<<< HEAD
-        "Date": "Thu, 05 Mar 2020 22:16:28 GMT",
-        "ETag": "\u00220x8D7C152DA31A7D4\u0022",
-        "Last-Modified": "Thu, 05 Mar 2020 22:16:28 GMT",
-=======
         "Date": "Fri, 03 Apr 2020 20:59:23 GMT",
         "ETag": "\u00220x8D7D811E381D281\u0022",
         "Last-Modified": "Fri, 03 Apr 2020 20:59:23 GMT",
->>>>>>> 32e373e2
         "Server": [
           "Windows-Azure-Blob/1.0",
           "Microsoft-HTTPAPI/2.0"
@@ -1121,46 +614,21 @@
         "x-ms-access-tier-inferred": "true",
         "x-ms-blob-type": "BlockBlob",
         "x-ms-client-request-id": "ae82a316-fda0-a9a1-444e-817f91f05164",
-<<<<<<< HEAD
-        "x-ms-creation-time": "Thu, 05 Mar 2020 22:16:28 GMT",
-        "x-ms-lease-state": "available",
-        "x-ms-lease-status": "unlocked",
-        "x-ms-request-id": "1dff6669-501e-000b-733b-f36950000000",
-        "x-ms-server-encrypted": "true",
-        "x-ms-version": "2019-10-10"
-=======
         "x-ms-creation-time": "Fri, 03 Apr 2020 20:59:23 GMT",
         "x-ms-lease-state": "available",
         "x-ms-lease-status": "unlocked",
         "x-ms-request-id": "96220621-f01e-0012-4cfa-093670000000",
         "x-ms-server-encrypted": "true",
         "x-ms-version": "2019-12-12"
->>>>>>> 32e373e2
-      },
-      "ResponseBody": []
-    },
-    {
-<<<<<<< HEAD
-      "RequestUri": "https://seanstagehierarchical.dfs.core.windows.net/test-filesystem-d3d3f46c-0851-3ea1-ecad-bb9ff0b17c5f/test-file-05f80350-6d1e-29f9-baad-f38ac22b194a?action=flush\u0026position=1024",
-=======
+      },
+      "ResponseBody": []
+    },
+    {
       "RequestUri": "http://seannsecanary.dfs.core.windows.net/test-filesystem-d3d3f46c-0851-3ea1-ecad-bb9ff0b17c5f/test-file-05f80350-6d1e-29f9-baad-f38ac22b194a?action=flush\u0026position=1024",
->>>>>>> 32e373e2
-      "RequestMethod": "PATCH",
-      "RequestHeaders": {
-        "Authorization": "Sanitized",
-        "Content-Length": "0",
-<<<<<<< HEAD
-        "If-Match": "\u00220x8D7C152DA31A7D4\u0022",
-        "traceparent": "00-46c0bbdee158404c87888ef53e2fb824-119d9b9754062342-00",
-        "User-Agent": [
-          "azsdk-net-Storage.Files.DataLake/12.0.0-dev.20200305.1",
-          "(.NET Core 4.6.28325.01; Microsoft Windows 10.0.18363 )"
-        ],
-        "x-ms-client-request-id": "d7c824f6-fc5d-c58a-507f-d5c23bdcfe40",
-        "x-ms-date": "Thu, 05 Mar 2020 22:16:29 GMT",
-        "x-ms-return-client-request-id": "true",
-        "x-ms-version": "2019-10-10"
-=======
+      "RequestMethod": "PATCH",
+      "RequestHeaders": {
+        "Authorization": "Sanitized",
+        "Content-Length": "0",
         "If-Match": "\u00220x8D7D811E381D281\u0022",
         "traceparent": "00-6fd48142d9aa904d817aeb93b3baad54-1d6102f6dc6a2b43-00",
         "User-Agent": [
@@ -1171,54 +639,26 @@
         "x-ms-date": "Fri, 03 Apr 2020 20:59:25 GMT",
         "x-ms-return-client-request-id": "true",
         "x-ms-version": "2019-12-12"
->>>>>>> 32e373e2
       },
       "RequestBody": null,
       "StatusCode": 200,
       "ResponseHeaders": {
         "Content-Length": "0",
-<<<<<<< HEAD
-        "Date": "Thu, 05 Mar 2020 22:16:29 GMT",
-        "ETag": "\u00220x8D7C152DABB5F06\u0022",
-        "Last-Modified": "Thu, 05 Mar 2020 22:16:29 GMT",
-=======
         "Date": "Fri, 03 Apr 2020 20:59:23 GMT",
         "ETag": "\u00220x8D7D811E3A86682\u0022",
         "Last-Modified": "Fri, 03 Apr 2020 20:59:24 GMT",
->>>>>>> 32e373e2
         "Server": [
           "Windows-Azure-HDFS/1.0",
           "Microsoft-HTTPAPI/2.0"
         ],
         "x-ms-client-request-id": "d7c824f6-fc5d-c58a-507f-d5c23bdcfe40",
-<<<<<<< HEAD
-        "x-ms-request-id": "7a82a47f-e01f-001e-043b-f37ee3000000",
-        "x-ms-request-server-encrypted": "true",
-        "x-ms-version": "2019-10-10"
-=======
         "x-ms-request-id": "fa43ff6d-201f-0097-2efa-091bad000000",
         "x-ms-request-server-encrypted": "true",
         "x-ms-version": "2019-12-12"
->>>>>>> 32e373e2
-      },
-      "ResponseBody": []
-    },
-    {
-<<<<<<< HEAD
-      "RequestUri": "https://seanstagehierarchical.blob.core.windows.net/test-filesystem-d3d3f46c-0851-3ea1-ecad-bb9ff0b17c5f?restype=container",
-      "RequestMethod": "DELETE",
-      "RequestHeaders": {
-        "Authorization": "Sanitized",
-        "traceparent": "00-947effa349f71a4085618d16bb6fed61-566c0e02984ed741-00",
-        "User-Agent": [
-          "azsdk-net-Storage.Files.DataLake/12.0.0-dev.20200305.1",
-          "(.NET Core 4.6.28325.01; Microsoft Windows 10.0.18363 )"
-        ],
-        "x-ms-client-request-id": "6c89a1c9-7927-b106-c529-3457b0201101",
-        "x-ms-date": "Thu, 05 Mar 2020 22:16:29 GMT",
-        "x-ms-return-client-request-id": "true",
-        "x-ms-version": "2019-10-10"
-=======
+      },
+      "ResponseBody": []
+    },
+    {
       "RequestUri": "http://seannsecanary.blob.core.windows.net/test-filesystem-d3d3f46c-0851-3ea1-ecad-bb9ff0b17c5f?restype=container",
       "RequestMethod": "DELETE",
       "RequestHeaders": {
@@ -1232,49 +672,23 @@
         "x-ms-date": "Fri, 03 Apr 2020 20:59:25 GMT",
         "x-ms-return-client-request-id": "true",
         "x-ms-version": "2019-12-12"
->>>>>>> 32e373e2
-      },
-      "RequestBody": null,
-      "StatusCode": 202,
-      "ResponseHeaders": {
-        "Content-Length": "0",
-<<<<<<< HEAD
-        "Date": "Thu, 05 Mar 2020 22:16:29 GMT",
-=======
+      },
+      "RequestBody": null,
+      "StatusCode": 202,
+      "ResponseHeaders": {
+        "Content-Length": "0",
         "Date": "Fri, 03 Apr 2020 20:59:23 GMT",
->>>>>>> 32e373e2
         "Server": [
           "Windows-Azure-Blob/1.0",
           "Microsoft-HTTPAPI/2.0"
         ],
         "x-ms-client-request-id": "6c89a1c9-7927-b106-c529-3457b0201101",
-<<<<<<< HEAD
-        "x-ms-request-id": "1dff666c-501e-000b-763b-f36950000000",
-        "x-ms-version": "2019-10-10"
-=======
         "x-ms-request-id": "96220633-f01e-0012-5dfa-093670000000",
         "x-ms-version": "2019-12-12"
->>>>>>> 32e373e2
-      },
-      "ResponseBody": []
-    },
-    {
-<<<<<<< HEAD
-      "RequestUri": "https://seanstagehierarchical.blob.core.windows.net/test-filesystem-52ce8be0-36bb-8f1f-6c38-16292cc99396?restype=container",
-      "RequestMethod": "PUT",
-      "RequestHeaders": {
-        "Authorization": "Sanitized",
-        "traceparent": "00-c539447fbc3b954eadc7d8bfb1ae7543-f4ff801da5d1f04f-00",
-        "User-Agent": [
-          "azsdk-net-Storage.Files.DataLake/12.0.0-dev.20200305.1",
-          "(.NET Core 4.6.28325.01; Microsoft Windows 10.0.18363 )"
-        ],
-        "x-ms-blob-public-access": "container",
-        "x-ms-client-request-id": "a6e0cd22-ddec-931a-82f9-00ef63dd85fc",
-        "x-ms-date": "Thu, 05 Mar 2020 22:16:29 GMT",
-        "x-ms-return-client-request-id": "true",
-        "x-ms-version": "2019-10-10"
-=======
+      },
+      "ResponseBody": []
+    },
+    {
       "RequestUri": "http://seannsecanary.blob.core.windows.net/test-filesystem-52ce8be0-36bb-8f1f-6c38-16292cc99396?restype=container",
       "RequestMethod": "PUT",
       "RequestHeaders": {
@@ -1289,52 +703,25 @@
         "x-ms-date": "Fri, 03 Apr 2020 20:59:25 GMT",
         "x-ms-return-client-request-id": "true",
         "x-ms-version": "2019-12-12"
->>>>>>> 32e373e2
-      },
-      "RequestBody": null,
-      "StatusCode": 201,
-      "ResponseHeaders": {
-        "Content-Length": "0",
-<<<<<<< HEAD
-        "Date": "Thu, 05 Mar 2020 22:16:29 GMT",
-        "ETag": "\u00220x8D7C152DAFDEB8E\u0022",
-        "Last-Modified": "Thu, 05 Mar 2020 22:16:30 GMT",
-=======
+      },
+      "RequestBody": null,
+      "StatusCode": 201,
+      "ResponseHeaders": {
+        "Content-Length": "0",
         "Date": "Fri, 03 Apr 2020 20:59:23 GMT",
         "ETag": "\u00220x8D7D811E3C2A076\u0022",
         "Last-Modified": "Fri, 03 Apr 2020 20:59:24 GMT",
->>>>>>> 32e373e2
         "Server": [
           "Windows-Azure-Blob/1.0",
           "Microsoft-HTTPAPI/2.0"
         ],
         "x-ms-client-request-id": "a6e0cd22-ddec-931a-82f9-00ef63dd85fc",
-<<<<<<< HEAD
-        "x-ms-request-id": "c8d81163-701e-000c-143b-f30533000000",
-        "x-ms-version": "2019-10-10"
-=======
         "x-ms-request-id": "96220637-f01e-0012-61fa-093670000000",
         "x-ms-version": "2019-12-12"
->>>>>>> 32e373e2
-      },
-      "ResponseBody": []
-    },
-    {
-<<<<<<< HEAD
-      "RequestUri": "https://seanstagehierarchical.dfs.core.windows.net/test-filesystem-52ce8be0-36bb-8f1f-6c38-16292cc99396/test-file-b0099e95-7728-4eae-722f-32baad885d0b?resource=file",
-      "RequestMethod": "PUT",
-      "RequestHeaders": {
-        "Authorization": "Sanitized",
-        "traceparent": "00-d29e562d69110a449de5447e5817fe3f-a95dd1d9899f1f45-00",
-        "User-Agent": [
-          "azsdk-net-Storage.Files.DataLake/12.0.0-dev.20200305.1",
-          "(.NET Core 4.6.28325.01; Microsoft Windows 10.0.18363 )"
-        ],
-        "x-ms-client-request-id": "94018c7c-2f57-ab79-1f91-33bcab5fe6fa",
-        "x-ms-date": "Thu, 05 Mar 2020 22:16:30 GMT",
-        "x-ms-return-client-request-id": "true",
-        "x-ms-version": "2019-10-10"
-=======
+      },
+      "ResponseBody": []
+    },
+    {
       "RequestUri": "http://seannsecanary.dfs.core.windows.net/test-filesystem-52ce8be0-36bb-8f1f-6c38-16292cc99396/test-file-b0099e95-7728-4eae-722f-32baad885d0b?resource=file",
       "RequestMethod": "PUT",
       "RequestHeaders": {
@@ -1348,57 +735,30 @@
         "x-ms-date": "Fri, 03 Apr 2020 20:59:25 GMT",
         "x-ms-return-client-request-id": "true",
         "x-ms-version": "2019-12-12"
->>>>>>> 32e373e2
-      },
-      "RequestBody": null,
-      "StatusCode": 201,
-      "ResponseHeaders": {
-        "Content-Length": "0",
-<<<<<<< HEAD
-        "Date": "Thu, 05 Mar 2020 22:16:30 GMT",
-        "ETag": "\u00220x8D7C152DB24BA79\u0022",
-        "Last-Modified": "Thu, 05 Mar 2020 22:16:30 GMT",
-=======
+      },
+      "RequestBody": null,
+      "StatusCode": 201,
+      "ResponseHeaders": {
+        "Content-Length": "0",
         "Date": "Fri, 03 Apr 2020 20:59:23 GMT",
         "ETag": "\u00220x8D7D811E3D17D01\u0022",
         "Last-Modified": "Fri, 03 Apr 2020 20:59:24 GMT",
->>>>>>> 32e373e2
         "Server": [
           "Windows-Azure-HDFS/1.0",
           "Microsoft-HTTPAPI/2.0"
         ],
         "x-ms-client-request-id": "94018c7c-2f57-ab79-1f91-33bcab5fe6fa",
-<<<<<<< HEAD
-        "x-ms-request-id": "7a82a480-e01f-001e-053b-f37ee3000000",
-        "x-ms-version": "2019-10-10"
-=======
         "x-ms-request-id": "fa43ff6f-201f-0097-2ffa-091bad000000",
         "x-ms-version": "2019-12-12"
->>>>>>> 32e373e2
-      },
-      "ResponseBody": []
-    },
-    {
-<<<<<<< HEAD
-      "RequestUri": "https://seanstagehierarchical.dfs.core.windows.net/test-filesystem-52ce8be0-36bb-8f1f-6c38-16292cc99396/test-file-b0099e95-7728-4eae-722f-32baad885d0b?action=append\u0026position=0",
-=======
+      },
+      "ResponseBody": []
+    },
+    {
       "RequestUri": "http://seannsecanary.dfs.core.windows.net/test-filesystem-52ce8be0-36bb-8f1f-6c38-16292cc99396/test-file-b0099e95-7728-4eae-722f-32baad885d0b?action=append\u0026position=0",
->>>>>>> 32e373e2
       "RequestMethod": "PATCH",
       "RequestHeaders": {
         "Authorization": "Sanitized",
         "Content-Length": "1024",
-<<<<<<< HEAD
-        "traceparent": "00-b52eccb5fdce7d4a9f21710421885089-6edd80bcc06efb4e-00",
-        "User-Agent": [
-          "azsdk-net-Storage.Files.DataLake/12.0.0-dev.20200305.1",
-          "(.NET Core 4.6.28325.01; Microsoft Windows 10.0.18363 )"
-        ],
-        "x-ms-client-request-id": "5c388acd-d74f-7fae-3979-20d293c3f215",
-        "x-ms-date": "Thu, 05 Mar 2020 22:16:30 GMT",
-        "x-ms-return-client-request-id": "true",
-        "x-ms-version": "2019-10-10"
-=======
         "traceparent": "00-3c0af095650b61448d47b2d9a2bc3fad-a0be331fbc3cc347-00",
         "User-Agent": [
           "azsdk-net-Storage.Files.DataLake/12.1.0-dev.20200403.1",
@@ -1408,56 +768,30 @@
         "x-ms-date": "Fri, 03 Apr 2020 20:59:25 GMT",
         "x-ms-return-client-request-id": "true",
         "x-ms-version": "2019-12-12"
->>>>>>> 32e373e2
       },
       "RequestBody": "nPSY7tcmE6f0mMvDX1O9SfTvPiCGybMn\u002B1o\u002BV7rtxYV9Hb2ckUxrVXhan79ktUvM1OnIuyHFc9NAcPJ857ztBtJFRUKWILinhOioLCn0w0YPcoLQJApkuKnpWyBZ7268bZjsH28JNbMxIDY5HUeqTK2sbXQ5HOLI4I2YrMWXTpR57L6QCKPWBT3PnwPTK5tiPw9zrIH5glC2JD7icYjumdKivzGJGkQJ1mc3an3e9LXyNm21JKETgGlt2eNl85S04AYxMWxp2SXLadYawhjT2C\u002BI8DsbOXQwjj7HG0BgpOPTgop2rcNJiF1H6rvL\u002BL5RmQG03AJZmaeRAKItor3la8XzRz\u002BNXCpsP2jd0065ZJaAdoE\u002Bq8jgeeni5awgHOWfYn/22LF/wzzWSJyae8VY2JwMrCw8pr/8Es1Vq3d\u002BSyOCPnDPw4zkAbJEZ2MrRv4kig0QFG\u002B5Yry/\u002BcbjKRjFWPx5FzxUiBQQJ6t5\u002BD5b0MzPMSBpbja0ydu0EMnFAdiZfg9nsi/BzwH4AO3DP2p9ZCj5FPf3W\u002BrFxE1hoHhLSiXT33ku8x6dDmIecG1J8IlxNquhzO3goSIloe7hYC\u002BJrbbH8F/xTnAKXAWV2ep8fNTD72nMqn048j5WCVIvu64ylcO3gQAqgOg7lm/nS8g3qSUaHnDGvAM4jv0hmkUe2qBXYkMnxPrTmW\u002BAkRMNUad1H18sFZ0\u002BbNm/f/MCCOWiHLvOj\u002BiFEOUqRoUARSrwKjxVrHvl8cQDGfVqaEQH0ZCJ3XRXPsG/7w56Ac8XPSeuz1S2rFxqvSv2y3byGqegI3T0dme2mOt7lrxsau/169vOvJjwUCUzHiBIYHNLzNRm2t5aIse/\u002BDdoOxWg/lI8Ad\u002BbJF4PsNNPwVdHbTd4L8rnBZARmsgUDsRhhxUPkyDNDF\u002BUsKh2VyoKC2FveIr/8AtLuPnCK2YWhhWarSi9QC03eWDX5H8ica1lBo9npZU5YZYKw9onCuH4fSmS26oBTMozOP8pKAyLKUdLXCTXr\u002BF/YEyRs3xTD25/3mZWj5UDZLnEM2yWDzmKfpqT2668Ic5IEnpecJlO4CiQqkmlNZmxSPhrEnt06FESBzTivzTAw72YDn0apfMgdlJEBmXw5EkB4ZO1UA5S0ykpS2lkbCH00OaLDSYcl6IES5wpL\u002BLsIiLq4N2gCnKuRTpT8VmKuwkxUDV\u002BZNYj5ErwsQVxKaNGPSlGeotDU8Vz3MfsyKVJeZCS99\u002Bsbb1Lx/ySr1ltPByXDLQwREB\u002B7fxwC4cPNhylpzd13jHDmtBr\u002B7KPsaNsBqCqVLzxGDVPFAnjPGE2PJDg7Qgi\u002BF7r03LkxUmO7zxYBAXnZOFgs44BJcon4F1uNQ==",
       "StatusCode": 202,
       "ResponseHeaders": {
         "Content-Length": "0",
-<<<<<<< HEAD
-        "Date": "Thu, 05 Mar 2020 22:16:30 GMT",
-=======
         "Date": "Fri, 03 Apr 2020 20:59:23 GMT",
->>>>>>> 32e373e2
         "Server": [
           "Windows-Azure-HDFS/1.0",
           "Microsoft-HTTPAPI/2.0"
         ],
         "x-ms-client-request-id": "5c388acd-d74f-7fae-3979-20d293c3f215",
-<<<<<<< HEAD
-        "x-ms-request-id": "7a82a481-e01f-001e-063b-f37ee3000000",
-        "x-ms-request-server-encrypted": "true",
-        "x-ms-version": "2019-10-10"
-=======
         "x-ms-request-id": "fa43ff70-201f-0097-30fa-091bad000000",
         "x-ms-request-server-encrypted": "true",
         "x-ms-version": "2019-12-12"
->>>>>>> 32e373e2
-      },
-      "ResponseBody": []
-    },
-    {
-<<<<<<< HEAD
-      "RequestUri": "https://seanstagehierarchical.dfs.core.windows.net/test-filesystem-52ce8be0-36bb-8f1f-6c38-16292cc99396/test-file-b0099e95-7728-4eae-722f-32baad885d0b?action=flush\u0026position=1024",
-=======
+      },
+      "ResponseBody": []
+    },
+    {
       "RequestUri": "http://seannsecanary.dfs.core.windows.net/test-filesystem-52ce8be0-36bb-8f1f-6c38-16292cc99396/test-file-b0099e95-7728-4eae-722f-32baad885d0b?action=flush\u0026position=1024",
->>>>>>> 32e373e2
       "RequestMethod": "PATCH",
       "RequestHeaders": {
         "Authorization": "Sanitized",
         "Content-Length": "0",
         "If-None-Match": "\u0022garbage\u0022",
-<<<<<<< HEAD
-        "traceparent": "00-f95ba0e273314f48bbf536120e834f21-b092d4fc0ed52547-00",
-        "User-Agent": [
-          "azsdk-net-Storage.Files.DataLake/12.0.0-dev.20200305.1",
-          "(.NET Core 4.6.28325.01; Microsoft Windows 10.0.18363 )"
-        ],
-        "x-ms-client-request-id": "565aa563-1124-e6e5-732f-8921293aaefc",
-        "x-ms-date": "Thu, 05 Mar 2020 22:16:30 GMT",
-        "x-ms-return-client-request-id": "true",
-        "x-ms-version": "2019-10-10"
-=======
         "traceparent": "00-5516b17d35744f4caf36dc68ee6cf876-55cb6cab610fdb47-00",
         "User-Agent": [
           "azsdk-net-Storage.Files.DataLake/12.1.0-dev.20200403.1",
@@ -1467,54 +801,26 @@
         "x-ms-date": "Fri, 03 Apr 2020 20:59:26 GMT",
         "x-ms-return-client-request-id": "true",
         "x-ms-version": "2019-12-12"
->>>>>>> 32e373e2
       },
       "RequestBody": null,
       "StatusCode": 200,
       "ResponseHeaders": {
         "Content-Length": "0",
-<<<<<<< HEAD
-        "Date": "Thu, 05 Mar 2020 22:16:30 GMT",
-        "ETag": "\u00220x8D7C152DB3F6333\u0022",
-        "Last-Modified": "Thu, 05 Mar 2020 22:16:30 GMT",
-=======
         "Date": "Fri, 03 Apr 2020 20:59:23 GMT",
         "ETag": "\u00220x8D7D811E3EAEB19\u0022",
         "Last-Modified": "Fri, 03 Apr 2020 20:59:24 GMT",
->>>>>>> 32e373e2
         "Server": [
           "Windows-Azure-HDFS/1.0",
           "Microsoft-HTTPAPI/2.0"
         ],
         "x-ms-client-request-id": "565aa563-1124-e6e5-732f-8921293aaefc",
-<<<<<<< HEAD
-        "x-ms-request-id": "7a82a482-e01f-001e-073b-f37ee3000000",
-        "x-ms-request-server-encrypted": "true",
-        "x-ms-version": "2019-10-10"
-=======
         "x-ms-request-id": "fa43ff71-201f-0097-31fa-091bad000000",
         "x-ms-request-server-encrypted": "true",
         "x-ms-version": "2019-12-12"
->>>>>>> 32e373e2
-      },
-      "ResponseBody": []
-    },
-    {
-<<<<<<< HEAD
-      "RequestUri": "https://seanstagehierarchical.blob.core.windows.net/test-filesystem-52ce8be0-36bb-8f1f-6c38-16292cc99396?restype=container",
-      "RequestMethod": "DELETE",
-      "RequestHeaders": {
-        "Authorization": "Sanitized",
-        "traceparent": "00-cb373495cdd78442bb4f748029d67fe1-ded40a134e875841-00",
-        "User-Agent": [
-          "azsdk-net-Storage.Files.DataLake/12.0.0-dev.20200305.1",
-          "(.NET Core 4.6.28325.01; Microsoft Windows 10.0.18363 )"
-        ],
-        "x-ms-client-request-id": "ee6f0b3d-9b69-64f0-aaa3-f910ee9b91bc",
-        "x-ms-date": "Thu, 05 Mar 2020 22:16:30 GMT",
-        "x-ms-return-client-request-id": "true",
-        "x-ms-version": "2019-10-10"
-=======
+      },
+      "ResponseBody": []
+    },
+    {
       "RequestUri": "http://seannsecanary.blob.core.windows.net/test-filesystem-52ce8be0-36bb-8f1f-6c38-16292cc99396?restype=container",
       "RequestMethod": "DELETE",
       "RequestHeaders": {
@@ -1528,49 +834,23 @@
         "x-ms-date": "Fri, 03 Apr 2020 20:59:26 GMT",
         "x-ms-return-client-request-id": "true",
         "x-ms-version": "2019-12-12"
->>>>>>> 32e373e2
-      },
-      "RequestBody": null,
-      "StatusCode": 202,
-      "ResponseHeaders": {
-        "Content-Length": "0",
-<<<<<<< HEAD
-        "Date": "Thu, 05 Mar 2020 22:16:30 GMT",
-=======
+      },
+      "RequestBody": null,
+      "StatusCode": 202,
+      "ResponseHeaders": {
+        "Content-Length": "0",
         "Date": "Fri, 03 Apr 2020 20:59:23 GMT",
->>>>>>> 32e373e2
         "Server": [
           "Windows-Azure-Blob/1.0",
           "Microsoft-HTTPAPI/2.0"
         ],
         "x-ms-client-request-id": "ee6f0b3d-9b69-64f0-aaa3-f910ee9b91bc",
-<<<<<<< HEAD
-        "x-ms-request-id": "c8d8116e-701e-000c-1e3b-f30533000000",
-        "x-ms-version": "2019-10-10"
-=======
         "x-ms-request-id": "9622065c-f01e-0012-77fa-093670000000",
         "x-ms-version": "2019-12-12"
->>>>>>> 32e373e2
-      },
-      "ResponseBody": []
-    },
-    {
-<<<<<<< HEAD
-      "RequestUri": "https://seanstagehierarchical.blob.core.windows.net/test-filesystem-e2d1a7f7-770e-0eb2-bf04-8aa6ac3cb324?restype=container",
-      "RequestMethod": "PUT",
-      "RequestHeaders": {
-        "Authorization": "Sanitized",
-        "traceparent": "00-63d351f7252d564584dea4048ad6cc44-3d25ecd17f05d54f-00",
-        "User-Agent": [
-          "azsdk-net-Storage.Files.DataLake/12.0.0-dev.20200305.1",
-          "(.NET Core 4.6.28325.01; Microsoft Windows 10.0.18363 )"
-        ],
-        "x-ms-blob-public-access": "container",
-        "x-ms-client-request-id": "8bb2a8ed-867d-c685-5860-2e641149b86d",
-        "x-ms-date": "Thu, 05 Mar 2020 22:16:30 GMT",
-        "x-ms-return-client-request-id": "true",
-        "x-ms-version": "2019-10-10"
-=======
+      },
+      "ResponseBody": []
+    },
+    {
       "RequestUri": "http://seannsecanary.blob.core.windows.net/test-filesystem-e2d1a7f7-770e-0eb2-bf04-8aa6ac3cb324?restype=container",
       "RequestMethod": "PUT",
       "RequestHeaders": {
@@ -1585,52 +865,25 @@
         "x-ms-date": "Fri, 03 Apr 2020 20:59:26 GMT",
         "x-ms-return-client-request-id": "true",
         "x-ms-version": "2019-12-12"
->>>>>>> 32e373e2
-      },
-      "RequestBody": null,
-      "StatusCode": 201,
-      "ResponseHeaders": {
-        "Content-Length": "0",
-<<<<<<< HEAD
-        "Date": "Thu, 05 Mar 2020 22:16:30 GMT",
-        "ETag": "\u00220x8D7C152DB7EF007\u0022",
-        "Last-Modified": "Thu, 05 Mar 2020 22:16:31 GMT",
-=======
+      },
+      "RequestBody": null,
+      "StatusCode": 201,
+      "ResponseHeaders": {
+        "Content-Length": "0",
         "Date": "Fri, 03 Apr 2020 20:59:24 GMT",
         "ETag": "\u00220x8D7D811E4061E74\u0022",
         "Last-Modified": "Fri, 03 Apr 2020 20:59:24 GMT",
->>>>>>> 32e373e2
         "Server": [
           "Windows-Azure-Blob/1.0",
           "Microsoft-HTTPAPI/2.0"
         ],
         "x-ms-client-request-id": "8bb2a8ed-867d-c685-5860-2e641149b86d",
-<<<<<<< HEAD
-        "x-ms-request-id": "50f76feb-701e-0041-453b-f3cadf000000",
-        "x-ms-version": "2019-10-10"
-=======
         "x-ms-request-id": "96220674-f01e-0012-09fa-093670000000",
         "x-ms-version": "2019-12-12"
->>>>>>> 32e373e2
-      },
-      "ResponseBody": []
-    },
-    {
-<<<<<<< HEAD
-      "RequestUri": "https://seanstagehierarchical.dfs.core.windows.net/test-filesystem-e2d1a7f7-770e-0eb2-bf04-8aa6ac3cb324/test-file-f84bd4ef-73b7-37f1-14de-9edb5ef3b2eb?resource=file",
-      "RequestMethod": "PUT",
-      "RequestHeaders": {
-        "Authorization": "Sanitized",
-        "traceparent": "00-59ddbe0f3e32fa47ace61c2ca844bbd1-b4ed1d4a53181344-00",
-        "User-Agent": [
-          "azsdk-net-Storage.Files.DataLake/12.0.0-dev.20200305.1",
-          "(.NET Core 4.6.28325.01; Microsoft Windows 10.0.18363 )"
-        ],
-        "x-ms-client-request-id": "87cfab7a-6e89-7978-b67a-779fe8a96764",
-        "x-ms-date": "Thu, 05 Mar 2020 22:16:31 GMT",
-        "x-ms-return-client-request-id": "true",
-        "x-ms-version": "2019-10-10"
-=======
+      },
+      "ResponseBody": []
+    },
+    {
       "RequestUri": "http://seannsecanary.dfs.core.windows.net/test-filesystem-e2d1a7f7-770e-0eb2-bf04-8aa6ac3cb324/test-file-f84bd4ef-73b7-37f1-14de-9edb5ef3b2eb?resource=file",
       "RequestMethod": "PUT",
       "RequestHeaders": {
@@ -1644,57 +897,30 @@
         "x-ms-date": "Fri, 03 Apr 2020 20:59:26 GMT",
         "x-ms-return-client-request-id": "true",
         "x-ms-version": "2019-12-12"
->>>>>>> 32e373e2
-      },
-      "RequestBody": null,
-      "StatusCode": 201,
-      "ResponseHeaders": {
-        "Content-Length": "0",
-<<<<<<< HEAD
-        "Date": "Thu, 05 Mar 2020 22:16:31 GMT",
-        "ETag": "\u00220x8D7C152DBB11FDF\u0022",
-        "Last-Modified": "Thu, 05 Mar 2020 22:16:31 GMT",
-=======
+      },
+      "RequestBody": null,
+      "StatusCode": 201,
+      "ResponseHeaders": {
+        "Content-Length": "0",
         "Date": "Fri, 03 Apr 2020 20:59:24 GMT",
         "ETag": "\u00220x8D7D811E415104F\u0022",
         "Last-Modified": "Fri, 03 Apr 2020 20:59:24 GMT",
->>>>>>> 32e373e2
         "Server": [
           "Windows-Azure-HDFS/1.0",
           "Microsoft-HTTPAPI/2.0"
         ],
         "x-ms-client-request-id": "87cfab7a-6e89-7978-b67a-779fe8a96764",
-<<<<<<< HEAD
-        "x-ms-request-id": "c4760edf-301f-0040-1b3b-f39503000000",
-        "x-ms-version": "2019-10-10"
-=======
         "x-ms-request-id": "fa43ff72-201f-0097-32fa-091bad000000",
         "x-ms-version": "2019-12-12"
->>>>>>> 32e373e2
-      },
-      "ResponseBody": []
-    },
-    {
-<<<<<<< HEAD
-      "RequestUri": "https://seanstagehierarchical.dfs.core.windows.net/test-filesystem-e2d1a7f7-770e-0eb2-bf04-8aa6ac3cb324/test-file-f84bd4ef-73b7-37f1-14de-9edb5ef3b2eb?action=append\u0026position=0",
-=======
+      },
+      "ResponseBody": []
+    },
+    {
       "RequestUri": "http://seannsecanary.dfs.core.windows.net/test-filesystem-e2d1a7f7-770e-0eb2-bf04-8aa6ac3cb324/test-file-f84bd4ef-73b7-37f1-14de-9edb5ef3b2eb?action=append\u0026position=0",
->>>>>>> 32e373e2
       "RequestMethod": "PATCH",
       "RequestHeaders": {
         "Authorization": "Sanitized",
         "Content-Length": "1024",
-<<<<<<< HEAD
-        "traceparent": "00-44f495a9f05d3b4eb03ce2b3063f9d32-abd75dbee8915142-00",
-        "User-Agent": [
-          "azsdk-net-Storage.Files.DataLake/12.0.0-dev.20200305.1",
-          "(.NET Core 4.6.28325.01; Microsoft Windows 10.0.18363 )"
-        ],
-        "x-ms-client-request-id": "c9effe57-231d-55c5-4ddd-8a473fd6a344",
-        "x-ms-date": "Thu, 05 Mar 2020 22:16:31 GMT",
-        "x-ms-return-client-request-id": "true",
-        "x-ms-version": "2019-10-10"
-=======
         "traceparent": "00-bfd6dc64c12bb048bc3ece833cd57bcf-22e9f72d0e31584a-00",
         "User-Agent": [
           "azsdk-net-Storage.Files.DataLake/12.1.0-dev.20200403.1",
@@ -1704,48 +930,24 @@
         "x-ms-date": "Fri, 03 Apr 2020 20:59:26 GMT",
         "x-ms-return-client-request-id": "true",
         "x-ms-version": "2019-12-12"
->>>>>>> 32e373e2
       },
       "RequestBody": "rkPFuJCz48gtC4ear4am5fykYLIkKmIw4EBND7AHV8e2X7xNaSlpxsgGWn3m3skw05GiQ0i1QIThlddQZtQXJbTA41DJWXzTO5rqHs/kSQF2HTseZBR\u002BAR84bNNSGGDz7zTIJvt5ZnoVzweuyiK0/EvV2UmY\u002BMCgQeIwke2pgSI69i6bHCMG/bbBCZUM0Db9g3CHfD8XWvZzJ\u002BUYSNWMa07kdNPzGd8oz9yS1\u002B4rk3CsMw19IQTjI5s4J/Q\u002B7rThNJ1GKFxiCmqQXq1ihIIHR5N0axXHD0pKAFE3uvHr6uAosaNQ5WsUSSmj7cJXgZ4ZMN9gyYKeGSRT/CcLKk94pHTMOtLftmIoYCLsIyKH8n\u002ByHokRiyBeipd//elDCR7ZK0hOikfMOXp9OGlgsvUBywmoWAvFZhlTbrA6YLl45FcDEvjaOWc45uUPlFO3/deifTHfm7ATE8Qv\u002BhyWkdnABVMSXZ/9J5Kib3ImttLGm3DYmOKHmEim8P4zqz5LoVQLTo7/paA4pFafPSw97F3yaF\u002Brvvj2OGwKa2ygyXxUVs4dGmdDxvbQn/OM6FscaAOhQULfoOJbFRUi9DozmNvaS\u002BZdINH2r6Fp2x8EalAQ7gJp/4g5dLbrwQVRINK7nAcYsp10vkgxqpKgdsXDV6rFEQY3yplToNYwcl7MpI7PrT4Y7LiynC\u002B5N1T1mP7xKGpajA/Mg9FuxRHHREzqZQYE0ciGqmryE3XWfpNEXQfXPkrzcRh\u002BAylsqiem6lfjztFO8cc1an0AZ3iZ9QU\u002BKWcK8AUB9/Pthc6fGgBDTCgd87DB9mtAodPN8gqf5Q0kLYDAnPpS4dbeYGz5llB8vRtQfAJUfTP7yU4xNATpTp/Aeux/g7AtyxHZ45X/RgqCUDXvTmgLz7BNxNKsIK3R9BLMOBtk/DpqI7Hxe5me/INDr\u002BPP\u002Bv83tas7Mr7dgapjB\u002B6CMg7vHlP7hCu3GVMXr8hPaHHJAvoTlYNwKcp7jaEGjXOqG8l0VJCQ03bTf5tXI4P1jhg5mgX0b5yKf/SJf/eKsYzgbJP/2hTgOS6EPxbnGAVGhv6JzfJutqss6tScBlR\u002BSc4Pd7fv9rQDWGHWcC\u002BGo2bvQ/n4AOOZcbbo0vA/QzPaBfZH16FOV49KhXSRmEZ8pUZurcJbhkjqdQYAByPDxBQu/Go5PszFoOxprntvCNhwbC2q0ZZwf3\u002BtXWGaTU9rhsFfYpzbQmZ6qAzW8djNe20tkJv2GfJ\u002Bvnzri\u002BFqKlOc/Se6D6Y8lCnGMCmJmY2n4OH0bby0dWzP4aQf8LeED324OvOwE2vG8PxxMOnJ9CTvQ6oAdbyX54i66i4CHaRyQSCr0V\u002BZ9s11Ln3AQ0SDBg==",
       "StatusCode": 202,
       "ResponseHeaders": {
         "Content-Length": "0",
-<<<<<<< HEAD
-        "Date": "Thu, 05 Mar 2020 22:16:31 GMT",
-=======
         "Date": "Fri, 03 Apr 2020 20:59:24 GMT",
->>>>>>> 32e373e2
         "Server": [
           "Windows-Azure-HDFS/1.0",
           "Microsoft-HTTPAPI/2.0"
         ],
         "x-ms-client-request-id": "c9effe57-231d-55c5-4ddd-8a473fd6a344",
-<<<<<<< HEAD
-        "x-ms-request-id": "c4760ee0-301f-0040-1c3b-f39503000000",
-        "x-ms-request-server-encrypted": "true",
-        "x-ms-version": "2019-10-10"
-=======
         "x-ms-request-id": "fa43ff73-201f-0097-33fa-091bad000000",
         "x-ms-request-server-encrypted": "true",
         "x-ms-version": "2019-12-12"
->>>>>>> 32e373e2
-      },
-      "ResponseBody": []
-    },
-    {
-<<<<<<< HEAD
-      "RequestUri": "https://seanstagehierarchical.blob.core.windows.net/test-filesystem-e2d1a7f7-770e-0eb2-bf04-8aa6ac3cb324/test-file-f84bd4ef-73b7-37f1-14de-9edb5ef3b2eb?comp=lease",
-      "RequestMethod": "PUT",
-      "RequestHeaders": {
-        "Authorization": "Sanitized",
-        "traceparent": "00-9db6fe79ce365140bf57d48488b2fd9e-ffdc735460444448-00",
-        "User-Agent": [
-          "azsdk-net-Storage.Files.DataLake/12.0.0-dev.20200305.1",
-          "(.NET Core 4.6.28325.01; Microsoft Windows 10.0.18363 )"
-        ],
-        "x-ms-client-request-id": "43be27af-41fc-5fe6-9832-433273b9264c",
-        "x-ms-date": "Thu, 05 Mar 2020 22:16:31 GMT",
-=======
+      },
+      "ResponseBody": []
+    },
+    {
       "RequestUri": "http://seannsecanary.blob.core.windows.net/test-filesystem-e2d1a7f7-770e-0eb2-bf04-8aa6ac3cb324/test-file-f84bd4ef-73b7-37f1-14de-9edb5ef3b2eb?comp=lease",
       "RequestMethod": "PUT",
       "RequestHeaders": {
@@ -1757,68 +959,36 @@
         ],
         "x-ms-client-request-id": "43be27af-41fc-5fe6-9832-433273b9264c",
         "x-ms-date": "Fri, 03 Apr 2020 20:59:26 GMT",
->>>>>>> 32e373e2
         "x-ms-lease-action": "acquire",
         "x-ms-lease-duration": "-1",
         "x-ms-proposed-lease-id": "8241e437-f7ed-bc66-85ea-af0c2e01a538",
         "x-ms-return-client-request-id": "true",
-<<<<<<< HEAD
-        "x-ms-version": "2019-10-10"
-=======
-        "x-ms-version": "2019-12-12"
->>>>>>> 32e373e2
-      },
-      "RequestBody": null,
-      "StatusCode": 201,
-      "ResponseHeaders": {
-        "Content-Length": "0",
-<<<<<<< HEAD
-        "Date": "Thu, 05 Mar 2020 22:16:30 GMT",
-        "ETag": "\u00220x8D7C152DBB11FDF\u0022",
-        "Last-Modified": "Thu, 05 Mar 2020 22:16:31 GMT",
-=======
+        "x-ms-version": "2019-12-12"
+      },
+      "RequestBody": null,
+      "StatusCode": 201,
+      "ResponseHeaders": {
+        "Content-Length": "0",
         "Date": "Fri, 03 Apr 2020 20:59:24 GMT",
         "ETag": "\u00220x8D7D811E415104F\u0022",
         "Last-Modified": "Fri, 03 Apr 2020 20:59:24 GMT",
->>>>>>> 32e373e2
         "Server": [
           "Windows-Azure-Blob/1.0",
           "Microsoft-HTTPAPI/2.0"
         ],
         "x-ms-client-request-id": "43be27af-41fc-5fe6-9832-433273b9264c",
         "x-ms-lease-id": "8241e437-f7ed-bc66-85ea-af0c2e01a538",
-<<<<<<< HEAD
-        "x-ms-request-id": "50f77031-701e-0041-773b-f3cadf000000",
-        "x-ms-version": "2019-10-10"
-=======
         "x-ms-request-id": "9622068b-f01e-0012-1dfa-093670000000",
         "x-ms-version": "2019-12-12"
->>>>>>> 32e373e2
-      },
-      "ResponseBody": []
-    },
-    {
-<<<<<<< HEAD
-      "RequestUri": "https://seanstagehierarchical.dfs.core.windows.net/test-filesystem-e2d1a7f7-770e-0eb2-bf04-8aa6ac3cb324/test-file-f84bd4ef-73b7-37f1-14de-9edb5ef3b2eb?action=flush\u0026position=1024",
-=======
+      },
+      "ResponseBody": []
+    },
+    {
       "RequestUri": "http://seannsecanary.dfs.core.windows.net/test-filesystem-e2d1a7f7-770e-0eb2-bf04-8aa6ac3cb324/test-file-f84bd4ef-73b7-37f1-14de-9edb5ef3b2eb?action=flush\u0026position=1024",
->>>>>>> 32e373e2
-      "RequestMethod": "PATCH",
-      "RequestHeaders": {
-        "Authorization": "Sanitized",
-        "Content-Length": "0",
-<<<<<<< HEAD
-        "traceparent": "00-e0757f902de0b3488ae64ac1f5e75e0d-36062dd6d6165c47-00",
-        "User-Agent": [
-          "azsdk-net-Storage.Files.DataLake/12.0.0-dev.20200305.1",
-          "(.NET Core 4.6.28325.01; Microsoft Windows 10.0.18363 )"
-        ],
-        "x-ms-client-request-id": "075d646a-6242-273c-c309-ab2376b65600",
-        "x-ms-date": "Thu, 05 Mar 2020 22:16:31 GMT",
-        "x-ms-lease-id": "8241e437-f7ed-bc66-85ea-af0c2e01a538",
-        "x-ms-return-client-request-id": "true",
-        "x-ms-version": "2019-10-10"
-=======
+      "RequestMethod": "PATCH",
+      "RequestHeaders": {
+        "Authorization": "Sanitized",
+        "Content-Length": "0",
         "traceparent": "00-641b98381f1e7a4da85233972948988d-3e2c6d3f9a123844-00",
         "User-Agent": [
           "azsdk-net-Storage.Files.DataLake/12.1.0-dev.20200403.1",
@@ -1829,54 +999,26 @@
         "x-ms-lease-id": "8241e437-f7ed-bc66-85ea-af0c2e01a538",
         "x-ms-return-client-request-id": "true",
         "x-ms-version": "2019-12-12"
->>>>>>> 32e373e2
       },
       "RequestBody": null,
       "StatusCode": 200,
       "ResponseHeaders": {
         "Content-Length": "0",
-<<<<<<< HEAD
-        "Date": "Thu, 05 Mar 2020 22:16:31 GMT",
-        "ETag": "\u00220x8D7C152DBF072C5\u0022",
-        "Last-Modified": "Thu, 05 Mar 2020 22:16:31 GMT",
-=======
         "Date": "Fri, 03 Apr 2020 20:59:24 GMT",
         "ETag": "\u00220x8D7D811E43AC7EA\u0022",
         "Last-Modified": "Fri, 03 Apr 2020 20:59:25 GMT",
->>>>>>> 32e373e2
         "Server": [
           "Windows-Azure-HDFS/1.0",
           "Microsoft-HTTPAPI/2.0"
         ],
         "x-ms-client-request-id": "075d646a-6242-273c-c309-ab2376b65600",
-<<<<<<< HEAD
-        "x-ms-request-id": "c4760ee1-301f-0040-1d3b-f39503000000",
-        "x-ms-request-server-encrypted": "true",
-        "x-ms-version": "2019-10-10"
-=======
         "x-ms-request-id": "fa43ff74-201f-0097-34fa-091bad000000",
         "x-ms-request-server-encrypted": "true",
         "x-ms-version": "2019-12-12"
->>>>>>> 32e373e2
-      },
-      "ResponseBody": []
-    },
-    {
-<<<<<<< HEAD
-      "RequestUri": "https://seanstagehierarchical.blob.core.windows.net/test-filesystem-e2d1a7f7-770e-0eb2-bf04-8aa6ac3cb324?restype=container",
-      "RequestMethod": "DELETE",
-      "RequestHeaders": {
-        "Authorization": "Sanitized",
-        "traceparent": "00-b64cbd1a65eb5c46adaa67703467b829-9eec28cf11a08f49-00",
-        "User-Agent": [
-          "azsdk-net-Storage.Files.DataLake/12.0.0-dev.20200305.1",
-          "(.NET Core 4.6.28325.01; Microsoft Windows 10.0.18363 )"
-        ],
-        "x-ms-client-request-id": "0ec81070-1e5c-d509-15b5-d265b3cb0745",
-        "x-ms-date": "Thu, 05 Mar 2020 22:16:31 GMT",
-        "x-ms-return-client-request-id": "true",
-        "x-ms-version": "2019-10-10"
-=======
+      },
+      "ResponseBody": []
+    },
+    {
       "RequestUri": "http://seannsecanary.blob.core.windows.net/test-filesystem-e2d1a7f7-770e-0eb2-bf04-8aa6ac3cb324?restype=container",
       "RequestMethod": "DELETE",
       "RequestHeaders": {
@@ -1890,42 +1032,26 @@
         "x-ms-date": "Fri, 03 Apr 2020 20:59:26 GMT",
         "x-ms-return-client-request-id": "true",
         "x-ms-version": "2019-12-12"
->>>>>>> 32e373e2
-      },
-      "RequestBody": null,
-      "StatusCode": 202,
-      "ResponseHeaders": {
-        "Content-Length": "0",
-<<<<<<< HEAD
-        "Date": "Thu, 05 Mar 2020 22:16:30 GMT",
-=======
+      },
+      "RequestBody": null,
+      "StatusCode": 202,
+      "ResponseHeaders": {
+        "Content-Length": "0",
         "Date": "Fri, 03 Apr 2020 20:59:24 GMT",
->>>>>>> 32e373e2
         "Server": [
           "Windows-Azure-Blob/1.0",
           "Microsoft-HTTPAPI/2.0"
         ],
         "x-ms-client-request-id": "0ec81070-1e5c-d509-15b5-d265b3cb0745",
-<<<<<<< HEAD
-        "x-ms-request-id": "50f7704e-701e-0041-0a3b-f3cadf000000",
-        "x-ms-version": "2019-10-10"
-=======
         "x-ms-request-id": "962206a2-f01e-0012-32fa-093670000000",
         "x-ms-version": "2019-12-12"
->>>>>>> 32e373e2
       },
       "ResponseBody": []
     }
   ],
   "Variables": {
-<<<<<<< HEAD
-    "DateTimeOffsetNow": "2020-03-05T14:16:25.4112290-08:00",
-    "RandomSeed": "1643884159",
-    "Storage_TestConfigHierarchicalNamespace": "NamespaceTenant\nseanstagehierarchical\nU2FuaXRpemVk\nhttps://seanstagehierarchical.blob.core.windows.net\nhttp://seanstagehierarchical.file.core.windows.net\nhttp://seanstagehierarchical.queue.core.windows.net\nhttp://seanstagehierarchical.table.core.windows.net\n\n\n\n\nhttp://seanstagehierarchical-secondary.blob.core.windows.net\nhttp://seanstagehierarchical-secondary.file.core.windows.net\nhttp://seanstagehierarchical-secondary.queue.core.windows.net\nhttp://seanstagehierarchical-secondary.table.core.windows.net\n68390a19-a643-458b-b726-408abf67b4fc\nSanitized\n72f988bf-86f1-41af-91ab-2d7cd011db47\nhttps://login.microsoftonline.com/\nCloud\nBlobEndpoint=https://seanstagehierarchical.blob.core.windows.net/;QueueEndpoint=http://seanstagehierarchical.queue.core.windows.net/;FileEndpoint=http://seanstagehierarchical.file.core.windows.net/;BlobSecondaryEndpoint=http://seanstagehierarchical-secondary.blob.core.windows.net/;QueueSecondaryEndpoint=http://seanstagehierarchical-secondary.queue.core.windows.net/;FileSecondaryEndpoint=http://seanstagehierarchical-secondary.file.core.windows.net/;AccountName=seanstagehierarchical;AccountKey=Sanitized\n"
-=======
     "DateTimeOffsetNow": "2020-04-03T13:59:23.8658312-07:00",
     "RandomSeed": "1643884159",
     "Storage_TestConfigHierarchicalNamespace": "NamespaceTenant\nseannsecanary\nU2FuaXRpemVk\nhttp://seannsecanary.blob.core.windows.net\nhttp://seannsecanary.file.core.windows.net\nhttp://seannsecanary.queue.core.windows.net\nhttp://seannsecanary.table.core.windows.net\n\n\n\n\nhttp://seannsecanary-secondary.blob.core.windows.net\nhttp://seannsecanary-secondary.file.core.windows.net\nhttp://seannsecanary-secondary.queue.core.windows.net\nhttp://seannsecanary-secondary.table.core.windows.net\n68390a19-a643-458b-b726-408abf67b4fc\nSanitized\n72f988bf-86f1-41af-91ab-2d7cd011db47\nhttps://login.microsoftonline.com/\nCloud\nBlobEndpoint=http://seannsecanary.blob.core.windows.net/;QueueEndpoint=http://seannsecanary.queue.core.windows.net/;FileEndpoint=http://seannsecanary.file.core.windows.net/;BlobSecondaryEndpoint=http://seannsecanary-secondary.blob.core.windows.net/;QueueSecondaryEndpoint=http://seannsecanary-secondary.queue.core.windows.net/;FileSecondaryEndpoint=http://seannsecanary-secondary.file.core.windows.net/;AccountName=seannsecanary;AccountKey=Sanitized\n"
->>>>>>> 32e373e2
   }
 }