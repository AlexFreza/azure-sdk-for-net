{
  "Entries": [
    {
      "RequestUri": "http://seannsecanary.blob.core.windows.net/test-filesystem-138710f7-cd07-1ceb-0bb1-9ef37c8af8f2?restype=container",
      "RequestMethod": "PUT",
      "RequestHeaders": {
        "Authorization": "Sanitized",
        "traceparent": "00-0b138e8afa3e1f448b90688fb42b60b7-77488af9c73eb842-00",
        "User-Agent": [
          "azsdk-net-Storage.Files.DataLake/12.1.0-dev.20200403.1",
          "(.NET Core 4.6.28325.01; Microsoft Windows 10.0.18362 )"
        ],
        "x-ms-blob-public-access": "container",
        "x-ms-client-request-id": "56801f63-0950-7b32-f0de-c86c393df863",
        "x-ms-date": "Fri, 03 Apr 2020 20:56:12 GMT",
        "x-ms-return-client-request-id": "true",
        "x-ms-version": "2019-12-12"
      },
      "RequestBody": null,
      "StatusCode": 201,
      "ResponseHeaders": {
        "Content-Length": "0",
        "Date": "Fri, 03 Apr 2020 20:56:10 GMT",
        "ETag": "\u00220x8D7D811707660F4\u0022",
        "Last-Modified": "Fri, 03 Apr 2020 20:56:10 GMT",
        "Server": [
          "Windows-Azure-Blob/1.0",
          "Microsoft-HTTPAPI/2.0"
        ],
        "x-ms-client-request-id": "56801f63-0950-7b32-f0de-c86c393df863",
<<<<<<< HEAD
        "x-ms-request-id": "beed2d20-601e-002f-403a-f39ff0000000",
=======
        "x-ms-request-id": "9621aaeb-f01e-0012-3efa-093670000000",
>>>>>>> 8d420312
        "x-ms-version": "2019-12-12"
      },
      "ResponseBody": []
    },
    {
      "RequestUri": "http://seannsecanary.dfs.core.windows.net/test-filesystem-138710f7-cd07-1ceb-0bb1-9ef37c8af8f2/test-directory-4fcec9d7-de45-c45f-fc2c-a2d12b816d34?resource=directory",
      "RequestMethod": "PUT",
      "RequestHeaders": {
        "Authorization": "Sanitized",
        "traceparent": "00-ea77e18a7431d14ca58840f7eaf4a6a7-eadbf3654e662949-00",
        "User-Agent": [
          "azsdk-net-Storage.Files.DataLake/12.1.0-dev.20200403.1",
          "(.NET Core 4.6.28325.01; Microsoft Windows 10.0.18362 )"
        ],
        "x-ms-client-request-id": "e5933e3d-8b08-8561-bfbb-59246761506e",
        "x-ms-date": "Fri, 03 Apr 2020 20:56:12 GMT",
        "x-ms-return-client-request-id": "true",
        "x-ms-version": "2019-12-12"
      },
      "RequestBody": null,
      "StatusCode": 201,
      "ResponseHeaders": {
        "Content-Length": "0",
        "Date": "Fri, 03 Apr 2020 20:56:10 GMT",
        "ETag": "\u00220x8D7D811708691BB\u0022",
        "Last-Modified": "Fri, 03 Apr 2020 20:56:11 GMT",
        "Server": [
          "Windows-Azure-HDFS/1.0",
          "Microsoft-HTTPAPI/2.0"
        ],
        "x-ms-client-request-id": "e5933e3d-8b08-8561-bfbb-59246761506e",
<<<<<<< HEAD
        "x-ms-request-id": "91ed5982-401f-0017-113a-f33b30000000",
=======
        "x-ms-request-id": "fa43fc98-201f-0097-5efa-091bad000000",
>>>>>>> 8d420312
        "x-ms-version": "2019-12-12"
      },
      "ResponseBody": []
    },
    {
      "RequestUri": "http://seannsecanary.blob.core.windows.net/test-filesystem-138710f7-cd07-1ceb-0bb1-9ef37c8af8f2/test-directory-4fcec9d7-de45-c45f-fc2c-a2d12b816d34?comp=lease",
      "RequestMethod": "PUT",
      "RequestHeaders": {
        "Authorization": "Sanitized",
        "traceparent": "00-9e5ab740c799dd48a6d32596ccf72ad0-24c40d4fd4f5124f-00",
        "User-Agent": [
          "azsdk-net-Storage.Files.DataLake/12.1.0-dev.20200403.1",
          "(.NET Core 4.6.28325.01; Microsoft Windows 10.0.18362 )"
        ],
        "x-ms-client-request-id": "d7f1d774-df12-a285-e55e-bea2cae0edc2",
        "x-ms-date": "Fri, 03 Apr 2020 20:56:12 GMT",
        "x-ms-lease-action": "acquire",
        "x-ms-lease-duration": "15",
        "x-ms-proposed-lease-id": "41959370-9bae-3459-2765-c08097fd5a54",
        "x-ms-return-client-request-id": "true",
        "x-ms-version": "2019-12-12"
      },
      "RequestBody": null,
      "StatusCode": 201,
      "ResponseHeaders": {
        "Content-Length": "0",
        "Date": "Fri, 03 Apr 2020 20:56:10 GMT",
        "ETag": "\u00220x8D7D811708691BB\u0022",
        "Last-Modified": "Fri, 03 Apr 2020 20:56:11 GMT",
        "Server": [
          "Windows-Azure-Blob/1.0",
          "Microsoft-HTTPAPI/2.0"
        ],
        "x-ms-client-request-id": "d7f1d774-df12-a285-e55e-bea2cae0edc2",
        "x-ms-lease-id": "41959370-9bae-3459-2765-c08097fd5a54",
<<<<<<< HEAD
        "x-ms-request-id": "beed2d25-601e-002f-413a-f39ff0000000",
=======
        "x-ms-request-id": "9621ab05-f01e-0012-53fa-093670000000",
>>>>>>> 8d420312
        "x-ms-version": "2019-12-12"
      },
      "ResponseBody": []
    },
    {
      "RequestUri": "http://seannsecanary.blob.core.windows.net/test-filesystem-138710f7-cd07-1ceb-0bb1-9ef37c8af8f2?restype=container",
      "RequestMethod": "DELETE",
      "RequestHeaders": {
        "Authorization": "Sanitized",
        "traceparent": "00-d563496667903645913a9f0a443d5533-0e7e60cca4055f4d-00",
        "User-Agent": [
          "azsdk-net-Storage.Files.DataLake/12.1.0-dev.20200403.1",
          "(.NET Core 4.6.28325.01; Microsoft Windows 10.0.18362 )"
        ],
        "x-ms-client-request-id": "c00b9264-820b-2b42-e8f1-068fc98980b6",
        "x-ms-date": "Fri, 03 Apr 2020 20:56:12 GMT",
        "x-ms-return-client-request-id": "true",
        "x-ms-version": "2019-12-12"
      },
      "RequestBody": null,
      "StatusCode": 202,
      "ResponseHeaders": {
        "Content-Length": "0",
        "Date": "Fri, 03 Apr 2020 20:56:10 GMT",
        "Server": [
          "Windows-Azure-Blob/1.0",
          "Microsoft-HTTPAPI/2.0"
        ],
        "x-ms-client-request-id": "c00b9264-820b-2b42-e8f1-068fc98980b6",
<<<<<<< HEAD
        "x-ms-request-id": "beed2d26-601e-002f-423a-f39ff0000000",
=======
        "x-ms-request-id": "9621ab0f-f01e-0012-5dfa-093670000000",
>>>>>>> 8d420312
        "x-ms-version": "2019-12-12"
      },
      "ResponseBody": []
    },
    {
      "RequestUri": "http://seannsecanary.blob.core.windows.net/test-filesystem-43ecdb1b-0764-105f-5709-6fc835e0a4da?restype=container",
      "RequestMethod": "PUT",
      "RequestHeaders": {
        "Authorization": "Sanitized",
        "traceparent": "00-c3f6f6bbda010948be5360266bd87c33-e83735956880644e-00",
        "User-Agent": [
          "azsdk-net-Storage.Files.DataLake/12.1.0-dev.20200403.1",
          "(.NET Core 4.6.28325.01; Microsoft Windows 10.0.18362 )"
        ],
        "x-ms-blob-public-access": "container",
        "x-ms-client-request-id": "2288f3ca-a81e-5c44-32fb-68021379f508",
        "x-ms-date": "Fri, 03 Apr 2020 20:56:12 GMT",
        "x-ms-return-client-request-id": "true",
        "x-ms-version": "2019-12-12"
      },
      "RequestBody": null,
      "StatusCode": 201,
      "ResponseHeaders": {
        "Content-Length": "0",
        "Date": "Fri, 03 Apr 2020 20:56:11 GMT",
        "ETag": "\u00220x8D7D81170AEB93F\u0022",
        "Last-Modified": "Fri, 03 Apr 2020 20:56:11 GMT",
        "Server": [
          "Windows-Azure-Blob/1.0",
          "Microsoft-HTTPAPI/2.0"
        ],
        "x-ms-client-request-id": "2288f3ca-a81e-5c44-32fb-68021379f508",
<<<<<<< HEAD
        "x-ms-request-id": "64e3ba84-b01e-0003-063a-f3735f000000",
=======
        "x-ms-request-id": "9621ab17-f01e-0012-65fa-093670000000",
>>>>>>> 8d420312
        "x-ms-version": "2019-12-12"
      },
      "ResponseBody": []
    },
    {
      "RequestUri": "http://seannsecanary.dfs.core.windows.net/test-filesystem-43ecdb1b-0764-105f-5709-6fc835e0a4da/test-directory-b41d2c4c-484b-eee1-240d-8076f783b367?resource=directory",
      "RequestMethod": "PUT",
      "RequestHeaders": {
        "Authorization": "Sanitized",
        "traceparent": "00-a2d44bb7afce4c409ec5bebe38b6609d-4447dca73bad054f-00",
        "User-Agent": [
          "azsdk-net-Storage.Files.DataLake/12.1.0-dev.20200403.1",
          "(.NET Core 4.6.28325.01; Microsoft Windows 10.0.18362 )"
        ],
        "x-ms-client-request-id": "308f08f8-6ad2-8193-129a-fd1028cd65af",
        "x-ms-date": "Fri, 03 Apr 2020 20:56:12 GMT",
        "x-ms-return-client-request-id": "true",
        "x-ms-version": "2019-12-12"
      },
      "RequestBody": null,
      "StatusCode": 201,
      "ResponseHeaders": {
        "Content-Length": "0",
        "Date": "Fri, 03 Apr 2020 20:56:11 GMT",
        "ETag": "\u00220x8D7D81170BD48E1\u0022",
        "Last-Modified": "Fri, 03 Apr 2020 20:56:11 GMT",
        "Server": [
          "Windows-Azure-HDFS/1.0",
          "Microsoft-HTTPAPI/2.0"
        ],
        "x-ms-client-request-id": "308f08f8-6ad2-8193-129a-fd1028cd65af",
<<<<<<< HEAD
        "x-ms-request-id": "19e46c7f-601f-003f-613a-f35a98000000",
=======
        "x-ms-request-id": "fa43fc99-201f-0097-5ffa-091bad000000",
>>>>>>> 8d420312
        "x-ms-version": "2019-12-12"
      },
      "ResponseBody": []
    },
    {
      "RequestUri": "http://seannsecanary.blob.core.windows.net/test-filesystem-43ecdb1b-0764-105f-5709-6fc835e0a4da/test-directory-b41d2c4c-484b-eee1-240d-8076f783b367?comp=lease",
      "RequestMethod": "PUT",
      "RequestHeaders": {
        "Authorization": "Sanitized",
        "If-Modified-Since": "Thu, 02 Apr 2020 20:56:12 GMT",
        "traceparent": "00-8e4f45d5cdc9f74f83f58a67b4658c87-565bc7695533584c-00",
        "User-Agent": [
          "azsdk-net-Storage.Files.DataLake/12.1.0-dev.20200403.1",
          "(.NET Core 4.6.28325.01; Microsoft Windows 10.0.18362 )"
        ],
        "x-ms-client-request-id": "c492567b-489d-44cd-57c5-c17e85293e0a",
        "x-ms-date": "Fri, 03 Apr 2020 20:56:12 GMT",
        "x-ms-lease-action": "acquire",
        "x-ms-lease-duration": "15",
        "x-ms-proposed-lease-id": "82170147-b37b-c9b0-6f54-e46a4307286f",
        "x-ms-return-client-request-id": "true",
        "x-ms-version": "2019-12-12"
      },
      "RequestBody": null,
      "StatusCode": 201,
      "ResponseHeaders": {
        "Content-Length": "0",
        "Date": "Fri, 03 Apr 2020 20:56:11 GMT",
        "ETag": "\u00220x8D7D81170BD48E1\u0022",
        "Last-Modified": "Fri, 03 Apr 2020 20:56:11 GMT",
        "Server": [
          "Windows-Azure-Blob/1.0",
          "Microsoft-HTTPAPI/2.0"
        ],
        "x-ms-client-request-id": "c492567b-489d-44cd-57c5-c17e85293e0a",
        "x-ms-lease-id": "82170147-b37b-c9b0-6f54-e46a4307286f",
<<<<<<< HEAD
        "x-ms-request-id": "64e3ba89-b01e-0003-083a-f3735f000000",
=======
        "x-ms-request-id": "9621ab21-f01e-0012-6cfa-093670000000",
>>>>>>> 8d420312
        "x-ms-version": "2019-12-12"
      },
      "ResponseBody": []
    },
    {
      "RequestUri": "http://seannsecanary.blob.core.windows.net/test-filesystem-43ecdb1b-0764-105f-5709-6fc835e0a4da?restype=container",
      "RequestMethod": "DELETE",
      "RequestHeaders": {
        "Authorization": "Sanitized",
        "traceparent": "00-1167c5fca82f8144b92c8a4adb21c255-2711b825ae11da4b-00",
        "User-Agent": [
          "azsdk-net-Storage.Files.DataLake/12.1.0-dev.20200403.1",
          "(.NET Core 4.6.28325.01; Microsoft Windows 10.0.18362 )"
        ],
        "x-ms-client-request-id": "edeee2b3-6475-f9d2-693a-972ec116fbd4",
        "x-ms-date": "Fri, 03 Apr 2020 20:56:12 GMT",
        "x-ms-return-client-request-id": "true",
        "x-ms-version": "2019-12-12"
      },
      "RequestBody": null,
      "StatusCode": 202,
      "ResponseHeaders": {
        "Content-Length": "0",
        "Date": "Fri, 03 Apr 2020 20:56:11 GMT",
        "Server": [
          "Windows-Azure-Blob/1.0",
          "Microsoft-HTTPAPI/2.0"
        ],
        "x-ms-client-request-id": "edeee2b3-6475-f9d2-693a-972ec116fbd4",
<<<<<<< HEAD
        "x-ms-request-id": "64e3ba8f-b01e-0003-0c3a-f3735f000000",
=======
        "x-ms-request-id": "9621ab2b-f01e-0012-74fa-093670000000",
>>>>>>> 8d420312
        "x-ms-version": "2019-12-12"
      },
      "ResponseBody": []
    },
    {
      "RequestUri": "http://seannsecanary.blob.core.windows.net/test-filesystem-f64a253d-afde-05b2-9bcd-5706c3cdc164?restype=container",
      "RequestMethod": "PUT",
      "RequestHeaders": {
        "Authorization": "Sanitized",
        "traceparent": "00-97bd56ef3481ac4da2983d2756998bae-d3f79674838e704e-00",
        "User-Agent": [
          "azsdk-net-Storage.Files.DataLake/12.1.0-dev.20200403.1",
          "(.NET Core 4.6.28325.01; Microsoft Windows 10.0.18362 )"
        ],
        "x-ms-blob-public-access": "container",
        "x-ms-client-request-id": "5ec2b09b-4ea9-04e4-2fe9-51a70ccc359c",
        "x-ms-date": "Fri, 03 Apr 2020 20:56:13 GMT",
        "x-ms-return-client-request-id": "true",
        "x-ms-version": "2019-12-12"
      },
      "RequestBody": null,
      "StatusCode": 201,
      "ResponseHeaders": {
        "Content-Length": "0",
        "Date": "Fri, 03 Apr 2020 20:56:11 GMT",
        "ETag": "\u00220x8D7D81170E56391\u0022",
        "Last-Modified": "Fri, 03 Apr 2020 20:56:11 GMT",
        "Server": [
          "Windows-Azure-Blob/1.0",
          "Microsoft-HTTPAPI/2.0"
        ],
        "x-ms-client-request-id": "5ec2b09b-4ea9-04e4-2fe9-51a70ccc359c",
<<<<<<< HEAD
        "x-ms-request-id": "8deaa926-a01e-0042-1f3a-f32bbb000000",
=======
        "x-ms-request-id": "9621ab33-f01e-0012-7cfa-093670000000",
>>>>>>> 8d420312
        "x-ms-version": "2019-12-12"
      },
      "ResponseBody": []
    },
    {
      "RequestUri": "http://seannsecanary.dfs.core.windows.net/test-filesystem-f64a253d-afde-05b2-9bcd-5706c3cdc164/test-directory-c3ae3378-584c-eb9a-903d-3a0a279d270f?resource=directory",
      "RequestMethod": "PUT",
      "RequestHeaders": {
        "Authorization": "Sanitized",
        "traceparent": "00-9d25b93ac7a6134e9409f4c230577c5c-4486dde59279864e-00",
        "User-Agent": [
          "azsdk-net-Storage.Files.DataLake/12.1.0-dev.20200403.1",
          "(.NET Core 4.6.28325.01; Microsoft Windows 10.0.18362 )"
        ],
        "x-ms-client-request-id": "aa9ceb9e-3fdd-4309-16d7-cd6b13d9dc92",
        "x-ms-date": "Fri, 03 Apr 2020 20:56:13 GMT",
        "x-ms-return-client-request-id": "true",
        "x-ms-version": "2019-12-12"
      },
      "RequestBody": null,
      "StatusCode": 201,
      "ResponseHeaders": {
        "Content-Length": "0",
        "Date": "Fri, 03 Apr 2020 20:56:11 GMT",
        "ETag": "\u00220x8D7D81170F7631B\u0022",
        "Last-Modified": "Fri, 03 Apr 2020 20:56:11 GMT",
        "Server": [
          "Windows-Azure-HDFS/1.0",
          "Microsoft-HTTPAPI/2.0"
        ],
        "x-ms-client-request-id": "aa9ceb9e-3fdd-4309-16d7-cd6b13d9dc92",
<<<<<<< HEAD
        "x-ms-request-id": "bd87f5c1-a01f-0030-263a-f32cf4000000",
=======
        "x-ms-request-id": "fa43fc9a-201f-0097-60fa-091bad000000",
>>>>>>> 8d420312
        "x-ms-version": "2019-12-12"
      },
      "ResponseBody": []
    },
    {
      "RequestUri": "http://seannsecanary.blob.core.windows.net/test-filesystem-f64a253d-afde-05b2-9bcd-5706c3cdc164/test-directory-c3ae3378-584c-eb9a-903d-3a0a279d270f?comp=lease",
      "RequestMethod": "PUT",
      "RequestHeaders": {
        "Authorization": "Sanitized",
        "If-Unmodified-Since": "Sat, 04 Apr 2020 20:56:12 GMT",
        "traceparent": "00-e0deb053b0b75e45a77393676012ec10-19538c28fd178a4b-00",
        "User-Agent": [
          "azsdk-net-Storage.Files.DataLake/12.1.0-dev.20200403.1",
          "(.NET Core 4.6.28325.01; Microsoft Windows 10.0.18362 )"
        ],
        "x-ms-client-request-id": "bd8fe0e9-f610-7b8d-5986-316195825ecd",
        "x-ms-date": "Fri, 03 Apr 2020 20:56:13 GMT",
        "x-ms-lease-action": "acquire",
        "x-ms-lease-duration": "15",
        "x-ms-proposed-lease-id": "0add42c1-2261-1591-787c-aa86e548eba2",
        "x-ms-return-client-request-id": "true",
        "x-ms-version": "2019-12-12"
      },
      "RequestBody": null,
      "StatusCode": 201,
      "ResponseHeaders": {
        "Content-Length": "0",
        "Date": "Fri, 03 Apr 2020 20:56:11 GMT",
        "ETag": "\u00220x8D7D81170F7631B\u0022",
        "Last-Modified": "Fri, 03 Apr 2020 20:56:11 GMT",
        "Server": [
          "Windows-Azure-Blob/1.0",
          "Microsoft-HTTPAPI/2.0"
        ],
        "x-ms-client-request-id": "bd8fe0e9-f610-7b8d-5986-316195825ecd",
        "x-ms-lease-id": "0add42c1-2261-1591-787c-aa86e548eba2",
<<<<<<< HEAD
        "x-ms-request-id": "8deaa934-a01e-0042-2a3a-f32bbb000000",
=======
        "x-ms-request-id": "9621ab50-f01e-0012-10fa-093670000000",
>>>>>>> 8d420312
        "x-ms-version": "2019-12-12"
      },
      "ResponseBody": []
    },
    {
      "RequestUri": "http://seannsecanary.blob.core.windows.net/test-filesystem-f64a253d-afde-05b2-9bcd-5706c3cdc164?restype=container",
      "RequestMethod": "DELETE",
      "RequestHeaders": {
        "Authorization": "Sanitized",
        "traceparent": "00-96c7bc0a44376f4599cc6f33c93bc447-afa3d35a22898b47-00",
        "User-Agent": [
          "azsdk-net-Storage.Files.DataLake/12.1.0-dev.20200403.1",
          "(.NET Core 4.6.28325.01; Microsoft Windows 10.0.18362 )"
        ],
        "x-ms-client-request-id": "049d6a5e-2eb9-4592-bdf1-e37a4bcff576",
        "x-ms-date": "Fri, 03 Apr 2020 20:56:13 GMT",
        "x-ms-return-client-request-id": "true",
        "x-ms-version": "2019-12-12"
      },
      "RequestBody": null,
      "StatusCode": 202,
      "ResponseHeaders": {
        "Content-Length": "0",
        "Date": "Fri, 03 Apr 2020 20:56:11 GMT",
        "Server": [
          "Windows-Azure-Blob/1.0",
          "Microsoft-HTTPAPI/2.0"
        ],
        "x-ms-client-request-id": "049d6a5e-2eb9-4592-bdf1-e37a4bcff576",
<<<<<<< HEAD
        "x-ms-request-id": "8deaa938-a01e-0042-2e3a-f32bbb000000",
=======
        "x-ms-request-id": "9621ab53-f01e-0012-13fa-093670000000",
>>>>>>> 8d420312
        "x-ms-version": "2019-12-12"
      },
      "ResponseBody": []
    },
    {
      "RequestUri": "http://seannsecanary.blob.core.windows.net/test-filesystem-69472ec8-561f-48d2-4f4b-abbde45255fa?restype=container",
      "RequestMethod": "PUT",
      "RequestHeaders": {
        "Authorization": "Sanitized",
        "traceparent": "00-451b19411fec3446b3bbae8007140742-66ea4a858dcdb14c-00",
        "User-Agent": [
          "azsdk-net-Storage.Files.DataLake/12.1.0-dev.20200403.1",
          "(.NET Core 4.6.28325.01; Microsoft Windows 10.0.18362 )"
        ],
        "x-ms-blob-public-access": "container",
        "x-ms-client-request-id": "f7719a5c-1616-070a-9754-b56e82d4606a",
        "x-ms-date": "Fri, 03 Apr 2020 20:56:13 GMT",
        "x-ms-return-client-request-id": "true",
        "x-ms-version": "2019-12-12"
      },
      "RequestBody": null,
      "StatusCode": 201,
      "ResponseHeaders": {
        "Content-Length": "0",
        "Date": "Fri, 03 Apr 2020 20:56:11 GMT",
        "ETag": "\u00220x8D7D811711E0A06\u0022",
        "Last-Modified": "Fri, 03 Apr 2020 20:56:12 GMT",
        "Server": [
          "Windows-Azure-Blob/1.0",
          "Microsoft-HTTPAPI/2.0"
        ],
        "x-ms-client-request-id": "f7719a5c-1616-070a-9754-b56e82d4606a",
<<<<<<< HEAD
        "x-ms-request-id": "8d52bbda-d01e-0048-233a-f38f0c000000",
=======
        "x-ms-request-id": "9621ab65-f01e-0012-1ffa-093670000000",
>>>>>>> 8d420312
        "x-ms-version": "2019-12-12"
      },
      "ResponseBody": []
    },
    {
      "RequestUri": "http://seannsecanary.dfs.core.windows.net/test-filesystem-69472ec8-561f-48d2-4f4b-abbde45255fa/test-directory-4374e89c-cacb-6f91-1a8a-d0354c578c39?resource=directory",
      "RequestMethod": "PUT",
      "RequestHeaders": {
        "Authorization": "Sanitized",
        "traceparent": "00-d926aa15dc53ba439f2ff3856cba3f6b-9c433af40aa9db42-00",
        "User-Agent": [
          "azsdk-net-Storage.Files.DataLake/12.1.0-dev.20200403.1",
          "(.NET Core 4.6.28325.01; Microsoft Windows 10.0.18362 )"
        ],
        "x-ms-client-request-id": "d4df9f88-b5a2-9276-0902-dc8c46d4bb40",
        "x-ms-date": "Fri, 03 Apr 2020 20:56:13 GMT",
        "x-ms-return-client-request-id": "true",
        "x-ms-version": "2019-12-12"
      },
      "RequestBody": null,
      "StatusCode": 201,
      "ResponseHeaders": {
        "Content-Length": "0",
        "Date": "Fri, 03 Apr 2020 20:56:11 GMT",
        "ETag": "\u00220x8D7D811713C46B0\u0022",
        "Last-Modified": "Fri, 03 Apr 2020 20:56:12 GMT",
        "Server": [
          "Windows-Azure-HDFS/1.0",
          "Microsoft-HTTPAPI/2.0"
        ],
        "x-ms-client-request-id": "d4df9f88-b5a2-9276-0902-dc8c46d4bb40",
<<<<<<< HEAD
        "x-ms-request-id": "725e6198-501f-0046-7d3a-f3a6bc000000",
=======
        "x-ms-request-id": "fa43fc9b-201f-0097-61fa-091bad000000",
>>>>>>> 8d420312
        "x-ms-version": "2019-12-12"
      },
      "ResponseBody": []
    },
    {
      "RequestUri": "http://seannsecanary.blob.core.windows.net/test-filesystem-69472ec8-561f-48d2-4f4b-abbde45255fa/test-directory-4374e89c-cacb-6f91-1a8a-d0354c578c39",
      "RequestMethod": "HEAD",
      "RequestHeaders": {
        "Authorization": "Sanitized",
        "User-Agent": [
          "azsdk-net-Storage.Files.DataLake/12.1.0-dev.20200403.1",
          "(.NET Core 4.6.28325.01; Microsoft Windows 10.0.18362 )"
        ],
        "x-ms-client-request-id": "28c75240-218a-7250-15a0-cf1c6fa65a08",
        "x-ms-date": "Fri, 03 Apr 2020 20:56:13 GMT",
        "x-ms-return-client-request-id": "true",
        "x-ms-version": "2019-12-12"
      },
      "RequestBody": null,
      "StatusCode": 200,
      "ResponseHeaders": {
        "Accept-Ranges": "bytes",
        "Content-Length": "0",
        "Content-Type": "application/octet-stream",
        "Date": "Fri, 03 Apr 2020 20:56:12 GMT",
        "ETag": "\u00220x8D7D811713C46B0\u0022",
        "Last-Modified": "Fri, 03 Apr 2020 20:56:12 GMT",
        "Server": [
          "Windows-Azure-Blob/1.0",
          "Microsoft-HTTPAPI/2.0"
        ],
        "x-ms-access-tier": "Hot",
        "x-ms-access-tier-inferred": "true",
        "x-ms-blob-type": "BlockBlob",
        "x-ms-client-request-id": "28c75240-218a-7250-15a0-cf1c6fa65a08",
        "x-ms-creation-time": "Fri, 03 Apr 2020 20:56:12 GMT",
        "x-ms-lease-state": "available",
        "x-ms-lease-status": "unlocked",
        "x-ms-meta-hdi_isfolder": "true",
        "x-ms-request-id": "9621ab86-f01e-0012-3bfa-093670000000",
        "x-ms-server-encrypted": "true",
        "x-ms-version": "2019-12-12"
      },
      "ResponseBody": []
    },
    {
      "RequestUri": "http://seannsecanary.blob.core.windows.net/test-filesystem-69472ec8-561f-48d2-4f4b-abbde45255fa/test-directory-4374e89c-cacb-6f91-1a8a-d0354c578c39?comp=lease",
      "RequestMethod": "PUT",
      "RequestHeaders": {
        "Authorization": "Sanitized",
        "If-Match": "\u00220x8D7D811713C46B0\u0022",
        "traceparent": "00-77d47dc1be4d6142969847cc7d55817f-d5f8d4bb737b5e4d-00",
        "User-Agent": [
          "azsdk-net-Storage.Files.DataLake/12.1.0-dev.20200403.1",
          "(.NET Core 4.6.28325.01; Microsoft Windows 10.0.18362 )"
        ],
        "x-ms-client-request-id": "e48f1cdc-a339-2ee9-bb3a-97d7e87a2d4c",
        "x-ms-date": "Fri, 03 Apr 2020 20:56:13 GMT",
        "x-ms-lease-action": "acquire",
        "x-ms-lease-duration": "15",
        "x-ms-proposed-lease-id": "191b7cc8-1673-3e89-0485-45d03700cb74",
        "x-ms-return-client-request-id": "true",
        "x-ms-version": "2019-12-12"
      },
      "RequestBody": null,
      "StatusCode": 201,
      "ResponseHeaders": {
        "Content-Length": "0",
        "Date": "Fri, 03 Apr 2020 20:56:12 GMT",
        "ETag": "\u00220x8D7D811713C46B0\u0022",
        "Last-Modified": "Fri, 03 Apr 2020 20:56:12 GMT",
        "Server": [
          "Windows-Azure-Blob/1.0",
          "Microsoft-HTTPAPI/2.0"
        ],
        "x-ms-client-request-id": "e48f1cdc-a339-2ee9-bb3a-97d7e87a2d4c",
        "x-ms-lease-id": "191b7cc8-1673-3e89-0485-45d03700cb74",
<<<<<<< HEAD
        "x-ms-request-id": "8d52bbef-d01e-0048-343a-f38f0c000000",
=======
        "x-ms-request-id": "9621ab92-f01e-0012-46fa-093670000000",
>>>>>>> 8d420312
        "x-ms-version": "2019-12-12"
      },
      "ResponseBody": []
    },
    {
      "RequestUri": "http://seannsecanary.blob.core.windows.net/test-filesystem-69472ec8-561f-48d2-4f4b-abbde45255fa?restype=container",
      "RequestMethod": "DELETE",
      "RequestHeaders": {
        "Authorization": "Sanitized",
        "traceparent": "00-ee66e37c03db6645b3067279dac5d41d-84e25b02200fa141-00",
        "User-Agent": [
          "azsdk-net-Storage.Files.DataLake/12.1.0-dev.20200403.1",
          "(.NET Core 4.6.28325.01; Microsoft Windows 10.0.18362 )"
        ],
        "x-ms-client-request-id": "524023e2-7616-93cf-7e0e-7fed77f0286a",
        "x-ms-date": "Fri, 03 Apr 2020 20:56:13 GMT",
        "x-ms-return-client-request-id": "true",
        "x-ms-version": "2019-12-12"
      },
      "RequestBody": null,
      "StatusCode": 202,
      "ResponseHeaders": {
        "Content-Length": "0",
        "Date": "Fri, 03 Apr 2020 20:56:12 GMT",
        "Server": [
          "Windows-Azure-Blob/1.0",
          "Microsoft-HTTPAPI/2.0"
        ],
        "x-ms-client-request-id": "524023e2-7616-93cf-7e0e-7fed77f0286a",
<<<<<<< HEAD
        "x-ms-request-id": "8d52bbf9-d01e-0048-3c3a-f38f0c000000",
=======
        "x-ms-request-id": "9621ab9f-f01e-0012-51fa-093670000000",
>>>>>>> 8d420312
        "x-ms-version": "2019-12-12"
      },
      "ResponseBody": []
    },
    {
      "RequestUri": "http://seannsecanary.blob.core.windows.net/test-filesystem-9e31d950-a401-6d92-1b5e-5a8160dd340f?restype=container",
      "RequestMethod": "PUT",
      "RequestHeaders": {
        "Authorization": "Sanitized",
        "traceparent": "00-10b31c71a6ed164aa952578bcfc66a11-afa901838e95d14e-00",
        "User-Agent": [
          "azsdk-net-Storage.Files.DataLake/12.1.0-dev.20200403.1",
          "(.NET Core 4.6.28325.01; Microsoft Windows 10.0.18362 )"
        ],
        "x-ms-blob-public-access": "container",
        "x-ms-client-request-id": "20bcd88e-fd7a-3e69-91d2-37b81b4d32a1",
        "x-ms-date": "Fri, 03 Apr 2020 20:56:14 GMT",
        "x-ms-return-client-request-id": "true",
        "x-ms-version": "2019-12-12"
      },
      "RequestBody": null,
      "StatusCode": 201,
      "ResponseHeaders": {
        "Content-Length": "0",
        "Date": "Fri, 03 Apr 2020 20:56:12 GMT",
        "ETag": "\u00220x8D7D81171769A5C\u0022",
        "Last-Modified": "Fri, 03 Apr 2020 20:56:12 GMT",
        "Server": [
          "Windows-Azure-Blob/1.0",
          "Microsoft-HTTPAPI/2.0"
        ],
        "x-ms-client-request-id": "20bcd88e-fd7a-3e69-91d2-37b81b4d32a1",
<<<<<<< HEAD
        "x-ms-request-id": "6090a34e-901e-0049-633a-f3d0d0000000",
=======
        "x-ms-request-id": "9621aba9-f01e-0012-5afa-093670000000",
>>>>>>> 8d420312
        "x-ms-version": "2019-12-12"
      },
      "ResponseBody": []
    },
    {
      "RequestUri": "http://seannsecanary.dfs.core.windows.net/test-filesystem-9e31d950-a401-6d92-1b5e-5a8160dd340f/test-directory-4b4f6fda-63fb-7531-a333-35ec09867e08?resource=directory",
      "RequestMethod": "PUT",
      "RequestHeaders": {
        "Authorization": "Sanitized",
        "traceparent": "00-95adb2ccf3603f44958430742d51ead0-3485cf0a065efa43-00",
        "User-Agent": [
          "azsdk-net-Storage.Files.DataLake/12.1.0-dev.20200403.1",
          "(.NET Core 4.6.28325.01; Microsoft Windows 10.0.18362 )"
        ],
        "x-ms-client-request-id": "8031f9e2-6ec3-2b9e-a747-7d46c77d350a",
        "x-ms-date": "Fri, 03 Apr 2020 20:56:14 GMT",
        "x-ms-return-client-request-id": "true",
        "x-ms-version": "2019-12-12"
      },
      "RequestBody": null,
      "StatusCode": 201,
      "ResponseHeaders": {
        "Content-Length": "0",
        "Date": "Fri, 03 Apr 2020 20:56:12 GMT",
        "ETag": "\u00220x8D7D8117188B808\u0022",
        "Last-Modified": "Fri, 03 Apr 2020 20:56:12 GMT",
        "Server": [
          "Windows-Azure-HDFS/1.0",
          "Microsoft-HTTPAPI/2.0"
        ],
        "x-ms-client-request-id": "8031f9e2-6ec3-2b9e-a747-7d46c77d350a",
<<<<<<< HEAD
        "x-ms-request-id": "a481d2b6-f01f-0012-3e3a-f3e9eb000000",
=======
        "x-ms-request-id": "fa43fc9d-201f-0097-62fa-091bad000000",
>>>>>>> 8d420312
        "x-ms-version": "2019-12-12"
      },
      "ResponseBody": []
    },
    {
      "RequestUri": "http://seannsecanary.blob.core.windows.net/test-filesystem-9e31d950-a401-6d92-1b5e-5a8160dd340f/test-directory-4b4f6fda-63fb-7531-a333-35ec09867e08?comp=lease",
      "RequestMethod": "PUT",
      "RequestHeaders": {
        "Authorization": "Sanitized",
        "If-None-Match": "\u0022garbage\u0022",
        "traceparent": "00-46c507f7867bfa4d924e5309f10f3d09-48f2722dd99fbb46-00",
        "User-Agent": [
          "azsdk-net-Storage.Files.DataLake/12.1.0-dev.20200403.1",
          "(.NET Core 4.6.28325.01; Microsoft Windows 10.0.18362 )"
        ],
        "x-ms-client-request-id": "75122981-856a-38c0-796a-a615e458fbdd",
        "x-ms-date": "Fri, 03 Apr 2020 20:56:14 GMT",
        "x-ms-lease-action": "acquire",
        "x-ms-lease-duration": "15",
        "x-ms-proposed-lease-id": "5b132e54-aa5a-c680-d9ad-89452fc9d124",
        "x-ms-return-client-request-id": "true",
        "x-ms-version": "2019-12-12"
      },
      "RequestBody": null,
      "StatusCode": 201,
      "ResponseHeaders": {
        "Content-Length": "0",
        "Date": "Fri, 03 Apr 2020 20:56:12 GMT",
        "ETag": "\u00220x8D7D8117188B808\u0022",
        "Last-Modified": "Fri, 03 Apr 2020 20:56:12 GMT",
        "Server": [
          "Windows-Azure-Blob/1.0",
          "Microsoft-HTTPAPI/2.0"
        ],
        "x-ms-client-request-id": "75122981-856a-38c0-796a-a615e458fbdd",
        "x-ms-lease-id": "5b132e54-aa5a-c680-d9ad-89452fc9d124",
<<<<<<< HEAD
        "x-ms-request-id": "6090a369-901e-0049-7b3a-f3d0d0000000",
=======
        "x-ms-request-id": "9621abbc-f01e-0012-6bfa-093670000000",
>>>>>>> 8d420312
        "x-ms-version": "2019-12-12"
      },
      "ResponseBody": []
    },
    {
      "RequestUri": "http://seannsecanary.blob.core.windows.net/test-filesystem-9e31d950-a401-6d92-1b5e-5a8160dd340f?restype=container",
      "RequestMethod": "DELETE",
      "RequestHeaders": {
        "Authorization": "Sanitized",
        "traceparent": "00-7a154e5da3e6a14a96524200626b57c0-8c4059b3bba26445-00",
        "User-Agent": [
          "azsdk-net-Storage.Files.DataLake/12.1.0-dev.20200403.1",
          "(.NET Core 4.6.28325.01; Microsoft Windows 10.0.18362 )"
        ],
        "x-ms-client-request-id": "06c444d4-5bb7-cbba-5ad1-96e9582f51c9",
        "x-ms-date": "Fri, 03 Apr 2020 20:56:14 GMT",
        "x-ms-return-client-request-id": "true",
        "x-ms-version": "2019-12-12"
      },
      "RequestBody": null,
      "StatusCode": 202,
      "ResponseHeaders": {
        "Content-Length": "0",
        "Date": "Fri, 03 Apr 2020 20:56:12 GMT",
        "Server": [
          "Windows-Azure-Blob/1.0",
          "Microsoft-HTTPAPI/2.0"
        ],
        "x-ms-client-request-id": "06c444d4-5bb7-cbba-5ad1-96e9582f51c9",
<<<<<<< HEAD
        "x-ms-request-id": "6090a376-901e-0049-083a-f3d0d0000000",
=======
        "x-ms-request-id": "9621abc9-f01e-0012-78fa-093670000000",
>>>>>>> 8d420312
        "x-ms-version": "2019-12-12"
      },
      "ResponseBody": []
    }
  ],
  "Variables": {
    "DateTimeOffsetNow": "2020-04-03T13:56:12.3454289-07:00",
    "RandomSeed": "38496695",
    "Storage_TestConfigHierarchicalNamespace": "NamespaceTenant\nseannsecanary\nU2FuaXRpemVk\nhttp://seannsecanary.blob.core.windows.net\nhttp://seannsecanary.file.core.windows.net\nhttp://seannsecanary.queue.core.windows.net\nhttp://seannsecanary.table.core.windows.net\n\n\n\n\nhttp://seannsecanary-secondary.blob.core.windows.net\nhttp://seannsecanary-secondary.file.core.windows.net\nhttp://seannsecanary-secondary.queue.core.windows.net\nhttp://seannsecanary-secondary.table.core.windows.net\n68390a19-a643-458b-b726-408abf67b4fc\nSanitized\n72f988bf-86f1-41af-91ab-2d7cd011db47\nhttps://login.microsoftonline.com/\nCloud\nBlobEndpoint=http://seannsecanary.blob.core.windows.net/;QueueEndpoint=http://seannsecanary.queue.core.windows.net/;FileEndpoint=http://seannsecanary.file.core.windows.net/;BlobSecondaryEndpoint=http://seannsecanary-secondary.blob.core.windows.net/;QueueSecondaryEndpoint=http://seannsecanary-secondary.queue.core.windows.net/;FileSecondaryEndpoint=http://seannsecanary-secondary.file.core.windows.net/;AccountName=seannsecanary;AccountKey=Sanitized\n"
  }
}<|MERGE_RESOLUTION|>--- conflicted
+++ resolved
@@ -28,11 +28,7 @@
           "Microsoft-HTTPAPI/2.0"
         ],
         "x-ms-client-request-id": "56801f63-0950-7b32-f0de-c86c393df863",
-<<<<<<< HEAD
-        "x-ms-request-id": "beed2d20-601e-002f-403a-f39ff0000000",
-=======
         "x-ms-request-id": "9621aaeb-f01e-0012-3efa-093670000000",
->>>>>>> 8d420312
         "x-ms-version": "2019-12-12"
       },
       "ResponseBody": []
@@ -64,11 +60,7 @@
           "Microsoft-HTTPAPI/2.0"
         ],
         "x-ms-client-request-id": "e5933e3d-8b08-8561-bfbb-59246761506e",
-<<<<<<< HEAD
-        "x-ms-request-id": "91ed5982-401f-0017-113a-f33b30000000",
-=======
         "x-ms-request-id": "fa43fc98-201f-0097-5efa-091bad000000",
->>>>>>> 8d420312
         "x-ms-version": "2019-12-12"
       },
       "ResponseBody": []
@@ -104,11 +96,7 @@
         ],
         "x-ms-client-request-id": "d7f1d774-df12-a285-e55e-bea2cae0edc2",
         "x-ms-lease-id": "41959370-9bae-3459-2765-c08097fd5a54",
-<<<<<<< HEAD
-        "x-ms-request-id": "beed2d25-601e-002f-413a-f39ff0000000",
-=======
         "x-ms-request-id": "9621ab05-f01e-0012-53fa-093670000000",
->>>>>>> 8d420312
         "x-ms-version": "2019-12-12"
       },
       "ResponseBody": []
@@ -138,11 +126,7 @@
           "Microsoft-HTTPAPI/2.0"
         ],
         "x-ms-client-request-id": "c00b9264-820b-2b42-e8f1-068fc98980b6",
-<<<<<<< HEAD
-        "x-ms-request-id": "beed2d26-601e-002f-423a-f39ff0000000",
-=======
         "x-ms-request-id": "9621ab0f-f01e-0012-5dfa-093670000000",
->>>>>>> 8d420312
         "x-ms-version": "2019-12-12"
       },
       "ResponseBody": []
@@ -175,11 +159,7 @@
           "Microsoft-HTTPAPI/2.0"
         ],
         "x-ms-client-request-id": "2288f3ca-a81e-5c44-32fb-68021379f508",
-<<<<<<< HEAD
-        "x-ms-request-id": "64e3ba84-b01e-0003-063a-f3735f000000",
-=======
         "x-ms-request-id": "9621ab17-f01e-0012-65fa-093670000000",
->>>>>>> 8d420312
         "x-ms-version": "2019-12-12"
       },
       "ResponseBody": []
@@ -211,11 +191,7 @@
           "Microsoft-HTTPAPI/2.0"
         ],
         "x-ms-client-request-id": "308f08f8-6ad2-8193-129a-fd1028cd65af",
-<<<<<<< HEAD
-        "x-ms-request-id": "19e46c7f-601f-003f-613a-f35a98000000",
-=======
         "x-ms-request-id": "fa43fc99-201f-0097-5ffa-091bad000000",
->>>>>>> 8d420312
         "x-ms-version": "2019-12-12"
       },
       "ResponseBody": []
@@ -252,11 +228,7 @@
         ],
         "x-ms-client-request-id": "c492567b-489d-44cd-57c5-c17e85293e0a",
         "x-ms-lease-id": "82170147-b37b-c9b0-6f54-e46a4307286f",
-<<<<<<< HEAD
-        "x-ms-request-id": "64e3ba89-b01e-0003-083a-f3735f000000",
-=======
         "x-ms-request-id": "9621ab21-f01e-0012-6cfa-093670000000",
->>>>>>> 8d420312
         "x-ms-version": "2019-12-12"
       },
       "ResponseBody": []
@@ -286,11 +258,7 @@
           "Microsoft-HTTPAPI/2.0"
         ],
         "x-ms-client-request-id": "edeee2b3-6475-f9d2-693a-972ec116fbd4",
-<<<<<<< HEAD
-        "x-ms-request-id": "64e3ba8f-b01e-0003-0c3a-f3735f000000",
-=======
         "x-ms-request-id": "9621ab2b-f01e-0012-74fa-093670000000",
->>>>>>> 8d420312
         "x-ms-version": "2019-12-12"
       },
       "ResponseBody": []
@@ -323,11 +291,7 @@
           "Microsoft-HTTPAPI/2.0"
         ],
         "x-ms-client-request-id": "5ec2b09b-4ea9-04e4-2fe9-51a70ccc359c",
-<<<<<<< HEAD
-        "x-ms-request-id": "8deaa926-a01e-0042-1f3a-f32bbb000000",
-=======
         "x-ms-request-id": "9621ab33-f01e-0012-7cfa-093670000000",
->>>>>>> 8d420312
         "x-ms-version": "2019-12-12"
       },
       "ResponseBody": []
@@ -359,11 +323,7 @@
           "Microsoft-HTTPAPI/2.0"
         ],
         "x-ms-client-request-id": "aa9ceb9e-3fdd-4309-16d7-cd6b13d9dc92",
-<<<<<<< HEAD
-        "x-ms-request-id": "bd87f5c1-a01f-0030-263a-f32cf4000000",
-=======
         "x-ms-request-id": "fa43fc9a-201f-0097-60fa-091bad000000",
->>>>>>> 8d420312
         "x-ms-version": "2019-12-12"
       },
       "ResponseBody": []
@@ -400,11 +360,7 @@
         ],
         "x-ms-client-request-id": "bd8fe0e9-f610-7b8d-5986-316195825ecd",
         "x-ms-lease-id": "0add42c1-2261-1591-787c-aa86e548eba2",
-<<<<<<< HEAD
-        "x-ms-request-id": "8deaa934-a01e-0042-2a3a-f32bbb000000",
-=======
         "x-ms-request-id": "9621ab50-f01e-0012-10fa-093670000000",
->>>>>>> 8d420312
         "x-ms-version": "2019-12-12"
       },
       "ResponseBody": []
@@ -434,11 +390,7 @@
           "Microsoft-HTTPAPI/2.0"
         ],
         "x-ms-client-request-id": "049d6a5e-2eb9-4592-bdf1-e37a4bcff576",
-<<<<<<< HEAD
-        "x-ms-request-id": "8deaa938-a01e-0042-2e3a-f32bbb000000",
-=======
         "x-ms-request-id": "9621ab53-f01e-0012-13fa-093670000000",
->>>>>>> 8d420312
         "x-ms-version": "2019-12-12"
       },
       "ResponseBody": []
@@ -471,11 +423,7 @@
           "Microsoft-HTTPAPI/2.0"
         ],
         "x-ms-client-request-id": "f7719a5c-1616-070a-9754-b56e82d4606a",
-<<<<<<< HEAD
-        "x-ms-request-id": "8d52bbda-d01e-0048-233a-f38f0c000000",
-=======
         "x-ms-request-id": "9621ab65-f01e-0012-1ffa-093670000000",
->>>>>>> 8d420312
         "x-ms-version": "2019-12-12"
       },
       "ResponseBody": []
@@ -507,11 +455,7 @@
           "Microsoft-HTTPAPI/2.0"
         ],
         "x-ms-client-request-id": "d4df9f88-b5a2-9276-0902-dc8c46d4bb40",
-<<<<<<< HEAD
-        "x-ms-request-id": "725e6198-501f-0046-7d3a-f3a6bc000000",
-=======
         "x-ms-request-id": "fa43fc9b-201f-0097-61fa-091bad000000",
->>>>>>> 8d420312
         "x-ms-version": "2019-12-12"
       },
       "ResponseBody": []
@@ -589,11 +533,7 @@
         ],
         "x-ms-client-request-id": "e48f1cdc-a339-2ee9-bb3a-97d7e87a2d4c",
         "x-ms-lease-id": "191b7cc8-1673-3e89-0485-45d03700cb74",
-<<<<<<< HEAD
-        "x-ms-request-id": "8d52bbef-d01e-0048-343a-f38f0c000000",
-=======
         "x-ms-request-id": "9621ab92-f01e-0012-46fa-093670000000",
->>>>>>> 8d420312
         "x-ms-version": "2019-12-12"
       },
       "ResponseBody": []
@@ -623,11 +563,7 @@
           "Microsoft-HTTPAPI/2.0"
         ],
         "x-ms-client-request-id": "524023e2-7616-93cf-7e0e-7fed77f0286a",
-<<<<<<< HEAD
-        "x-ms-request-id": "8d52bbf9-d01e-0048-3c3a-f38f0c000000",
-=======
         "x-ms-request-id": "9621ab9f-f01e-0012-51fa-093670000000",
->>>>>>> 8d420312
         "x-ms-version": "2019-12-12"
       },
       "ResponseBody": []
@@ -660,11 +596,7 @@
           "Microsoft-HTTPAPI/2.0"
         ],
         "x-ms-client-request-id": "20bcd88e-fd7a-3e69-91d2-37b81b4d32a1",
-<<<<<<< HEAD
-        "x-ms-request-id": "6090a34e-901e-0049-633a-f3d0d0000000",
-=======
         "x-ms-request-id": "9621aba9-f01e-0012-5afa-093670000000",
->>>>>>> 8d420312
         "x-ms-version": "2019-12-12"
       },
       "ResponseBody": []
@@ -696,11 +628,7 @@
           "Microsoft-HTTPAPI/2.0"
         ],
         "x-ms-client-request-id": "8031f9e2-6ec3-2b9e-a747-7d46c77d350a",
-<<<<<<< HEAD
-        "x-ms-request-id": "a481d2b6-f01f-0012-3e3a-f3e9eb000000",
-=======
         "x-ms-request-id": "fa43fc9d-201f-0097-62fa-091bad000000",
->>>>>>> 8d420312
         "x-ms-version": "2019-12-12"
       },
       "ResponseBody": []
@@ -737,11 +665,7 @@
         ],
         "x-ms-client-request-id": "75122981-856a-38c0-796a-a615e458fbdd",
         "x-ms-lease-id": "5b132e54-aa5a-c680-d9ad-89452fc9d124",
-<<<<<<< HEAD
-        "x-ms-request-id": "6090a369-901e-0049-7b3a-f3d0d0000000",
-=======
         "x-ms-request-id": "9621abbc-f01e-0012-6bfa-093670000000",
->>>>>>> 8d420312
         "x-ms-version": "2019-12-12"
       },
       "ResponseBody": []
@@ -771,11 +695,7 @@
           "Microsoft-HTTPAPI/2.0"
         ],
         "x-ms-client-request-id": "06c444d4-5bb7-cbba-5ad1-96e9582f51c9",
-<<<<<<< HEAD
-        "x-ms-request-id": "6090a376-901e-0049-083a-f3d0d0000000",
-=======
         "x-ms-request-id": "9621abc9-f01e-0012-78fa-093670000000",
->>>>>>> 8d420312
         "x-ms-version": "2019-12-12"
       },
       "ResponseBody": []
