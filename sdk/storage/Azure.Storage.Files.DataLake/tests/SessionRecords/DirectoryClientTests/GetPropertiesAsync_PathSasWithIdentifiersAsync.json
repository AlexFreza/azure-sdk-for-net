{
  "Entries": [
    {
<<<<<<< HEAD
      "RequestUri": "https://seanstagehierarchical.blob.core.windows.net/test-filesystem-eeca8b69-650f-aacb-0bcd-e16a6ae6be99?restype=container",
      "RequestMethod": "PUT",
      "RequestHeaders": {
        "Authorization": "Sanitized",
        "traceparent": "00-4c8ebda711620348a78146c13d3b64db-10d9883eacc75842-00",
        "User-Agent": [
          "azsdk-net-Storage.Files.DataLake/12.0.0-dev.20200305.1",
          "(.NET Core 4.6.28325.01; Microsoft Windows 10.0.18363 )"
        ],
        "x-ms-blob-public-access": "container",
        "x-ms-client-request-id": "06eb8999-ae54-72f9-e232-1effa2e56a8d",
        "x-ms-date": "Thu, 05 Mar 2020 22:33:15 GMT",
        "x-ms-return-client-request-id": "true",
        "x-ms-version": "2019-10-10"
=======
      "RequestUri": "http://seannsecanary.blob.core.windows.net/test-filesystem-eeca8b69-650f-aacb-0bcd-e16a6ae6be99?restype=container",
      "RequestMethod": "PUT",
      "RequestHeaders": {
        "Authorization": "Sanitized",
        "traceparent": "00-3f302edbf0e6c645b6bed336240cf66d-f87ab99837710d4e-00",
        "User-Agent": [
          "azsdk-net-Storage.Files.DataLake/12.1.0-dev.20200403.1",
          "(.NET Core 4.6.28325.01; Microsoft Windows 10.0.18362 )"
        ],
        "x-ms-blob-public-access": "container",
        "x-ms-client-request-id": "06eb8999-ae54-72f9-e232-1effa2e56a8d",
        "x-ms-date": "Fri, 03 Apr 2020 21:13:35 GMT",
        "x-ms-return-client-request-id": "true",
        "x-ms-version": "2019-12-12"
>>>>>>> 32e373e2
      },
      "RequestBody": null,
      "StatusCode": 201,
      "ResponseHeaders": {
        "Content-Length": "0",
<<<<<<< HEAD
        "Date": "Thu, 05 Mar 2020 22:33:15 GMT",
        "ETag": "\u00220x8D7C155324EDF38\u0022",
        "Last-Modified": "Thu, 05 Mar 2020 22:33:15 GMT",
=======
        "Date": "Fri, 03 Apr 2020 21:13:33 GMT",
        "ETag": "\u00220x8D7D813DE3D1333\u0022",
        "Last-Modified": "Fri, 03 Apr 2020 21:13:34 GMT",
>>>>>>> 32e373e2
        "Server": [
          "Windows-Azure-Blob/1.0",
          "Microsoft-HTTPAPI/2.0"
        ],
        "x-ms-client-request-id": "06eb8999-ae54-72f9-e232-1effa2e56a8d",
<<<<<<< HEAD
        "x-ms-request-id": "50f881a5-701e-0041-533e-f3cadf000000",
        "x-ms-version": "2019-10-10"
=======
        "x-ms-request-id": "5699f701-501e-0079-6afc-09b184000000",
        "x-ms-version": "2019-12-12"
>>>>>>> 32e373e2
      },
      "ResponseBody": []
    },
    {
<<<<<<< HEAD
      "RequestUri": "https://seanstagehierarchical.dfs.core.windows.net/test-filesystem-eeca8b69-650f-aacb-0bcd-e16a6ae6be99/test-directory-1d996bcf-0925-fab8-0b53-aa1640633cbd?resource=directory",
      "RequestMethod": "PUT",
      "RequestHeaders": {
        "Authorization": "Sanitized",
        "traceparent": "00-8e7b71ac0f9ac241af3e07ed6ca9b5ea-7c56cd5c71fcb147-00",
        "User-Agent": [
          "azsdk-net-Storage.Files.DataLake/12.0.0-dev.20200305.1",
          "(.NET Core 4.6.28325.01; Microsoft Windows 10.0.18363 )"
        ],
        "x-ms-client-request-id": "222ce2da-edc7-be69-5555-7ca0b0e21ad5",
        "x-ms-date": "Thu, 05 Mar 2020 22:33:15 GMT",
        "x-ms-return-client-request-id": "true",
        "x-ms-version": "2019-10-10"
=======
      "RequestUri": "http://seannsecanary.dfs.core.windows.net/test-filesystem-eeca8b69-650f-aacb-0bcd-e16a6ae6be99/test-directory-1d996bcf-0925-fab8-0b53-aa1640633cbd?resource=directory",
      "RequestMethod": "PUT",
      "RequestHeaders": {
        "Authorization": "Sanitized",
        "traceparent": "00-9dc6e746a0af4b40ad8a4aa951f5476e-b6c3194bc00f4c48-00",
        "User-Agent": [
          "azsdk-net-Storage.Files.DataLake/12.1.0-dev.20200403.1",
          "(.NET Core 4.6.28325.01; Microsoft Windows 10.0.18362 )"
        ],
        "x-ms-client-request-id": "222ce2da-edc7-be69-5555-7ca0b0e21ad5",
        "x-ms-date": "Fri, 03 Apr 2020 21:13:35 GMT",
        "x-ms-return-client-request-id": "true",
        "x-ms-version": "2019-12-12"
>>>>>>> 32e373e2
      },
      "RequestBody": null,
      "StatusCode": 201,
      "ResponseHeaders": {
        "Content-Length": "0",
<<<<<<< HEAD
        "Date": "Thu, 05 Mar 2020 22:33:15 GMT",
        "ETag": "\u00220x8D7C155328253C2\u0022",
        "Last-Modified": "Thu, 05 Mar 2020 22:33:15 GMT",
=======
        "Date": "Fri, 03 Apr 2020 21:13:34 GMT",
        "ETag": "\u00220x8D7D813DE538F68\u0022",
        "Last-Modified": "Fri, 03 Apr 2020 21:13:34 GMT",
>>>>>>> 32e373e2
        "Server": [
          "Windows-Azure-HDFS/1.0",
          "Microsoft-HTTPAPI/2.0"
        ],
        "x-ms-client-request-id": "222ce2da-edc7-be69-5555-7ca0b0e21ad5",
<<<<<<< HEAD
        "x-ms-request-id": "66a94064-b01f-0003-7f3e-f3735f000000",
        "x-ms-version": "2019-10-10"
=======
        "x-ms-request-id": "4ae6a225-401f-0038-4afc-09e960000000",
        "x-ms-version": "2019-12-12"
>>>>>>> 32e373e2
      },
      "ResponseBody": []
    },
    {
<<<<<<< HEAD
      "RequestUri": "https://seanstagehierarchical.blob.core.windows.net/test-filesystem-eeca8b69-650f-aacb-0bcd-e16a6ae6be99?restype=container\u0026comp=acl",
=======
      "RequestUri": "http://seannsecanary.blob.core.windows.net/test-filesystem-eeca8b69-650f-aacb-0bcd-e16a6ae6be99?restype=container\u0026comp=acl",
>>>>>>> 32e373e2
      "RequestMethod": "PUT",
      "RequestHeaders": {
        "Authorization": "Sanitized",
        "Content-Length": "249",
        "Content-Type": "application/xml",
<<<<<<< HEAD
        "traceparent": "00-46b632cbc756ab41b594076140c4997d-a887b48a712e6e4a-00",
        "User-Agent": [
          "azsdk-net-Storage.Files.DataLake/12.0.0-dev.20200305.1",
          "(.NET Core 4.6.28325.01; Microsoft Windows 10.0.18363 )"
        ],
        "x-ms-client-request-id": "bf24673e-47b9-81c6-1591-937e71c12d03",
        "x-ms-date": "Thu, 05 Mar 2020 22:33:16 GMT",
        "x-ms-return-client-request-id": "true",
        "x-ms-version": "2019-10-10"
      },
      "RequestBody": "\u003CSignedIdentifiers\u003E\u003CSignedIdentifier\u003E\u003CId\u003Epbiivprwcpdisnyjadqr\u003C/Id\u003E\u003CAccessPolicy\u003E\u003CStart\u003E2020-03-05T21:33:16.1096461Z\u003C/Start\u003E\u003CExpiry\u003E2020-03-05T23:33:16.1096461Z\u003C/Expiry\u003E\u003CPermission\u003Erw\u003C/Permission\u003E\u003C/AccessPolicy\u003E\u003C/SignedIdentifier\u003E\u003C/SignedIdentifiers\u003E",
      "StatusCode": 200,
      "ResponseHeaders": {
        "Content-Length": "0",
        "Date": "Thu, 05 Mar 2020 22:33:15 GMT",
        "ETag": "\u00220x8D7C155328F5D25\u0022",
        "Last-Modified": "Thu, 05 Mar 2020 22:33:16 GMT",
=======
        "traceparent": "00-4bc971d8e7c8264b8fb8e0fc68285b69-ae5137b26f9acb43-00",
        "User-Agent": [
          "azsdk-net-Storage.Files.DataLake/12.1.0-dev.20200403.1",
          "(.NET Core 4.6.28325.01; Microsoft Windows 10.0.18362 )"
        ],
        "x-ms-client-request-id": "bf24673e-47b9-81c6-1591-937e71c12d03",
        "x-ms-date": "Fri, 03 Apr 2020 21:13:35 GMT",
        "x-ms-return-client-request-id": "true",
        "x-ms-version": "2019-12-12"
      },
      "RequestBody": "\u003CSignedIdentifiers\u003E\u003CSignedIdentifier\u003E\u003CId\u003Epbiivprwcpdisnyjadqr\u003C/Id\u003E\u003CAccessPolicy\u003E\u003CStart\u003E2020-04-03T20:13:35.7529337Z\u003C/Start\u003E\u003CExpiry\u003E2020-04-03T22:13:35.7529337Z\u003C/Expiry\u003E\u003CPermission\u003Erw\u003C/Permission\u003E\u003C/AccessPolicy\u003E\u003C/SignedIdentifier\u003E\u003C/SignedIdentifiers\u003E",
      "StatusCode": 200,
      "ResponseHeaders": {
        "Content-Length": "0",
        "Date": "Fri, 03 Apr 2020 21:13:33 GMT",
        "ETag": "\u00220x8D7D813DE6262C3\u0022",
        "Last-Modified": "Fri, 03 Apr 2020 21:13:34 GMT",
>>>>>>> 32e373e2
        "Server": [
          "Windows-Azure-Blob/1.0",
          "Microsoft-HTTPAPI/2.0"
        ],
        "x-ms-client-request-id": "bf24673e-47b9-81c6-1591-937e71c12d03",
<<<<<<< HEAD
        "x-ms-request-id": "50f881b7-701e-0041-623e-f3cadf000000",
        "x-ms-version": "2019-10-10"
=======
        "x-ms-request-id": "5699f734-501e-0079-0efc-09b184000000",
        "x-ms-version": "2019-12-12"
>>>>>>> 32e373e2
      },
      "ResponseBody": []
    },
    {
<<<<<<< HEAD
      "RequestUri": "https://seanstagehierarchical.blob.core.windows.net/test-filesystem-eeca8b69-650f-aacb-0bcd-e16a6ae6be99/test-directory-1d996bcf-0925-fab8-0b53-aa1640633cbd?sv=2019-10-10\u0026si=pbiivprwcpdisnyjadqr\u0026sr=c\u0026sig=Sanitized",
      "RequestMethod": "HEAD",
      "RequestHeaders": {
        "User-Agent": [
          "azsdk-net-Storage.Files.DataLake/12.0.0-dev.20200305.1",
          "(.NET Core 4.6.28325.01; Microsoft Windows 10.0.18363 )"
        ],
        "x-ms-client-request-id": "4862192d-5abd-031b-16b6-fd42b57c3a65",
        "x-ms-return-client-request-id": "true",
        "x-ms-version": "2019-10-10"
=======
      "RequestUri": "http://seannsecanary.blob.core.windows.net/test-filesystem-eeca8b69-650f-aacb-0bcd-e16a6ae6be99/test-directory-1d996bcf-0925-fab8-0b53-aa1640633cbd?sv=2019-07-07\u0026si=pbiivprwcpdisnyjadqr\u0026sr=c\u0026sig=Sanitized",
      "RequestMethod": "HEAD",
      "RequestHeaders": {
        "User-Agent": [
          "azsdk-net-Storage.Files.DataLake/12.1.0-dev.20200403.1",
          "(.NET Core 4.6.28325.01; Microsoft Windows 10.0.18362 )"
        ],
        "x-ms-client-request-id": "4862192d-5abd-031b-16b6-fd42b57c3a65",
        "x-ms-return-client-request-id": "true",
        "x-ms-version": "2019-12-12"
>>>>>>> 32e373e2
      },
      "RequestBody": null,
      "StatusCode": 200,
      "ResponseHeaders": {
        "Accept-Ranges": "bytes",
        "Content-Length": "0",
        "Content-Type": "application/octet-stream",
<<<<<<< HEAD
        "Date": "Thu, 05 Mar 2020 22:33:16 GMT",
        "ETag": "\u00220x8D7C155328253C2\u0022",
        "Last-Modified": "Thu, 05 Mar 2020 22:33:15 GMT",
=======
        "Date": "Fri, 03 Apr 2020 21:13:33 GMT",
        "ETag": "\u00220x8D7D813DE538F68\u0022",
        "Last-Modified": "Fri, 03 Apr 2020 21:13:34 GMT",
>>>>>>> 32e373e2
        "Server": [
          "Windows-Azure-Blob/1.0",
          "Microsoft-HTTPAPI/2.0"
        ],
        "x-ms-access-tier": "Hot",
        "x-ms-access-tier-inferred": "true",
        "x-ms-blob-type": "BlockBlob",
        "x-ms-client-request-id": "4862192d-5abd-031b-16b6-fd42b57c3a65",
<<<<<<< HEAD
        "x-ms-creation-time": "Thu, 05 Mar 2020 22:33:15 GMT",
        "x-ms-lease-state": "available",
        "x-ms-lease-status": "unlocked",
        "x-ms-meta-hdi_isfolder": "true",
        "x-ms-request-id": "8308a4b6-a01e-001f-1d3e-f3213f000000",
        "x-ms-server-encrypted": "true",
        "x-ms-version": "2019-10-10"
=======
        "x-ms-creation-time": "Fri, 03 Apr 2020 21:13:34 GMT",
        "x-ms-lease-state": "available",
        "x-ms-lease-status": "unlocked",
        "x-ms-meta-hdi_isfolder": "true",
        "x-ms-request-id": "5699f741-501e-0079-1bfc-09b184000000",
        "x-ms-server-encrypted": "true",
        "x-ms-version": "2019-12-12"
>>>>>>> 32e373e2
      },
      "ResponseBody": []
    },
    {
<<<<<<< HEAD
      "RequestUri": "https://seanstagehierarchical.blob.core.windows.net/test-filesystem-eeca8b69-650f-aacb-0bcd-e16a6ae6be99?restype=container",
      "RequestMethod": "DELETE",
      "RequestHeaders": {
        "Authorization": "Sanitized",
        "traceparent": "00-a7bd509b0b8de646b002eb66777a6de1-d5641867fb93ea4c-00",
        "User-Agent": [
          "azsdk-net-Storage.Files.DataLake/12.0.0-dev.20200305.1",
          "(.NET Core 4.6.28325.01; Microsoft Windows 10.0.18363 )"
        ],
        "x-ms-client-request-id": "5750c850-e45f-e545-3f1f-5690e5a0db6a",
        "x-ms-date": "Thu, 05 Mar 2020 22:33:16 GMT",
        "x-ms-return-client-request-id": "true",
        "x-ms-version": "2019-10-10"
=======
      "RequestUri": "http://seannsecanary.blob.core.windows.net/test-filesystem-eeca8b69-650f-aacb-0bcd-e16a6ae6be99?restype=container",
      "RequestMethod": "DELETE",
      "RequestHeaders": {
        "Authorization": "Sanitized",
        "traceparent": "00-55e11b8b4c607c49b249788853b0c763-9ad19c3b3e1ccd40-00",
        "User-Agent": [
          "azsdk-net-Storage.Files.DataLake/12.1.0-dev.20200403.1",
          "(.NET Core 4.6.28325.01; Microsoft Windows 10.0.18362 )"
        ],
        "x-ms-client-request-id": "5750c850-e45f-e545-3f1f-5690e5a0db6a",
        "x-ms-date": "Fri, 03 Apr 2020 21:13:35 GMT",
        "x-ms-return-client-request-id": "true",
        "x-ms-version": "2019-12-12"
>>>>>>> 32e373e2
      },
      "RequestBody": null,
      "StatusCode": 202,
      "ResponseHeaders": {
        "Content-Length": "0",
<<<<<<< HEAD
        "Date": "Thu, 05 Mar 2020 22:33:16 GMT",
=======
        "Date": "Fri, 03 Apr 2020 21:13:33 GMT",
>>>>>>> 32e373e2
        "Server": [
          "Windows-Azure-Blob/1.0",
          "Microsoft-HTTPAPI/2.0"
        ],
        "x-ms-client-request-id": "5750c850-e45f-e545-3f1f-5690e5a0db6a",
<<<<<<< HEAD
        "x-ms-request-id": "50f881cf-701e-0041-783e-f3cadf000000",
        "x-ms-version": "2019-10-10"
=======
        "x-ms-request-id": "5699f74e-501e-0079-26fc-09b184000000",
        "x-ms-version": "2019-12-12"
>>>>>>> 32e373e2
      },
      "ResponseBody": []
    }
  ],
  "Variables": {
<<<<<<< HEAD
    "DateTimeOffsetNow": "2020-03-05T14:33:16.1096461-08:00",
    "RandomSeed": "435379721",
    "Storage_TestConfigHierarchicalNamespace": "NamespaceTenant\nseanstagehierarchical\nU2FuaXRpemVk\nhttps://seanstagehierarchical.blob.core.windows.net\nhttp://seanstagehierarchical.file.core.windows.net\nhttp://seanstagehierarchical.queue.core.windows.net\nhttp://seanstagehierarchical.table.core.windows.net\n\n\n\n\nhttp://seanstagehierarchical-secondary.blob.core.windows.net\nhttp://seanstagehierarchical-secondary.file.core.windows.net\nhttp://seanstagehierarchical-secondary.queue.core.windows.net\nhttp://seanstagehierarchical-secondary.table.core.windows.net\n68390a19-a643-458b-b726-408abf67b4fc\nSanitized\n72f988bf-86f1-41af-91ab-2d7cd011db47\nhttps://login.microsoftonline.com/\nCloud\nBlobEndpoint=https://seanstagehierarchical.blob.core.windows.net/;QueueEndpoint=http://seanstagehierarchical.queue.core.windows.net/;FileEndpoint=http://seanstagehierarchical.file.core.windows.net/;BlobSecondaryEndpoint=http://seanstagehierarchical-secondary.blob.core.windows.net/;QueueSecondaryEndpoint=http://seanstagehierarchical-secondary.queue.core.windows.net/;FileSecondaryEndpoint=http://seanstagehierarchical-secondary.file.core.windows.net/;AccountName=seanstagehierarchical;AccountKey=Sanitized\n"
=======
    "DateTimeOffsetNow": "2020-04-03T14:13:35.7529337-07:00",
    "RandomSeed": "435379721",
    "Storage_TestConfigHierarchicalNamespace": "NamespaceTenant\nseannsecanary\nU2FuaXRpemVk\nhttp://seannsecanary.blob.core.windows.net\nhttp://seannsecanary.file.core.windows.net\nhttp://seannsecanary.queue.core.windows.net\nhttp://seannsecanary.table.core.windows.net\n\n\n\n\nhttp://seannsecanary-secondary.blob.core.windows.net\nhttp://seannsecanary-secondary.file.core.windows.net\nhttp://seannsecanary-secondary.queue.core.windows.net\nhttp://seannsecanary-secondary.table.core.windows.net\n68390a19-a643-458b-b726-408abf67b4fc\nSanitized\n72f988bf-86f1-41af-91ab-2d7cd011db47\nhttps://login.microsoftonline.com/\nCloud\nBlobEndpoint=http://seannsecanary.blob.core.windows.net/;QueueEndpoint=http://seannsecanary.queue.core.windows.net/;FileEndpoint=http://seannsecanary.file.core.windows.net/;BlobSecondaryEndpoint=http://seannsecanary-secondary.blob.core.windows.net/;QueueSecondaryEndpoint=http://seannsecanary-secondary.queue.core.windows.net/;FileSecondaryEndpoint=http://seannsecanary-secondary.file.core.windows.net/;AccountName=seannsecanary;AccountKey=Sanitized\n"
>>>>>>> 32e373e2
  }
}<|MERGE_RESOLUTION|>--- conflicted
+++ resolved
@@ -1,22 +1,6 @@
 {
   "Entries": [
     {
-<<<<<<< HEAD
-      "RequestUri": "https://seanstagehierarchical.blob.core.windows.net/test-filesystem-eeca8b69-650f-aacb-0bcd-e16a6ae6be99?restype=container",
-      "RequestMethod": "PUT",
-      "RequestHeaders": {
-        "Authorization": "Sanitized",
-        "traceparent": "00-4c8ebda711620348a78146c13d3b64db-10d9883eacc75842-00",
-        "User-Agent": [
-          "azsdk-net-Storage.Files.DataLake/12.0.0-dev.20200305.1",
-          "(.NET Core 4.6.28325.01; Microsoft Windows 10.0.18363 )"
-        ],
-        "x-ms-blob-public-access": "container",
-        "x-ms-client-request-id": "06eb8999-ae54-72f9-e232-1effa2e56a8d",
-        "x-ms-date": "Thu, 05 Mar 2020 22:33:15 GMT",
-        "x-ms-return-client-request-id": "true",
-        "x-ms-version": "2019-10-10"
-=======
       "RequestUri": "http://seannsecanary.blob.core.windows.net/test-filesystem-eeca8b69-650f-aacb-0bcd-e16a6ae6be99?restype=container",
       "RequestMethod": "PUT",
       "RequestHeaders": {
@@ -31,52 +15,25 @@
         "x-ms-date": "Fri, 03 Apr 2020 21:13:35 GMT",
         "x-ms-return-client-request-id": "true",
         "x-ms-version": "2019-12-12"
->>>>>>> 32e373e2
       },
       "RequestBody": null,
       "StatusCode": 201,
       "ResponseHeaders": {
         "Content-Length": "0",
-<<<<<<< HEAD
-        "Date": "Thu, 05 Mar 2020 22:33:15 GMT",
-        "ETag": "\u00220x8D7C155324EDF38\u0022",
-        "Last-Modified": "Thu, 05 Mar 2020 22:33:15 GMT",
-=======
         "Date": "Fri, 03 Apr 2020 21:13:33 GMT",
         "ETag": "\u00220x8D7D813DE3D1333\u0022",
         "Last-Modified": "Fri, 03 Apr 2020 21:13:34 GMT",
->>>>>>> 32e373e2
         "Server": [
           "Windows-Azure-Blob/1.0",
           "Microsoft-HTTPAPI/2.0"
         ],
         "x-ms-client-request-id": "06eb8999-ae54-72f9-e232-1effa2e56a8d",
-<<<<<<< HEAD
-        "x-ms-request-id": "50f881a5-701e-0041-533e-f3cadf000000",
-        "x-ms-version": "2019-10-10"
-=======
         "x-ms-request-id": "5699f701-501e-0079-6afc-09b184000000",
         "x-ms-version": "2019-12-12"
->>>>>>> 32e373e2
       },
       "ResponseBody": []
     },
     {
-<<<<<<< HEAD
-      "RequestUri": "https://seanstagehierarchical.dfs.core.windows.net/test-filesystem-eeca8b69-650f-aacb-0bcd-e16a6ae6be99/test-directory-1d996bcf-0925-fab8-0b53-aa1640633cbd?resource=directory",
-      "RequestMethod": "PUT",
-      "RequestHeaders": {
-        "Authorization": "Sanitized",
-        "traceparent": "00-8e7b71ac0f9ac241af3e07ed6ca9b5ea-7c56cd5c71fcb147-00",
-        "User-Agent": [
-          "azsdk-net-Storage.Files.DataLake/12.0.0-dev.20200305.1",
-          "(.NET Core 4.6.28325.01; Microsoft Windows 10.0.18363 )"
-        ],
-        "x-ms-client-request-id": "222ce2da-edc7-be69-5555-7ca0b0e21ad5",
-        "x-ms-date": "Thu, 05 Mar 2020 22:33:15 GMT",
-        "x-ms-return-client-request-id": "true",
-        "x-ms-version": "2019-10-10"
-=======
       "RequestUri": "http://seannsecanary.dfs.core.windows.net/test-filesystem-eeca8b69-650f-aacb-0bcd-e16a6ae6be99/test-directory-1d996bcf-0925-fab8-0b53-aa1640633cbd?resource=directory",
       "RequestMethod": "PUT",
       "RequestHeaders": {
@@ -90,66 +47,31 @@
         "x-ms-date": "Fri, 03 Apr 2020 21:13:35 GMT",
         "x-ms-return-client-request-id": "true",
         "x-ms-version": "2019-12-12"
->>>>>>> 32e373e2
       },
       "RequestBody": null,
       "StatusCode": 201,
       "ResponseHeaders": {
         "Content-Length": "0",
-<<<<<<< HEAD
-        "Date": "Thu, 05 Mar 2020 22:33:15 GMT",
-        "ETag": "\u00220x8D7C155328253C2\u0022",
-        "Last-Modified": "Thu, 05 Mar 2020 22:33:15 GMT",
-=======
         "Date": "Fri, 03 Apr 2020 21:13:34 GMT",
         "ETag": "\u00220x8D7D813DE538F68\u0022",
         "Last-Modified": "Fri, 03 Apr 2020 21:13:34 GMT",
->>>>>>> 32e373e2
         "Server": [
           "Windows-Azure-HDFS/1.0",
           "Microsoft-HTTPAPI/2.0"
         ],
         "x-ms-client-request-id": "222ce2da-edc7-be69-5555-7ca0b0e21ad5",
-<<<<<<< HEAD
-        "x-ms-request-id": "66a94064-b01f-0003-7f3e-f3735f000000",
-        "x-ms-version": "2019-10-10"
-=======
         "x-ms-request-id": "4ae6a225-401f-0038-4afc-09e960000000",
         "x-ms-version": "2019-12-12"
->>>>>>> 32e373e2
       },
       "ResponseBody": []
     },
     {
-<<<<<<< HEAD
-      "RequestUri": "https://seanstagehierarchical.blob.core.windows.net/test-filesystem-eeca8b69-650f-aacb-0bcd-e16a6ae6be99?restype=container\u0026comp=acl",
-=======
       "RequestUri": "http://seannsecanary.blob.core.windows.net/test-filesystem-eeca8b69-650f-aacb-0bcd-e16a6ae6be99?restype=container\u0026comp=acl",
->>>>>>> 32e373e2
       "RequestMethod": "PUT",
       "RequestHeaders": {
         "Authorization": "Sanitized",
         "Content-Length": "249",
         "Content-Type": "application/xml",
-<<<<<<< HEAD
-        "traceparent": "00-46b632cbc756ab41b594076140c4997d-a887b48a712e6e4a-00",
-        "User-Agent": [
-          "azsdk-net-Storage.Files.DataLake/12.0.0-dev.20200305.1",
-          "(.NET Core 4.6.28325.01; Microsoft Windows 10.0.18363 )"
-        ],
-        "x-ms-client-request-id": "bf24673e-47b9-81c6-1591-937e71c12d03",
-        "x-ms-date": "Thu, 05 Mar 2020 22:33:16 GMT",
-        "x-ms-return-client-request-id": "true",
-        "x-ms-version": "2019-10-10"
-      },
-      "RequestBody": "\u003CSignedIdentifiers\u003E\u003CSignedIdentifier\u003E\u003CId\u003Epbiivprwcpdisnyjadqr\u003C/Id\u003E\u003CAccessPolicy\u003E\u003CStart\u003E2020-03-05T21:33:16.1096461Z\u003C/Start\u003E\u003CExpiry\u003E2020-03-05T23:33:16.1096461Z\u003C/Expiry\u003E\u003CPermission\u003Erw\u003C/Permission\u003E\u003C/AccessPolicy\u003E\u003C/SignedIdentifier\u003E\u003C/SignedIdentifiers\u003E",
-      "StatusCode": 200,
-      "ResponseHeaders": {
-        "Content-Length": "0",
-        "Date": "Thu, 05 Mar 2020 22:33:15 GMT",
-        "ETag": "\u00220x8D7C155328F5D25\u0022",
-        "Last-Modified": "Thu, 05 Mar 2020 22:33:16 GMT",
-=======
         "traceparent": "00-4bc971d8e7c8264b8fb8e0fc68285b69-ae5137b26f9acb43-00",
         "User-Agent": [
           "azsdk-net-Storage.Files.DataLake/12.1.0-dev.20200403.1",
@@ -167,35 +89,17 @@
         "Date": "Fri, 03 Apr 2020 21:13:33 GMT",
         "ETag": "\u00220x8D7D813DE6262C3\u0022",
         "Last-Modified": "Fri, 03 Apr 2020 21:13:34 GMT",
->>>>>>> 32e373e2
         "Server": [
           "Windows-Azure-Blob/1.0",
           "Microsoft-HTTPAPI/2.0"
         ],
         "x-ms-client-request-id": "bf24673e-47b9-81c6-1591-937e71c12d03",
-<<<<<<< HEAD
-        "x-ms-request-id": "50f881b7-701e-0041-623e-f3cadf000000",
-        "x-ms-version": "2019-10-10"
-=======
         "x-ms-request-id": "5699f734-501e-0079-0efc-09b184000000",
         "x-ms-version": "2019-12-12"
->>>>>>> 32e373e2
       },
       "ResponseBody": []
     },
     {
-<<<<<<< HEAD
-      "RequestUri": "https://seanstagehierarchical.blob.core.windows.net/test-filesystem-eeca8b69-650f-aacb-0bcd-e16a6ae6be99/test-directory-1d996bcf-0925-fab8-0b53-aa1640633cbd?sv=2019-10-10\u0026si=pbiivprwcpdisnyjadqr\u0026sr=c\u0026sig=Sanitized",
-      "RequestMethod": "HEAD",
-      "RequestHeaders": {
-        "User-Agent": [
-          "azsdk-net-Storage.Files.DataLake/12.0.0-dev.20200305.1",
-          "(.NET Core 4.6.28325.01; Microsoft Windows 10.0.18363 )"
-        ],
-        "x-ms-client-request-id": "4862192d-5abd-031b-16b6-fd42b57c3a65",
-        "x-ms-return-client-request-id": "true",
-        "x-ms-version": "2019-10-10"
-=======
       "RequestUri": "http://seannsecanary.blob.core.windows.net/test-filesystem-eeca8b69-650f-aacb-0bcd-e16a6ae6be99/test-directory-1d996bcf-0925-fab8-0b53-aa1640633cbd?sv=2019-07-07\u0026si=pbiivprwcpdisnyjadqr\u0026sr=c\u0026sig=Sanitized",
       "RequestMethod": "HEAD",
       "RequestHeaders": {
@@ -206,7 +110,6 @@
         "x-ms-client-request-id": "4862192d-5abd-031b-16b6-fd42b57c3a65",
         "x-ms-return-client-request-id": "true",
         "x-ms-version": "2019-12-12"
->>>>>>> 32e373e2
       },
       "RequestBody": null,
       "StatusCode": 200,
@@ -214,15 +117,9 @@
         "Accept-Ranges": "bytes",
         "Content-Length": "0",
         "Content-Type": "application/octet-stream",
-<<<<<<< HEAD
-        "Date": "Thu, 05 Mar 2020 22:33:16 GMT",
-        "ETag": "\u00220x8D7C155328253C2\u0022",
-        "Last-Modified": "Thu, 05 Mar 2020 22:33:15 GMT",
-=======
         "Date": "Fri, 03 Apr 2020 21:13:33 GMT",
         "ETag": "\u00220x8D7D813DE538F68\u0022",
         "Last-Modified": "Fri, 03 Apr 2020 21:13:34 GMT",
->>>>>>> 32e373e2
         "Server": [
           "Windows-Azure-Blob/1.0",
           "Microsoft-HTTPAPI/2.0"
@@ -231,15 +128,6 @@
         "x-ms-access-tier-inferred": "true",
         "x-ms-blob-type": "BlockBlob",
         "x-ms-client-request-id": "4862192d-5abd-031b-16b6-fd42b57c3a65",
-<<<<<<< HEAD
-        "x-ms-creation-time": "Thu, 05 Mar 2020 22:33:15 GMT",
-        "x-ms-lease-state": "available",
-        "x-ms-lease-status": "unlocked",
-        "x-ms-meta-hdi_isfolder": "true",
-        "x-ms-request-id": "8308a4b6-a01e-001f-1d3e-f3213f000000",
-        "x-ms-server-encrypted": "true",
-        "x-ms-version": "2019-10-10"
-=======
         "x-ms-creation-time": "Fri, 03 Apr 2020 21:13:34 GMT",
         "x-ms-lease-state": "available",
         "x-ms-lease-status": "unlocked",
@@ -247,26 +135,10 @@
         "x-ms-request-id": "5699f741-501e-0079-1bfc-09b184000000",
         "x-ms-server-encrypted": "true",
         "x-ms-version": "2019-12-12"
->>>>>>> 32e373e2
       },
       "ResponseBody": []
     },
     {
-<<<<<<< HEAD
-      "RequestUri": "https://seanstagehierarchical.blob.core.windows.net/test-filesystem-eeca8b69-650f-aacb-0bcd-e16a6ae6be99?restype=container",
-      "RequestMethod": "DELETE",
-      "RequestHeaders": {
-        "Authorization": "Sanitized",
-        "traceparent": "00-a7bd509b0b8de646b002eb66777a6de1-d5641867fb93ea4c-00",
-        "User-Agent": [
-          "azsdk-net-Storage.Files.DataLake/12.0.0-dev.20200305.1",
-          "(.NET Core 4.6.28325.01; Microsoft Windows 10.0.18363 )"
-        ],
-        "x-ms-client-request-id": "5750c850-e45f-e545-3f1f-5690e5a0db6a",
-        "x-ms-date": "Thu, 05 Mar 2020 22:33:16 GMT",
-        "x-ms-return-client-request-id": "true",
-        "x-ms-version": "2019-10-10"
-=======
       "RequestUri": "http://seannsecanary.blob.core.windows.net/test-filesystem-eeca8b69-650f-aacb-0bcd-e16a6ae6be99?restype=container",
       "RequestMethod": "DELETE",
       "RequestHeaders": {
@@ -280,42 +152,26 @@
         "x-ms-date": "Fri, 03 Apr 2020 21:13:35 GMT",
         "x-ms-return-client-request-id": "true",
         "x-ms-version": "2019-12-12"
->>>>>>> 32e373e2
       },
       "RequestBody": null,
       "StatusCode": 202,
       "ResponseHeaders": {
         "Content-Length": "0",
-<<<<<<< HEAD
-        "Date": "Thu, 05 Mar 2020 22:33:16 GMT",
-=======
         "Date": "Fri, 03 Apr 2020 21:13:33 GMT",
->>>>>>> 32e373e2
         "Server": [
           "Windows-Azure-Blob/1.0",
           "Microsoft-HTTPAPI/2.0"
         ],
         "x-ms-client-request-id": "5750c850-e45f-e545-3f1f-5690e5a0db6a",
-<<<<<<< HEAD
-        "x-ms-request-id": "50f881cf-701e-0041-783e-f3cadf000000",
-        "x-ms-version": "2019-10-10"
-=======
         "x-ms-request-id": "5699f74e-501e-0079-26fc-09b184000000",
         "x-ms-version": "2019-12-12"
->>>>>>> 32e373e2
       },
       "ResponseBody": []
     }
   ],
   "Variables": {
-<<<<<<< HEAD
-    "DateTimeOffsetNow": "2020-03-05T14:33:16.1096461-08:00",
-    "RandomSeed": "435379721",
-    "Storage_TestConfigHierarchicalNamespace": "NamespaceTenant\nseanstagehierarchical\nU2FuaXRpemVk\nhttps://seanstagehierarchical.blob.core.windows.net\nhttp://seanstagehierarchical.file.core.windows.net\nhttp://seanstagehierarchical.queue.core.windows.net\nhttp://seanstagehierarchical.table.core.windows.net\n\n\n\n\nhttp://seanstagehierarchical-secondary.blob.core.windows.net\nhttp://seanstagehierarchical-secondary.file.core.windows.net\nhttp://seanstagehierarchical-secondary.queue.core.windows.net\nhttp://seanstagehierarchical-secondary.table.core.windows.net\n68390a19-a643-458b-b726-408abf67b4fc\nSanitized\n72f988bf-86f1-41af-91ab-2d7cd011db47\nhttps://login.microsoftonline.com/\nCloud\nBlobEndpoint=https://seanstagehierarchical.blob.core.windows.net/;QueueEndpoint=http://seanstagehierarchical.queue.core.windows.net/;FileEndpoint=http://seanstagehierarchical.file.core.windows.net/;BlobSecondaryEndpoint=http://seanstagehierarchical-secondary.blob.core.windows.net/;QueueSecondaryEndpoint=http://seanstagehierarchical-secondary.queue.core.windows.net/;FileSecondaryEndpoint=http://seanstagehierarchical-secondary.file.core.windows.net/;AccountName=seanstagehierarchical;AccountKey=Sanitized\n"
-=======
     "DateTimeOffsetNow": "2020-04-03T14:13:35.7529337-07:00",
     "RandomSeed": "435379721",
     "Storage_TestConfigHierarchicalNamespace": "NamespaceTenant\nseannsecanary\nU2FuaXRpemVk\nhttp://seannsecanary.blob.core.windows.net\nhttp://seannsecanary.file.core.windows.net\nhttp://seannsecanary.queue.core.windows.net\nhttp://seannsecanary.table.core.windows.net\n\n\n\n\nhttp://seannsecanary-secondary.blob.core.windows.net\nhttp://seannsecanary-secondary.file.core.windows.net\nhttp://seannsecanary-secondary.queue.core.windows.net\nhttp://seannsecanary-secondary.table.core.windows.net\n68390a19-a643-458b-b726-408abf67b4fc\nSanitized\n72f988bf-86f1-41af-91ab-2d7cd011db47\nhttps://login.microsoftonline.com/\nCloud\nBlobEndpoint=http://seannsecanary.blob.core.windows.net/;QueueEndpoint=http://seannsecanary.queue.core.windows.net/;FileEndpoint=http://seannsecanary.file.core.windows.net/;BlobSecondaryEndpoint=http://seannsecanary-secondary.blob.core.windows.net/;QueueSecondaryEndpoint=http://seannsecanary-secondary.queue.core.windows.net/;FileSecondaryEndpoint=http://seannsecanary-secondary.file.core.windows.net/;AccountName=seannsecanary;AccountKey=Sanitized\n"
->>>>>>> 32e373e2
   }
 }