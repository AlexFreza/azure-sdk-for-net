--- conflicted
+++ resolved
@@ -1,22 +1,6 @@
 {
   "Entries": [
     {
-<<<<<<< HEAD
-      "RequestUri": "https://seanstagehierarchical.blob.core.windows.net/test-filesystem-028e955a-93c5-3a7c-1c33-6cbb881b3515?restype=container",
-      "RequestMethod": "PUT",
-      "RequestHeaders": {
-        "Authorization": "Sanitized",
-        "traceparent": "00-fa3e2a2e9cb1b74b890e543dc1da4f94-ac2fd9c2eb9c3f40-00",
-        "User-Agent": [
-          "azsdk-net-Storage.Files.DataLake/12.0.0-dev.20200305.1",
-          "(.NET Core 4.6.28325.01; Microsoft Windows 10.0.18363 )"
-        ],
-        "x-ms-blob-public-access": "container",
-        "x-ms-client-request-id": "e4a4472e-d746-1dc4-9441-202a0278ca49",
-        "x-ms-date": "Thu, 05 Mar 2020 22:13:47 GMT",
-        "x-ms-return-client-request-id": "true",
-        "x-ms-version": "2019-10-10"
-=======
       "RequestUri": "http://seannsecanary.blob.core.windows.net/test-filesystem-028e955a-93c5-3a7c-1c33-6cbb881b3515?restype=container",
       "RequestMethod": "PUT",
       "RequestHeaders": {
@@ -31,175 +15,90 @@
         "x-ms-date": "Fri, 03 Apr 2020 20:57:59 GMT",
         "x-ms-return-client-request-id": "true",
         "x-ms-version": "2019-12-12"
->>>>>>> 32e373e2
-      },
-      "RequestBody": null,
-      "StatusCode": 201,
-      "ResponseHeaders": {
-        "Content-Length": "0",
-<<<<<<< HEAD
-        "Date": "Thu, 05 Mar 2020 22:13:46 GMT",
-        "ETag": "\u00220x8D7C15279E03EC6\u0022",
-        "Last-Modified": "Thu, 05 Mar 2020 22:13:47 GMT",
-=======
+      },
+      "RequestBody": null,
+      "StatusCode": 201,
+      "ResponseHeaders": {
+        "Content-Length": "0",
         "Date": "Fri, 03 Apr 2020 20:57:58 GMT",
         "ETag": "\u00220x8D7D811B09F73D0\u0022",
         "Last-Modified": "Fri, 03 Apr 2020 20:57:58 GMT",
->>>>>>> 32e373e2
         "Server": [
           "Windows-Azure-Blob/1.0",
           "Microsoft-HTTPAPI/2.0"
         ],
         "x-ms-client-request-id": "e4a4472e-d746-1dc4-9441-202a0278ca49",
-<<<<<<< HEAD
-        "x-ms-request-id": "84b301e3-f01e-003d-1f3b-f3e420000000",
-        "x-ms-version": "2019-10-10"
-=======
         "x-ms-request-id": "9621dedf-f01e-0012-10fa-093670000000",
         "x-ms-version": "2019-12-12"
->>>>>>> 32e373e2
-      },
-      "ResponseBody": []
-    },
-    {
-<<<<<<< HEAD
-      "RequestUri": "https://seanstagehierarchical.dfs.core.windows.net/test-filesystem-028e955a-93c5-3a7c-1c33-6cbb881b3515/test-directory-1fb313ae-7396-3e60-ce85-eb9d855d4e30?resource=directory",
-      "RequestMethod": "PUT",
-      "RequestHeaders": {
-        "Authorization": "Sanitized",
-        "traceparent": "00-0827d644888e834bb47983b305e279c9-f4fc6d98adc5c941-00",
-        "User-Agent": [
-          "azsdk-net-Storage.Files.DataLake/12.0.0-dev.20200305.1",
-          "(.NET Core 4.6.28325.01; Microsoft Windows 10.0.18363 )"
+      },
+      "ResponseBody": []
+    },
+    {
+      "RequestUri": "http://seannsecanary.dfs.core.windows.net/test-filesystem-028e955a-93c5-3a7c-1c33-6cbb881b3515/test-directory-1fb313ae-7396-3e60-ce85-eb9d855d4e30?resource=directory",
+      "RequestMethod": "PUT",
+      "RequestHeaders": {
+        "Authorization": "Sanitized",
+        "traceparent": "00-eedd7d8590995446a620d7c090c9c94e-f45a160fcae65b46-00",
+        "User-Agent": [
+          "azsdk-net-Storage.Files.DataLake/12.1.0-dev.20200403.1",
+          "(.NET Core 4.6.28325.01; Microsoft Windows 10.0.18362 )"
         ],
         "x-ms-client-request-id": "d770c45c-5b38-babd-e665-15c0eb279737",
-        "x-ms-date": "Thu, 05 Mar 2020 22:13:47 GMT",
-        "x-ms-return-client-request-id": "true",
-        "x-ms-version": "2019-10-10"
-=======
-      "RequestUri": "http://seannsecanary.dfs.core.windows.net/test-filesystem-028e955a-93c5-3a7c-1c33-6cbb881b3515/test-directory-1fb313ae-7396-3e60-ce85-eb9d855d4e30?resource=directory",
-      "RequestMethod": "PUT",
-      "RequestHeaders": {
-        "Authorization": "Sanitized",
-        "traceparent": "00-eedd7d8590995446a620d7c090c9c94e-f45a160fcae65b46-00",
-        "User-Agent": [
-          "azsdk-net-Storage.Files.DataLake/12.1.0-dev.20200403.1",
-          "(.NET Core 4.6.28325.01; Microsoft Windows 10.0.18362 )"
-        ],
-        "x-ms-client-request-id": "d770c45c-5b38-babd-e665-15c0eb279737",
-        "x-ms-date": "Fri, 03 Apr 2020 20:58:00 GMT",
-        "x-ms-return-client-request-id": "true",
-        "x-ms-version": "2019-12-12"
->>>>>>> 32e373e2
-      },
-      "RequestBody": null,
-      "StatusCode": 201,
-      "ResponseHeaders": {
-        "Content-Length": "0",
-<<<<<<< HEAD
-        "Date": "Thu, 05 Mar 2020 22:13:47 GMT",
-        "ETag": "\u00220x8D7C1527A0F6DC5\u0022",
-        "Last-Modified": "Thu, 05 Mar 2020 22:13:47 GMT",
-=======
+        "x-ms-date": "Fri, 03 Apr 2020 20:58:00 GMT",
+        "x-ms-return-client-request-id": "true",
+        "x-ms-version": "2019-12-12"
+      },
+      "RequestBody": null,
+      "StatusCode": 201,
+      "ResponseHeaders": {
+        "Content-Length": "0",
         "Date": "Fri, 03 Apr 2020 20:57:58 GMT",
         "ETag": "\u00220x8D7D811B0AF26C7\u0022",
         "Last-Modified": "Fri, 03 Apr 2020 20:57:58 GMT",
->>>>>>> 32e373e2
         "Server": [
           "Windows-Azure-HDFS/1.0",
           "Microsoft-HTTPAPI/2.0"
         ],
         "x-ms-client-request-id": "d770c45c-5b38-babd-e665-15c0eb279737",
-<<<<<<< HEAD
-        "x-ms-request-id": "30548b51-501f-000b-323b-f36950000000",
-        "x-ms-version": "2019-10-10"
-=======
         "x-ms-request-id": "fa43fe40-201f-0097-40fa-091bad000000",
         "x-ms-version": "2019-12-12"
->>>>>>> 32e373e2
-      },
-      "ResponseBody": []
-    },
-    {
-<<<<<<< HEAD
-      "RequestUri": "https://seanstagehierarchical.dfs.core.windows.net/test-filesystem-028e955a-93c5-3a7c-1c33-6cbb881b3515/test-directory-1fb313ae-7396-3e60-ce85-eb9d855d4e30?action=setAccessControl",
+      },
+      "ResponseBody": []
+    },
+    {
+      "RequestUri": "http://seannsecanary.dfs.core.windows.net/test-filesystem-028e955a-93c5-3a7c-1c33-6cbb881b3515/test-directory-1fb313ae-7396-3e60-ce85-eb9d855d4e30?action=setAccessControl",
       "RequestMethod": "PATCH",
       "RequestHeaders": {
         "Authorization": "Sanitized",
-        "If-Modified-Since": "Fri, 06 Mar 2020 22:13:47 GMT",
-        "User-Agent": [
-          "azsdk-net-Storage.Files.DataLake/12.0.0-dev.20200305.1",
-          "(.NET Core 4.6.28325.01; Microsoft Windows 10.0.18363 )"
+        "If-Modified-Since": "Sat, 04 Apr 2020 20:57:59 GMT",
+        "User-Agent": [
+          "azsdk-net-Storage.Files.DataLake/12.1.0-dev.20200403.1",
+          "(.NET Core 4.6.28325.01; Microsoft Windows 10.0.18362 )"
         ],
         "x-ms-acl": "user::rwx,group::r--,other::---,mask::rwx",
         "x-ms-client-request-id": "c1404c7f-76ed-5cf8-5bd2-5a113b0eaf1e",
-        "x-ms-date": "Thu, 05 Mar 2020 22:13:47 GMT",
-        "x-ms-return-client-request-id": "true",
-        "x-ms-version": "2019-10-10"
-=======
-      "RequestUri": "http://seannsecanary.dfs.core.windows.net/test-filesystem-028e955a-93c5-3a7c-1c33-6cbb881b3515/test-directory-1fb313ae-7396-3e60-ce85-eb9d855d4e30?action=setAccessControl",
-      "RequestMethod": "PATCH",
-      "RequestHeaders": {
-        "Authorization": "Sanitized",
-        "If-Modified-Since": "Sat, 04 Apr 2020 20:57:59 GMT",
-        "User-Agent": [
-          "azsdk-net-Storage.Files.DataLake/12.1.0-dev.20200403.1",
-          "(.NET Core 4.6.28325.01; Microsoft Windows 10.0.18362 )"
-        ],
-        "x-ms-acl": "user::rwx,group::r--,other::---,mask::rwx",
-        "x-ms-client-request-id": "c1404c7f-76ed-5cf8-5bd2-5a113b0eaf1e",
-        "x-ms-date": "Fri, 03 Apr 2020 20:58:00 GMT",
-        "x-ms-return-client-request-id": "true",
-        "x-ms-version": "2019-12-12"
->>>>>>> 32e373e2
+        "x-ms-date": "Fri, 03 Apr 2020 20:58:00 GMT",
+        "x-ms-return-client-request-id": "true",
+        "x-ms-version": "2019-12-12"
       },
       "RequestBody": null,
       "StatusCode": 412,
       "ResponseHeaders": {
         "Content-Length": "200",
         "Content-Type": "application/json; charset=utf-8",
-<<<<<<< HEAD
-        "Date": "Thu, 05 Mar 2020 22:13:47 GMT",
-=======
-        "Date": "Fri, 03 Apr 2020 20:57:58 GMT",
->>>>>>> 32e373e2
+        "Date": "Fri, 03 Apr 2020 20:57:58 GMT",
         "Server": [
           "Windows-Azure-HDFS/1.0",
           "Microsoft-HTTPAPI/2.0"
         ],
         "x-ms-client-request-id": "c1404c7f-76ed-5cf8-5bd2-5a113b0eaf1e",
         "x-ms-error-code": "ConditionNotMet",
-<<<<<<< HEAD
-        "x-ms-request-id": "30548b52-501f-000b-333b-f36950000000",
-        "x-ms-version": "2019-10-10"
-=======
         "x-ms-request-id": "fa43fe41-201f-0097-41fa-091bad000000",
         "x-ms-version": "2019-12-12"
->>>>>>> 32e373e2
       },
       "ResponseBody": {
         "error": {
           "code": "ConditionNotMet",
-<<<<<<< HEAD
-          "message": "The condition specified using HTTP conditional header(s) is not met.\nRequestId:30548b52-501f-000b-333b-f36950000000\nTime:2020-03-05T22:13:47.6306474Z"
-        }
-      }
-    },
-    {
-      "RequestUri": "https://seanstagehierarchical.blob.core.windows.net/test-filesystem-028e955a-93c5-3a7c-1c33-6cbb881b3515?restype=container",
-      "RequestMethod": "DELETE",
-      "RequestHeaders": {
-        "Authorization": "Sanitized",
-        "traceparent": "00-39b3696746c02b41acc83cab7fb60fe6-686f64ebe4b93245-00",
-        "User-Agent": [
-          "azsdk-net-Storage.Files.DataLake/12.0.0-dev.20200305.1",
-          "(.NET Core 4.6.28325.01; Microsoft Windows 10.0.18363 )"
-        ],
-        "x-ms-client-request-id": "9e41e323-d6e6-7d4a-f615-8e182fc12136",
-        "x-ms-date": "Thu, 05 Mar 2020 22:13:47 GMT",
-        "x-ms-return-client-request-id": "true",
-        "x-ms-version": "2019-10-10"
-=======
           "message": "The condition specified using HTTP conditional header(s) is not met.\nRequestId:fa43fe41-201f-0097-41fa-091bad000000\nTime:2020-04-03T20:57:58.7287530Z"
         }
       }
@@ -218,232 +117,121 @@
         "x-ms-date": "Fri, 03 Apr 2020 20:58:00 GMT",
         "x-ms-return-client-request-id": "true",
         "x-ms-version": "2019-12-12"
->>>>>>> 32e373e2
       },
       "RequestBody": null,
       "StatusCode": 202,
       "ResponseHeaders": {
         "Content-Length": "0",
-<<<<<<< HEAD
-        "Date": "Thu, 05 Mar 2020 22:13:47 GMT",
-=======
-        "Date": "Fri, 03 Apr 2020 20:57:58 GMT",
->>>>>>> 32e373e2
+        "Date": "Fri, 03 Apr 2020 20:57:58 GMT",
         "Server": [
           "Windows-Azure-Blob/1.0",
           "Microsoft-HTTPAPI/2.0"
         ],
         "x-ms-client-request-id": "9e41e323-d6e6-7d4a-f615-8e182fc12136",
-<<<<<<< HEAD
-        "x-ms-request-id": "84b301fb-f01e-003d-323b-f3e420000000",
-        "x-ms-version": "2019-10-10"
-=======
         "x-ms-request-id": "9621df00-f01e-0012-2bfa-093670000000",
         "x-ms-version": "2019-12-12"
->>>>>>> 32e373e2
-      },
-      "ResponseBody": []
-    },
-    {
-<<<<<<< HEAD
-      "RequestUri": "https://seanstagehierarchical.blob.core.windows.net/test-filesystem-8f98bb68-3529-6208-996d-ced9e3d9da69?restype=container",
-      "RequestMethod": "PUT",
-      "RequestHeaders": {
-        "Authorization": "Sanitized",
-        "traceparent": "00-657f7097d1f30d4c94a84eb02a6b057f-23a918767d815245-00",
-        "User-Agent": [
-          "azsdk-net-Storage.Files.DataLake/12.0.0-dev.20200305.1",
-          "(.NET Core 4.6.28325.01; Microsoft Windows 10.0.18363 )"
+      },
+      "ResponseBody": []
+    },
+    {
+      "RequestUri": "http://seannsecanary.blob.core.windows.net/test-filesystem-8f98bb68-3529-6208-996d-ced9e3d9da69?restype=container",
+      "RequestMethod": "PUT",
+      "RequestHeaders": {
+        "Authorization": "Sanitized",
+        "traceparent": "00-c70a6d0923a6ac4d8c3c9d8a1c78cba6-f2d5c48cabf55d45-00",
+        "User-Agent": [
+          "azsdk-net-Storage.Files.DataLake/12.1.0-dev.20200403.1",
+          "(.NET Core 4.6.28325.01; Microsoft Windows 10.0.18362 )"
         ],
         "x-ms-blob-public-access": "container",
         "x-ms-client-request-id": "c6b65cf2-4559-edf2-dadf-05790770991d",
-        "x-ms-date": "Thu, 05 Mar 2020 22:13:47 GMT",
-        "x-ms-return-client-request-id": "true",
-        "x-ms-version": "2019-10-10"
-=======
-      "RequestUri": "http://seannsecanary.blob.core.windows.net/test-filesystem-8f98bb68-3529-6208-996d-ced9e3d9da69?restype=container",
-      "RequestMethod": "PUT",
-      "RequestHeaders": {
-        "Authorization": "Sanitized",
-        "traceparent": "00-c70a6d0923a6ac4d8c3c9d8a1c78cba6-f2d5c48cabf55d45-00",
-        "User-Agent": [
-          "azsdk-net-Storage.Files.DataLake/12.1.0-dev.20200403.1",
-          "(.NET Core 4.6.28325.01; Microsoft Windows 10.0.18362 )"
-        ],
-        "x-ms-blob-public-access": "container",
-        "x-ms-client-request-id": "c6b65cf2-4559-edf2-dadf-05790770991d",
-        "x-ms-date": "Fri, 03 Apr 2020 20:58:00 GMT",
-        "x-ms-return-client-request-id": "true",
-        "x-ms-version": "2019-12-12"
->>>>>>> 32e373e2
-      },
-      "RequestBody": null,
-      "StatusCode": 201,
-      "ResponseHeaders": {
-        "Content-Length": "0",
-<<<<<<< HEAD
-        "Date": "Thu, 05 Mar 2020 22:13:48 GMT",
-        "ETag": "\u00220x8D7C1527A5BA0A1\u0022",
-        "Last-Modified": "Thu, 05 Mar 2020 22:13:48 GMT",
-=======
+        "x-ms-date": "Fri, 03 Apr 2020 20:58:00 GMT",
+        "x-ms-return-client-request-id": "true",
+        "x-ms-version": "2019-12-12"
+      },
+      "RequestBody": null,
+      "StatusCode": 201,
+      "ResponseHeaders": {
+        "Content-Length": "0",
         "Date": "Fri, 03 Apr 2020 20:57:58 GMT",
         "ETag": "\u00220x8D7D811B0D55AAA\u0022",
         "Last-Modified": "Fri, 03 Apr 2020 20:57:58 GMT",
->>>>>>> 32e373e2
         "Server": [
           "Windows-Azure-Blob/1.0",
           "Microsoft-HTTPAPI/2.0"
         ],
         "x-ms-client-request-id": "c6b65cf2-4559-edf2-dadf-05790770991d",
-<<<<<<< HEAD
-        "x-ms-request-id": "4a11f13a-c01e-0026-6f3b-f3da23000000",
-        "x-ms-version": "2019-10-10"
-=======
         "x-ms-request-id": "9621df0a-f01e-0012-35fa-093670000000",
         "x-ms-version": "2019-12-12"
->>>>>>> 32e373e2
-      },
-      "ResponseBody": []
-    },
-    {
-<<<<<<< HEAD
-      "RequestUri": "https://seanstagehierarchical.dfs.core.windows.net/test-filesystem-8f98bb68-3529-6208-996d-ced9e3d9da69/test-directory-f019243b-c8d3-5769-833b-830420f3d3fd?resource=directory",
-      "RequestMethod": "PUT",
-      "RequestHeaders": {
-        "Authorization": "Sanitized",
-        "traceparent": "00-2b78818f23ade94a8606177af0c6d338-c0c3b53082919443-00",
-        "User-Agent": [
-          "azsdk-net-Storage.Files.DataLake/12.0.0-dev.20200305.1",
-          "(.NET Core 4.6.28325.01; Microsoft Windows 10.0.18363 )"
+      },
+      "ResponseBody": []
+    },
+    {
+      "RequestUri": "http://seannsecanary.dfs.core.windows.net/test-filesystem-8f98bb68-3529-6208-996d-ced9e3d9da69/test-directory-f019243b-c8d3-5769-833b-830420f3d3fd?resource=directory",
+      "RequestMethod": "PUT",
+      "RequestHeaders": {
+        "Authorization": "Sanitized",
+        "traceparent": "00-87e722a2b953e640b5c27ac3c96b5a02-b322e5c35924cf4a-00",
+        "User-Agent": [
+          "azsdk-net-Storage.Files.DataLake/12.1.0-dev.20200403.1",
+          "(.NET Core 4.6.28325.01; Microsoft Windows 10.0.18362 )"
         ],
         "x-ms-client-request-id": "6ad9f78b-b281-295d-f35f-431dc1edcde6",
-        "x-ms-date": "Thu, 05 Mar 2020 22:13:48 GMT",
-        "x-ms-return-client-request-id": "true",
-        "x-ms-version": "2019-10-10"
-=======
-      "RequestUri": "http://seannsecanary.dfs.core.windows.net/test-filesystem-8f98bb68-3529-6208-996d-ced9e3d9da69/test-directory-f019243b-c8d3-5769-833b-830420f3d3fd?resource=directory",
-      "RequestMethod": "PUT",
-      "RequestHeaders": {
-        "Authorization": "Sanitized",
-        "traceparent": "00-87e722a2b953e640b5c27ac3c96b5a02-b322e5c35924cf4a-00",
-        "User-Agent": [
-          "azsdk-net-Storage.Files.DataLake/12.1.0-dev.20200403.1",
-          "(.NET Core 4.6.28325.01; Microsoft Windows 10.0.18362 )"
-        ],
-        "x-ms-client-request-id": "6ad9f78b-b281-295d-f35f-431dc1edcde6",
-        "x-ms-date": "Fri, 03 Apr 2020 20:58:00 GMT",
-        "x-ms-return-client-request-id": "true",
-        "x-ms-version": "2019-12-12"
->>>>>>> 32e373e2
-      },
-      "RequestBody": null,
-      "StatusCode": 201,
-      "ResponseHeaders": {
-        "Content-Length": "0",
-<<<<<<< HEAD
-        "Date": "Thu, 05 Mar 2020 22:13:47 GMT",
-        "ETag": "\u00220x8D7C1527A8FAA5E\u0022",
-        "Last-Modified": "Thu, 05 Mar 2020 22:13:48 GMT",
-=======
+        "x-ms-date": "Fri, 03 Apr 2020 20:58:00 GMT",
+        "x-ms-return-client-request-id": "true",
+        "x-ms-version": "2019-12-12"
+      },
+      "RequestBody": null,
+      "StatusCode": 201,
+      "ResponseHeaders": {
+        "Content-Length": "0",
         "Date": "Fri, 03 Apr 2020 20:57:58 GMT",
         "ETag": "\u00220x8D7D811B0E37153\u0022",
         "Last-Modified": "Fri, 03 Apr 2020 20:57:58 GMT",
->>>>>>> 32e373e2
         "Server": [
           "Windows-Azure-HDFS/1.0",
           "Microsoft-HTTPAPI/2.0"
         ],
         "x-ms-client-request-id": "6ad9f78b-b281-295d-f35f-431dc1edcde6",
-<<<<<<< HEAD
-        "x-ms-request-id": "725e61f2-501f-0046-333b-f3a6bc000000",
-        "x-ms-version": "2019-10-10"
-=======
         "x-ms-request-id": "fa43fe42-201f-0097-42fa-091bad000000",
         "x-ms-version": "2019-12-12"
->>>>>>> 32e373e2
-      },
-      "ResponseBody": []
-    },
-    {
-<<<<<<< HEAD
-      "RequestUri": "https://seanstagehierarchical.dfs.core.windows.net/test-filesystem-8f98bb68-3529-6208-996d-ced9e3d9da69/test-directory-f019243b-c8d3-5769-833b-830420f3d3fd?action=setAccessControl",
+      },
+      "ResponseBody": []
+    },
+    {
+      "RequestUri": "http://seannsecanary.dfs.core.windows.net/test-filesystem-8f98bb68-3529-6208-996d-ced9e3d9da69/test-directory-f019243b-c8d3-5769-833b-830420f3d3fd?action=setAccessControl",
       "RequestMethod": "PATCH",
       "RequestHeaders": {
         "Authorization": "Sanitized",
-        "If-Unmodified-Since": "Wed, 04 Mar 2020 22:13:47 GMT",
-        "User-Agent": [
-          "azsdk-net-Storage.Files.DataLake/12.0.0-dev.20200305.1",
-          "(.NET Core 4.6.28325.01; Microsoft Windows 10.0.18363 )"
+        "If-Unmodified-Since": "Thu, 02 Apr 2020 20:57:59 GMT",
+        "User-Agent": [
+          "azsdk-net-Storage.Files.DataLake/12.1.0-dev.20200403.1",
+          "(.NET Core 4.6.28325.01; Microsoft Windows 10.0.18362 )"
         ],
         "x-ms-acl": "user::rwx,group::r--,other::---,mask::rwx",
         "x-ms-client-request-id": "2878e7e6-681a-177b-40bd-93c2d1f2f75f",
-        "x-ms-date": "Thu, 05 Mar 2020 22:13:48 GMT",
-        "x-ms-return-client-request-id": "true",
-        "x-ms-version": "2019-10-10"
-=======
-      "RequestUri": "http://seannsecanary.dfs.core.windows.net/test-filesystem-8f98bb68-3529-6208-996d-ced9e3d9da69/test-directory-f019243b-c8d3-5769-833b-830420f3d3fd?action=setAccessControl",
-      "RequestMethod": "PATCH",
-      "RequestHeaders": {
-        "Authorization": "Sanitized",
-        "If-Unmodified-Since": "Thu, 02 Apr 2020 20:57:59 GMT",
-        "User-Agent": [
-          "azsdk-net-Storage.Files.DataLake/12.1.0-dev.20200403.1",
-          "(.NET Core 4.6.28325.01; Microsoft Windows 10.0.18362 )"
-        ],
-        "x-ms-acl": "user::rwx,group::r--,other::---,mask::rwx",
-        "x-ms-client-request-id": "2878e7e6-681a-177b-40bd-93c2d1f2f75f",
-        "x-ms-date": "Fri, 03 Apr 2020 20:58:00 GMT",
-        "x-ms-return-client-request-id": "true",
-        "x-ms-version": "2019-12-12"
->>>>>>> 32e373e2
+        "x-ms-date": "Fri, 03 Apr 2020 20:58:00 GMT",
+        "x-ms-return-client-request-id": "true",
+        "x-ms-version": "2019-12-12"
       },
       "RequestBody": null,
       "StatusCode": 412,
       "ResponseHeaders": {
         "Content-Length": "200",
         "Content-Type": "application/json; charset=utf-8",
-<<<<<<< HEAD
-        "Date": "Thu, 05 Mar 2020 22:13:48 GMT",
-=======
-        "Date": "Fri, 03 Apr 2020 20:57:58 GMT",
->>>>>>> 32e373e2
+        "Date": "Fri, 03 Apr 2020 20:57:58 GMT",
         "Server": [
           "Windows-Azure-HDFS/1.0",
           "Microsoft-HTTPAPI/2.0"
         ],
         "x-ms-client-request-id": "2878e7e6-681a-177b-40bd-93c2d1f2f75f",
         "x-ms-error-code": "ConditionNotMet",
-<<<<<<< HEAD
-        "x-ms-request-id": "725e61f3-501f-0046-343b-f3a6bc000000",
-        "x-ms-version": "2019-10-10"
-=======
         "x-ms-request-id": "fa43fe43-201f-0097-43fa-091bad000000",
         "x-ms-version": "2019-12-12"
->>>>>>> 32e373e2
       },
       "ResponseBody": {
         "error": {
           "code": "ConditionNotMet",
-<<<<<<< HEAD
-          "message": "The condition specified using HTTP conditional header(s) is not met.\nRequestId:725e61f3-501f-0046-343b-f3a6bc000000\nTime:2020-03-05T22:13:48.5734805Z"
-        }
-      }
-    },
-    {
-      "RequestUri": "https://seanstagehierarchical.blob.core.windows.net/test-filesystem-8f98bb68-3529-6208-996d-ced9e3d9da69?restype=container",
-      "RequestMethod": "DELETE",
-      "RequestHeaders": {
-        "Authorization": "Sanitized",
-        "traceparent": "00-4edaadbc54583c4c85e23ec6177f6fe0-3e8c58c09da4a84c-00",
-        "User-Agent": [
-          "azsdk-net-Storage.Files.DataLake/12.0.0-dev.20200305.1",
-          "(.NET Core 4.6.28325.01; Microsoft Windows 10.0.18363 )"
-        ],
-        "x-ms-client-request-id": "da377f13-a475-a3cc-8c97-29cb80385521",
-        "x-ms-date": "Thu, 05 Mar 2020 22:13:48 GMT",
-        "x-ms-return-client-request-id": "true",
-        "x-ms-version": "2019-10-10"
-=======
           "message": "The condition specified using HTTP conditional header(s) is not met.\nRequestId:fa43fe43-201f-0097-43fa-091bad000000\nTime:2020-04-03T20:57:59.0729960Z"
         }
       }
@@ -462,230 +250,121 @@
         "x-ms-date": "Fri, 03 Apr 2020 20:58:00 GMT",
         "x-ms-return-client-request-id": "true",
         "x-ms-version": "2019-12-12"
->>>>>>> 32e373e2
       },
       "RequestBody": null,
       "StatusCode": 202,
       "ResponseHeaders": {
         "Content-Length": "0",
-<<<<<<< HEAD
-        "Date": "Thu, 05 Mar 2020 22:13:48 GMT",
-=======
-        "Date": "Fri, 03 Apr 2020 20:57:58 GMT",
->>>>>>> 32e373e2
+        "Date": "Fri, 03 Apr 2020 20:57:58 GMT",
         "Server": [
           "Windows-Azure-Blob/1.0",
           "Microsoft-HTTPAPI/2.0"
         ],
         "x-ms-client-request-id": "da377f13-a475-a3cc-8c97-29cb80385521",
-<<<<<<< HEAD
-        "x-ms-request-id": "4a11f13f-c01e-0026-703b-f3da23000000",
-        "x-ms-version": "2019-10-10"
-=======
         "x-ms-request-id": "9621df2d-f01e-0012-54fa-093670000000",
         "x-ms-version": "2019-12-12"
->>>>>>> 32e373e2
-      },
-      "ResponseBody": []
-    },
-    {
-<<<<<<< HEAD
-      "RequestUri": "https://seanstagehierarchical.blob.core.windows.net/test-filesystem-b39f4469-489a-fbb3-d400-2c68115b07b6?restype=container",
-      "RequestMethod": "PUT",
-      "RequestHeaders": {
-        "Authorization": "Sanitized",
-        "traceparent": "00-4a5cee97f0de714ebdc6fdfc4728fc3c-8b195ab2b606a242-00",
-        "User-Agent": [
-          "azsdk-net-Storage.Files.DataLake/12.0.0-dev.20200305.1",
-          "(.NET Core 4.6.28325.01; Microsoft Windows 10.0.18363 )"
+      },
+      "ResponseBody": []
+    },
+    {
+      "RequestUri": "http://seannsecanary.blob.core.windows.net/test-filesystem-b39f4469-489a-fbb3-d400-2c68115b07b6?restype=container",
+      "RequestMethod": "PUT",
+      "RequestHeaders": {
+        "Authorization": "Sanitized",
+        "traceparent": "00-a15be57ae386c942a0a641e681187b67-3d45eb2217827f4c-00",
+        "User-Agent": [
+          "azsdk-net-Storage.Files.DataLake/12.1.0-dev.20200403.1",
+          "(.NET Core 4.6.28325.01; Microsoft Windows 10.0.18362 )"
         ],
         "x-ms-blob-public-access": "container",
         "x-ms-client-request-id": "cbb7355d-2bea-cbdd-cb3b-057478649131",
-        "x-ms-date": "Thu, 05 Mar 2020 22:13:48 GMT",
-        "x-ms-return-client-request-id": "true",
-        "x-ms-version": "2019-10-10"
-=======
-      "RequestUri": "http://seannsecanary.blob.core.windows.net/test-filesystem-b39f4469-489a-fbb3-d400-2c68115b07b6?restype=container",
-      "RequestMethod": "PUT",
-      "RequestHeaders": {
-        "Authorization": "Sanitized",
-        "traceparent": "00-a15be57ae386c942a0a641e681187b67-3d45eb2217827f4c-00",
-        "User-Agent": [
-          "azsdk-net-Storage.Files.DataLake/12.1.0-dev.20200403.1",
-          "(.NET Core 4.6.28325.01; Microsoft Windows 10.0.18362 )"
-        ],
-        "x-ms-blob-public-access": "container",
-        "x-ms-client-request-id": "cbb7355d-2bea-cbdd-cb3b-057478649131",
-        "x-ms-date": "Fri, 03 Apr 2020 20:58:00 GMT",
-        "x-ms-return-client-request-id": "true",
-        "x-ms-version": "2019-12-12"
->>>>>>> 32e373e2
-      },
-      "RequestBody": null,
-      "StatusCode": 201,
-      "ResponseHeaders": {
-        "Content-Length": "0",
-<<<<<<< HEAD
-        "Date": "Thu, 05 Mar 2020 22:13:48 GMT",
-        "ETag": "\u00220x8D7C1527AEB68D9\u0022",
-        "Last-Modified": "Thu, 05 Mar 2020 22:13:48 GMT",
-=======
+        "x-ms-date": "Fri, 03 Apr 2020 20:58:00 GMT",
+        "x-ms-return-client-request-id": "true",
+        "x-ms-version": "2019-12-12"
+      },
+      "RequestBody": null,
+      "StatusCode": 201,
+      "ResponseHeaders": {
+        "Content-Length": "0",
         "Date": "Fri, 03 Apr 2020 20:57:58 GMT",
         "ETag": "\u00220x8D7D811B10C04F3\u0022",
         "Last-Modified": "Fri, 03 Apr 2020 20:57:59 GMT",
->>>>>>> 32e373e2
         "Server": [
           "Windows-Azure-Blob/1.0",
           "Microsoft-HTTPAPI/2.0"
         ],
         "x-ms-client-request-id": "cbb7355d-2bea-cbdd-cb3b-057478649131",
-<<<<<<< HEAD
-        "x-ms-request-id": "962690a2-f01e-002d-423b-f32148000000",
-        "x-ms-version": "2019-10-10"
-=======
         "x-ms-request-id": "9621df3d-f01e-0012-61fa-093670000000",
         "x-ms-version": "2019-12-12"
->>>>>>> 32e373e2
-      },
-      "ResponseBody": []
-    },
-    {
-<<<<<<< HEAD
-      "RequestUri": "https://seanstagehierarchical.dfs.core.windows.net/test-filesystem-b39f4469-489a-fbb3-d400-2c68115b07b6/test-directory-64ec7390-028a-4b65-5a11-e85cd03b3a8d?resource=directory",
-      "RequestMethod": "PUT",
-      "RequestHeaders": {
-        "Authorization": "Sanitized",
-        "traceparent": "00-ce68360e0215a144be12ddb4c9620745-c0d318ac2940e747-00",
-        "User-Agent": [
-          "azsdk-net-Storage.Files.DataLake/12.0.0-dev.20200305.1",
-          "(.NET Core 4.6.28325.01; Microsoft Windows 10.0.18363 )"
+      },
+      "ResponseBody": []
+    },
+    {
+      "RequestUri": "http://seannsecanary.dfs.core.windows.net/test-filesystem-b39f4469-489a-fbb3-d400-2c68115b07b6/test-directory-64ec7390-028a-4b65-5a11-e85cd03b3a8d?resource=directory",
+      "RequestMethod": "PUT",
+      "RequestHeaders": {
+        "Authorization": "Sanitized",
+        "traceparent": "00-bb93e3d1a2089b4a8f7320ae7d70b734-f684dad13e4e7941-00",
+        "User-Agent": [
+          "azsdk-net-Storage.Files.DataLake/12.1.0-dev.20200403.1",
+          "(.NET Core 4.6.28325.01; Microsoft Windows 10.0.18362 )"
         ],
         "x-ms-client-request-id": "4de846ac-935b-5a39-cf6b-70d84281fb90",
-        "x-ms-date": "Thu, 05 Mar 2020 22:13:49 GMT",
-        "x-ms-return-client-request-id": "true",
-        "x-ms-version": "2019-10-10"
-=======
-      "RequestUri": "http://seannsecanary.dfs.core.windows.net/test-filesystem-b39f4469-489a-fbb3-d400-2c68115b07b6/test-directory-64ec7390-028a-4b65-5a11-e85cd03b3a8d?resource=directory",
-      "RequestMethod": "PUT",
-      "RequestHeaders": {
-        "Authorization": "Sanitized",
-        "traceparent": "00-bb93e3d1a2089b4a8f7320ae7d70b734-f684dad13e4e7941-00",
-        "User-Agent": [
-          "azsdk-net-Storage.Files.DataLake/12.1.0-dev.20200403.1",
-          "(.NET Core 4.6.28325.01; Microsoft Windows 10.0.18362 )"
-        ],
-        "x-ms-client-request-id": "4de846ac-935b-5a39-cf6b-70d84281fb90",
-        "x-ms-date": "Fri, 03 Apr 2020 20:58:00 GMT",
-        "x-ms-return-client-request-id": "true",
-        "x-ms-version": "2019-12-12"
->>>>>>> 32e373e2
-      },
-      "RequestBody": null,
-      "StatusCode": 201,
-      "ResponseHeaders": {
-        "Content-Length": "0",
-<<<<<<< HEAD
-        "Date": "Thu, 05 Mar 2020 22:13:49 GMT",
-        "ETag": "\u00220x8D7C1527B1D95FE\u0022",
-        "Last-Modified": "Thu, 05 Mar 2020 22:13:49 GMT",
-=======
+        "x-ms-date": "Fri, 03 Apr 2020 20:58:00 GMT",
+        "x-ms-return-client-request-id": "true",
+        "x-ms-version": "2019-12-12"
+      },
+      "RequestBody": null,
+      "StatusCode": 201,
+      "ResponseHeaders": {
+        "Content-Length": "0",
         "Date": "Fri, 03 Apr 2020 20:57:58 GMT",
         "ETag": "\u00220x8D7D811B11ADDE8\u0022",
         "Last-Modified": "Fri, 03 Apr 2020 20:57:59 GMT",
->>>>>>> 32e373e2
         "Server": [
           "Windows-Azure-HDFS/1.0",
           "Microsoft-HTTPAPI/2.0"
         ],
         "x-ms-client-request-id": "4de846ac-935b-5a39-cf6b-70d84281fb90",
-<<<<<<< HEAD
-        "x-ms-request-id": "f4f1cc66-601f-0010-023b-f35753000000",
-        "x-ms-version": "2019-10-10"
-=======
         "x-ms-request-id": "fa43fe45-201f-0097-44fa-091bad000000",
         "x-ms-version": "2019-12-12"
->>>>>>> 32e373e2
-      },
-      "ResponseBody": []
-    },
-    {
-<<<<<<< HEAD
-      "RequestUri": "https://seanstagehierarchical.dfs.core.windows.net/test-filesystem-b39f4469-489a-fbb3-d400-2c68115b07b6/test-directory-64ec7390-028a-4b65-5a11-e85cd03b3a8d?action=setAccessControl",
-=======
+      },
+      "ResponseBody": []
+    },
+    {
       "RequestUri": "http://seannsecanary.dfs.core.windows.net/test-filesystem-b39f4469-489a-fbb3-d400-2c68115b07b6/test-directory-64ec7390-028a-4b65-5a11-e85cd03b3a8d?action=setAccessControl",
->>>>>>> 32e373e2
       "RequestMethod": "PATCH",
       "RequestHeaders": {
         "Authorization": "Sanitized",
         "If-Match": "\u0022garbage\u0022",
         "User-Agent": [
-<<<<<<< HEAD
-          "azsdk-net-Storage.Files.DataLake/12.0.0-dev.20200305.1",
-          "(.NET Core 4.6.28325.01; Microsoft Windows 10.0.18363 )"
+          "azsdk-net-Storage.Files.DataLake/12.1.0-dev.20200403.1",
+          "(.NET Core 4.6.28325.01; Microsoft Windows 10.0.18362 )"
         ],
         "x-ms-acl": "user::rwx,group::r--,other::---,mask::rwx",
         "x-ms-client-request-id": "8aaf82fb-ec53-7531-2fb0-0c37cbf370bd",
-        "x-ms-date": "Thu, 05 Mar 2020 22:13:49 GMT",
-        "x-ms-return-client-request-id": "true",
-        "x-ms-version": "2019-10-10"
-=======
-          "azsdk-net-Storage.Files.DataLake/12.1.0-dev.20200403.1",
-          "(.NET Core 4.6.28325.01; Microsoft Windows 10.0.18362 )"
-        ],
-        "x-ms-acl": "user::rwx,group::r--,other::---,mask::rwx",
-        "x-ms-client-request-id": "8aaf82fb-ec53-7531-2fb0-0c37cbf370bd",
-        "x-ms-date": "Fri, 03 Apr 2020 20:58:00 GMT",
-        "x-ms-return-client-request-id": "true",
-        "x-ms-version": "2019-12-12"
->>>>>>> 32e373e2
+        "x-ms-date": "Fri, 03 Apr 2020 20:58:00 GMT",
+        "x-ms-return-client-request-id": "true",
+        "x-ms-version": "2019-12-12"
       },
       "RequestBody": null,
       "StatusCode": 412,
       "ResponseHeaders": {
         "Content-Length": "200",
         "Content-Type": "application/json; charset=utf-8",
-<<<<<<< HEAD
-        "Date": "Thu, 05 Mar 2020 22:13:49 GMT",
-=======
-        "Date": "Fri, 03 Apr 2020 20:57:58 GMT",
->>>>>>> 32e373e2
+        "Date": "Fri, 03 Apr 2020 20:57:58 GMT",
         "Server": [
           "Windows-Azure-HDFS/1.0",
           "Microsoft-HTTPAPI/2.0"
         ],
         "x-ms-client-request-id": "8aaf82fb-ec53-7531-2fb0-0c37cbf370bd",
         "x-ms-error-code": "ConditionNotMet",
-<<<<<<< HEAD
-        "x-ms-request-id": "f4f1cc67-601f-0010-033b-f35753000000",
-        "x-ms-version": "2019-10-10"
-=======
         "x-ms-request-id": "fa43fe46-201f-0097-45fa-091bad000000",
         "x-ms-version": "2019-12-12"
->>>>>>> 32e373e2
       },
       "ResponseBody": {
         "error": {
           "code": "ConditionNotMet",
-<<<<<<< HEAD
-          "message": "The condition specified using HTTP conditional header(s) is not met.\nRequestId:f4f1cc67-601f-0010-033b-f35753000000\nTime:2020-03-05T22:13:49.4021658Z"
-        }
-      }
-    },
-    {
-      "RequestUri": "https://seanstagehierarchical.blob.core.windows.net/test-filesystem-b39f4469-489a-fbb3-d400-2c68115b07b6?restype=container",
-      "RequestMethod": "DELETE",
-      "RequestHeaders": {
-        "Authorization": "Sanitized",
-        "traceparent": "00-1cfa8bba31d6414591865701846a6983-3b4a57b59987d14c-00",
-        "User-Agent": [
-          "azsdk-net-Storage.Files.DataLake/12.0.0-dev.20200305.1",
-          "(.NET Core 4.6.28325.01; Microsoft Windows 10.0.18363 )"
-        ],
-        "x-ms-client-request-id": "c0dc8b38-71d1-133d-46f6-e0a9a95687b4",
-        "x-ms-date": "Thu, 05 Mar 2020 22:13:49 GMT",
-        "x-ms-return-client-request-id": "true",
-        "x-ms-version": "2019-10-10"
-=======
           "message": "The condition specified using HTTP conditional header(s) is not met.\nRequestId:fa43fe46-201f-0097-45fa-091bad000000\nTime:2020-04-03T20:57:59.4472589Z"
         }
       }
@@ -704,179 +383,100 @@
         "x-ms-date": "Fri, 03 Apr 2020 20:58:00 GMT",
         "x-ms-return-client-request-id": "true",
         "x-ms-version": "2019-12-12"
->>>>>>> 32e373e2
       },
       "RequestBody": null,
       "StatusCode": 202,
       "ResponseHeaders": {
         "Content-Length": "0",
-<<<<<<< HEAD
-        "Date": "Thu, 05 Mar 2020 22:13:48 GMT",
-=======
-        "Date": "Fri, 03 Apr 2020 20:57:59 GMT",
->>>>>>> 32e373e2
+        "Date": "Fri, 03 Apr 2020 20:57:59 GMT",
         "Server": [
           "Windows-Azure-Blob/1.0",
           "Microsoft-HTTPAPI/2.0"
         ],
         "x-ms-client-request-id": "c0dc8b38-71d1-133d-46f6-e0a9a95687b4",
-<<<<<<< HEAD
-        "x-ms-request-id": "962690a6-f01e-002d-433b-f32148000000",
-        "x-ms-version": "2019-10-10"
-=======
         "x-ms-request-id": "9621df5b-f01e-0012-79fa-093670000000",
         "x-ms-version": "2019-12-12"
->>>>>>> 32e373e2
-      },
-      "ResponseBody": []
-    },
-    {
-<<<<<<< HEAD
-      "RequestUri": "https://seanstagehierarchical.blob.core.windows.net/test-filesystem-85be68c8-9365-f6db-75b8-d1be460f079c?restype=container",
-      "RequestMethod": "PUT",
-      "RequestHeaders": {
-        "Authorization": "Sanitized",
-        "traceparent": "00-51783a2c4d421a4dab2e3dc635f8a5b6-62348925e5121046-00",
-        "User-Agent": [
-          "azsdk-net-Storage.Files.DataLake/12.0.0-dev.20200305.1",
-          "(.NET Core 4.6.28325.01; Microsoft Windows 10.0.18363 )"
+      },
+      "ResponseBody": []
+    },
+    {
+      "RequestUri": "http://seannsecanary.blob.core.windows.net/test-filesystem-85be68c8-9365-f6db-75b8-d1be460f079c?restype=container",
+      "RequestMethod": "PUT",
+      "RequestHeaders": {
+        "Authorization": "Sanitized",
+        "traceparent": "00-992b109d426e8a409e7448e5f4710b46-5524658beefc6c46-00",
+        "User-Agent": [
+          "azsdk-net-Storage.Files.DataLake/12.1.0-dev.20200403.1",
+          "(.NET Core 4.6.28325.01; Microsoft Windows 10.0.18362 )"
         ],
         "x-ms-blob-public-access": "container",
         "x-ms-client-request-id": "0459f10d-58d4-a484-b0e6-4a199f7ecc36",
-        "x-ms-date": "Thu, 05 Mar 2020 22:13:49 GMT",
-        "x-ms-return-client-request-id": "true",
-        "x-ms-version": "2019-10-10"
-=======
-      "RequestUri": "http://seannsecanary.blob.core.windows.net/test-filesystem-85be68c8-9365-f6db-75b8-d1be460f079c?restype=container",
-      "RequestMethod": "PUT",
-      "RequestHeaders": {
-        "Authorization": "Sanitized",
-        "traceparent": "00-992b109d426e8a409e7448e5f4710b46-5524658beefc6c46-00",
-        "User-Agent": [
-          "azsdk-net-Storage.Files.DataLake/12.1.0-dev.20200403.1",
-          "(.NET Core 4.6.28325.01; Microsoft Windows 10.0.18362 )"
-        ],
-        "x-ms-blob-public-access": "container",
-        "x-ms-client-request-id": "0459f10d-58d4-a484-b0e6-4a199f7ecc36",
-        "x-ms-date": "Fri, 03 Apr 2020 20:58:01 GMT",
-        "x-ms-return-client-request-id": "true",
-        "x-ms-version": "2019-12-12"
->>>>>>> 32e373e2
-      },
-      "RequestBody": null,
-      "StatusCode": 201,
-      "ResponseHeaders": {
-        "Content-Length": "0",
-<<<<<<< HEAD
-        "Date": "Thu, 05 Mar 2020 22:13:48 GMT",
-        "ETag": "\u00220x8D7C1527B65CCE0\u0022",
-        "Last-Modified": "Thu, 05 Mar 2020 22:13:49 GMT",
-=======
+        "x-ms-date": "Fri, 03 Apr 2020 20:58:01 GMT",
+        "x-ms-return-client-request-id": "true",
+        "x-ms-version": "2019-12-12"
+      },
+      "RequestBody": null,
+      "StatusCode": 201,
+      "ResponseHeaders": {
+        "Content-Length": "0",
         "Date": "Fri, 03 Apr 2020 20:57:59 GMT",
         "ETag": "\u00220x8D7D811B1463254\u0022",
         "Last-Modified": "Fri, 03 Apr 2020 20:57:59 GMT",
->>>>>>> 32e373e2
         "Server": [
           "Windows-Azure-Blob/1.0",
           "Microsoft-HTTPAPI/2.0"
         ],
         "x-ms-client-request-id": "0459f10d-58d4-a484-b0e6-4a199f7ecc36",
-<<<<<<< HEAD
-        "x-ms-request-id": "fcb37a9f-001e-0039-6f3b-f36927000000",
-        "x-ms-version": "2019-10-10"
-=======
         "x-ms-request-id": "9621df64-f01e-0012-01fa-093670000000",
         "x-ms-version": "2019-12-12"
->>>>>>> 32e373e2
-      },
-      "ResponseBody": []
-    },
-    {
-<<<<<<< HEAD
-      "RequestUri": "https://seanstagehierarchical.dfs.core.windows.net/test-filesystem-85be68c8-9365-f6db-75b8-d1be460f079c/test-directory-86d743ee-4756-189e-7d47-cbf939c7d112?resource=directory",
-      "RequestMethod": "PUT",
-      "RequestHeaders": {
-        "Authorization": "Sanitized",
-        "traceparent": "00-cf0f84896f96af45b115d8d49b32f5a2-8a395df6b5a77e42-00",
-        "User-Agent": [
-          "azsdk-net-Storage.Files.DataLake/12.0.0-dev.20200305.1",
-          "(.NET Core 4.6.28325.01; Microsoft Windows 10.0.18363 )"
+      },
+      "ResponseBody": []
+    },
+    {
+      "RequestUri": "http://seannsecanary.dfs.core.windows.net/test-filesystem-85be68c8-9365-f6db-75b8-d1be460f079c/test-directory-86d743ee-4756-189e-7d47-cbf939c7d112?resource=directory",
+      "RequestMethod": "PUT",
+      "RequestHeaders": {
+        "Authorization": "Sanitized",
+        "traceparent": "00-e14fe7f9a5145042bdc61b6a2a32ad86-fbc3e4b9df1ec444-00",
+        "User-Agent": [
+          "azsdk-net-Storage.Files.DataLake/12.1.0-dev.20200403.1",
+          "(.NET Core 4.6.28325.01; Microsoft Windows 10.0.18362 )"
         ],
         "x-ms-client-request-id": "e125229f-c78c-c50b-5340-878c8d8a6ae9",
-        "x-ms-date": "Thu, 05 Mar 2020 22:13:49 GMT",
-        "x-ms-return-client-request-id": "true",
-        "x-ms-version": "2019-10-10"
-=======
-      "RequestUri": "http://seannsecanary.dfs.core.windows.net/test-filesystem-85be68c8-9365-f6db-75b8-d1be460f079c/test-directory-86d743ee-4756-189e-7d47-cbf939c7d112?resource=directory",
-      "RequestMethod": "PUT",
-      "RequestHeaders": {
-        "Authorization": "Sanitized",
-        "traceparent": "00-e14fe7f9a5145042bdc61b6a2a32ad86-fbc3e4b9df1ec444-00",
-        "User-Agent": [
-          "azsdk-net-Storage.Files.DataLake/12.1.0-dev.20200403.1",
-          "(.NET Core 4.6.28325.01; Microsoft Windows 10.0.18362 )"
-        ],
-        "x-ms-client-request-id": "e125229f-c78c-c50b-5340-878c8d8a6ae9",
-        "x-ms-date": "Fri, 03 Apr 2020 20:58:01 GMT",
-        "x-ms-return-client-request-id": "true",
-        "x-ms-version": "2019-12-12"
->>>>>>> 32e373e2
-      },
-      "RequestBody": null,
-      "StatusCode": 201,
-      "ResponseHeaders": {
-        "Content-Length": "0",
-<<<<<<< HEAD
-        "Date": "Thu, 05 Mar 2020 22:13:49 GMT",
-        "ETag": "\u00220x8D7C1527B95340B\u0022",
-        "Last-Modified": "Thu, 05 Mar 2020 22:13:50 GMT",
-=======
+        "x-ms-date": "Fri, 03 Apr 2020 20:58:01 GMT",
+        "x-ms-return-client-request-id": "true",
+        "x-ms-version": "2019-12-12"
+      },
+      "RequestBody": null,
+      "StatusCode": 201,
+      "ResponseHeaders": {
+        "Content-Length": "0",
         "Date": "Fri, 03 Apr 2020 20:57:59 GMT",
         "ETag": "\u00220x8D7D811B1568F81\u0022",
         "Last-Modified": "Fri, 03 Apr 2020 20:57:59 GMT",
->>>>>>> 32e373e2
         "Server": [
           "Windows-Azure-HDFS/1.0",
           "Microsoft-HTTPAPI/2.0"
         ],
         "x-ms-client-request-id": "e125229f-c78c-c50b-5340-878c8d8a6ae9",
-<<<<<<< HEAD
-        "x-ms-request-id": "2b8c093d-101f-001a-743b-f3f3e4000000",
-        "x-ms-version": "2019-10-10"
-=======
         "x-ms-request-id": "fa43fe47-201f-0097-46fa-091bad000000",
         "x-ms-version": "2019-12-12"
->>>>>>> 32e373e2
-      },
-      "ResponseBody": []
-    },
-    {
-<<<<<<< HEAD
-      "RequestUri": "https://seanstagehierarchical.blob.core.windows.net/test-filesystem-85be68c8-9365-f6db-75b8-d1be460f079c/test-directory-86d743ee-4756-189e-7d47-cbf939c7d112",
-=======
+      },
+      "ResponseBody": []
+    },
+    {
       "RequestUri": "http://seannsecanary.blob.core.windows.net/test-filesystem-85be68c8-9365-f6db-75b8-d1be460f079c/test-directory-86d743ee-4756-189e-7d47-cbf939c7d112",
->>>>>>> 32e373e2
       "RequestMethod": "HEAD",
       "RequestHeaders": {
         "Authorization": "Sanitized",
         "User-Agent": [
-<<<<<<< HEAD
-          "azsdk-net-Storage.Files.DataLake/12.0.0-dev.20200305.1",
-          "(.NET Core 4.6.28325.01; Microsoft Windows 10.0.18363 )"
+          "azsdk-net-Storage.Files.DataLake/12.1.0-dev.20200403.1",
+          "(.NET Core 4.6.28325.01; Microsoft Windows 10.0.18362 )"
         ],
         "x-ms-client-request-id": "17599070-efa2-a285-62eb-00757c3ceb13",
-        "x-ms-date": "Thu, 05 Mar 2020 22:13:50 GMT",
-        "x-ms-return-client-request-id": "true",
-        "x-ms-version": "2019-10-10"
-=======
-          "azsdk-net-Storage.Files.DataLake/12.1.0-dev.20200403.1",
-          "(.NET Core 4.6.28325.01; Microsoft Windows 10.0.18362 )"
-        ],
-        "x-ms-client-request-id": "17599070-efa2-a285-62eb-00757c3ceb13",
-        "x-ms-date": "Fri, 03 Apr 2020 20:58:01 GMT",
-        "x-ms-return-client-request-id": "true",
-        "x-ms-version": "2019-12-12"
->>>>>>> 32e373e2
+        "x-ms-date": "Fri, 03 Apr 2020 20:58:01 GMT",
+        "x-ms-return-client-request-id": "true",
+        "x-ms-version": "2019-12-12"
       },
       "RequestBody": null,
       "StatusCode": 200,
@@ -884,15 +484,9 @@
         "Accept-Ranges": "bytes",
         "Content-Length": "0",
         "Content-Type": "application/octet-stream",
-<<<<<<< HEAD
-        "Date": "Thu, 05 Mar 2020 22:13:49 GMT",
-        "ETag": "\u00220x8D7C1527B95340B\u0022",
-        "Last-Modified": "Thu, 05 Mar 2020 22:13:50 GMT",
-=======
         "Date": "Fri, 03 Apr 2020 20:57:59 GMT",
         "ETag": "\u00220x8D7D811B1568F81\u0022",
         "Last-Modified": "Fri, 03 Apr 2020 20:57:59 GMT",
->>>>>>> 32e373e2
         "Server": [
           "Windows-Azure-Blob/1.0",
           "Microsoft-HTTPAPI/2.0"
@@ -901,15 +495,6 @@
         "x-ms-access-tier-inferred": "true",
         "x-ms-blob-type": "BlockBlob",
         "x-ms-client-request-id": "17599070-efa2-a285-62eb-00757c3ceb13",
-<<<<<<< HEAD
-        "x-ms-creation-time": "Thu, 05 Mar 2020 22:13:50 GMT",
-        "x-ms-lease-state": "available",
-        "x-ms-lease-status": "unlocked",
-        "x-ms-meta-hdi_isfolder": "true",
-        "x-ms-request-id": "fcb37aa8-001e-0039-733b-f36927000000",
-        "x-ms-server-encrypted": "true",
-        "x-ms-version": "2019-10-10"
-=======
         "x-ms-creation-time": "Fri, 03 Apr 2020 20:57:59 GMT",
         "x-ms-lease-state": "available",
         "x-ms-lease-status": "unlocked",
@@ -917,90 +502,43 @@
         "x-ms-request-id": "9621df73-f01e-0012-0cfa-093670000000",
         "x-ms-server-encrypted": "true",
         "x-ms-version": "2019-12-12"
->>>>>>> 32e373e2
-      },
-      "ResponseBody": []
-    },
-    {
-<<<<<<< HEAD
-      "RequestUri": "https://seanstagehierarchical.dfs.core.windows.net/test-filesystem-85be68c8-9365-f6db-75b8-d1be460f079c/test-directory-86d743ee-4756-189e-7d47-cbf939c7d112?action=setAccessControl",
+      },
+      "ResponseBody": []
+    },
+    {
+      "RequestUri": "http://seannsecanary.dfs.core.windows.net/test-filesystem-85be68c8-9365-f6db-75b8-d1be460f079c/test-directory-86d743ee-4756-189e-7d47-cbf939c7d112?action=setAccessControl",
       "RequestMethod": "PATCH",
       "RequestHeaders": {
         "Authorization": "Sanitized",
-        "If-None-Match": "\u00220x8D7C1527B95340B\u0022",
-        "User-Agent": [
-          "azsdk-net-Storage.Files.DataLake/12.0.0-dev.20200305.1",
-          "(.NET Core 4.6.28325.01; Microsoft Windows 10.0.18363 )"
+        "If-None-Match": "\u00220x8D7D811B1568F81\u0022",
+        "User-Agent": [
+          "azsdk-net-Storage.Files.DataLake/12.1.0-dev.20200403.1",
+          "(.NET Core 4.6.28325.01; Microsoft Windows 10.0.18362 )"
         ],
         "x-ms-acl": "user::rwx,group::r--,other::---,mask::rwx",
         "x-ms-client-request-id": "fc1cdc8e-5330-2546-b20d-cee1760a6e3f",
-        "x-ms-date": "Thu, 05 Mar 2020 22:13:50 GMT",
-        "x-ms-return-client-request-id": "true",
-        "x-ms-version": "2019-10-10"
-=======
-      "RequestUri": "http://seannsecanary.dfs.core.windows.net/test-filesystem-85be68c8-9365-f6db-75b8-d1be460f079c/test-directory-86d743ee-4756-189e-7d47-cbf939c7d112?action=setAccessControl",
-      "RequestMethod": "PATCH",
-      "RequestHeaders": {
-        "Authorization": "Sanitized",
-        "If-None-Match": "\u00220x8D7D811B1568F81\u0022",
-        "User-Agent": [
-          "azsdk-net-Storage.Files.DataLake/12.1.0-dev.20200403.1",
-          "(.NET Core 4.6.28325.01; Microsoft Windows 10.0.18362 )"
-        ],
-        "x-ms-acl": "user::rwx,group::r--,other::---,mask::rwx",
-        "x-ms-client-request-id": "fc1cdc8e-5330-2546-b20d-cee1760a6e3f",
-        "x-ms-date": "Fri, 03 Apr 2020 20:58:01 GMT",
-        "x-ms-return-client-request-id": "true",
-        "x-ms-version": "2019-12-12"
->>>>>>> 32e373e2
+        "x-ms-date": "Fri, 03 Apr 2020 20:58:01 GMT",
+        "x-ms-return-client-request-id": "true",
+        "x-ms-version": "2019-12-12"
       },
       "RequestBody": null,
       "StatusCode": 412,
       "ResponseHeaders": {
         "Content-Length": "200",
         "Content-Type": "application/json; charset=utf-8",
-<<<<<<< HEAD
-        "Date": "Thu, 05 Mar 2020 22:13:49 GMT",
-=======
-        "Date": "Fri, 03 Apr 2020 20:57:59 GMT",
->>>>>>> 32e373e2
+        "Date": "Fri, 03 Apr 2020 20:57:59 GMT",
         "Server": [
           "Windows-Azure-HDFS/1.0",
           "Microsoft-HTTPAPI/2.0"
         ],
         "x-ms-client-request-id": "fc1cdc8e-5330-2546-b20d-cee1760a6e3f",
         "x-ms-error-code": "ConditionNotMet",
-<<<<<<< HEAD
-        "x-ms-request-id": "2b8c093e-101f-001a-753b-f3f3e4000000",
-        "x-ms-version": "2019-10-10"
-=======
         "x-ms-request-id": "fa43fe48-201f-0097-47fa-091bad000000",
         "x-ms-version": "2019-12-12"
->>>>>>> 32e373e2
       },
       "ResponseBody": {
         "error": {
           "code": "ConditionNotMet",
-<<<<<<< HEAD
-          "message": "The condition specified using HTTP conditional header(s) is not met.\nRequestId:2b8c093e-101f-001a-753b-f3f3e4000000\nTime:2020-03-05T22:13:50.2582277Z"
-        }
-      }
-    },
-    {
-      "RequestUri": "https://seanstagehierarchical.blob.core.windows.net/test-filesystem-85be68c8-9365-f6db-75b8-d1be460f079c?restype=container",
-      "RequestMethod": "DELETE",
-      "RequestHeaders": {
-        "Authorization": "Sanitized",
-        "traceparent": "00-26f866b92b770d44aba663bcf8c19f7d-e25bbf35cddc504b-00",
-        "User-Agent": [
-          "azsdk-net-Storage.Files.DataLake/12.0.0-dev.20200305.1",
-          "(.NET Core 4.6.28325.01; Microsoft Windows 10.0.18363 )"
-        ],
-        "x-ms-client-request-id": "a0e71bdd-ef1f-9ce2-5ff3-7a15d78cb097",
-        "x-ms-date": "Thu, 05 Mar 2020 22:13:50 GMT",
-        "x-ms-return-client-request-id": "true",
-        "x-ms-version": "2019-10-10"
-=======
           "message": "The condition specified using HTTP conditional header(s) is not met.\nRequestId:fa43fe48-201f-0097-47fa-091bad000000\nTime:2020-04-03T20:57:59.9055813Z"
         }
       }
@@ -1019,231 +557,121 @@
         "x-ms-date": "Fri, 03 Apr 2020 20:58:01 GMT",
         "x-ms-return-client-request-id": "true",
         "x-ms-version": "2019-12-12"
->>>>>>> 32e373e2
       },
       "RequestBody": null,
       "StatusCode": 202,
       "ResponseHeaders": {
         "Content-Length": "0",
-<<<<<<< HEAD
-        "Date": "Thu, 05 Mar 2020 22:13:49 GMT",
-=======
-        "Date": "Fri, 03 Apr 2020 20:57:59 GMT",
->>>>>>> 32e373e2
+        "Date": "Fri, 03 Apr 2020 20:57:59 GMT",
         "Server": [
           "Windows-Azure-Blob/1.0",
           "Microsoft-HTTPAPI/2.0"
         ],
         "x-ms-client-request-id": "a0e71bdd-ef1f-9ce2-5ff3-7a15d78cb097",
-<<<<<<< HEAD
-        "x-ms-request-id": "fcb37aa9-001e-0039-743b-f36927000000",
-        "x-ms-version": "2019-10-10"
-=======
         "x-ms-request-id": "9621df81-f01e-0012-19fa-093670000000",
         "x-ms-version": "2019-12-12"
->>>>>>> 32e373e2
-      },
-      "ResponseBody": []
-    },
-    {
-<<<<<<< HEAD
-      "RequestUri": "https://seanstagehierarchical.blob.core.windows.net/test-filesystem-0abc26cb-fc02-0890-5351-dafedede9b5b?restype=container",
-      "RequestMethod": "PUT",
-      "RequestHeaders": {
-        "Authorization": "Sanitized",
-        "traceparent": "00-648824ee8d66a54395ac02e33a6c2f84-5405b64e18d1d048-00",
-        "User-Agent": [
-          "azsdk-net-Storage.Files.DataLake/12.0.0-dev.20200305.1",
-          "(.NET Core 4.6.28325.01; Microsoft Windows 10.0.18363 )"
+      },
+      "ResponseBody": []
+    },
+    {
+      "RequestUri": "http://seannsecanary.blob.core.windows.net/test-filesystem-0abc26cb-fc02-0890-5351-dafedede9b5b?restype=container",
+      "RequestMethod": "PUT",
+      "RequestHeaders": {
+        "Authorization": "Sanitized",
+        "traceparent": "00-a93c514980bf4547a775ce6d9bdcf7c4-c34dd04dd87ee84f-00",
+        "User-Agent": [
+          "azsdk-net-Storage.Files.DataLake/12.1.0-dev.20200403.1",
+          "(.NET Core 4.6.28325.01; Microsoft Windows 10.0.18362 )"
         ],
         "x-ms-blob-public-access": "container",
         "x-ms-client-request-id": "639cdd81-b89a-e150-8adf-4ccd15e4bd81",
-        "x-ms-date": "Thu, 05 Mar 2020 22:13:50 GMT",
-        "x-ms-return-client-request-id": "true",
-        "x-ms-version": "2019-10-10"
-=======
-      "RequestUri": "http://seannsecanary.blob.core.windows.net/test-filesystem-0abc26cb-fc02-0890-5351-dafedede9b5b?restype=container",
-      "RequestMethod": "PUT",
-      "RequestHeaders": {
-        "Authorization": "Sanitized",
-        "traceparent": "00-a93c514980bf4547a775ce6d9bdcf7c4-c34dd04dd87ee84f-00",
-        "User-Agent": [
-          "azsdk-net-Storage.Files.DataLake/12.1.0-dev.20200403.1",
-          "(.NET Core 4.6.28325.01; Microsoft Windows 10.0.18362 )"
-        ],
-        "x-ms-blob-public-access": "container",
-        "x-ms-client-request-id": "639cdd81-b89a-e150-8adf-4ccd15e4bd81",
-        "x-ms-date": "Fri, 03 Apr 2020 20:58:01 GMT",
-        "x-ms-return-client-request-id": "true",
-        "x-ms-version": "2019-12-12"
->>>>>>> 32e373e2
-      },
-      "RequestBody": null,
-      "StatusCode": 201,
-      "ResponseHeaders": {
-        "Content-Length": "0",
-<<<<<<< HEAD
-        "Date": "Thu, 05 Mar 2020 22:13:50 GMT",
-        "ETag": "\u00220x8D7C1527BEA9FB9\u0022",
-        "Last-Modified": "Thu, 05 Mar 2020 22:13:50 GMT",
-=======
+        "x-ms-date": "Fri, 03 Apr 2020 20:58:01 GMT",
+        "x-ms-return-client-request-id": "true",
+        "x-ms-version": "2019-12-12"
+      },
+      "RequestBody": null,
+      "StatusCode": 201,
+      "ResponseHeaders": {
+        "Content-Length": "0",
         "Date": "Fri, 03 Apr 2020 20:57:59 GMT",
         "ETag": "\u00220x8D7D811B188ECC6\u0022",
         "Last-Modified": "Fri, 03 Apr 2020 20:58:00 GMT",
->>>>>>> 32e373e2
         "Server": [
           "Windows-Azure-Blob/1.0",
           "Microsoft-HTTPAPI/2.0"
         ],
         "x-ms-client-request-id": "639cdd81-b89a-e150-8adf-4ccd15e4bd81",
-<<<<<<< HEAD
-        "x-ms-request-id": "ee93e86d-101e-0047-043b-f3f960000000",
-        "x-ms-version": "2019-10-10"
-=======
         "x-ms-request-id": "9621df93-f01e-0012-26fa-093670000000",
         "x-ms-version": "2019-12-12"
->>>>>>> 32e373e2
-      },
-      "ResponseBody": []
-    },
-    {
-<<<<<<< HEAD
-      "RequestUri": "https://seanstagehierarchical.dfs.core.windows.net/test-filesystem-0abc26cb-fc02-0890-5351-dafedede9b5b/test-directory-5cca1e58-5588-fc74-0739-18924b2ffddf?resource=directory",
-      "RequestMethod": "PUT",
-      "RequestHeaders": {
-        "Authorization": "Sanitized",
-        "traceparent": "00-a7034db3f6bd56468269a066d9e3ae9c-f175c6af55552b41-00",
-        "User-Agent": [
-          "azsdk-net-Storage.Files.DataLake/12.0.0-dev.20200305.1",
-          "(.NET Core 4.6.28325.01; Microsoft Windows 10.0.18363 )"
+      },
+      "ResponseBody": []
+    },
+    {
+      "RequestUri": "http://seannsecanary.dfs.core.windows.net/test-filesystem-0abc26cb-fc02-0890-5351-dafedede9b5b/test-directory-5cca1e58-5588-fc74-0739-18924b2ffddf?resource=directory",
+      "RequestMethod": "PUT",
+      "RequestHeaders": {
+        "Authorization": "Sanitized",
+        "traceparent": "00-27877b65a01708479bc3cac50b2dbbd9-b068f454bf523d4c-00",
+        "User-Agent": [
+          "azsdk-net-Storage.Files.DataLake/12.1.0-dev.20200403.1",
+          "(.NET Core 4.6.28325.01; Microsoft Windows 10.0.18362 )"
         ],
         "x-ms-client-request-id": "ec0830b3-97a8-2b0d-68a0-5b619fbe955b",
-        "x-ms-date": "Thu, 05 Mar 2020 22:13:50 GMT",
-        "x-ms-return-client-request-id": "true",
-        "x-ms-version": "2019-10-10"
-=======
-      "RequestUri": "http://seannsecanary.dfs.core.windows.net/test-filesystem-0abc26cb-fc02-0890-5351-dafedede9b5b/test-directory-5cca1e58-5588-fc74-0739-18924b2ffddf?resource=directory",
-      "RequestMethod": "PUT",
-      "RequestHeaders": {
-        "Authorization": "Sanitized",
-        "traceparent": "00-27877b65a01708479bc3cac50b2dbbd9-b068f454bf523d4c-00",
-        "User-Agent": [
-          "azsdk-net-Storage.Files.DataLake/12.1.0-dev.20200403.1",
-          "(.NET Core 4.6.28325.01; Microsoft Windows 10.0.18362 )"
-        ],
-        "x-ms-client-request-id": "ec0830b3-97a8-2b0d-68a0-5b619fbe955b",
-        "x-ms-date": "Fri, 03 Apr 2020 20:58:01 GMT",
-        "x-ms-return-client-request-id": "true",
-        "x-ms-version": "2019-12-12"
->>>>>>> 32e373e2
-      },
-      "RequestBody": null,
-      "StatusCode": 201,
-      "ResponseHeaders": {
-        "Content-Length": "0",
-<<<<<<< HEAD
-        "Date": "Thu, 05 Mar 2020 22:13:50 GMT",
-        "ETag": "\u00220x8D7C1527C1CD6C4\u0022",
-        "Last-Modified": "Thu, 05 Mar 2020 22:13:50 GMT",
-=======
+        "x-ms-date": "Fri, 03 Apr 2020 20:58:01 GMT",
+        "x-ms-return-client-request-id": "true",
+        "x-ms-version": "2019-12-12"
+      },
+      "RequestBody": null,
+      "StatusCode": 201,
+      "ResponseHeaders": {
+        "Content-Length": "0",
         "Date": "Fri, 03 Apr 2020 20:57:59 GMT",
         "ETag": "\u00220x8D7D811B19701C2\u0022",
         "Last-Modified": "Fri, 03 Apr 2020 20:58:00 GMT",
->>>>>>> 32e373e2
         "Server": [
           "Windows-Azure-HDFS/1.0",
           "Microsoft-HTTPAPI/2.0"
         ],
         "x-ms-client-request-id": "ec0830b3-97a8-2b0d-68a0-5b619fbe955b",
-<<<<<<< HEAD
-        "x-ms-request-id": "c4760e8d-301f-0040-6c3b-f39503000000",
-        "x-ms-version": "2019-10-10"
-=======
         "x-ms-request-id": "fa43fe49-201f-0097-48fa-091bad000000",
         "x-ms-version": "2019-12-12"
->>>>>>> 32e373e2
-      },
-      "ResponseBody": []
-    },
-    {
-<<<<<<< HEAD
-      "RequestUri": "https://seanstagehierarchical.dfs.core.windows.net/test-filesystem-0abc26cb-fc02-0890-5351-dafedede9b5b/test-directory-5cca1e58-5588-fc74-0739-18924b2ffddf?action=setAccessControl",
-=======
+      },
+      "ResponseBody": []
+    },
+    {
       "RequestUri": "http://seannsecanary.dfs.core.windows.net/test-filesystem-0abc26cb-fc02-0890-5351-dafedede9b5b/test-directory-5cca1e58-5588-fc74-0739-18924b2ffddf?action=setAccessControl",
->>>>>>> 32e373e2
       "RequestMethod": "PATCH",
       "RequestHeaders": {
         "Authorization": "Sanitized",
         "User-Agent": [
-<<<<<<< HEAD
-          "azsdk-net-Storage.Files.DataLake/12.0.0-dev.20200305.1",
-          "(.NET Core 4.6.28325.01; Microsoft Windows 10.0.18363 )"
+          "azsdk-net-Storage.Files.DataLake/12.1.0-dev.20200403.1",
+          "(.NET Core 4.6.28325.01; Microsoft Windows 10.0.18362 )"
         ],
         "x-ms-acl": "user::rwx,group::r--,other::---,mask::rwx",
         "x-ms-client-request-id": "1bde0bcb-1126-c736-3652-99a1dc5ff26b",
-        "x-ms-date": "Thu, 05 Mar 2020 22:13:51 GMT",
+        "x-ms-date": "Fri, 03 Apr 2020 20:58:01 GMT",
         "x-ms-lease-id": "3d7c11b0-6f5d-5333-64e4-29262a7e9638",
         "x-ms-return-client-request-id": "true",
-        "x-ms-version": "2019-10-10"
-=======
-          "azsdk-net-Storage.Files.DataLake/12.1.0-dev.20200403.1",
-          "(.NET Core 4.6.28325.01; Microsoft Windows 10.0.18362 )"
-        ],
-        "x-ms-acl": "user::rwx,group::r--,other::---,mask::rwx",
-        "x-ms-client-request-id": "1bde0bcb-1126-c736-3652-99a1dc5ff26b",
-        "x-ms-date": "Fri, 03 Apr 2020 20:58:01 GMT",
-        "x-ms-lease-id": "3d7c11b0-6f5d-5333-64e4-29262a7e9638",
-        "x-ms-return-client-request-id": "true",
-        "x-ms-version": "2019-12-12"
->>>>>>> 32e373e2
+        "x-ms-version": "2019-12-12"
       },
       "RequestBody": null,
       "StatusCode": 412,
       "ResponseHeaders": {
         "Content-Length": "176",
         "Content-Type": "application/json; charset=utf-8",
-<<<<<<< HEAD
-        "Date": "Thu, 05 Mar 2020 22:13:50 GMT",
-=======
-        "Date": "Fri, 03 Apr 2020 20:57:59 GMT",
->>>>>>> 32e373e2
+        "Date": "Fri, 03 Apr 2020 20:57:59 GMT",
         "Server": [
           "Windows-Azure-HDFS/1.0",
           "Microsoft-HTTPAPI/2.0"
         ],
         "x-ms-client-request-id": "1bde0bcb-1126-c736-3652-99a1dc5ff26b",
         "x-ms-error-code": "LeaseNotPresent",
-<<<<<<< HEAD
-        "x-ms-request-id": "c4760e8e-301f-0040-6d3b-f39503000000",
-        "x-ms-version": "2019-10-10"
-=======
         "x-ms-request-id": "fa43fe4b-201f-0097-49fa-091bad000000",
         "x-ms-version": "2019-12-12"
->>>>>>> 32e373e2
       },
       "ResponseBody": {
         "error": {
           "code": "LeaseNotPresent",
-<<<<<<< HEAD
-          "message": "There is currently no lease on the resource.\nRequestId:c4760e8e-301f-0040-6d3b-f39503000000\nTime:2020-03-05T22:13:51.2398154Z"
-        }
-      }
-    },
-    {
-      "RequestUri": "https://seanstagehierarchical.blob.core.windows.net/test-filesystem-0abc26cb-fc02-0890-5351-dafedede9b5b?restype=container",
-      "RequestMethod": "DELETE",
-      "RequestHeaders": {
-        "Authorization": "Sanitized",
-        "traceparent": "00-363bddd759a39f4f990f4c0308a572c8-023a8a81425af640-00",
-        "User-Agent": [
-          "azsdk-net-Storage.Files.DataLake/12.0.0-dev.20200305.1",
-          "(.NET Core 4.6.28325.01; Microsoft Windows 10.0.18363 )"
-        ],
-        "x-ms-client-request-id": "9495a625-7adf-d034-36a7-9a13229e43fd",
-        "x-ms-date": "Thu, 05 Mar 2020 22:13:51 GMT",
-        "x-ms-return-client-request-id": "true",
-        "x-ms-version": "2019-10-10"
-=======
           "message": "There is currently no lease on the resource.\nRequestId:fa43fe4b-201f-0097-49fa-091bad000000\nTime:2020-04-03T20:58:00.2498234Z"
         }
       }
@@ -1262,42 +690,26 @@
         "x-ms-date": "Fri, 03 Apr 2020 20:58:01 GMT",
         "x-ms-return-client-request-id": "true",
         "x-ms-version": "2019-12-12"
->>>>>>> 32e373e2
       },
       "RequestBody": null,
       "StatusCode": 202,
       "ResponseHeaders": {
         "Content-Length": "0",
-<<<<<<< HEAD
-        "Date": "Thu, 05 Mar 2020 22:13:51 GMT",
-=======
-        "Date": "Fri, 03 Apr 2020 20:57:59 GMT",
->>>>>>> 32e373e2
+        "Date": "Fri, 03 Apr 2020 20:57:59 GMT",
         "Server": [
           "Windows-Azure-Blob/1.0",
           "Microsoft-HTTPAPI/2.0"
         ],
         "x-ms-client-request-id": "9495a625-7adf-d034-36a7-9a13229e43fd",
-<<<<<<< HEAD
-        "x-ms-request-id": "ee93e879-101e-0047-0c3b-f3f960000000",
-        "x-ms-version": "2019-10-10"
-=======
         "x-ms-request-id": "9621dfb4-f01e-0012-3ffa-093670000000",
         "x-ms-version": "2019-12-12"
->>>>>>> 32e373e2
       },
       "ResponseBody": []
     }
   ],
   "Variables": {
-<<<<<<< HEAD
-    "DateTimeOffsetNow": "2020-03-05T14:13:47.0569660-08:00",
-    "RandomSeed": "860447193",
-    "Storage_TestConfigHierarchicalNamespace": "NamespaceTenant\nseanstagehierarchical\nU2FuaXRpemVk\nhttps://seanstagehierarchical.blob.core.windows.net\nhttp://seanstagehierarchical.file.core.windows.net\nhttp://seanstagehierarchical.queue.core.windows.net\nhttp://seanstagehierarchical.table.core.windows.net\n\n\n\n\nhttp://seanstagehierarchical-secondary.blob.core.windows.net\nhttp://seanstagehierarchical-secondary.file.core.windows.net\nhttp://seanstagehierarchical-secondary.queue.core.windows.net\nhttp://seanstagehierarchical-secondary.table.core.windows.net\n68390a19-a643-458b-b726-408abf67b4fc\nSanitized\n72f988bf-86f1-41af-91ab-2d7cd011db47\nhttps://login.microsoftonline.com/\nCloud\nBlobEndpoint=https://seanstagehierarchical.blob.core.windows.net/;QueueEndpoint=http://seanstagehierarchical.queue.core.windows.net/;FileEndpoint=http://seanstagehierarchical.file.core.windows.net/;BlobSecondaryEndpoint=http://seanstagehierarchical-secondary.blob.core.windows.net/;QueueSecondaryEndpoint=http://seanstagehierarchical-secondary.queue.core.windows.net/;FileSecondaryEndpoint=http://seanstagehierarchical-secondary.file.core.windows.net/;AccountName=seanstagehierarchical;AccountKey=Sanitized\n"
-=======
     "DateTimeOffsetNow": "2020-04-03T13:57:59.9891586-07:00",
     "RandomSeed": "860447193",
     "Storage_TestConfigHierarchicalNamespace": "NamespaceTenant\nseannsecanary\nU2FuaXRpemVk\nhttp://seannsecanary.blob.core.windows.net\nhttp://seannsecanary.file.core.windows.net\nhttp://seannsecanary.queue.core.windows.net\nhttp://seannsecanary.table.core.windows.net\n\n\n\n\nhttp://seannsecanary-secondary.blob.core.windows.net\nhttp://seannsecanary-secondary.file.core.windows.net\nhttp://seannsecanary-secondary.queue.core.windows.net\nhttp://seannsecanary-secondary.table.core.windows.net\n68390a19-a643-458b-b726-408abf67b4fc\nSanitized\n72f988bf-86f1-41af-91ab-2d7cd011db47\nhttps://login.microsoftonline.com/\nCloud\nBlobEndpoint=http://seannsecanary.blob.core.windows.net/;QueueEndpoint=http://seannsecanary.queue.core.windows.net/;FileEndpoint=http://seannsecanary.file.core.windows.net/;BlobSecondaryEndpoint=http://seannsecanary-secondary.blob.core.windows.net/;QueueSecondaryEndpoint=http://seannsecanary-secondary.queue.core.windows.net/;FileSecondaryEndpoint=http://seannsecanary-secondary.file.core.windows.net/;AccountName=seannsecanary;AccountKey=Sanitized\n"
->>>>>>> 32e373e2
   }
 }