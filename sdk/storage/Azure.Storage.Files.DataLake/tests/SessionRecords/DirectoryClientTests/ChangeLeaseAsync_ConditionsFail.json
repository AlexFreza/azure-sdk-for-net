{
  "Entries": [
    {
<<<<<<< HEAD
      "RequestUri": "https://seanstagehierarchical.blob.core.windows.net/test-filesystem-eb55624a-ee72-9ffa-54ba-26924f795bc3?restype=container",
      "RequestMethod": "PUT",
      "RequestHeaders": {
        "Authorization": "Sanitized",
        "traceparent": "00-e841bd7a261f78408e017c537e6a821a-663b825ec5c1f04f-00",
        "User-Agent": [
          "azsdk-net-Storage.Files.DataLake/12.0.0-dev.20200305.1",
          "(.NET Core 4.6.28325.01; Microsoft Windows 10.0.18363 )"
        ],
        "x-ms-blob-public-access": "container",
        "x-ms-client-request-id": "7d69accf-84c3-ba82-5665-945dd0e46465",
        "x-ms-date": "Thu, 05 Mar 2020 22:07:06 GMT",
        "x-ms-return-client-request-id": "true",
        "x-ms-version": "2019-10-10"
=======
      "RequestUri": "http://seannsecanary.blob.core.windows.net/test-filesystem-eb55624a-ee72-9ffa-54ba-26924f795bc3?restype=container",
      "RequestMethod": "PUT",
      "RequestHeaders": {
        "Authorization": "Sanitized",
        "traceparent": "00-e544b3fcc479dd46a53531c6de231757-45ac5cb782c00e4f-00",
        "User-Agent": [
          "azsdk-net-Storage.Files.DataLake/12.1.0-dev.20200403.1",
          "(.NET Core 4.6.28325.01; Microsoft Windows 10.0.18362 )"
        ],
        "x-ms-blob-public-access": "container",
        "x-ms-client-request-id": "7d69accf-84c3-ba82-5665-945dd0e46465",
        "x-ms-date": "Fri, 03 Apr 2020 20:53:02 GMT",
        "x-ms-return-client-request-id": "true",
        "x-ms-version": "2019-12-12"
>>>>>>> 32e373e2
      },
      "RequestBody": null,
      "StatusCode": 201,
      "ResponseHeaders": {
        "Content-Length": "0",
<<<<<<< HEAD
        "Date": "Thu, 05 Mar 2020 22:07:05 GMT",
        "ETag": "\u00220x8D7C1518AEB69AE\u0022",
        "Last-Modified": "Thu, 05 Mar 2020 22:07:06 GMT",
=======
        "Date": "Fri, 03 Apr 2020 20:53:00 GMT",
        "ETag": "\u00220x8D7D810FF354265\u0022",
        "Last-Modified": "Fri, 03 Apr 2020 20:53:00 GMT",
>>>>>>> 32e373e2
        "Server": [
          "Windows-Azure-Blob/1.0",
          "Microsoft-HTTPAPI/2.0"
        ],
        "x-ms-client-request-id": "7d69accf-84c3-ba82-5665-945dd0e46465",
<<<<<<< HEAD
        "x-ms-request-id": "35973266-201e-0001-3d3a-f3cde7000000",
        "x-ms-version": "2019-10-10"
=======
        "x-ms-request-id": "96215458-f01e-0012-65f9-093670000000",
        "x-ms-version": "2019-12-12"
>>>>>>> 32e373e2
      },
      "ResponseBody": []
    },
    {
<<<<<<< HEAD
      "RequestUri": "https://seanstagehierarchical.dfs.core.windows.net/test-filesystem-eb55624a-ee72-9ffa-54ba-26924f795bc3/test-directory-c878de43-17d1-bd65-064f-6e4eb7da61f4?resource=directory",
      "RequestMethod": "PUT",
      "RequestHeaders": {
        "Authorization": "Sanitized",
        "traceparent": "00-ad2f24039294db44a24f291960591b36-4920001374852544-00",
        "User-Agent": [
          "azsdk-net-Storage.Files.DataLake/12.0.0-dev.20200305.1",
          "(.NET Core 4.6.28325.01; Microsoft Windows 10.0.18363 )"
        ],
        "x-ms-client-request-id": "5fdcd0bf-c7e7-b710-47ab-76731534027c",
        "x-ms-date": "Thu, 05 Mar 2020 22:07:06 GMT",
        "x-ms-return-client-request-id": "true",
        "x-ms-version": "2019-10-10"
=======
      "RequestUri": "http://seannsecanary.dfs.core.windows.net/test-filesystem-eb55624a-ee72-9ffa-54ba-26924f795bc3/test-directory-c878de43-17d1-bd65-064f-6e4eb7da61f4?resource=directory",
      "RequestMethod": "PUT",
      "RequestHeaders": {
        "Authorization": "Sanitized",
        "traceparent": "00-4fc2c0bdadeae54cae891fd4385e3a4e-9ca5816878dc7346-00",
        "User-Agent": [
          "azsdk-net-Storage.Files.DataLake/12.1.0-dev.20200403.1",
          "(.NET Core 4.6.28325.01; Microsoft Windows 10.0.18362 )"
        ],
        "x-ms-client-request-id": "5fdcd0bf-c7e7-b710-47ab-76731534027c",
        "x-ms-date": "Fri, 03 Apr 2020 20:53:02 GMT",
        "x-ms-return-client-request-id": "true",
        "x-ms-version": "2019-12-12"
>>>>>>> 32e373e2
      },
      "RequestBody": null,
      "StatusCode": 201,
      "ResponseHeaders": {
        "Content-Length": "0",
<<<<<<< HEAD
        "Date": "Thu, 05 Mar 2020 22:07:06 GMT",
        "ETag": "\u00220x8D7C1518B1E3F48\u0022",
        "Last-Modified": "Thu, 05 Mar 2020 22:07:06 GMT",
=======
        "Date": "Fri, 03 Apr 2020 20:53:00 GMT",
        "ETag": "\u00220x8D7D810FF46D12F\u0022",
        "Last-Modified": "Fri, 03 Apr 2020 20:53:01 GMT",
>>>>>>> 32e373e2
        "Server": [
          "Windows-Azure-HDFS/1.0",
          "Microsoft-HTTPAPI/2.0"
        ],
        "x-ms-client-request-id": "5fdcd0bf-c7e7-b710-47ab-76731534027c",
<<<<<<< HEAD
        "x-ms-request-id": "b61268c1-c01f-0026-473a-f3da23000000",
        "x-ms-version": "2019-10-10"
=======
        "x-ms-request-id": "fa43fa76-201f-0097-45f9-091bad000000",
        "x-ms-version": "2019-12-12"
>>>>>>> 32e373e2
      },
      "ResponseBody": []
    },
    {
<<<<<<< HEAD
      "RequestUri": "https://seanstagehierarchical.blob.core.windows.net/test-filesystem-eb55624a-ee72-9ffa-54ba-26924f795bc3/test-directory-c878de43-17d1-bd65-064f-6e4eb7da61f4?comp=lease",
      "RequestMethod": "PUT",
      "RequestHeaders": {
        "Authorization": "Sanitized",
        "traceparent": "00-8874739d2b4ee44c9be57f8d2b7a70bd-f6b984d28e3a6b47-00",
        "User-Agent": [
          "azsdk-net-Storage.Files.DataLake/12.0.0-dev.20200305.1",
          "(.NET Core 4.6.28325.01; Microsoft Windows 10.0.18363 )"
        ],
        "x-ms-client-request-id": "3e596ee5-1ca6-027e-92ce-571466f1fe51",
        "x-ms-date": "Thu, 05 Mar 2020 22:07:06 GMT",
=======
      "RequestUri": "http://seannsecanary.blob.core.windows.net/test-filesystem-eb55624a-ee72-9ffa-54ba-26924f795bc3/test-directory-c878de43-17d1-bd65-064f-6e4eb7da61f4?comp=lease",
      "RequestMethod": "PUT",
      "RequestHeaders": {
        "Authorization": "Sanitized",
        "traceparent": "00-44202a3b087af841bd32e2168db9ab40-afd1dc6c0724684b-00",
        "User-Agent": [
          "azsdk-net-Storage.Files.DataLake/12.1.0-dev.20200403.1",
          "(.NET Core 4.6.28325.01; Microsoft Windows 10.0.18362 )"
        ],
        "x-ms-client-request-id": "3e596ee5-1ca6-027e-92ce-571466f1fe51",
        "x-ms-date": "Fri, 03 Apr 2020 20:53:02 GMT",
>>>>>>> 32e373e2
        "x-ms-lease-action": "acquire",
        "x-ms-lease-duration": "15",
        "x-ms-proposed-lease-id": "8b329f04-c120-6555-de34-678e1a26c508",
        "x-ms-return-client-request-id": "true",
<<<<<<< HEAD
        "x-ms-version": "2019-10-10"
=======
        "x-ms-version": "2019-12-12"
>>>>>>> 32e373e2
      },
      "RequestBody": null,
      "StatusCode": 201,
      "ResponseHeaders": {
        "Content-Length": "0",
<<<<<<< HEAD
        "Date": "Thu, 05 Mar 2020 22:07:06 GMT",
        "ETag": "\u00220x8D7C1518B1E3F48\u0022",
        "Last-Modified": "Thu, 05 Mar 2020 22:07:06 GMT",
=======
        "Date": "Fri, 03 Apr 2020 20:53:00 GMT",
        "ETag": "\u00220x8D7D810FF46D12F\u0022",
        "Last-Modified": "Fri, 03 Apr 2020 20:53:01 GMT",
>>>>>>> 32e373e2
        "Server": [
          "Windows-Azure-Blob/1.0",
          "Microsoft-HTTPAPI/2.0"
        ],
        "x-ms-client-request-id": "3e596ee5-1ca6-027e-92ce-571466f1fe51",
        "x-ms-lease-id": "8b329f04-c120-6555-de34-678e1a26c508",
<<<<<<< HEAD
        "x-ms-request-id": "3597327c-201e-0001-4d3a-f3cde7000000",
        "x-ms-version": "2019-10-10"
=======
        "x-ms-request-id": "96215478-f01e-0012-7ff9-093670000000",
        "x-ms-version": "2019-12-12"
>>>>>>> 32e373e2
      },
      "ResponseBody": []
    },
    {
<<<<<<< HEAD
      "RequestUri": "https://seanstagehierarchical.blob.core.windows.net/test-filesystem-eb55624a-ee72-9ffa-54ba-26924f795bc3/test-directory-c878de43-17d1-bd65-064f-6e4eb7da61f4?comp=lease",
      "RequestMethod": "PUT",
      "RequestHeaders": {
        "Authorization": "Sanitized",
        "If-Modified-Since": "Fri, 06 Mar 2020 22:07:06 GMT",
        "traceparent": "00-046e87296cda014496c63ed91a755d88-1e759ad91693b043-00",
        "User-Agent": [
          "azsdk-net-Storage.Files.DataLake/12.0.0-dev.20200305.1",
          "(.NET Core 4.6.28325.01; Microsoft Windows 10.0.18363 )"
        ],
        "x-ms-client-request-id": "f87e396f-ef33-2386-0237-c5fd5263988a",
        "x-ms-date": "Thu, 05 Mar 2020 22:07:06 GMT",
=======
      "RequestUri": "http://seannsecanary.blob.core.windows.net/test-filesystem-eb55624a-ee72-9ffa-54ba-26924f795bc3/test-directory-c878de43-17d1-bd65-064f-6e4eb7da61f4?comp=lease",
      "RequestMethod": "PUT",
      "RequestHeaders": {
        "Authorization": "Sanitized",
        "If-Modified-Since": "Sat, 04 Apr 2020 20:53:02 GMT",
        "traceparent": "00-4b0873c00a7052459abaf551ce941bb3-72536ac96ad17343-00",
        "User-Agent": [
          "azsdk-net-Storage.Files.DataLake/12.1.0-dev.20200403.1",
          "(.NET Core 4.6.28325.01; Microsoft Windows 10.0.18362 )"
        ],
        "x-ms-client-request-id": "f87e396f-ef33-2386-0237-c5fd5263988a",
        "x-ms-date": "Fri, 03 Apr 2020 20:53:02 GMT",
>>>>>>> 32e373e2
        "x-ms-lease-action": "change",
        "x-ms-lease-id": "8b329f04-c120-6555-de34-678e1a26c508",
        "x-ms-proposed-lease-id": "e68ed619-02fd-640d-330c-5b64678c2e2c",
        "x-ms-return-client-request-id": "true",
<<<<<<< HEAD
        "x-ms-version": "2019-10-10"
=======
        "x-ms-version": "2019-12-12"
>>>>>>> 32e373e2
      },
      "RequestBody": null,
      "StatusCode": 412,
      "ResponseHeaders": {
        "Content-Length": "252",
        "Content-Type": "application/xml",
<<<<<<< HEAD
        "Date": "Thu, 05 Mar 2020 22:07:06 GMT",
=======
        "Date": "Fri, 03 Apr 2020 20:53:00 GMT",
>>>>>>> 32e373e2
        "Server": [
          "Windows-Azure-Blob/1.0",
          "Microsoft-HTTPAPI/2.0"
        ],
        "x-ms-client-request-id": "f87e396f-ef33-2386-0237-c5fd5263988a",
        "x-ms-error-code": "ConditionNotMet",
<<<<<<< HEAD
        "x-ms-request-id": "35973281-201e-0001-523a-f3cde7000000",
        "x-ms-version": "2019-10-10"
      },
      "ResponseBody": [
        "\uFEFF\u003C?xml version=\u00221.0\u0022 encoding=\u0022utf-8\u0022?\u003E\u003CError\u003E\u003CCode\u003EConditionNotMet\u003C/Code\u003E\u003CMessage\u003EThe condition specified using HTTP conditional header(s) is not met.\n",
        "RequestId:35973281-201e-0001-523a-f3cde7000000\n",
        "Time:2020-03-05T22:07:06.8430884Z\u003C/Message\u003E\u003C/Error\u003E"
      ]
    },
    {
      "RequestUri": "https://seanstagehierarchical.blob.core.windows.net/test-filesystem-eb55624a-ee72-9ffa-54ba-26924f795bc3?restype=container",
      "RequestMethod": "DELETE",
      "RequestHeaders": {
        "Authorization": "Sanitized",
        "traceparent": "00-6e4e8e132a549946876242e5846a0041-6afa92055bb1a646-00",
        "User-Agent": [
          "azsdk-net-Storage.Files.DataLake/12.0.0-dev.20200305.1",
          "(.NET Core 4.6.28325.01; Microsoft Windows 10.0.18363 )"
        ],
        "x-ms-client-request-id": "2ca5a6ca-0572-161e-b32a-97b4a83e1dfa",
        "x-ms-date": "Thu, 05 Mar 2020 22:07:06 GMT",
        "x-ms-return-client-request-id": "true",
        "x-ms-version": "2019-10-10"
=======
        "x-ms-request-id": "96215487-f01e-0012-0af9-093670000000",
        "x-ms-version": "2019-12-12"
      },
      "ResponseBody": [
        "\uFEFF\u003C?xml version=\u00221.0\u0022 encoding=\u0022utf-8\u0022?\u003E\u003CError\u003E\u003CCode\u003EConditionNotMet\u003C/Code\u003E\u003CMessage\u003EThe condition specified using HTTP conditional header(s) is not met.\n",
        "RequestId:96215487-f01e-0012-0af9-093670000000\n",
        "Time:2020-04-03T20:53:01.1833414Z\u003C/Message\u003E\u003C/Error\u003E"
      ]
    },
    {
      "RequestUri": "http://seannsecanary.blob.core.windows.net/test-filesystem-eb55624a-ee72-9ffa-54ba-26924f795bc3?restype=container",
      "RequestMethod": "DELETE",
      "RequestHeaders": {
        "Authorization": "Sanitized",
        "traceparent": "00-ec6f6e3424710142957ec93ab2919afb-ff0898a755b31840-00",
        "User-Agent": [
          "azsdk-net-Storage.Files.DataLake/12.1.0-dev.20200403.1",
          "(.NET Core 4.6.28325.01; Microsoft Windows 10.0.18362 )"
        ],
        "x-ms-client-request-id": "2ca5a6ca-0572-161e-b32a-97b4a83e1dfa",
        "x-ms-date": "Fri, 03 Apr 2020 20:53:02 GMT",
        "x-ms-return-client-request-id": "true",
        "x-ms-version": "2019-12-12"
>>>>>>> 32e373e2
      },
      "RequestBody": null,
      "StatusCode": 202,
      "ResponseHeaders": {
        "Content-Length": "0",
<<<<<<< HEAD
        "Date": "Thu, 05 Mar 2020 22:07:06 GMT",
=======
        "Date": "Fri, 03 Apr 2020 20:53:00 GMT",
>>>>>>> 32e373e2
        "Server": [
          "Windows-Azure-Blob/1.0",
          "Microsoft-HTTPAPI/2.0"
        ],
        "x-ms-client-request-id": "2ca5a6ca-0572-161e-b32a-97b4a83e1dfa",
<<<<<<< HEAD
        "x-ms-request-id": "35973287-201e-0001-573a-f3cde7000000",
        "x-ms-version": "2019-10-10"
=======
        "x-ms-request-id": "96215499-f01e-0012-15f9-093670000000",
        "x-ms-version": "2019-12-12"
>>>>>>> 32e373e2
      },
      "ResponseBody": []
    },
    {
<<<<<<< HEAD
      "RequestUri": "https://seanstagehierarchical.blob.core.windows.net/test-filesystem-510ee0f7-dead-6c7c-0406-c6490e70720b?restype=container",
      "RequestMethod": "PUT",
      "RequestHeaders": {
        "Authorization": "Sanitized",
        "traceparent": "00-dbf0c1a8860a764f9f405052bc692923-a11df43d5e581c4d-00",
        "User-Agent": [
          "azsdk-net-Storage.Files.DataLake/12.0.0-dev.20200305.1",
          "(.NET Core 4.6.28325.01; Microsoft Windows 10.0.18363 )"
        ],
        "x-ms-blob-public-access": "container",
        "x-ms-client-request-id": "d01ee5cd-2fe8-ec8a-2a38-276b3fd50843",
        "x-ms-date": "Thu, 05 Mar 2020 22:07:07 GMT",
        "x-ms-return-client-request-id": "true",
        "x-ms-version": "2019-10-10"
=======
      "RequestUri": "http://seannsecanary.blob.core.windows.net/test-filesystem-510ee0f7-dead-6c7c-0406-c6490e70720b?restype=container",
      "RequestMethod": "PUT",
      "RequestHeaders": {
        "Authorization": "Sanitized",
        "traceparent": "00-72c07bf9e6a1584fae0bb1bef58b23c5-320864a572e3fd4e-00",
        "User-Agent": [
          "azsdk-net-Storage.Files.DataLake/12.1.0-dev.20200403.1",
          "(.NET Core 4.6.28325.01; Microsoft Windows 10.0.18362 )"
        ],
        "x-ms-blob-public-access": "container",
        "x-ms-client-request-id": "d01ee5cd-2fe8-ec8a-2a38-276b3fd50843",
        "x-ms-date": "Fri, 03 Apr 2020 20:53:02 GMT",
        "x-ms-return-client-request-id": "true",
        "x-ms-version": "2019-12-12"
>>>>>>> 32e373e2
      },
      "RequestBody": null,
      "StatusCode": 201,
      "ResponseHeaders": {
        "Content-Length": "0",
<<<<<<< HEAD
        "Date": "Thu, 05 Mar 2020 22:07:07 GMT",
        "ETag": "\u00220x8D7C1518B743EA2\u0022",
        "Last-Modified": "Thu, 05 Mar 2020 22:07:07 GMT",
=======
        "Date": "Fri, 03 Apr 2020 20:53:00 GMT",
        "ETag": "\u00220x8D7D810FF7C91A6\u0022",
        "Last-Modified": "Fri, 03 Apr 2020 20:53:01 GMT",
>>>>>>> 32e373e2
        "Server": [
          "Windows-Azure-Blob/1.0",
          "Microsoft-HTTPAPI/2.0"
        ],
        "x-ms-client-request-id": "d01ee5cd-2fe8-ec8a-2a38-276b3fd50843",
<<<<<<< HEAD
        "x-ms-request-id": "6ca262b8-901e-0014-5d3a-f3da54000000",
        "x-ms-version": "2019-10-10"
=======
        "x-ms-request-id": "962154ad-f01e-0012-27f9-093670000000",
        "x-ms-version": "2019-12-12"
>>>>>>> 32e373e2
      },
      "ResponseBody": []
    },
    {
<<<<<<< HEAD
      "RequestUri": "https://seanstagehierarchical.dfs.core.windows.net/test-filesystem-510ee0f7-dead-6c7c-0406-c6490e70720b/test-directory-1bfd8cb7-710b-8c3d-c99c-40186c710283?resource=directory",
      "RequestMethod": "PUT",
      "RequestHeaders": {
        "Authorization": "Sanitized",
        "traceparent": "00-94bf9555dd129348b14f44de87b53304-cbc4ba8929d6cb4d-00",
        "User-Agent": [
          "azsdk-net-Storage.Files.DataLake/12.0.0-dev.20200305.1",
          "(.NET Core 4.6.28325.01; Microsoft Windows 10.0.18363 )"
        ],
        "x-ms-client-request-id": "de532e8d-b483-5be7-a892-064cef727fb8",
        "x-ms-date": "Thu, 05 Mar 2020 22:07:07 GMT",
        "x-ms-return-client-request-id": "true",
        "x-ms-version": "2019-10-10"
=======
      "RequestUri": "http://seannsecanary.dfs.core.windows.net/test-filesystem-510ee0f7-dead-6c7c-0406-c6490e70720b/test-directory-1bfd8cb7-710b-8c3d-c99c-40186c710283?resource=directory",
      "RequestMethod": "PUT",
      "RequestHeaders": {
        "Authorization": "Sanitized",
        "traceparent": "00-b0b5202fc832984fa2fafcbcf9be21b9-34394abfdb4d1545-00",
        "User-Agent": [
          "azsdk-net-Storage.Files.DataLake/12.1.0-dev.20200403.1",
          "(.NET Core 4.6.28325.01; Microsoft Windows 10.0.18362 )"
        ],
        "x-ms-client-request-id": "de532e8d-b483-5be7-a892-064cef727fb8",
        "x-ms-date": "Fri, 03 Apr 2020 20:53:02 GMT",
        "x-ms-return-client-request-id": "true",
        "x-ms-version": "2019-12-12"
>>>>>>> 32e373e2
      },
      "RequestBody": null,
      "StatusCode": 201,
      "ResponseHeaders": {
        "Content-Length": "0",
<<<<<<< HEAD
        "Date": "Thu, 05 Mar 2020 22:07:06 GMT",
        "ETag": "\u00220x8D7C1518BA4B632\u0022",
        "Last-Modified": "Thu, 05 Mar 2020 22:07:07 GMT",
=======
        "Date": "Fri, 03 Apr 2020 20:53:00 GMT",
        "ETag": "\u00220x8D7D810FF8A82A3\u0022",
        "Last-Modified": "Fri, 03 Apr 2020 20:53:01 GMT",
>>>>>>> 32e373e2
        "Server": [
          "Windows-Azure-HDFS/1.0",
          "Microsoft-HTTPAPI/2.0"
        ],
        "x-ms-client-request-id": "de532e8d-b483-5be7-a892-064cef727fb8",
<<<<<<< HEAD
        "x-ms-request-id": "82fb5ffe-901f-003b-2d3a-f3d79f000000",
        "x-ms-version": "2019-10-10"
=======
        "x-ms-request-id": "fa43fa77-201f-0097-46f9-091bad000000",
        "x-ms-version": "2019-12-12"
>>>>>>> 32e373e2
      },
      "ResponseBody": []
    },
    {
<<<<<<< HEAD
      "RequestUri": "https://seanstagehierarchical.blob.core.windows.net/test-filesystem-510ee0f7-dead-6c7c-0406-c6490e70720b/test-directory-1bfd8cb7-710b-8c3d-c99c-40186c710283?comp=lease",
      "RequestMethod": "PUT",
      "RequestHeaders": {
        "Authorization": "Sanitized",
        "traceparent": "00-4f7571712a48ff47b7c0a6bf10783483-0d1d3cd1dbb90f4f-00",
        "User-Agent": [
          "azsdk-net-Storage.Files.DataLake/12.0.0-dev.20200305.1",
          "(.NET Core 4.6.28325.01; Microsoft Windows 10.0.18363 )"
        ],
        "x-ms-client-request-id": "eae3e94a-41e7-119a-a3b0-80395e337992",
        "x-ms-date": "Thu, 05 Mar 2020 22:07:07 GMT",
=======
      "RequestUri": "http://seannsecanary.blob.core.windows.net/test-filesystem-510ee0f7-dead-6c7c-0406-c6490e70720b/test-directory-1bfd8cb7-710b-8c3d-c99c-40186c710283?comp=lease",
      "RequestMethod": "PUT",
      "RequestHeaders": {
        "Authorization": "Sanitized",
        "traceparent": "00-655893636f663649a26f64fe68d4ca22-efc9fc533f2cb34d-00",
        "User-Agent": [
          "azsdk-net-Storage.Files.DataLake/12.1.0-dev.20200403.1",
          "(.NET Core 4.6.28325.01; Microsoft Windows 10.0.18362 )"
        ],
        "x-ms-client-request-id": "eae3e94a-41e7-119a-a3b0-80395e337992",
        "x-ms-date": "Fri, 03 Apr 2020 20:53:02 GMT",
>>>>>>> 32e373e2
        "x-ms-lease-action": "acquire",
        "x-ms-lease-duration": "15",
        "x-ms-proposed-lease-id": "6b34a336-de59-15f2-6976-17c4efb7481d",
        "x-ms-return-client-request-id": "true",
<<<<<<< HEAD
        "x-ms-version": "2019-10-10"
=======
        "x-ms-version": "2019-12-12"
>>>>>>> 32e373e2
      },
      "RequestBody": null,
      "StatusCode": 201,
      "ResponseHeaders": {
        "Content-Length": "0",
<<<<<<< HEAD
        "Date": "Thu, 05 Mar 2020 22:07:07 GMT",
        "ETag": "\u00220x8D7C1518BA4B632\u0022",
        "Last-Modified": "Thu, 05 Mar 2020 22:07:07 GMT",
=======
        "Date": "Fri, 03 Apr 2020 20:53:00 GMT",
        "ETag": "\u00220x8D7D810FF8A82A3\u0022",
        "Last-Modified": "Fri, 03 Apr 2020 20:53:01 GMT",
>>>>>>> 32e373e2
        "Server": [
          "Windows-Azure-Blob/1.0",
          "Microsoft-HTTPAPI/2.0"
        ],
        "x-ms-client-request-id": "eae3e94a-41e7-119a-a3b0-80395e337992",
        "x-ms-lease-id": "6b34a336-de59-15f2-6976-17c4efb7481d",
<<<<<<< HEAD
        "x-ms-request-id": "6ca262cb-901e-0014-6c3a-f3da54000000",
        "x-ms-version": "2019-10-10"
=======
        "x-ms-request-id": "962154bf-f01e-0012-35f9-093670000000",
        "x-ms-version": "2019-12-12"
>>>>>>> 32e373e2
      },
      "ResponseBody": []
    },
    {
<<<<<<< HEAD
      "RequestUri": "https://seanstagehierarchical.blob.core.windows.net/test-filesystem-510ee0f7-dead-6c7c-0406-c6490e70720b/test-directory-1bfd8cb7-710b-8c3d-c99c-40186c710283?comp=lease",
      "RequestMethod": "PUT",
      "RequestHeaders": {
        "Authorization": "Sanitized",
        "If-Unmodified-Since": "Wed, 04 Mar 2020 22:07:06 GMT",
        "traceparent": "00-86cb71a1a5b9b54a9b94d6014d382c44-9c57e29c63a1054e-00",
        "User-Agent": [
          "azsdk-net-Storage.Files.DataLake/12.0.0-dev.20200305.1",
          "(.NET Core 4.6.28325.01; Microsoft Windows 10.0.18363 )"
        ],
        "x-ms-client-request-id": "b1748fb3-adf3-86a9-2e3d-fcc647a95008",
        "x-ms-date": "Thu, 05 Mar 2020 22:07:07 GMT",
=======
      "RequestUri": "http://seannsecanary.blob.core.windows.net/test-filesystem-510ee0f7-dead-6c7c-0406-c6490e70720b/test-directory-1bfd8cb7-710b-8c3d-c99c-40186c710283?comp=lease",
      "RequestMethod": "PUT",
      "RequestHeaders": {
        "Authorization": "Sanitized",
        "If-Unmodified-Since": "Thu, 02 Apr 2020 20:53:02 GMT",
        "traceparent": "00-72335642ad12fa4f9015cff0604fb5d9-0a5756e45332bb4c-00",
        "User-Agent": [
          "azsdk-net-Storage.Files.DataLake/12.1.0-dev.20200403.1",
          "(.NET Core 4.6.28325.01; Microsoft Windows 10.0.18362 )"
        ],
        "x-ms-client-request-id": "b1748fb3-adf3-86a9-2e3d-fcc647a95008",
        "x-ms-date": "Fri, 03 Apr 2020 20:53:03 GMT",
>>>>>>> 32e373e2
        "x-ms-lease-action": "change",
        "x-ms-lease-id": "6b34a336-de59-15f2-6976-17c4efb7481d",
        "x-ms-proposed-lease-id": "3e8a0468-241e-8300-eb20-80be9bd79891",
        "x-ms-return-client-request-id": "true",
<<<<<<< HEAD
        "x-ms-version": "2019-10-10"
=======
        "x-ms-version": "2019-12-12"
>>>>>>> 32e373e2
      },
      "RequestBody": null,
      "StatusCode": 412,
      "ResponseHeaders": {
        "Content-Length": "252",
        "Content-Type": "application/xml",
<<<<<<< HEAD
        "Date": "Thu, 05 Mar 2020 22:07:07 GMT",
=======
        "Date": "Fri, 03 Apr 2020 20:53:00 GMT",
>>>>>>> 32e373e2
        "Server": [
          "Windows-Azure-Blob/1.0",
          "Microsoft-HTTPAPI/2.0"
        ],
        "x-ms-client-request-id": "b1748fb3-adf3-86a9-2e3d-fcc647a95008",
        "x-ms-error-code": "ConditionNotMet",
<<<<<<< HEAD
        "x-ms-request-id": "6ca262d5-901e-0014-753a-f3da54000000",
        "x-ms-version": "2019-10-10"
      },
      "ResponseBody": [
        "\uFEFF\u003C?xml version=\u00221.0\u0022 encoding=\u0022utf-8\u0022?\u003E\u003CError\u003E\u003CCode\u003EConditionNotMet\u003C/Code\u003E\u003CMessage\u003EThe condition specified using HTTP conditional header(s) is not met.\n",
        "RequestId:6ca262d5-901e-0014-753a-f3da54000000\n",
        "Time:2020-03-05T22:07:07.7912565Z\u003C/Message\u003E\u003C/Error\u003E"
      ]
    },
    {
      "RequestUri": "https://seanstagehierarchical.blob.core.windows.net/test-filesystem-510ee0f7-dead-6c7c-0406-c6490e70720b?restype=container",
      "RequestMethod": "DELETE",
      "RequestHeaders": {
        "Authorization": "Sanitized",
        "traceparent": "00-f8f5c9224484ad4881f2f90f4e807efc-42674ea4072f7c44-00",
        "User-Agent": [
          "azsdk-net-Storage.Files.DataLake/12.0.0-dev.20200305.1",
          "(.NET Core 4.6.28325.01; Microsoft Windows 10.0.18363 )"
        ],
        "x-ms-client-request-id": "ce85b9ca-c8be-2f9e-dd76-f72aabde5978",
        "x-ms-date": "Thu, 05 Mar 2020 22:07:07 GMT",
        "x-ms-return-client-request-id": "true",
        "x-ms-version": "2019-10-10"
=======
        "x-ms-request-id": "962154d3-f01e-0012-42f9-093670000000",
        "x-ms-version": "2019-12-12"
      },
      "ResponseBody": [
        "\uFEFF\u003C?xml version=\u00221.0\u0022 encoding=\u0022utf-8\u0022?\u003E\u003CError\u003E\u003CCode\u003EConditionNotMet\u003C/Code\u003E\u003CMessage\u003EThe condition specified using HTTP conditional header(s) is not met.\n",
        "RequestId:962154d3-f01e-0012-42f9-093670000000\n",
        "Time:2020-04-03T20:53:01.6216556Z\u003C/Message\u003E\u003C/Error\u003E"
      ]
    },
    {
      "RequestUri": "http://seannsecanary.blob.core.windows.net/test-filesystem-510ee0f7-dead-6c7c-0406-c6490e70720b?restype=container",
      "RequestMethod": "DELETE",
      "RequestHeaders": {
        "Authorization": "Sanitized",
        "traceparent": "00-f38a1c553591024ba100cc5d7bcb83e0-95dfe33c415e1541-00",
        "User-Agent": [
          "azsdk-net-Storage.Files.DataLake/12.1.0-dev.20200403.1",
          "(.NET Core 4.6.28325.01; Microsoft Windows 10.0.18362 )"
        ],
        "x-ms-client-request-id": "ce85b9ca-c8be-2f9e-dd76-f72aabde5978",
        "x-ms-date": "Fri, 03 Apr 2020 20:53:03 GMT",
        "x-ms-return-client-request-id": "true",
        "x-ms-version": "2019-12-12"
>>>>>>> 32e373e2
      },
      "RequestBody": null,
      "StatusCode": 202,
      "ResponseHeaders": {
        "Content-Length": "0",
<<<<<<< HEAD
        "Date": "Thu, 05 Mar 2020 22:07:07 GMT",
=======
        "Date": "Fri, 03 Apr 2020 20:53:00 GMT",
>>>>>>> 32e373e2
        "Server": [
          "Windows-Azure-Blob/1.0",
          "Microsoft-HTTPAPI/2.0"
        ],
        "x-ms-client-request-id": "ce85b9ca-c8be-2f9e-dd76-f72aabde5978",
<<<<<<< HEAD
        "x-ms-request-id": "6ca262df-901e-0014-7e3a-f3da54000000",
        "x-ms-version": "2019-10-10"
=======
        "x-ms-request-id": "962154de-f01e-0012-4bf9-093670000000",
        "x-ms-version": "2019-12-12"
>>>>>>> 32e373e2
      },
      "ResponseBody": []
    },
    {
<<<<<<< HEAD
      "RequestUri": "https://seanstagehierarchical.blob.core.windows.net/test-filesystem-cb1bf98a-d0c3-6ca0-06d1-6eafe59c4774?restype=container",
      "RequestMethod": "PUT",
      "RequestHeaders": {
        "Authorization": "Sanitized",
        "traceparent": "00-9bdec4fc6c75f14da6f9d3a3b804b76e-72d111ebf9672746-00",
        "User-Agent": [
          "azsdk-net-Storage.Files.DataLake/12.0.0-dev.20200305.1",
          "(.NET Core 4.6.28325.01; Microsoft Windows 10.0.18363 )"
        ],
        "x-ms-blob-public-access": "container",
        "x-ms-client-request-id": "44824fea-979e-f9ec-1919-c7ec59ef4a40",
        "x-ms-date": "Thu, 05 Mar 2020 22:07:07 GMT",
        "x-ms-return-client-request-id": "true",
        "x-ms-version": "2019-10-10"
=======
      "RequestUri": "http://seannsecanary.blob.core.windows.net/test-filesystem-cb1bf98a-d0c3-6ca0-06d1-6eafe59c4774?restype=container",
      "RequestMethod": "PUT",
      "RequestHeaders": {
        "Authorization": "Sanitized",
        "traceparent": "00-25b43c7eafd33c4c87c12f98f92dcc56-a5ea99e9420bce46-00",
        "User-Agent": [
          "azsdk-net-Storage.Files.DataLake/12.1.0-dev.20200403.1",
          "(.NET Core 4.6.28325.01; Microsoft Windows 10.0.18362 )"
        ],
        "x-ms-blob-public-access": "container",
        "x-ms-client-request-id": "44824fea-979e-f9ec-1919-c7ec59ef4a40",
        "x-ms-date": "Fri, 03 Apr 2020 20:53:03 GMT",
        "x-ms-return-client-request-id": "true",
        "x-ms-version": "2019-12-12"
>>>>>>> 32e373e2
      },
      "RequestBody": null,
      "StatusCode": 201,
      "ResponseHeaders": {
        "Content-Length": "0",
<<<<<<< HEAD
        "Date": "Thu, 05 Mar 2020 22:07:07 GMT",
        "ETag": "\u00220x8D7C1518C0701E2\u0022",
        "Last-Modified": "Thu, 05 Mar 2020 22:07:08 GMT",
=======
        "Date": "Fri, 03 Apr 2020 20:53:01 GMT",
        "ETag": "\u00220x8D7D810FFBD28EC\u0022",
        "Last-Modified": "Fri, 03 Apr 2020 20:53:01 GMT",
>>>>>>> 32e373e2
        "Server": [
          "Windows-Azure-Blob/1.0",
          "Microsoft-HTTPAPI/2.0"
        ],
        "x-ms-client-request-id": "44824fea-979e-f9ec-1919-c7ec59ef4a40",
<<<<<<< HEAD
        "x-ms-request-id": "27aa5cdd-e01e-000e-7c3a-f3bb8b000000",
        "x-ms-version": "2019-10-10"
=======
        "x-ms-request-id": "962154ed-f01e-0012-57f9-093670000000",
        "x-ms-version": "2019-12-12"
>>>>>>> 32e373e2
      },
      "ResponseBody": []
    },
    {
<<<<<<< HEAD
      "RequestUri": "https://seanstagehierarchical.dfs.core.windows.net/test-filesystem-cb1bf98a-d0c3-6ca0-06d1-6eafe59c4774/test-directory-5f50822e-cbe2-0855-b01f-87c397ef1da8?resource=directory",
      "RequestMethod": "PUT",
      "RequestHeaders": {
        "Authorization": "Sanitized",
        "traceparent": "00-9e951d027faaea48bf5aba07bb5369b5-35f764ac3118e541-00",
        "User-Agent": [
          "azsdk-net-Storage.Files.DataLake/12.0.0-dev.20200305.1",
          "(.NET Core 4.6.28325.01; Microsoft Windows 10.0.18363 )"
        ],
        "x-ms-client-request-id": "cc81f7b5-970d-1e82-fa79-947e0f296129",
        "x-ms-date": "Thu, 05 Mar 2020 22:07:08 GMT",
        "x-ms-return-client-request-id": "true",
        "x-ms-version": "2019-10-10"
=======
      "RequestUri": "http://seannsecanary.dfs.core.windows.net/test-filesystem-cb1bf98a-d0c3-6ca0-06d1-6eafe59c4774/test-directory-5f50822e-cbe2-0855-b01f-87c397ef1da8?resource=directory",
      "RequestMethod": "PUT",
      "RequestHeaders": {
        "Authorization": "Sanitized",
        "traceparent": "00-03646d75738b11408f9e5dae5c2ecfb9-c04d8faeb183f442-00",
        "User-Agent": [
          "azsdk-net-Storage.Files.DataLake/12.1.0-dev.20200403.1",
          "(.NET Core 4.6.28325.01; Microsoft Windows 10.0.18362 )"
        ],
        "x-ms-client-request-id": "cc81f7b5-970d-1e82-fa79-947e0f296129",
        "x-ms-date": "Fri, 03 Apr 2020 20:53:03 GMT",
        "x-ms-return-client-request-id": "true",
        "x-ms-version": "2019-12-12"
>>>>>>> 32e373e2
      },
      "RequestBody": null,
      "StatusCode": 201,
      "ResponseHeaders": {
        "Content-Length": "0",
<<<<<<< HEAD
        "Date": "Thu, 05 Mar 2020 22:07:07 GMT",
        "ETag": "\u00220x8D7C1518C399A65\u0022",
        "Last-Modified": "Thu, 05 Mar 2020 22:07:08 GMT",
=======
        "Date": "Fri, 03 Apr 2020 20:53:01 GMT",
        "ETag": "\u00220x8D7D810FFCE4A5C\u0022",
        "Last-Modified": "Fri, 03 Apr 2020 20:53:01 GMT",
>>>>>>> 32e373e2
        "Server": [
          "Windows-Azure-HDFS/1.0",
          "Microsoft-HTTPAPI/2.0"
        ],
        "x-ms-client-request-id": "cc81f7b5-970d-1e82-fa79-947e0f296129",
<<<<<<< HEAD
        "x-ms-request-id": "6c7e83a6-101f-0047-7f3a-f3f960000000",
        "x-ms-version": "2019-10-10"
=======
        "x-ms-request-id": "fa43fa78-201f-0097-47f9-091bad000000",
        "x-ms-version": "2019-12-12"
>>>>>>> 32e373e2
      },
      "ResponseBody": []
    },
    {
<<<<<<< HEAD
      "RequestUri": "https://seanstagehierarchical.blob.core.windows.net/test-filesystem-cb1bf98a-d0c3-6ca0-06d1-6eafe59c4774/test-directory-5f50822e-cbe2-0855-b01f-87c397ef1da8?comp=lease",
      "RequestMethod": "PUT",
      "RequestHeaders": {
        "Authorization": "Sanitized",
        "traceparent": "00-bcb41ace86c5174d86c3e6b0ae616885-2de6e3027edea744-00",
        "User-Agent": [
          "azsdk-net-Storage.Files.DataLake/12.0.0-dev.20200305.1",
          "(.NET Core 4.6.28325.01; Microsoft Windows 10.0.18363 )"
        ],
        "x-ms-client-request-id": "dc00402b-c11b-abbc-84ce-c9821986be53",
        "x-ms-date": "Thu, 05 Mar 2020 22:07:08 GMT",
=======
      "RequestUri": "http://seannsecanary.blob.core.windows.net/test-filesystem-cb1bf98a-d0c3-6ca0-06d1-6eafe59c4774/test-directory-5f50822e-cbe2-0855-b01f-87c397ef1da8?comp=lease",
      "RequestMethod": "PUT",
      "RequestHeaders": {
        "Authorization": "Sanitized",
        "traceparent": "00-2bda067913748949aaae40ba0a980c2d-68ef18803783f04b-00",
        "User-Agent": [
          "azsdk-net-Storage.Files.DataLake/12.1.0-dev.20200403.1",
          "(.NET Core 4.6.28325.01; Microsoft Windows 10.0.18362 )"
        ],
        "x-ms-client-request-id": "dc00402b-c11b-abbc-84ce-c9821986be53",
        "x-ms-date": "Fri, 03 Apr 2020 20:53:03 GMT",
>>>>>>> 32e373e2
        "x-ms-lease-action": "acquire",
        "x-ms-lease-duration": "15",
        "x-ms-proposed-lease-id": "50121ffb-b429-2c26-ac0c-ffdf574a4e53",
        "x-ms-return-client-request-id": "true",
<<<<<<< HEAD
        "x-ms-version": "2019-10-10"
=======
        "x-ms-version": "2019-12-12"
>>>>>>> 32e373e2
      },
      "RequestBody": null,
      "StatusCode": 201,
      "ResponseHeaders": {
        "Content-Length": "0",
<<<<<<< HEAD
        "Date": "Thu, 05 Mar 2020 22:07:08 GMT",
        "ETag": "\u00220x8D7C1518C399A65\u0022",
        "Last-Modified": "Thu, 05 Mar 2020 22:07:08 GMT",
=======
        "Date": "Fri, 03 Apr 2020 20:53:01 GMT",
        "ETag": "\u00220x8D7D810FFCE4A5C\u0022",
        "Last-Modified": "Fri, 03 Apr 2020 20:53:01 GMT",
>>>>>>> 32e373e2
        "Server": [
          "Windows-Azure-Blob/1.0",
          "Microsoft-HTTPAPI/2.0"
        ],
        "x-ms-client-request-id": "dc00402b-c11b-abbc-84ce-c9821986be53",
        "x-ms-lease-id": "50121ffb-b429-2c26-ac0c-ffdf574a4e53",
<<<<<<< HEAD
        "x-ms-request-id": "27aa5ce6-e01e-000e-803a-f3bb8b000000",
        "x-ms-version": "2019-10-10"
=======
        "x-ms-request-id": "96215505-f01e-0012-6cf9-093670000000",
        "x-ms-version": "2019-12-12"
>>>>>>> 32e373e2
      },
      "ResponseBody": []
    },
    {
<<<<<<< HEAD
      "RequestUri": "https://seanstagehierarchical.blob.core.windows.net/test-filesystem-cb1bf98a-d0c3-6ca0-06d1-6eafe59c4774/test-directory-5f50822e-cbe2-0855-b01f-87c397ef1da8?comp=lease",
=======
      "RequestUri": "http://seannsecanary.blob.core.windows.net/test-filesystem-cb1bf98a-d0c3-6ca0-06d1-6eafe59c4774/test-directory-5f50822e-cbe2-0855-b01f-87c397ef1da8?comp=lease",
>>>>>>> 32e373e2
      "RequestMethod": "PUT",
      "RequestHeaders": {
        "Authorization": "Sanitized",
        "If-Match": "\u0022garbage\u0022",
<<<<<<< HEAD
        "traceparent": "00-603875d774fafa418372c00e8cbfa9a5-05783bae00619c4a-00",
        "User-Agent": [
          "azsdk-net-Storage.Files.DataLake/12.0.0-dev.20200305.1",
          "(.NET Core 4.6.28325.01; Microsoft Windows 10.0.18363 )"
        ],
        "x-ms-client-request-id": "2d74ebdf-5757-df1a-8e63-177b88a8e84b",
        "x-ms-date": "Thu, 05 Mar 2020 22:07:09 GMT",
=======
        "traceparent": "00-452ab6fca0a7c64abbb28225f59600cf-661cc6f2d2fd7548-00",
        "User-Agent": [
          "azsdk-net-Storage.Files.DataLake/12.1.0-dev.20200403.1",
          "(.NET Core 4.6.28325.01; Microsoft Windows 10.0.18362 )"
        ],
        "x-ms-client-request-id": "2d74ebdf-5757-df1a-8e63-177b88a8e84b",
        "x-ms-date": "Fri, 03 Apr 2020 20:53:03 GMT",
>>>>>>> 32e373e2
        "x-ms-lease-action": "change",
        "x-ms-lease-id": "50121ffb-b429-2c26-ac0c-ffdf574a4e53",
        "x-ms-proposed-lease-id": "9f0d337d-506d-439a-87a7-9ba06d583436",
        "x-ms-return-client-request-id": "true",
<<<<<<< HEAD
        "x-ms-version": "2019-10-10"
=======
        "x-ms-version": "2019-12-12"
>>>>>>> 32e373e2
      },
      "RequestBody": null,
      "StatusCode": 412,
      "ResponseHeaders": {
        "Content-Length": "252",
        "Content-Type": "application/xml",
<<<<<<< HEAD
        "Date": "Thu, 05 Mar 2020 22:07:08 GMT",
=======
        "Date": "Fri, 03 Apr 2020 20:53:01 GMT",
>>>>>>> 32e373e2
        "Server": [
          "Windows-Azure-Blob/1.0",
          "Microsoft-HTTPAPI/2.0"
        ],
        "x-ms-client-request-id": "2d74ebdf-5757-df1a-8e63-177b88a8e84b",
        "x-ms-error-code": "ConditionNotMet",
<<<<<<< HEAD
        "x-ms-request-id": "27aa5cea-e01e-000e-043a-f3bb8b000000",
        "x-ms-version": "2019-10-10"
      },
      "ResponseBody": [
        "\uFEFF\u003C?xml version=\u00221.0\u0022 encoding=\u0022utf-8\u0022?\u003E\u003CError\u003E\u003CCode\u003EConditionNotMet\u003C/Code\u003E\u003CMessage\u003EThe condition specified using HTTP conditional header(s) is not met.\n",
        "RequestId:27aa5cea-e01e-000e-043a-f3bb8b000000\n",
        "Time:2020-03-05T22:07:09.0576071Z\u003C/Message\u003E\u003C/Error\u003E"
      ]
    },
    {
      "RequestUri": "https://seanstagehierarchical.blob.core.windows.net/test-filesystem-cb1bf98a-d0c3-6ca0-06d1-6eafe59c4774?restype=container",
      "RequestMethod": "DELETE",
      "RequestHeaders": {
        "Authorization": "Sanitized",
        "traceparent": "00-ccd826e92cb7514da5c214f4a49fee73-8d417dcf52d58746-00",
        "User-Agent": [
          "azsdk-net-Storage.Files.DataLake/12.0.0-dev.20200305.1",
          "(.NET Core 4.6.28325.01; Microsoft Windows 10.0.18363 )"
        ],
        "x-ms-client-request-id": "2da2e424-9111-80fc-ae5f-7dd89b8da35f",
        "x-ms-date": "Thu, 05 Mar 2020 22:07:09 GMT",
        "x-ms-return-client-request-id": "true",
        "x-ms-version": "2019-10-10"
=======
        "x-ms-request-id": "96215512-f01e-0012-78f9-093670000000",
        "x-ms-version": "2019-12-12"
      },
      "ResponseBody": [
        "\uFEFF\u003C?xml version=\u00221.0\u0022 encoding=\u0022utf-8\u0022?\u003E\u003CError\u003E\u003CCode\u003EConditionNotMet\u003C/Code\u003E\u003CMessage\u003EThe condition specified using HTTP conditional header(s) is not met.\n",
        "RequestId:96215512-f01e-0012-78f9-093670000000\n",
        "Time:2020-04-03T20:53:02.0729782Z\u003C/Message\u003E\u003C/Error\u003E"
      ]
    },
    {
      "RequestUri": "http://seannsecanary.blob.core.windows.net/test-filesystem-cb1bf98a-d0c3-6ca0-06d1-6eafe59c4774?restype=container",
      "RequestMethod": "DELETE",
      "RequestHeaders": {
        "Authorization": "Sanitized",
        "traceparent": "00-bdc65f4724114d4dae8846b416fd262a-50d36ce09b84af40-00",
        "User-Agent": [
          "azsdk-net-Storage.Files.DataLake/12.1.0-dev.20200403.1",
          "(.NET Core 4.6.28325.01; Microsoft Windows 10.0.18362 )"
        ],
        "x-ms-client-request-id": "2da2e424-9111-80fc-ae5f-7dd89b8da35f",
        "x-ms-date": "Fri, 03 Apr 2020 20:53:03 GMT",
        "x-ms-return-client-request-id": "true",
        "x-ms-version": "2019-12-12"
>>>>>>> 32e373e2
      },
      "RequestBody": null,
      "StatusCode": 202,
      "ResponseHeaders": {
        "Content-Length": "0",
<<<<<<< HEAD
        "Date": "Thu, 05 Mar 2020 22:07:08 GMT",
=======
        "Date": "Fri, 03 Apr 2020 20:53:01 GMT",
>>>>>>> 32e373e2
        "Server": [
          "Windows-Azure-Blob/1.0",
          "Microsoft-HTTPAPI/2.0"
        ],
        "x-ms-client-request-id": "2da2e424-9111-80fc-ae5f-7dd89b8da35f",
<<<<<<< HEAD
        "x-ms-request-id": "27aa5cec-e01e-000e-063a-f3bb8b000000",
        "x-ms-version": "2019-10-10"
=======
        "x-ms-request-id": "96215517-f01e-0012-7df9-093670000000",
        "x-ms-version": "2019-12-12"
>>>>>>> 32e373e2
      },
      "ResponseBody": []
    },
    {
<<<<<<< HEAD
      "RequestUri": "https://seanstagehierarchical.blob.core.windows.net/test-filesystem-63808324-db72-2480-78fb-f583830cebea?restype=container",
      "RequestMethod": "PUT",
      "RequestHeaders": {
        "Authorization": "Sanitized",
        "traceparent": "00-bd7d9acc6c435746bda38e054d22ba86-2f69325d64431646-00",
        "User-Agent": [
          "azsdk-net-Storage.Files.DataLake/12.0.0-dev.20200305.1",
          "(.NET Core 4.6.28325.01; Microsoft Windows 10.0.18363 )"
        ],
        "x-ms-blob-public-access": "container",
        "x-ms-client-request-id": "70ea7430-1823-4877-647d-b5159c78fda2",
        "x-ms-date": "Thu, 05 Mar 2020 22:07:09 GMT",
        "x-ms-return-client-request-id": "true",
        "x-ms-version": "2019-10-10"
=======
      "RequestUri": "http://seannsecanary.blob.core.windows.net/test-filesystem-63808324-db72-2480-78fb-f583830cebea?restype=container",
      "RequestMethod": "PUT",
      "RequestHeaders": {
        "Authorization": "Sanitized",
        "traceparent": "00-b4b860eaf944064eaea78e89afb2c0da-6719df421be4ab43-00",
        "User-Agent": [
          "azsdk-net-Storage.Files.DataLake/12.1.0-dev.20200403.1",
          "(.NET Core 4.6.28325.01; Microsoft Windows 10.0.18362 )"
        ],
        "x-ms-blob-public-access": "container",
        "x-ms-client-request-id": "70ea7430-1823-4877-647d-b5159c78fda2",
        "x-ms-date": "Fri, 03 Apr 2020 20:53:03 GMT",
        "x-ms-return-client-request-id": "true",
        "x-ms-version": "2019-12-12"
>>>>>>> 32e373e2
      },
      "RequestBody": null,
      "StatusCode": 201,
      "ResponseHeaders": {
        "Content-Length": "0",
<<<<<<< HEAD
        "Date": "Thu, 05 Mar 2020 22:07:09 GMT",
        "ETag": "\u00220x8D7C1518CC5E60B\u0022",
        "Last-Modified": "Thu, 05 Mar 2020 22:07:09 GMT",
=======
        "Date": "Fri, 03 Apr 2020 20:53:01 GMT",
        "ETag": "\u00220x8D7D811000206BF\u0022",
        "Last-Modified": "Fri, 03 Apr 2020 20:53:02 GMT",
>>>>>>> 32e373e2
        "Server": [
          "Windows-Azure-Blob/1.0",
          "Microsoft-HTTPAPI/2.0"
        ],
        "x-ms-client-request-id": "70ea7430-1823-4877-647d-b5159c78fda2",
<<<<<<< HEAD
        "x-ms-request-id": "d71513c6-d01e-003a-713a-f38843000000",
        "x-ms-version": "2019-10-10"
=======
        "x-ms-request-id": "96215524-f01e-0012-07f9-093670000000",
        "x-ms-version": "2019-12-12"
>>>>>>> 32e373e2
      },
      "ResponseBody": []
    },
    {
<<<<<<< HEAD
      "RequestUri": "https://seanstagehierarchical.dfs.core.windows.net/test-filesystem-63808324-db72-2480-78fb-f583830cebea/test-directory-6df09273-ff35-695a-497a-92cbbb7be7dd?resource=directory",
      "RequestMethod": "PUT",
      "RequestHeaders": {
        "Authorization": "Sanitized",
        "traceparent": "00-6879a146b596a14da8c72589b30a16b8-00641c6a952ab940-00",
        "User-Agent": [
          "azsdk-net-Storage.Files.DataLake/12.0.0-dev.20200305.1",
          "(.NET Core 4.6.28325.01; Microsoft Windows 10.0.18363 )"
        ],
        "x-ms-client-request-id": "aa917ea9-6faa-3075-1a81-27a985ac8ce8",
        "x-ms-date": "Thu, 05 Mar 2020 22:07:09 GMT",
        "x-ms-return-client-request-id": "true",
        "x-ms-version": "2019-10-10"
=======
      "RequestUri": "http://seannsecanary.dfs.core.windows.net/test-filesystem-63808324-db72-2480-78fb-f583830cebea/test-directory-6df09273-ff35-695a-497a-92cbbb7be7dd?resource=directory",
      "RequestMethod": "PUT",
      "RequestHeaders": {
        "Authorization": "Sanitized",
        "traceparent": "00-7a81008779454d4cb1332cbe1628c298-4ae9f681e6533b4f-00",
        "User-Agent": [
          "azsdk-net-Storage.Files.DataLake/12.1.0-dev.20200403.1",
          "(.NET Core 4.6.28325.01; Microsoft Windows 10.0.18362 )"
        ],
        "x-ms-client-request-id": "aa917ea9-6faa-3075-1a81-27a985ac8ce8",
        "x-ms-date": "Fri, 03 Apr 2020 20:53:03 GMT",
        "x-ms-return-client-request-id": "true",
        "x-ms-version": "2019-12-12"
>>>>>>> 32e373e2
      },
      "RequestBody": null,
      "StatusCode": 201,
      "ResponseHeaders": {
        "Content-Length": "0",
<<<<<<< HEAD
        "Date": "Thu, 05 Mar 2020 22:07:08 GMT",
        "ETag": "\u00220x8D7C1518D0076B6\u0022",
        "Last-Modified": "Thu, 05 Mar 2020 22:07:09 GMT",
=======
        "Date": "Fri, 03 Apr 2020 20:53:01 GMT",
        "ETag": "\u00220x8D7D81100104702\u0022",
        "Last-Modified": "Fri, 03 Apr 2020 20:53:02 GMT",
>>>>>>> 32e373e2
        "Server": [
          "Windows-Azure-HDFS/1.0",
          "Microsoft-HTTPAPI/2.0"
        ],
        "x-ms-client-request-id": "aa917ea9-6faa-3075-1a81-27a985ac8ce8",
<<<<<<< HEAD
        "x-ms-request-id": "cc91da3b-f01f-0002-723a-f32c83000000",
        "x-ms-version": "2019-10-10"
=======
        "x-ms-request-id": "fa43fa79-201f-0097-48f9-091bad000000",
        "x-ms-version": "2019-12-12"
>>>>>>> 32e373e2
      },
      "ResponseBody": []
    },
    {
<<<<<<< HEAD
      "RequestUri": "https://seanstagehierarchical.blob.core.windows.net/test-filesystem-63808324-db72-2480-78fb-f583830cebea/test-directory-6df09273-ff35-695a-497a-92cbbb7be7dd",
=======
      "RequestUri": "http://seannsecanary.blob.core.windows.net/test-filesystem-63808324-db72-2480-78fb-f583830cebea/test-directory-6df09273-ff35-695a-497a-92cbbb7be7dd",
>>>>>>> 32e373e2
      "RequestMethod": "HEAD",
      "RequestHeaders": {
        "Authorization": "Sanitized",
        "User-Agent": [
<<<<<<< HEAD
          "azsdk-net-Storage.Files.DataLake/12.0.0-dev.20200305.1",
          "(.NET Core 4.6.28325.01; Microsoft Windows 10.0.18363 )"
        ],
        "x-ms-client-request-id": "4b98011e-508b-5afe-a44a-7c03f8e1a3ae",
        "x-ms-date": "Thu, 05 Mar 2020 22:07:09 GMT",
        "x-ms-return-client-request-id": "true",
        "x-ms-version": "2019-10-10"
=======
          "azsdk-net-Storage.Files.DataLake/12.1.0-dev.20200403.1",
          "(.NET Core 4.6.28325.01; Microsoft Windows 10.0.18362 )"
        ],
        "x-ms-client-request-id": "4b98011e-508b-5afe-a44a-7c03f8e1a3ae",
        "x-ms-date": "Fri, 03 Apr 2020 20:53:03 GMT",
        "x-ms-return-client-request-id": "true",
        "x-ms-version": "2019-12-12"
>>>>>>> 32e373e2
      },
      "RequestBody": null,
      "StatusCode": 200,
      "ResponseHeaders": {
        "Accept-Ranges": "bytes",
        "Content-Length": "0",
        "Content-Type": "application/octet-stream",
<<<<<<< HEAD
        "Date": "Thu, 05 Mar 2020 22:07:09 GMT",
        "ETag": "\u00220x8D7C1518D0076B6\u0022",
        "Last-Modified": "Thu, 05 Mar 2020 22:07:09 GMT",
=======
        "Date": "Fri, 03 Apr 2020 20:53:01 GMT",
        "ETag": "\u00220x8D7D81100104702\u0022",
        "Last-Modified": "Fri, 03 Apr 2020 20:53:02 GMT",
>>>>>>> 32e373e2
        "Server": [
          "Windows-Azure-Blob/1.0",
          "Microsoft-HTTPAPI/2.0"
        ],
        "x-ms-access-tier": "Hot",
        "x-ms-access-tier-inferred": "true",
        "x-ms-blob-type": "BlockBlob",
        "x-ms-client-request-id": "4b98011e-508b-5afe-a44a-7c03f8e1a3ae",
<<<<<<< HEAD
        "x-ms-creation-time": "Thu, 05 Mar 2020 22:07:09 GMT",
        "x-ms-lease-state": "available",
        "x-ms-lease-status": "unlocked",
        "x-ms-meta-hdi_isfolder": "true",
        "x-ms-request-id": "d71513cd-d01e-003a-743a-f38843000000",
        "x-ms-server-encrypted": "true",
        "x-ms-version": "2019-10-10"
=======
        "x-ms-creation-time": "Fri, 03 Apr 2020 20:53:02 GMT",
        "x-ms-lease-state": "available",
        "x-ms-lease-status": "unlocked",
        "x-ms-meta-hdi_isfolder": "true",
        "x-ms-request-id": "96215539-f01e-0012-19f9-093670000000",
        "x-ms-server-encrypted": "true",
        "x-ms-version": "2019-12-12"
>>>>>>> 32e373e2
      },
      "ResponseBody": []
    },
    {
<<<<<<< HEAD
      "RequestUri": "https://seanstagehierarchical.blob.core.windows.net/test-filesystem-63808324-db72-2480-78fb-f583830cebea/test-directory-6df09273-ff35-695a-497a-92cbbb7be7dd?comp=lease",
      "RequestMethod": "PUT",
      "RequestHeaders": {
        "Authorization": "Sanitized",
        "traceparent": "00-8bc02ef024d43343a81823b35ec64b87-7c65b89fb256884d-00",
        "User-Agent": [
          "azsdk-net-Storage.Files.DataLake/12.0.0-dev.20200305.1",
          "(.NET Core 4.6.28325.01; Microsoft Windows 10.0.18363 )"
        ],
        "x-ms-client-request-id": "5280adb1-ff85-327e-5896-89e19b2ec31b",
        "x-ms-date": "Thu, 05 Mar 2020 22:07:10 GMT",
=======
      "RequestUri": "http://seannsecanary.blob.core.windows.net/test-filesystem-63808324-db72-2480-78fb-f583830cebea/test-directory-6df09273-ff35-695a-497a-92cbbb7be7dd?comp=lease",
      "RequestMethod": "PUT",
      "RequestHeaders": {
        "Authorization": "Sanitized",
        "traceparent": "00-661ae9a7ba2a9c47b50a93ab085f5c66-74d1c95ed4c9d944-00",
        "User-Agent": [
          "azsdk-net-Storage.Files.DataLake/12.1.0-dev.20200403.1",
          "(.NET Core 4.6.28325.01; Microsoft Windows 10.0.18362 )"
        ],
        "x-ms-client-request-id": "5280adb1-ff85-327e-5896-89e19b2ec31b",
        "x-ms-date": "Fri, 03 Apr 2020 20:53:03 GMT",
>>>>>>> 32e373e2
        "x-ms-lease-action": "acquire",
        "x-ms-lease-duration": "15",
        "x-ms-proposed-lease-id": "51f8d796-ed25-f880-cb20-b825c0d26325",
        "x-ms-return-client-request-id": "true",
<<<<<<< HEAD
        "x-ms-version": "2019-10-10"
=======
        "x-ms-version": "2019-12-12"
>>>>>>> 32e373e2
      },
      "RequestBody": null,
      "StatusCode": 201,
      "ResponseHeaders": {
        "Content-Length": "0",
<<<<<<< HEAD
        "Date": "Thu, 05 Mar 2020 22:07:09 GMT",
        "ETag": "\u00220x8D7C1518D0076B6\u0022",
        "Last-Modified": "Thu, 05 Mar 2020 22:07:09 GMT",
=======
        "Date": "Fri, 03 Apr 2020 20:53:01 GMT",
        "ETag": "\u00220x8D7D81100104702\u0022",
        "Last-Modified": "Fri, 03 Apr 2020 20:53:02 GMT",
>>>>>>> 32e373e2
        "Server": [
          "Windows-Azure-Blob/1.0",
          "Microsoft-HTTPAPI/2.0"
        ],
        "x-ms-client-request-id": "5280adb1-ff85-327e-5896-89e19b2ec31b",
        "x-ms-lease-id": "51f8d796-ed25-f880-cb20-b825c0d26325",
<<<<<<< HEAD
        "x-ms-request-id": "d71513d2-d01e-003a-773a-f38843000000",
        "x-ms-version": "2019-10-10"
=======
        "x-ms-request-id": "96215541-f01e-0012-21f9-093670000000",
        "x-ms-version": "2019-12-12"
>>>>>>> 32e373e2
      },
      "ResponseBody": []
    },
    {
<<<<<<< HEAD
      "RequestUri": "https://seanstagehierarchical.blob.core.windows.net/test-filesystem-63808324-db72-2480-78fb-f583830cebea/test-directory-6df09273-ff35-695a-497a-92cbbb7be7dd?comp=lease",
      "RequestMethod": "PUT",
      "RequestHeaders": {
        "Authorization": "Sanitized",
        "If-None-Match": "\u00220x8D7C1518D0076B6\u0022",
        "traceparent": "00-af135bb070abd242b27f5394aec9236f-0cd926562d00f248-00",
        "User-Agent": [
          "azsdk-net-Storage.Files.DataLake/12.0.0-dev.20200305.1",
          "(.NET Core 4.6.28325.01; Microsoft Windows 10.0.18363 )"
        ],
        "x-ms-client-request-id": "4b52f653-5161-d628-3170-104aab175cda",
        "x-ms-date": "Thu, 05 Mar 2020 22:07:10 GMT",
=======
      "RequestUri": "http://seannsecanary.blob.core.windows.net/test-filesystem-63808324-db72-2480-78fb-f583830cebea/test-directory-6df09273-ff35-695a-497a-92cbbb7be7dd?comp=lease",
      "RequestMethod": "PUT",
      "RequestHeaders": {
        "Authorization": "Sanitized",
        "If-None-Match": "\u00220x8D7D81100104702\u0022",
        "traceparent": "00-53bea10a6e9ba04883bc6cb2bf13b259-44a45622bbe73545-00",
        "User-Agent": [
          "azsdk-net-Storage.Files.DataLake/12.1.0-dev.20200403.1",
          "(.NET Core 4.6.28325.01; Microsoft Windows 10.0.18362 )"
        ],
        "x-ms-client-request-id": "4b52f653-5161-d628-3170-104aab175cda",
        "x-ms-date": "Fri, 03 Apr 2020 20:53:04 GMT",
>>>>>>> 32e373e2
        "x-ms-lease-action": "change",
        "x-ms-lease-id": "51f8d796-ed25-f880-cb20-b825c0d26325",
        "x-ms-proposed-lease-id": "3c213a10-3cea-ae33-d522-f59f541d4a09",
        "x-ms-return-client-request-id": "true",
<<<<<<< HEAD
        "x-ms-version": "2019-10-10"
=======
        "x-ms-version": "2019-12-12"
>>>>>>> 32e373e2
      },
      "RequestBody": null,
      "StatusCode": 412,
      "ResponseHeaders": {
        "Content-Length": "252",
        "Content-Type": "application/xml",
<<<<<<< HEAD
        "Date": "Thu, 05 Mar 2020 22:07:09 GMT",
=======
        "Date": "Fri, 03 Apr 2020 20:53:01 GMT",
>>>>>>> 32e373e2
        "Server": [
          "Windows-Azure-Blob/1.0",
          "Microsoft-HTTPAPI/2.0"
        ],
        "x-ms-client-request-id": "4b52f653-5161-d628-3170-104aab175cda",
        "x-ms-error-code": "ConditionNotMet",
<<<<<<< HEAD
        "x-ms-request-id": "d71513d5-d01e-003a-7a3a-f38843000000",
        "x-ms-version": "2019-10-10"
      },
      "ResponseBody": [
        "\uFEFF\u003C?xml version=\u00221.0\u0022 encoding=\u0022utf-8\u0022?\u003E\u003CError\u003E\u003CCode\u003EConditionNotMet\u003C/Code\u003E\u003CMessage\u003EThe condition specified using HTTP conditional header(s) is not met.\n",
        "RequestId:d71513d5-d01e-003a-7a3a-f38843000000\n",
        "Time:2020-03-05T22:07:10.1301496Z\u003C/Message\u003E\u003C/Error\u003E"
      ]
    },
    {
      "RequestUri": "https://seanstagehierarchical.blob.core.windows.net/test-filesystem-63808324-db72-2480-78fb-f583830cebea?restype=container",
      "RequestMethod": "DELETE",
      "RequestHeaders": {
        "Authorization": "Sanitized",
        "traceparent": "00-609f06840f33b6418d5ff2f52086113f-a5268af3cc12d44c-00",
        "User-Agent": [
          "azsdk-net-Storage.Files.DataLake/12.0.0-dev.20200305.1",
          "(.NET Core 4.6.28325.01; Microsoft Windows 10.0.18363 )"
        ],
        "x-ms-client-request-id": "a58e8d9a-78dc-a4ba-08dd-d73bf61c3df0",
        "x-ms-date": "Thu, 05 Mar 2020 22:07:10 GMT",
        "x-ms-return-client-request-id": "true",
        "x-ms-version": "2019-10-10"
=======
        "x-ms-request-id": "9621554e-f01e-0012-2df9-093670000000",
        "x-ms-version": "2019-12-12"
      },
      "ResponseBody": [
        "\uFEFF\u003C?xml version=\u00221.0\u0022 encoding=\u0022utf-8\u0022?\u003E\u003CError\u003E\u003CCode\u003EConditionNotMet\u003C/Code\u003E\u003CMessage\u003EThe condition specified using HTTP conditional header(s) is not met.\n",
        "RequestId:9621554e-f01e-0012-2df9-093670000000\n",
        "Time:2020-04-03T20:53:02.6113636Z\u003C/Message\u003E\u003C/Error\u003E"
      ]
    },
    {
      "RequestUri": "http://seannsecanary.blob.core.windows.net/test-filesystem-63808324-db72-2480-78fb-f583830cebea?restype=container",
      "RequestMethod": "DELETE",
      "RequestHeaders": {
        "Authorization": "Sanitized",
        "traceparent": "00-a74ad3266aeee245b5cfc349525080f7-70b70504319cc045-00",
        "User-Agent": [
          "azsdk-net-Storage.Files.DataLake/12.1.0-dev.20200403.1",
          "(.NET Core 4.6.28325.01; Microsoft Windows 10.0.18362 )"
        ],
        "x-ms-client-request-id": "a58e8d9a-78dc-a4ba-08dd-d73bf61c3df0",
        "x-ms-date": "Fri, 03 Apr 2020 20:53:04 GMT",
        "x-ms-return-client-request-id": "true",
        "x-ms-version": "2019-12-12"
>>>>>>> 32e373e2
      },
      "RequestBody": null,
      "StatusCode": 202,
      "ResponseHeaders": {
        "Content-Length": "0",
<<<<<<< HEAD
        "Date": "Thu, 05 Mar 2020 22:07:09 GMT",
=======
        "Date": "Fri, 03 Apr 2020 20:53:01 GMT",
>>>>>>> 32e373e2
        "Server": [
          "Windows-Azure-Blob/1.0",
          "Microsoft-HTTPAPI/2.0"
        ],
        "x-ms-client-request-id": "a58e8d9a-78dc-a4ba-08dd-d73bf61c3df0",
<<<<<<< HEAD
        "x-ms-request-id": "d71513d8-d01e-003a-7c3a-f38843000000",
        "x-ms-version": "2019-10-10"
=======
        "x-ms-request-id": "96215558-f01e-0012-36f9-093670000000",
        "x-ms-version": "2019-12-12"
>>>>>>> 32e373e2
      },
      "ResponseBody": []
    }
  ],
  "Variables": {
<<<<<<< HEAD
    "DateTimeOffsetNow": "2020-03-05T14:07:06.1412811-08:00",
    "RandomSeed": "1101400045",
    "Storage_TestConfigHierarchicalNamespace": "NamespaceTenant\nseanstagehierarchical\nU2FuaXRpemVk\nhttps://seanstagehierarchical.blob.core.windows.net\nhttp://seanstagehierarchical.file.core.windows.net\nhttp://seanstagehierarchical.queue.core.windows.net\nhttp://seanstagehierarchical.table.core.windows.net\n\n\n\n\nhttp://seanstagehierarchical-secondary.blob.core.windows.net\nhttp://seanstagehierarchical-secondary.file.core.windows.net\nhttp://seanstagehierarchical-secondary.queue.core.windows.net\nhttp://seanstagehierarchical-secondary.table.core.windows.net\n68390a19-a643-458b-b726-408abf67b4fc\nSanitized\n72f988bf-86f1-41af-91ab-2d7cd011db47\nhttps://login.microsoftonline.com/\nCloud\nBlobEndpoint=https://seanstagehierarchical.blob.core.windows.net/;QueueEndpoint=http://seanstagehierarchical.queue.core.windows.net/;FileEndpoint=http://seanstagehierarchical.file.core.windows.net/;BlobSecondaryEndpoint=http://seanstagehierarchical-secondary.blob.core.windows.net/;QueueSecondaryEndpoint=http://seanstagehierarchical-secondary.queue.core.windows.net/;FileSecondaryEndpoint=http://seanstagehierarchical-secondary.file.core.windows.net/;AccountName=seanstagehierarchical;AccountKey=Sanitized\n"
=======
    "DateTimeOffsetNow": "2020-04-03T13:53:02.3329527-07:00",
    "RandomSeed": "1101400045",
    "Storage_TestConfigHierarchicalNamespace": "NamespaceTenant\nseannsecanary\nU2FuaXRpemVk\nhttp://seannsecanary.blob.core.windows.net\nhttp://seannsecanary.file.core.windows.net\nhttp://seannsecanary.queue.core.windows.net\nhttp://seannsecanary.table.core.windows.net\n\n\n\n\nhttp://seannsecanary-secondary.blob.core.windows.net\nhttp://seannsecanary-secondary.file.core.windows.net\nhttp://seannsecanary-secondary.queue.core.windows.net\nhttp://seannsecanary-secondary.table.core.windows.net\n68390a19-a643-458b-b726-408abf67b4fc\nSanitized\n72f988bf-86f1-41af-91ab-2d7cd011db47\nhttps://login.microsoftonline.com/\nCloud\nBlobEndpoint=http://seannsecanary.blob.core.windows.net/;QueueEndpoint=http://seannsecanary.queue.core.windows.net/;FileEndpoint=http://seannsecanary.file.core.windows.net/;BlobSecondaryEndpoint=http://seannsecanary-secondary.blob.core.windows.net/;QueueSecondaryEndpoint=http://seannsecanary-secondary.queue.core.windows.net/;FileSecondaryEndpoint=http://seannsecanary-secondary.file.core.windows.net/;AccountName=seannsecanary;AccountKey=Sanitized\n"
>>>>>>> 32e373e2
  }
}<|MERGE_RESOLUTION|>--- conflicted
+++ resolved
@@ -1,22 +1,6 @@
 {
   "Entries": [
     {
-<<<<<<< HEAD
-      "RequestUri": "https://seanstagehierarchical.blob.core.windows.net/test-filesystem-eb55624a-ee72-9ffa-54ba-26924f795bc3?restype=container",
-      "RequestMethod": "PUT",
-      "RequestHeaders": {
-        "Authorization": "Sanitized",
-        "traceparent": "00-e841bd7a261f78408e017c537e6a821a-663b825ec5c1f04f-00",
-        "User-Agent": [
-          "azsdk-net-Storage.Files.DataLake/12.0.0-dev.20200305.1",
-          "(.NET Core 4.6.28325.01; Microsoft Windows 10.0.18363 )"
-        ],
-        "x-ms-blob-public-access": "container",
-        "x-ms-client-request-id": "7d69accf-84c3-ba82-5665-945dd0e46465",
-        "x-ms-date": "Thu, 05 Mar 2020 22:07:06 GMT",
-        "x-ms-return-client-request-id": "true",
-        "x-ms-version": "2019-10-10"
-=======
       "RequestUri": "http://seannsecanary.blob.core.windows.net/test-filesystem-eb55624a-ee72-9ffa-54ba-26924f795bc3?restype=container",
       "RequestMethod": "PUT",
       "RequestHeaders": {
@@ -31,52 +15,25 @@
         "x-ms-date": "Fri, 03 Apr 2020 20:53:02 GMT",
         "x-ms-return-client-request-id": "true",
         "x-ms-version": "2019-12-12"
->>>>>>> 32e373e2
-      },
-      "RequestBody": null,
-      "StatusCode": 201,
-      "ResponseHeaders": {
-        "Content-Length": "0",
-<<<<<<< HEAD
-        "Date": "Thu, 05 Mar 2020 22:07:05 GMT",
-        "ETag": "\u00220x8D7C1518AEB69AE\u0022",
-        "Last-Modified": "Thu, 05 Mar 2020 22:07:06 GMT",
-=======
+      },
+      "RequestBody": null,
+      "StatusCode": 201,
+      "ResponseHeaders": {
+        "Content-Length": "0",
         "Date": "Fri, 03 Apr 2020 20:53:00 GMT",
         "ETag": "\u00220x8D7D810FF354265\u0022",
         "Last-Modified": "Fri, 03 Apr 2020 20:53:00 GMT",
->>>>>>> 32e373e2
         "Server": [
           "Windows-Azure-Blob/1.0",
           "Microsoft-HTTPAPI/2.0"
         ],
         "x-ms-client-request-id": "7d69accf-84c3-ba82-5665-945dd0e46465",
-<<<<<<< HEAD
-        "x-ms-request-id": "35973266-201e-0001-3d3a-f3cde7000000",
-        "x-ms-version": "2019-10-10"
-=======
         "x-ms-request-id": "96215458-f01e-0012-65f9-093670000000",
         "x-ms-version": "2019-12-12"
->>>>>>> 32e373e2
-      },
-      "ResponseBody": []
-    },
-    {
-<<<<<<< HEAD
-      "RequestUri": "https://seanstagehierarchical.dfs.core.windows.net/test-filesystem-eb55624a-ee72-9ffa-54ba-26924f795bc3/test-directory-c878de43-17d1-bd65-064f-6e4eb7da61f4?resource=directory",
-      "RequestMethod": "PUT",
-      "RequestHeaders": {
-        "Authorization": "Sanitized",
-        "traceparent": "00-ad2f24039294db44a24f291960591b36-4920001374852544-00",
-        "User-Agent": [
-          "azsdk-net-Storage.Files.DataLake/12.0.0-dev.20200305.1",
-          "(.NET Core 4.6.28325.01; Microsoft Windows 10.0.18363 )"
-        ],
-        "x-ms-client-request-id": "5fdcd0bf-c7e7-b710-47ab-76731534027c",
-        "x-ms-date": "Thu, 05 Mar 2020 22:07:06 GMT",
-        "x-ms-return-client-request-id": "true",
-        "x-ms-version": "2019-10-10"
-=======
+      },
+      "ResponseBody": []
+    },
+    {
       "RequestUri": "http://seannsecanary.dfs.core.windows.net/test-filesystem-eb55624a-ee72-9ffa-54ba-26924f795bc3/test-directory-c878de43-17d1-bd65-064f-6e4eb7da61f4?resource=directory",
       "RequestMethod": "PUT",
       "RequestHeaders": {
@@ -90,50 +47,25 @@
         "x-ms-date": "Fri, 03 Apr 2020 20:53:02 GMT",
         "x-ms-return-client-request-id": "true",
         "x-ms-version": "2019-12-12"
->>>>>>> 32e373e2
-      },
-      "RequestBody": null,
-      "StatusCode": 201,
-      "ResponseHeaders": {
-        "Content-Length": "0",
-<<<<<<< HEAD
-        "Date": "Thu, 05 Mar 2020 22:07:06 GMT",
-        "ETag": "\u00220x8D7C1518B1E3F48\u0022",
-        "Last-Modified": "Thu, 05 Mar 2020 22:07:06 GMT",
-=======
+      },
+      "RequestBody": null,
+      "StatusCode": 201,
+      "ResponseHeaders": {
+        "Content-Length": "0",
         "Date": "Fri, 03 Apr 2020 20:53:00 GMT",
         "ETag": "\u00220x8D7D810FF46D12F\u0022",
         "Last-Modified": "Fri, 03 Apr 2020 20:53:01 GMT",
->>>>>>> 32e373e2
         "Server": [
           "Windows-Azure-HDFS/1.0",
           "Microsoft-HTTPAPI/2.0"
         ],
         "x-ms-client-request-id": "5fdcd0bf-c7e7-b710-47ab-76731534027c",
-<<<<<<< HEAD
-        "x-ms-request-id": "b61268c1-c01f-0026-473a-f3da23000000",
-        "x-ms-version": "2019-10-10"
-=======
         "x-ms-request-id": "fa43fa76-201f-0097-45f9-091bad000000",
         "x-ms-version": "2019-12-12"
->>>>>>> 32e373e2
-      },
-      "ResponseBody": []
-    },
-    {
-<<<<<<< HEAD
-      "RequestUri": "https://seanstagehierarchical.blob.core.windows.net/test-filesystem-eb55624a-ee72-9ffa-54ba-26924f795bc3/test-directory-c878de43-17d1-bd65-064f-6e4eb7da61f4?comp=lease",
-      "RequestMethod": "PUT",
-      "RequestHeaders": {
-        "Authorization": "Sanitized",
-        "traceparent": "00-8874739d2b4ee44c9be57f8d2b7a70bd-f6b984d28e3a6b47-00",
-        "User-Agent": [
-          "azsdk-net-Storage.Files.DataLake/12.0.0-dev.20200305.1",
-          "(.NET Core 4.6.28325.01; Microsoft Windows 10.0.18363 )"
-        ],
-        "x-ms-client-request-id": "3e596ee5-1ca6-027e-92ce-571466f1fe51",
-        "x-ms-date": "Thu, 05 Mar 2020 22:07:06 GMT",
-=======
+      },
+      "ResponseBody": []
+    },
+    {
       "RequestUri": "http://seannsecanary.blob.core.windows.net/test-filesystem-eb55624a-ee72-9ffa-54ba-26924f795bc3/test-directory-c878de43-17d1-bd65-064f-6e4eb7da61f4?comp=lease",
       "RequestMethod": "PUT",
       "RequestHeaders": {
@@ -145,61 +77,31 @@
         ],
         "x-ms-client-request-id": "3e596ee5-1ca6-027e-92ce-571466f1fe51",
         "x-ms-date": "Fri, 03 Apr 2020 20:53:02 GMT",
->>>>>>> 32e373e2
         "x-ms-lease-action": "acquire",
         "x-ms-lease-duration": "15",
         "x-ms-proposed-lease-id": "8b329f04-c120-6555-de34-678e1a26c508",
         "x-ms-return-client-request-id": "true",
-<<<<<<< HEAD
-        "x-ms-version": "2019-10-10"
-=======
-        "x-ms-version": "2019-12-12"
->>>>>>> 32e373e2
-      },
-      "RequestBody": null,
-      "StatusCode": 201,
-      "ResponseHeaders": {
-        "Content-Length": "0",
-<<<<<<< HEAD
-        "Date": "Thu, 05 Mar 2020 22:07:06 GMT",
-        "ETag": "\u00220x8D7C1518B1E3F48\u0022",
-        "Last-Modified": "Thu, 05 Mar 2020 22:07:06 GMT",
-=======
+        "x-ms-version": "2019-12-12"
+      },
+      "RequestBody": null,
+      "StatusCode": 201,
+      "ResponseHeaders": {
+        "Content-Length": "0",
         "Date": "Fri, 03 Apr 2020 20:53:00 GMT",
         "ETag": "\u00220x8D7D810FF46D12F\u0022",
         "Last-Modified": "Fri, 03 Apr 2020 20:53:01 GMT",
->>>>>>> 32e373e2
         "Server": [
           "Windows-Azure-Blob/1.0",
           "Microsoft-HTTPAPI/2.0"
         ],
         "x-ms-client-request-id": "3e596ee5-1ca6-027e-92ce-571466f1fe51",
         "x-ms-lease-id": "8b329f04-c120-6555-de34-678e1a26c508",
-<<<<<<< HEAD
-        "x-ms-request-id": "3597327c-201e-0001-4d3a-f3cde7000000",
-        "x-ms-version": "2019-10-10"
-=======
         "x-ms-request-id": "96215478-f01e-0012-7ff9-093670000000",
         "x-ms-version": "2019-12-12"
->>>>>>> 32e373e2
-      },
-      "ResponseBody": []
-    },
-    {
-<<<<<<< HEAD
-      "RequestUri": "https://seanstagehierarchical.blob.core.windows.net/test-filesystem-eb55624a-ee72-9ffa-54ba-26924f795bc3/test-directory-c878de43-17d1-bd65-064f-6e4eb7da61f4?comp=lease",
-      "RequestMethod": "PUT",
-      "RequestHeaders": {
-        "Authorization": "Sanitized",
-        "If-Modified-Since": "Fri, 06 Mar 2020 22:07:06 GMT",
-        "traceparent": "00-046e87296cda014496c63ed91a755d88-1e759ad91693b043-00",
-        "User-Agent": [
-          "azsdk-net-Storage.Files.DataLake/12.0.0-dev.20200305.1",
-          "(.NET Core 4.6.28325.01; Microsoft Windows 10.0.18363 )"
-        ],
-        "x-ms-client-request-id": "f87e396f-ef33-2386-0237-c5fd5263988a",
-        "x-ms-date": "Thu, 05 Mar 2020 22:07:06 GMT",
-=======
+      },
+      "ResponseBody": []
+    },
+    {
       "RequestUri": "http://seannsecanary.blob.core.windows.net/test-filesystem-eb55624a-ee72-9ffa-54ba-26924f795bc3/test-directory-c878de43-17d1-bd65-064f-6e4eb7da61f4?comp=lease",
       "RequestMethod": "PUT",
       "RequestHeaders": {
@@ -212,58 +114,24 @@
         ],
         "x-ms-client-request-id": "f87e396f-ef33-2386-0237-c5fd5263988a",
         "x-ms-date": "Fri, 03 Apr 2020 20:53:02 GMT",
->>>>>>> 32e373e2
         "x-ms-lease-action": "change",
         "x-ms-lease-id": "8b329f04-c120-6555-de34-678e1a26c508",
         "x-ms-proposed-lease-id": "e68ed619-02fd-640d-330c-5b64678c2e2c",
         "x-ms-return-client-request-id": "true",
-<<<<<<< HEAD
-        "x-ms-version": "2019-10-10"
-=======
-        "x-ms-version": "2019-12-12"
->>>>>>> 32e373e2
+        "x-ms-version": "2019-12-12"
       },
       "RequestBody": null,
       "StatusCode": 412,
       "ResponseHeaders": {
         "Content-Length": "252",
         "Content-Type": "application/xml",
-<<<<<<< HEAD
-        "Date": "Thu, 05 Mar 2020 22:07:06 GMT",
-=======
-        "Date": "Fri, 03 Apr 2020 20:53:00 GMT",
->>>>>>> 32e373e2
+        "Date": "Fri, 03 Apr 2020 20:53:00 GMT",
         "Server": [
           "Windows-Azure-Blob/1.0",
           "Microsoft-HTTPAPI/2.0"
         ],
         "x-ms-client-request-id": "f87e396f-ef33-2386-0237-c5fd5263988a",
         "x-ms-error-code": "ConditionNotMet",
-<<<<<<< HEAD
-        "x-ms-request-id": "35973281-201e-0001-523a-f3cde7000000",
-        "x-ms-version": "2019-10-10"
-      },
-      "ResponseBody": [
-        "\uFEFF\u003C?xml version=\u00221.0\u0022 encoding=\u0022utf-8\u0022?\u003E\u003CError\u003E\u003CCode\u003EConditionNotMet\u003C/Code\u003E\u003CMessage\u003EThe condition specified using HTTP conditional header(s) is not met.\n",
-        "RequestId:35973281-201e-0001-523a-f3cde7000000\n",
-        "Time:2020-03-05T22:07:06.8430884Z\u003C/Message\u003E\u003C/Error\u003E"
-      ]
-    },
-    {
-      "RequestUri": "https://seanstagehierarchical.blob.core.windows.net/test-filesystem-eb55624a-ee72-9ffa-54ba-26924f795bc3?restype=container",
-      "RequestMethod": "DELETE",
-      "RequestHeaders": {
-        "Authorization": "Sanitized",
-        "traceparent": "00-6e4e8e132a549946876242e5846a0041-6afa92055bb1a646-00",
-        "User-Agent": [
-          "azsdk-net-Storage.Files.DataLake/12.0.0-dev.20200305.1",
-          "(.NET Core 4.6.28325.01; Microsoft Windows 10.0.18363 )"
-        ],
-        "x-ms-client-request-id": "2ca5a6ca-0572-161e-b32a-97b4a83e1dfa",
-        "x-ms-date": "Thu, 05 Mar 2020 22:07:06 GMT",
-        "x-ms-return-client-request-id": "true",
-        "x-ms-version": "2019-10-10"
-=======
         "x-ms-request-id": "96215487-f01e-0012-0af9-093670000000",
         "x-ms-version": "2019-12-12"
       },
@@ -287,49 +155,23 @@
         "x-ms-date": "Fri, 03 Apr 2020 20:53:02 GMT",
         "x-ms-return-client-request-id": "true",
         "x-ms-version": "2019-12-12"
->>>>>>> 32e373e2
       },
       "RequestBody": null,
       "StatusCode": 202,
       "ResponseHeaders": {
         "Content-Length": "0",
-<<<<<<< HEAD
-        "Date": "Thu, 05 Mar 2020 22:07:06 GMT",
-=======
-        "Date": "Fri, 03 Apr 2020 20:53:00 GMT",
->>>>>>> 32e373e2
+        "Date": "Fri, 03 Apr 2020 20:53:00 GMT",
         "Server": [
           "Windows-Azure-Blob/1.0",
           "Microsoft-HTTPAPI/2.0"
         ],
         "x-ms-client-request-id": "2ca5a6ca-0572-161e-b32a-97b4a83e1dfa",
-<<<<<<< HEAD
-        "x-ms-request-id": "35973287-201e-0001-573a-f3cde7000000",
-        "x-ms-version": "2019-10-10"
-=======
         "x-ms-request-id": "96215499-f01e-0012-15f9-093670000000",
         "x-ms-version": "2019-12-12"
->>>>>>> 32e373e2
-      },
-      "ResponseBody": []
-    },
-    {
-<<<<<<< HEAD
-      "RequestUri": "https://seanstagehierarchical.blob.core.windows.net/test-filesystem-510ee0f7-dead-6c7c-0406-c6490e70720b?restype=container",
-      "RequestMethod": "PUT",
-      "RequestHeaders": {
-        "Authorization": "Sanitized",
-        "traceparent": "00-dbf0c1a8860a764f9f405052bc692923-a11df43d5e581c4d-00",
-        "User-Agent": [
-          "azsdk-net-Storage.Files.DataLake/12.0.0-dev.20200305.1",
-          "(.NET Core 4.6.28325.01; Microsoft Windows 10.0.18363 )"
-        ],
-        "x-ms-blob-public-access": "container",
-        "x-ms-client-request-id": "d01ee5cd-2fe8-ec8a-2a38-276b3fd50843",
-        "x-ms-date": "Thu, 05 Mar 2020 22:07:07 GMT",
-        "x-ms-return-client-request-id": "true",
-        "x-ms-version": "2019-10-10"
-=======
+      },
+      "ResponseBody": []
+    },
+    {
       "RequestUri": "http://seannsecanary.blob.core.windows.net/test-filesystem-510ee0f7-dead-6c7c-0406-c6490e70720b?restype=container",
       "RequestMethod": "PUT",
       "RequestHeaders": {
@@ -344,52 +186,25 @@
         "x-ms-date": "Fri, 03 Apr 2020 20:53:02 GMT",
         "x-ms-return-client-request-id": "true",
         "x-ms-version": "2019-12-12"
->>>>>>> 32e373e2
-      },
-      "RequestBody": null,
-      "StatusCode": 201,
-      "ResponseHeaders": {
-        "Content-Length": "0",
-<<<<<<< HEAD
-        "Date": "Thu, 05 Mar 2020 22:07:07 GMT",
-        "ETag": "\u00220x8D7C1518B743EA2\u0022",
-        "Last-Modified": "Thu, 05 Mar 2020 22:07:07 GMT",
-=======
+      },
+      "RequestBody": null,
+      "StatusCode": 201,
+      "ResponseHeaders": {
+        "Content-Length": "0",
         "Date": "Fri, 03 Apr 2020 20:53:00 GMT",
         "ETag": "\u00220x8D7D810FF7C91A6\u0022",
         "Last-Modified": "Fri, 03 Apr 2020 20:53:01 GMT",
->>>>>>> 32e373e2
         "Server": [
           "Windows-Azure-Blob/1.0",
           "Microsoft-HTTPAPI/2.0"
         ],
         "x-ms-client-request-id": "d01ee5cd-2fe8-ec8a-2a38-276b3fd50843",
-<<<<<<< HEAD
-        "x-ms-request-id": "6ca262b8-901e-0014-5d3a-f3da54000000",
-        "x-ms-version": "2019-10-10"
-=======
         "x-ms-request-id": "962154ad-f01e-0012-27f9-093670000000",
         "x-ms-version": "2019-12-12"
->>>>>>> 32e373e2
-      },
-      "ResponseBody": []
-    },
-    {
-<<<<<<< HEAD
-      "RequestUri": "https://seanstagehierarchical.dfs.core.windows.net/test-filesystem-510ee0f7-dead-6c7c-0406-c6490e70720b/test-directory-1bfd8cb7-710b-8c3d-c99c-40186c710283?resource=directory",
-      "RequestMethod": "PUT",
-      "RequestHeaders": {
-        "Authorization": "Sanitized",
-        "traceparent": "00-94bf9555dd129348b14f44de87b53304-cbc4ba8929d6cb4d-00",
-        "User-Agent": [
-          "azsdk-net-Storage.Files.DataLake/12.0.0-dev.20200305.1",
-          "(.NET Core 4.6.28325.01; Microsoft Windows 10.0.18363 )"
-        ],
-        "x-ms-client-request-id": "de532e8d-b483-5be7-a892-064cef727fb8",
-        "x-ms-date": "Thu, 05 Mar 2020 22:07:07 GMT",
-        "x-ms-return-client-request-id": "true",
-        "x-ms-version": "2019-10-10"
-=======
+      },
+      "ResponseBody": []
+    },
+    {
       "RequestUri": "http://seannsecanary.dfs.core.windows.net/test-filesystem-510ee0f7-dead-6c7c-0406-c6490e70720b/test-directory-1bfd8cb7-710b-8c3d-c99c-40186c710283?resource=directory",
       "RequestMethod": "PUT",
       "RequestHeaders": {
@@ -403,50 +218,25 @@
         "x-ms-date": "Fri, 03 Apr 2020 20:53:02 GMT",
         "x-ms-return-client-request-id": "true",
         "x-ms-version": "2019-12-12"
->>>>>>> 32e373e2
-      },
-      "RequestBody": null,
-      "StatusCode": 201,
-      "ResponseHeaders": {
-        "Content-Length": "0",
-<<<<<<< HEAD
-        "Date": "Thu, 05 Mar 2020 22:07:06 GMT",
-        "ETag": "\u00220x8D7C1518BA4B632\u0022",
-        "Last-Modified": "Thu, 05 Mar 2020 22:07:07 GMT",
-=======
+      },
+      "RequestBody": null,
+      "StatusCode": 201,
+      "ResponseHeaders": {
+        "Content-Length": "0",
         "Date": "Fri, 03 Apr 2020 20:53:00 GMT",
         "ETag": "\u00220x8D7D810FF8A82A3\u0022",
         "Last-Modified": "Fri, 03 Apr 2020 20:53:01 GMT",
->>>>>>> 32e373e2
         "Server": [
           "Windows-Azure-HDFS/1.0",
           "Microsoft-HTTPAPI/2.0"
         ],
         "x-ms-client-request-id": "de532e8d-b483-5be7-a892-064cef727fb8",
-<<<<<<< HEAD
-        "x-ms-request-id": "82fb5ffe-901f-003b-2d3a-f3d79f000000",
-        "x-ms-version": "2019-10-10"
-=======
         "x-ms-request-id": "fa43fa77-201f-0097-46f9-091bad000000",
         "x-ms-version": "2019-12-12"
->>>>>>> 32e373e2
-      },
-      "ResponseBody": []
-    },
-    {
-<<<<<<< HEAD
-      "RequestUri": "https://seanstagehierarchical.blob.core.windows.net/test-filesystem-510ee0f7-dead-6c7c-0406-c6490e70720b/test-directory-1bfd8cb7-710b-8c3d-c99c-40186c710283?comp=lease",
-      "RequestMethod": "PUT",
-      "RequestHeaders": {
-        "Authorization": "Sanitized",
-        "traceparent": "00-4f7571712a48ff47b7c0a6bf10783483-0d1d3cd1dbb90f4f-00",
-        "User-Agent": [
-          "azsdk-net-Storage.Files.DataLake/12.0.0-dev.20200305.1",
-          "(.NET Core 4.6.28325.01; Microsoft Windows 10.0.18363 )"
-        ],
-        "x-ms-client-request-id": "eae3e94a-41e7-119a-a3b0-80395e337992",
-        "x-ms-date": "Thu, 05 Mar 2020 22:07:07 GMT",
-=======
+      },
+      "ResponseBody": []
+    },
+    {
       "RequestUri": "http://seannsecanary.blob.core.windows.net/test-filesystem-510ee0f7-dead-6c7c-0406-c6490e70720b/test-directory-1bfd8cb7-710b-8c3d-c99c-40186c710283?comp=lease",
       "RequestMethod": "PUT",
       "RequestHeaders": {
@@ -458,61 +248,31 @@
         ],
         "x-ms-client-request-id": "eae3e94a-41e7-119a-a3b0-80395e337992",
         "x-ms-date": "Fri, 03 Apr 2020 20:53:02 GMT",
->>>>>>> 32e373e2
         "x-ms-lease-action": "acquire",
         "x-ms-lease-duration": "15",
         "x-ms-proposed-lease-id": "6b34a336-de59-15f2-6976-17c4efb7481d",
         "x-ms-return-client-request-id": "true",
-<<<<<<< HEAD
-        "x-ms-version": "2019-10-10"
-=======
-        "x-ms-version": "2019-12-12"
->>>>>>> 32e373e2
-      },
-      "RequestBody": null,
-      "StatusCode": 201,
-      "ResponseHeaders": {
-        "Content-Length": "0",
-<<<<<<< HEAD
-        "Date": "Thu, 05 Mar 2020 22:07:07 GMT",
-        "ETag": "\u00220x8D7C1518BA4B632\u0022",
-        "Last-Modified": "Thu, 05 Mar 2020 22:07:07 GMT",
-=======
+        "x-ms-version": "2019-12-12"
+      },
+      "RequestBody": null,
+      "StatusCode": 201,
+      "ResponseHeaders": {
+        "Content-Length": "0",
         "Date": "Fri, 03 Apr 2020 20:53:00 GMT",
         "ETag": "\u00220x8D7D810FF8A82A3\u0022",
         "Last-Modified": "Fri, 03 Apr 2020 20:53:01 GMT",
->>>>>>> 32e373e2
         "Server": [
           "Windows-Azure-Blob/1.0",
           "Microsoft-HTTPAPI/2.0"
         ],
         "x-ms-client-request-id": "eae3e94a-41e7-119a-a3b0-80395e337992",
         "x-ms-lease-id": "6b34a336-de59-15f2-6976-17c4efb7481d",
-<<<<<<< HEAD
-        "x-ms-request-id": "6ca262cb-901e-0014-6c3a-f3da54000000",
-        "x-ms-version": "2019-10-10"
-=======
         "x-ms-request-id": "962154bf-f01e-0012-35f9-093670000000",
         "x-ms-version": "2019-12-12"
->>>>>>> 32e373e2
-      },
-      "ResponseBody": []
-    },
-    {
-<<<<<<< HEAD
-      "RequestUri": "https://seanstagehierarchical.blob.core.windows.net/test-filesystem-510ee0f7-dead-6c7c-0406-c6490e70720b/test-directory-1bfd8cb7-710b-8c3d-c99c-40186c710283?comp=lease",
-      "RequestMethod": "PUT",
-      "RequestHeaders": {
-        "Authorization": "Sanitized",
-        "If-Unmodified-Since": "Wed, 04 Mar 2020 22:07:06 GMT",
-        "traceparent": "00-86cb71a1a5b9b54a9b94d6014d382c44-9c57e29c63a1054e-00",
-        "User-Agent": [
-          "azsdk-net-Storage.Files.DataLake/12.0.0-dev.20200305.1",
-          "(.NET Core 4.6.28325.01; Microsoft Windows 10.0.18363 )"
-        ],
-        "x-ms-client-request-id": "b1748fb3-adf3-86a9-2e3d-fcc647a95008",
-        "x-ms-date": "Thu, 05 Mar 2020 22:07:07 GMT",
-=======
+      },
+      "ResponseBody": []
+    },
+    {
       "RequestUri": "http://seannsecanary.blob.core.windows.net/test-filesystem-510ee0f7-dead-6c7c-0406-c6490e70720b/test-directory-1bfd8cb7-710b-8c3d-c99c-40186c710283?comp=lease",
       "RequestMethod": "PUT",
       "RequestHeaders": {
@@ -525,58 +285,24 @@
         ],
         "x-ms-client-request-id": "b1748fb3-adf3-86a9-2e3d-fcc647a95008",
         "x-ms-date": "Fri, 03 Apr 2020 20:53:03 GMT",
->>>>>>> 32e373e2
         "x-ms-lease-action": "change",
         "x-ms-lease-id": "6b34a336-de59-15f2-6976-17c4efb7481d",
         "x-ms-proposed-lease-id": "3e8a0468-241e-8300-eb20-80be9bd79891",
         "x-ms-return-client-request-id": "true",
-<<<<<<< HEAD
-        "x-ms-version": "2019-10-10"
-=======
-        "x-ms-version": "2019-12-12"
->>>>>>> 32e373e2
+        "x-ms-version": "2019-12-12"
       },
       "RequestBody": null,
       "StatusCode": 412,
       "ResponseHeaders": {
         "Content-Length": "252",
         "Content-Type": "application/xml",
-<<<<<<< HEAD
-        "Date": "Thu, 05 Mar 2020 22:07:07 GMT",
-=======
-        "Date": "Fri, 03 Apr 2020 20:53:00 GMT",
->>>>>>> 32e373e2
+        "Date": "Fri, 03 Apr 2020 20:53:00 GMT",
         "Server": [
           "Windows-Azure-Blob/1.0",
           "Microsoft-HTTPAPI/2.0"
         ],
         "x-ms-client-request-id": "b1748fb3-adf3-86a9-2e3d-fcc647a95008",
         "x-ms-error-code": "ConditionNotMet",
-<<<<<<< HEAD
-        "x-ms-request-id": "6ca262d5-901e-0014-753a-f3da54000000",
-        "x-ms-version": "2019-10-10"
-      },
-      "ResponseBody": [
-        "\uFEFF\u003C?xml version=\u00221.0\u0022 encoding=\u0022utf-8\u0022?\u003E\u003CError\u003E\u003CCode\u003EConditionNotMet\u003C/Code\u003E\u003CMessage\u003EThe condition specified using HTTP conditional header(s) is not met.\n",
-        "RequestId:6ca262d5-901e-0014-753a-f3da54000000\n",
-        "Time:2020-03-05T22:07:07.7912565Z\u003C/Message\u003E\u003C/Error\u003E"
-      ]
-    },
-    {
-      "RequestUri": "https://seanstagehierarchical.blob.core.windows.net/test-filesystem-510ee0f7-dead-6c7c-0406-c6490e70720b?restype=container",
-      "RequestMethod": "DELETE",
-      "RequestHeaders": {
-        "Authorization": "Sanitized",
-        "traceparent": "00-f8f5c9224484ad4881f2f90f4e807efc-42674ea4072f7c44-00",
-        "User-Agent": [
-          "azsdk-net-Storage.Files.DataLake/12.0.0-dev.20200305.1",
-          "(.NET Core 4.6.28325.01; Microsoft Windows 10.0.18363 )"
-        ],
-        "x-ms-client-request-id": "ce85b9ca-c8be-2f9e-dd76-f72aabde5978",
-        "x-ms-date": "Thu, 05 Mar 2020 22:07:07 GMT",
-        "x-ms-return-client-request-id": "true",
-        "x-ms-version": "2019-10-10"
-=======
         "x-ms-request-id": "962154d3-f01e-0012-42f9-093670000000",
         "x-ms-version": "2019-12-12"
       },
@@ -600,295 +326,154 @@
         "x-ms-date": "Fri, 03 Apr 2020 20:53:03 GMT",
         "x-ms-return-client-request-id": "true",
         "x-ms-version": "2019-12-12"
->>>>>>> 32e373e2
       },
       "RequestBody": null,
       "StatusCode": 202,
       "ResponseHeaders": {
         "Content-Length": "0",
-<<<<<<< HEAD
-        "Date": "Thu, 05 Mar 2020 22:07:07 GMT",
-=======
-        "Date": "Fri, 03 Apr 2020 20:53:00 GMT",
->>>>>>> 32e373e2
+        "Date": "Fri, 03 Apr 2020 20:53:00 GMT",
         "Server": [
           "Windows-Azure-Blob/1.0",
           "Microsoft-HTTPAPI/2.0"
         ],
         "x-ms-client-request-id": "ce85b9ca-c8be-2f9e-dd76-f72aabde5978",
-<<<<<<< HEAD
-        "x-ms-request-id": "6ca262df-901e-0014-7e3a-f3da54000000",
-        "x-ms-version": "2019-10-10"
-=======
         "x-ms-request-id": "962154de-f01e-0012-4bf9-093670000000",
         "x-ms-version": "2019-12-12"
->>>>>>> 32e373e2
-      },
-      "ResponseBody": []
-    },
-    {
-<<<<<<< HEAD
-      "RequestUri": "https://seanstagehierarchical.blob.core.windows.net/test-filesystem-cb1bf98a-d0c3-6ca0-06d1-6eafe59c4774?restype=container",
-      "RequestMethod": "PUT",
-      "RequestHeaders": {
-        "Authorization": "Sanitized",
-        "traceparent": "00-9bdec4fc6c75f14da6f9d3a3b804b76e-72d111ebf9672746-00",
-        "User-Agent": [
-          "azsdk-net-Storage.Files.DataLake/12.0.0-dev.20200305.1",
-          "(.NET Core 4.6.28325.01; Microsoft Windows 10.0.18363 )"
+      },
+      "ResponseBody": []
+    },
+    {
+      "RequestUri": "http://seannsecanary.blob.core.windows.net/test-filesystem-cb1bf98a-d0c3-6ca0-06d1-6eafe59c4774?restype=container",
+      "RequestMethod": "PUT",
+      "RequestHeaders": {
+        "Authorization": "Sanitized",
+        "traceparent": "00-25b43c7eafd33c4c87c12f98f92dcc56-a5ea99e9420bce46-00",
+        "User-Agent": [
+          "azsdk-net-Storage.Files.DataLake/12.1.0-dev.20200403.1",
+          "(.NET Core 4.6.28325.01; Microsoft Windows 10.0.18362 )"
         ],
         "x-ms-blob-public-access": "container",
         "x-ms-client-request-id": "44824fea-979e-f9ec-1919-c7ec59ef4a40",
-        "x-ms-date": "Thu, 05 Mar 2020 22:07:07 GMT",
-        "x-ms-return-client-request-id": "true",
-        "x-ms-version": "2019-10-10"
-=======
-      "RequestUri": "http://seannsecanary.blob.core.windows.net/test-filesystem-cb1bf98a-d0c3-6ca0-06d1-6eafe59c4774?restype=container",
-      "RequestMethod": "PUT",
-      "RequestHeaders": {
-        "Authorization": "Sanitized",
-        "traceparent": "00-25b43c7eafd33c4c87c12f98f92dcc56-a5ea99e9420bce46-00",
-        "User-Agent": [
-          "azsdk-net-Storage.Files.DataLake/12.1.0-dev.20200403.1",
-          "(.NET Core 4.6.28325.01; Microsoft Windows 10.0.18362 )"
-        ],
-        "x-ms-blob-public-access": "container",
-        "x-ms-client-request-id": "44824fea-979e-f9ec-1919-c7ec59ef4a40",
-        "x-ms-date": "Fri, 03 Apr 2020 20:53:03 GMT",
-        "x-ms-return-client-request-id": "true",
-        "x-ms-version": "2019-12-12"
->>>>>>> 32e373e2
-      },
-      "RequestBody": null,
-      "StatusCode": 201,
-      "ResponseHeaders": {
-        "Content-Length": "0",
-<<<<<<< HEAD
-        "Date": "Thu, 05 Mar 2020 22:07:07 GMT",
-        "ETag": "\u00220x8D7C1518C0701E2\u0022",
-        "Last-Modified": "Thu, 05 Mar 2020 22:07:08 GMT",
-=======
+        "x-ms-date": "Fri, 03 Apr 2020 20:53:03 GMT",
+        "x-ms-return-client-request-id": "true",
+        "x-ms-version": "2019-12-12"
+      },
+      "RequestBody": null,
+      "StatusCode": 201,
+      "ResponseHeaders": {
+        "Content-Length": "0",
         "Date": "Fri, 03 Apr 2020 20:53:01 GMT",
         "ETag": "\u00220x8D7D810FFBD28EC\u0022",
         "Last-Modified": "Fri, 03 Apr 2020 20:53:01 GMT",
->>>>>>> 32e373e2
         "Server": [
           "Windows-Azure-Blob/1.0",
           "Microsoft-HTTPAPI/2.0"
         ],
         "x-ms-client-request-id": "44824fea-979e-f9ec-1919-c7ec59ef4a40",
-<<<<<<< HEAD
-        "x-ms-request-id": "27aa5cdd-e01e-000e-7c3a-f3bb8b000000",
-        "x-ms-version": "2019-10-10"
-=======
         "x-ms-request-id": "962154ed-f01e-0012-57f9-093670000000",
         "x-ms-version": "2019-12-12"
->>>>>>> 32e373e2
-      },
-      "ResponseBody": []
-    },
-    {
-<<<<<<< HEAD
-      "RequestUri": "https://seanstagehierarchical.dfs.core.windows.net/test-filesystem-cb1bf98a-d0c3-6ca0-06d1-6eafe59c4774/test-directory-5f50822e-cbe2-0855-b01f-87c397ef1da8?resource=directory",
-      "RequestMethod": "PUT",
-      "RequestHeaders": {
-        "Authorization": "Sanitized",
-        "traceparent": "00-9e951d027faaea48bf5aba07bb5369b5-35f764ac3118e541-00",
-        "User-Agent": [
-          "azsdk-net-Storage.Files.DataLake/12.0.0-dev.20200305.1",
-          "(.NET Core 4.6.28325.01; Microsoft Windows 10.0.18363 )"
+      },
+      "ResponseBody": []
+    },
+    {
+      "RequestUri": "http://seannsecanary.dfs.core.windows.net/test-filesystem-cb1bf98a-d0c3-6ca0-06d1-6eafe59c4774/test-directory-5f50822e-cbe2-0855-b01f-87c397ef1da8?resource=directory",
+      "RequestMethod": "PUT",
+      "RequestHeaders": {
+        "Authorization": "Sanitized",
+        "traceparent": "00-03646d75738b11408f9e5dae5c2ecfb9-c04d8faeb183f442-00",
+        "User-Agent": [
+          "azsdk-net-Storage.Files.DataLake/12.1.0-dev.20200403.1",
+          "(.NET Core 4.6.28325.01; Microsoft Windows 10.0.18362 )"
         ],
         "x-ms-client-request-id": "cc81f7b5-970d-1e82-fa79-947e0f296129",
-        "x-ms-date": "Thu, 05 Mar 2020 22:07:08 GMT",
-        "x-ms-return-client-request-id": "true",
-        "x-ms-version": "2019-10-10"
-=======
-      "RequestUri": "http://seannsecanary.dfs.core.windows.net/test-filesystem-cb1bf98a-d0c3-6ca0-06d1-6eafe59c4774/test-directory-5f50822e-cbe2-0855-b01f-87c397ef1da8?resource=directory",
-      "RequestMethod": "PUT",
-      "RequestHeaders": {
-        "Authorization": "Sanitized",
-        "traceparent": "00-03646d75738b11408f9e5dae5c2ecfb9-c04d8faeb183f442-00",
-        "User-Agent": [
-          "azsdk-net-Storage.Files.DataLake/12.1.0-dev.20200403.1",
-          "(.NET Core 4.6.28325.01; Microsoft Windows 10.0.18362 )"
-        ],
-        "x-ms-client-request-id": "cc81f7b5-970d-1e82-fa79-947e0f296129",
-        "x-ms-date": "Fri, 03 Apr 2020 20:53:03 GMT",
-        "x-ms-return-client-request-id": "true",
-        "x-ms-version": "2019-12-12"
->>>>>>> 32e373e2
-      },
-      "RequestBody": null,
-      "StatusCode": 201,
-      "ResponseHeaders": {
-        "Content-Length": "0",
-<<<<<<< HEAD
-        "Date": "Thu, 05 Mar 2020 22:07:07 GMT",
-        "ETag": "\u00220x8D7C1518C399A65\u0022",
-        "Last-Modified": "Thu, 05 Mar 2020 22:07:08 GMT",
-=======
+        "x-ms-date": "Fri, 03 Apr 2020 20:53:03 GMT",
+        "x-ms-return-client-request-id": "true",
+        "x-ms-version": "2019-12-12"
+      },
+      "RequestBody": null,
+      "StatusCode": 201,
+      "ResponseHeaders": {
+        "Content-Length": "0",
         "Date": "Fri, 03 Apr 2020 20:53:01 GMT",
         "ETag": "\u00220x8D7D810FFCE4A5C\u0022",
         "Last-Modified": "Fri, 03 Apr 2020 20:53:01 GMT",
->>>>>>> 32e373e2
         "Server": [
           "Windows-Azure-HDFS/1.0",
           "Microsoft-HTTPAPI/2.0"
         ],
         "x-ms-client-request-id": "cc81f7b5-970d-1e82-fa79-947e0f296129",
-<<<<<<< HEAD
-        "x-ms-request-id": "6c7e83a6-101f-0047-7f3a-f3f960000000",
-        "x-ms-version": "2019-10-10"
-=======
         "x-ms-request-id": "fa43fa78-201f-0097-47f9-091bad000000",
         "x-ms-version": "2019-12-12"
->>>>>>> 32e373e2
-      },
-      "ResponseBody": []
-    },
-    {
-<<<<<<< HEAD
-      "RequestUri": "https://seanstagehierarchical.blob.core.windows.net/test-filesystem-cb1bf98a-d0c3-6ca0-06d1-6eafe59c4774/test-directory-5f50822e-cbe2-0855-b01f-87c397ef1da8?comp=lease",
-      "RequestMethod": "PUT",
-      "RequestHeaders": {
-        "Authorization": "Sanitized",
-        "traceparent": "00-bcb41ace86c5174d86c3e6b0ae616885-2de6e3027edea744-00",
-        "User-Agent": [
-          "azsdk-net-Storage.Files.DataLake/12.0.0-dev.20200305.1",
-          "(.NET Core 4.6.28325.01; Microsoft Windows 10.0.18363 )"
+      },
+      "ResponseBody": []
+    },
+    {
+      "RequestUri": "http://seannsecanary.blob.core.windows.net/test-filesystem-cb1bf98a-d0c3-6ca0-06d1-6eafe59c4774/test-directory-5f50822e-cbe2-0855-b01f-87c397ef1da8?comp=lease",
+      "RequestMethod": "PUT",
+      "RequestHeaders": {
+        "Authorization": "Sanitized",
+        "traceparent": "00-2bda067913748949aaae40ba0a980c2d-68ef18803783f04b-00",
+        "User-Agent": [
+          "azsdk-net-Storage.Files.DataLake/12.1.0-dev.20200403.1",
+          "(.NET Core 4.6.28325.01; Microsoft Windows 10.0.18362 )"
         ],
         "x-ms-client-request-id": "dc00402b-c11b-abbc-84ce-c9821986be53",
-        "x-ms-date": "Thu, 05 Mar 2020 22:07:08 GMT",
-=======
-      "RequestUri": "http://seannsecanary.blob.core.windows.net/test-filesystem-cb1bf98a-d0c3-6ca0-06d1-6eafe59c4774/test-directory-5f50822e-cbe2-0855-b01f-87c397ef1da8?comp=lease",
-      "RequestMethod": "PUT",
-      "RequestHeaders": {
-        "Authorization": "Sanitized",
-        "traceparent": "00-2bda067913748949aaae40ba0a980c2d-68ef18803783f04b-00",
-        "User-Agent": [
-          "azsdk-net-Storage.Files.DataLake/12.1.0-dev.20200403.1",
-          "(.NET Core 4.6.28325.01; Microsoft Windows 10.0.18362 )"
-        ],
-        "x-ms-client-request-id": "dc00402b-c11b-abbc-84ce-c9821986be53",
-        "x-ms-date": "Fri, 03 Apr 2020 20:53:03 GMT",
->>>>>>> 32e373e2
+        "x-ms-date": "Fri, 03 Apr 2020 20:53:03 GMT",
         "x-ms-lease-action": "acquire",
         "x-ms-lease-duration": "15",
         "x-ms-proposed-lease-id": "50121ffb-b429-2c26-ac0c-ffdf574a4e53",
         "x-ms-return-client-request-id": "true",
-<<<<<<< HEAD
-        "x-ms-version": "2019-10-10"
-=======
-        "x-ms-version": "2019-12-12"
->>>>>>> 32e373e2
-      },
-      "RequestBody": null,
-      "StatusCode": 201,
-      "ResponseHeaders": {
-        "Content-Length": "0",
-<<<<<<< HEAD
-        "Date": "Thu, 05 Mar 2020 22:07:08 GMT",
-        "ETag": "\u00220x8D7C1518C399A65\u0022",
-        "Last-Modified": "Thu, 05 Mar 2020 22:07:08 GMT",
-=======
+        "x-ms-version": "2019-12-12"
+      },
+      "RequestBody": null,
+      "StatusCode": 201,
+      "ResponseHeaders": {
+        "Content-Length": "0",
         "Date": "Fri, 03 Apr 2020 20:53:01 GMT",
         "ETag": "\u00220x8D7D810FFCE4A5C\u0022",
         "Last-Modified": "Fri, 03 Apr 2020 20:53:01 GMT",
->>>>>>> 32e373e2
         "Server": [
           "Windows-Azure-Blob/1.0",
           "Microsoft-HTTPAPI/2.0"
         ],
         "x-ms-client-request-id": "dc00402b-c11b-abbc-84ce-c9821986be53",
         "x-ms-lease-id": "50121ffb-b429-2c26-ac0c-ffdf574a4e53",
-<<<<<<< HEAD
-        "x-ms-request-id": "27aa5ce6-e01e-000e-803a-f3bb8b000000",
-        "x-ms-version": "2019-10-10"
-=======
         "x-ms-request-id": "96215505-f01e-0012-6cf9-093670000000",
         "x-ms-version": "2019-12-12"
->>>>>>> 32e373e2
-      },
-      "ResponseBody": []
-    },
-    {
-<<<<<<< HEAD
-      "RequestUri": "https://seanstagehierarchical.blob.core.windows.net/test-filesystem-cb1bf98a-d0c3-6ca0-06d1-6eafe59c4774/test-directory-5f50822e-cbe2-0855-b01f-87c397ef1da8?comp=lease",
-=======
+      },
+      "ResponseBody": []
+    },
+    {
       "RequestUri": "http://seannsecanary.blob.core.windows.net/test-filesystem-cb1bf98a-d0c3-6ca0-06d1-6eafe59c4774/test-directory-5f50822e-cbe2-0855-b01f-87c397ef1da8?comp=lease",
->>>>>>> 32e373e2
       "RequestMethod": "PUT",
       "RequestHeaders": {
         "Authorization": "Sanitized",
         "If-Match": "\u0022garbage\u0022",
-<<<<<<< HEAD
-        "traceparent": "00-603875d774fafa418372c00e8cbfa9a5-05783bae00619c4a-00",
-        "User-Agent": [
-          "azsdk-net-Storage.Files.DataLake/12.0.0-dev.20200305.1",
-          "(.NET Core 4.6.28325.01; Microsoft Windows 10.0.18363 )"
+        "traceparent": "00-452ab6fca0a7c64abbb28225f59600cf-661cc6f2d2fd7548-00",
+        "User-Agent": [
+          "azsdk-net-Storage.Files.DataLake/12.1.0-dev.20200403.1",
+          "(.NET Core 4.6.28325.01; Microsoft Windows 10.0.18362 )"
         ],
         "x-ms-client-request-id": "2d74ebdf-5757-df1a-8e63-177b88a8e84b",
-        "x-ms-date": "Thu, 05 Mar 2020 22:07:09 GMT",
-=======
-        "traceparent": "00-452ab6fca0a7c64abbb28225f59600cf-661cc6f2d2fd7548-00",
-        "User-Agent": [
-          "azsdk-net-Storage.Files.DataLake/12.1.0-dev.20200403.1",
-          "(.NET Core 4.6.28325.01; Microsoft Windows 10.0.18362 )"
-        ],
-        "x-ms-client-request-id": "2d74ebdf-5757-df1a-8e63-177b88a8e84b",
-        "x-ms-date": "Fri, 03 Apr 2020 20:53:03 GMT",
->>>>>>> 32e373e2
+        "x-ms-date": "Fri, 03 Apr 2020 20:53:03 GMT",
         "x-ms-lease-action": "change",
         "x-ms-lease-id": "50121ffb-b429-2c26-ac0c-ffdf574a4e53",
         "x-ms-proposed-lease-id": "9f0d337d-506d-439a-87a7-9ba06d583436",
         "x-ms-return-client-request-id": "true",
-<<<<<<< HEAD
-        "x-ms-version": "2019-10-10"
-=======
-        "x-ms-version": "2019-12-12"
->>>>>>> 32e373e2
+        "x-ms-version": "2019-12-12"
       },
       "RequestBody": null,
       "StatusCode": 412,
       "ResponseHeaders": {
         "Content-Length": "252",
         "Content-Type": "application/xml",
-<<<<<<< HEAD
-        "Date": "Thu, 05 Mar 2020 22:07:08 GMT",
-=======
-        "Date": "Fri, 03 Apr 2020 20:53:01 GMT",
->>>>>>> 32e373e2
+        "Date": "Fri, 03 Apr 2020 20:53:01 GMT",
         "Server": [
           "Windows-Azure-Blob/1.0",
           "Microsoft-HTTPAPI/2.0"
         ],
         "x-ms-client-request-id": "2d74ebdf-5757-df1a-8e63-177b88a8e84b",
         "x-ms-error-code": "ConditionNotMet",
-<<<<<<< HEAD
-        "x-ms-request-id": "27aa5cea-e01e-000e-043a-f3bb8b000000",
-        "x-ms-version": "2019-10-10"
-      },
-      "ResponseBody": [
-        "\uFEFF\u003C?xml version=\u00221.0\u0022 encoding=\u0022utf-8\u0022?\u003E\u003CError\u003E\u003CCode\u003EConditionNotMet\u003C/Code\u003E\u003CMessage\u003EThe condition specified using HTTP conditional header(s) is not met.\n",
-        "RequestId:27aa5cea-e01e-000e-043a-f3bb8b000000\n",
-        "Time:2020-03-05T22:07:09.0576071Z\u003C/Message\u003E\u003C/Error\u003E"
-      ]
-    },
-    {
-      "RequestUri": "https://seanstagehierarchical.blob.core.windows.net/test-filesystem-cb1bf98a-d0c3-6ca0-06d1-6eafe59c4774?restype=container",
-      "RequestMethod": "DELETE",
-      "RequestHeaders": {
-        "Authorization": "Sanitized",
-        "traceparent": "00-ccd826e92cb7514da5c214f4a49fee73-8d417dcf52d58746-00",
-        "User-Agent": [
-          "azsdk-net-Storage.Files.DataLake/12.0.0-dev.20200305.1",
-          "(.NET Core 4.6.28325.01; Microsoft Windows 10.0.18363 )"
-        ],
-        "x-ms-client-request-id": "2da2e424-9111-80fc-ae5f-7dd89b8da35f",
-        "x-ms-date": "Thu, 05 Mar 2020 22:07:09 GMT",
-        "x-ms-return-client-request-id": "true",
-        "x-ms-version": "2019-10-10"
-=======
         "x-ms-request-id": "96215512-f01e-0012-78f9-093670000000",
         "x-ms-version": "2019-12-12"
       },
@@ -912,179 +497,100 @@
         "x-ms-date": "Fri, 03 Apr 2020 20:53:03 GMT",
         "x-ms-return-client-request-id": "true",
         "x-ms-version": "2019-12-12"
->>>>>>> 32e373e2
       },
       "RequestBody": null,
       "StatusCode": 202,
       "ResponseHeaders": {
         "Content-Length": "0",
-<<<<<<< HEAD
-        "Date": "Thu, 05 Mar 2020 22:07:08 GMT",
-=======
-        "Date": "Fri, 03 Apr 2020 20:53:01 GMT",
->>>>>>> 32e373e2
+        "Date": "Fri, 03 Apr 2020 20:53:01 GMT",
         "Server": [
           "Windows-Azure-Blob/1.0",
           "Microsoft-HTTPAPI/2.0"
         ],
         "x-ms-client-request-id": "2da2e424-9111-80fc-ae5f-7dd89b8da35f",
-<<<<<<< HEAD
-        "x-ms-request-id": "27aa5cec-e01e-000e-063a-f3bb8b000000",
-        "x-ms-version": "2019-10-10"
-=======
         "x-ms-request-id": "96215517-f01e-0012-7df9-093670000000",
         "x-ms-version": "2019-12-12"
->>>>>>> 32e373e2
-      },
-      "ResponseBody": []
-    },
-    {
-<<<<<<< HEAD
-      "RequestUri": "https://seanstagehierarchical.blob.core.windows.net/test-filesystem-63808324-db72-2480-78fb-f583830cebea?restype=container",
-      "RequestMethod": "PUT",
-      "RequestHeaders": {
-        "Authorization": "Sanitized",
-        "traceparent": "00-bd7d9acc6c435746bda38e054d22ba86-2f69325d64431646-00",
-        "User-Agent": [
-          "azsdk-net-Storage.Files.DataLake/12.0.0-dev.20200305.1",
-          "(.NET Core 4.6.28325.01; Microsoft Windows 10.0.18363 )"
+      },
+      "ResponseBody": []
+    },
+    {
+      "RequestUri": "http://seannsecanary.blob.core.windows.net/test-filesystem-63808324-db72-2480-78fb-f583830cebea?restype=container",
+      "RequestMethod": "PUT",
+      "RequestHeaders": {
+        "Authorization": "Sanitized",
+        "traceparent": "00-b4b860eaf944064eaea78e89afb2c0da-6719df421be4ab43-00",
+        "User-Agent": [
+          "azsdk-net-Storage.Files.DataLake/12.1.0-dev.20200403.1",
+          "(.NET Core 4.6.28325.01; Microsoft Windows 10.0.18362 )"
         ],
         "x-ms-blob-public-access": "container",
         "x-ms-client-request-id": "70ea7430-1823-4877-647d-b5159c78fda2",
-        "x-ms-date": "Thu, 05 Mar 2020 22:07:09 GMT",
-        "x-ms-return-client-request-id": "true",
-        "x-ms-version": "2019-10-10"
-=======
-      "RequestUri": "http://seannsecanary.blob.core.windows.net/test-filesystem-63808324-db72-2480-78fb-f583830cebea?restype=container",
-      "RequestMethod": "PUT",
-      "RequestHeaders": {
-        "Authorization": "Sanitized",
-        "traceparent": "00-b4b860eaf944064eaea78e89afb2c0da-6719df421be4ab43-00",
-        "User-Agent": [
-          "azsdk-net-Storage.Files.DataLake/12.1.0-dev.20200403.1",
-          "(.NET Core 4.6.28325.01; Microsoft Windows 10.0.18362 )"
-        ],
-        "x-ms-blob-public-access": "container",
-        "x-ms-client-request-id": "70ea7430-1823-4877-647d-b5159c78fda2",
-        "x-ms-date": "Fri, 03 Apr 2020 20:53:03 GMT",
-        "x-ms-return-client-request-id": "true",
-        "x-ms-version": "2019-12-12"
->>>>>>> 32e373e2
-      },
-      "RequestBody": null,
-      "StatusCode": 201,
-      "ResponseHeaders": {
-        "Content-Length": "0",
-<<<<<<< HEAD
-        "Date": "Thu, 05 Mar 2020 22:07:09 GMT",
-        "ETag": "\u00220x8D7C1518CC5E60B\u0022",
-        "Last-Modified": "Thu, 05 Mar 2020 22:07:09 GMT",
-=======
+        "x-ms-date": "Fri, 03 Apr 2020 20:53:03 GMT",
+        "x-ms-return-client-request-id": "true",
+        "x-ms-version": "2019-12-12"
+      },
+      "RequestBody": null,
+      "StatusCode": 201,
+      "ResponseHeaders": {
+        "Content-Length": "0",
         "Date": "Fri, 03 Apr 2020 20:53:01 GMT",
         "ETag": "\u00220x8D7D811000206BF\u0022",
         "Last-Modified": "Fri, 03 Apr 2020 20:53:02 GMT",
->>>>>>> 32e373e2
         "Server": [
           "Windows-Azure-Blob/1.0",
           "Microsoft-HTTPAPI/2.0"
         ],
         "x-ms-client-request-id": "70ea7430-1823-4877-647d-b5159c78fda2",
-<<<<<<< HEAD
-        "x-ms-request-id": "d71513c6-d01e-003a-713a-f38843000000",
-        "x-ms-version": "2019-10-10"
-=======
         "x-ms-request-id": "96215524-f01e-0012-07f9-093670000000",
         "x-ms-version": "2019-12-12"
->>>>>>> 32e373e2
-      },
-      "ResponseBody": []
-    },
-    {
-<<<<<<< HEAD
-      "RequestUri": "https://seanstagehierarchical.dfs.core.windows.net/test-filesystem-63808324-db72-2480-78fb-f583830cebea/test-directory-6df09273-ff35-695a-497a-92cbbb7be7dd?resource=directory",
-      "RequestMethod": "PUT",
-      "RequestHeaders": {
-        "Authorization": "Sanitized",
-        "traceparent": "00-6879a146b596a14da8c72589b30a16b8-00641c6a952ab940-00",
-        "User-Agent": [
-          "azsdk-net-Storage.Files.DataLake/12.0.0-dev.20200305.1",
-          "(.NET Core 4.6.28325.01; Microsoft Windows 10.0.18363 )"
+      },
+      "ResponseBody": []
+    },
+    {
+      "RequestUri": "http://seannsecanary.dfs.core.windows.net/test-filesystem-63808324-db72-2480-78fb-f583830cebea/test-directory-6df09273-ff35-695a-497a-92cbbb7be7dd?resource=directory",
+      "RequestMethod": "PUT",
+      "RequestHeaders": {
+        "Authorization": "Sanitized",
+        "traceparent": "00-7a81008779454d4cb1332cbe1628c298-4ae9f681e6533b4f-00",
+        "User-Agent": [
+          "azsdk-net-Storage.Files.DataLake/12.1.0-dev.20200403.1",
+          "(.NET Core 4.6.28325.01; Microsoft Windows 10.0.18362 )"
         ],
         "x-ms-client-request-id": "aa917ea9-6faa-3075-1a81-27a985ac8ce8",
-        "x-ms-date": "Thu, 05 Mar 2020 22:07:09 GMT",
-        "x-ms-return-client-request-id": "true",
-        "x-ms-version": "2019-10-10"
-=======
-      "RequestUri": "http://seannsecanary.dfs.core.windows.net/test-filesystem-63808324-db72-2480-78fb-f583830cebea/test-directory-6df09273-ff35-695a-497a-92cbbb7be7dd?resource=directory",
-      "RequestMethod": "PUT",
-      "RequestHeaders": {
-        "Authorization": "Sanitized",
-        "traceparent": "00-7a81008779454d4cb1332cbe1628c298-4ae9f681e6533b4f-00",
-        "User-Agent": [
-          "azsdk-net-Storage.Files.DataLake/12.1.0-dev.20200403.1",
-          "(.NET Core 4.6.28325.01; Microsoft Windows 10.0.18362 )"
-        ],
-        "x-ms-client-request-id": "aa917ea9-6faa-3075-1a81-27a985ac8ce8",
-        "x-ms-date": "Fri, 03 Apr 2020 20:53:03 GMT",
-        "x-ms-return-client-request-id": "true",
-        "x-ms-version": "2019-12-12"
->>>>>>> 32e373e2
-      },
-      "RequestBody": null,
-      "StatusCode": 201,
-      "ResponseHeaders": {
-        "Content-Length": "0",
-<<<<<<< HEAD
-        "Date": "Thu, 05 Mar 2020 22:07:08 GMT",
-        "ETag": "\u00220x8D7C1518D0076B6\u0022",
-        "Last-Modified": "Thu, 05 Mar 2020 22:07:09 GMT",
-=======
+        "x-ms-date": "Fri, 03 Apr 2020 20:53:03 GMT",
+        "x-ms-return-client-request-id": "true",
+        "x-ms-version": "2019-12-12"
+      },
+      "RequestBody": null,
+      "StatusCode": 201,
+      "ResponseHeaders": {
+        "Content-Length": "0",
         "Date": "Fri, 03 Apr 2020 20:53:01 GMT",
         "ETag": "\u00220x8D7D81100104702\u0022",
         "Last-Modified": "Fri, 03 Apr 2020 20:53:02 GMT",
->>>>>>> 32e373e2
         "Server": [
           "Windows-Azure-HDFS/1.0",
           "Microsoft-HTTPAPI/2.0"
         ],
         "x-ms-client-request-id": "aa917ea9-6faa-3075-1a81-27a985ac8ce8",
-<<<<<<< HEAD
-        "x-ms-request-id": "cc91da3b-f01f-0002-723a-f32c83000000",
-        "x-ms-version": "2019-10-10"
-=======
         "x-ms-request-id": "fa43fa79-201f-0097-48f9-091bad000000",
         "x-ms-version": "2019-12-12"
->>>>>>> 32e373e2
-      },
-      "ResponseBody": []
-    },
-    {
-<<<<<<< HEAD
-      "RequestUri": "https://seanstagehierarchical.blob.core.windows.net/test-filesystem-63808324-db72-2480-78fb-f583830cebea/test-directory-6df09273-ff35-695a-497a-92cbbb7be7dd",
-=======
+      },
+      "ResponseBody": []
+    },
+    {
       "RequestUri": "http://seannsecanary.blob.core.windows.net/test-filesystem-63808324-db72-2480-78fb-f583830cebea/test-directory-6df09273-ff35-695a-497a-92cbbb7be7dd",
->>>>>>> 32e373e2
       "RequestMethod": "HEAD",
       "RequestHeaders": {
         "Authorization": "Sanitized",
         "User-Agent": [
-<<<<<<< HEAD
-          "azsdk-net-Storage.Files.DataLake/12.0.0-dev.20200305.1",
-          "(.NET Core 4.6.28325.01; Microsoft Windows 10.0.18363 )"
+          "azsdk-net-Storage.Files.DataLake/12.1.0-dev.20200403.1",
+          "(.NET Core 4.6.28325.01; Microsoft Windows 10.0.18362 )"
         ],
         "x-ms-client-request-id": "4b98011e-508b-5afe-a44a-7c03f8e1a3ae",
-        "x-ms-date": "Thu, 05 Mar 2020 22:07:09 GMT",
-        "x-ms-return-client-request-id": "true",
-        "x-ms-version": "2019-10-10"
-=======
-          "azsdk-net-Storage.Files.DataLake/12.1.0-dev.20200403.1",
-          "(.NET Core 4.6.28325.01; Microsoft Windows 10.0.18362 )"
-        ],
-        "x-ms-client-request-id": "4b98011e-508b-5afe-a44a-7c03f8e1a3ae",
-        "x-ms-date": "Fri, 03 Apr 2020 20:53:03 GMT",
-        "x-ms-return-client-request-id": "true",
-        "x-ms-version": "2019-12-12"
->>>>>>> 32e373e2
+        "x-ms-date": "Fri, 03 Apr 2020 20:53:03 GMT",
+        "x-ms-return-client-request-id": "true",
+        "x-ms-version": "2019-12-12"
       },
       "RequestBody": null,
       "StatusCode": 200,
@@ -1092,15 +598,9 @@
         "Accept-Ranges": "bytes",
         "Content-Length": "0",
         "Content-Type": "application/octet-stream",
-<<<<<<< HEAD
-        "Date": "Thu, 05 Mar 2020 22:07:09 GMT",
-        "ETag": "\u00220x8D7C1518D0076B6\u0022",
-        "Last-Modified": "Thu, 05 Mar 2020 22:07:09 GMT",
-=======
         "Date": "Fri, 03 Apr 2020 20:53:01 GMT",
         "ETag": "\u00220x8D7D81100104702\u0022",
         "Last-Modified": "Fri, 03 Apr 2020 20:53:02 GMT",
->>>>>>> 32e373e2
         "Server": [
           "Windows-Azure-Blob/1.0",
           "Microsoft-HTTPAPI/2.0"
@@ -1109,15 +609,6 @@
         "x-ms-access-tier-inferred": "true",
         "x-ms-blob-type": "BlockBlob",
         "x-ms-client-request-id": "4b98011e-508b-5afe-a44a-7c03f8e1a3ae",
-<<<<<<< HEAD
-        "x-ms-creation-time": "Thu, 05 Mar 2020 22:07:09 GMT",
-        "x-ms-lease-state": "available",
-        "x-ms-lease-status": "unlocked",
-        "x-ms-meta-hdi_isfolder": "true",
-        "x-ms-request-id": "d71513cd-d01e-003a-743a-f38843000000",
-        "x-ms-server-encrypted": "true",
-        "x-ms-version": "2019-10-10"
-=======
         "x-ms-creation-time": "Fri, 03 Apr 2020 20:53:02 GMT",
         "x-ms-lease-state": "available",
         "x-ms-lease-status": "unlocked",
@@ -1125,90 +616,46 @@
         "x-ms-request-id": "96215539-f01e-0012-19f9-093670000000",
         "x-ms-server-encrypted": "true",
         "x-ms-version": "2019-12-12"
->>>>>>> 32e373e2
-      },
-      "ResponseBody": []
-    },
-    {
-<<<<<<< HEAD
-      "RequestUri": "https://seanstagehierarchical.blob.core.windows.net/test-filesystem-63808324-db72-2480-78fb-f583830cebea/test-directory-6df09273-ff35-695a-497a-92cbbb7be7dd?comp=lease",
-      "RequestMethod": "PUT",
-      "RequestHeaders": {
-        "Authorization": "Sanitized",
-        "traceparent": "00-8bc02ef024d43343a81823b35ec64b87-7c65b89fb256884d-00",
-        "User-Agent": [
-          "azsdk-net-Storage.Files.DataLake/12.0.0-dev.20200305.1",
-          "(.NET Core 4.6.28325.01; Microsoft Windows 10.0.18363 )"
+      },
+      "ResponseBody": []
+    },
+    {
+      "RequestUri": "http://seannsecanary.blob.core.windows.net/test-filesystem-63808324-db72-2480-78fb-f583830cebea/test-directory-6df09273-ff35-695a-497a-92cbbb7be7dd?comp=lease",
+      "RequestMethod": "PUT",
+      "RequestHeaders": {
+        "Authorization": "Sanitized",
+        "traceparent": "00-661ae9a7ba2a9c47b50a93ab085f5c66-74d1c95ed4c9d944-00",
+        "User-Agent": [
+          "azsdk-net-Storage.Files.DataLake/12.1.0-dev.20200403.1",
+          "(.NET Core 4.6.28325.01; Microsoft Windows 10.0.18362 )"
         ],
         "x-ms-client-request-id": "5280adb1-ff85-327e-5896-89e19b2ec31b",
-        "x-ms-date": "Thu, 05 Mar 2020 22:07:10 GMT",
-=======
-      "RequestUri": "http://seannsecanary.blob.core.windows.net/test-filesystem-63808324-db72-2480-78fb-f583830cebea/test-directory-6df09273-ff35-695a-497a-92cbbb7be7dd?comp=lease",
-      "RequestMethod": "PUT",
-      "RequestHeaders": {
-        "Authorization": "Sanitized",
-        "traceparent": "00-661ae9a7ba2a9c47b50a93ab085f5c66-74d1c95ed4c9d944-00",
-        "User-Agent": [
-          "azsdk-net-Storage.Files.DataLake/12.1.0-dev.20200403.1",
-          "(.NET Core 4.6.28325.01; Microsoft Windows 10.0.18362 )"
-        ],
-        "x-ms-client-request-id": "5280adb1-ff85-327e-5896-89e19b2ec31b",
-        "x-ms-date": "Fri, 03 Apr 2020 20:53:03 GMT",
->>>>>>> 32e373e2
+        "x-ms-date": "Fri, 03 Apr 2020 20:53:03 GMT",
         "x-ms-lease-action": "acquire",
         "x-ms-lease-duration": "15",
         "x-ms-proposed-lease-id": "51f8d796-ed25-f880-cb20-b825c0d26325",
         "x-ms-return-client-request-id": "true",
-<<<<<<< HEAD
-        "x-ms-version": "2019-10-10"
-=======
-        "x-ms-version": "2019-12-12"
->>>>>>> 32e373e2
-      },
-      "RequestBody": null,
-      "StatusCode": 201,
-      "ResponseHeaders": {
-        "Content-Length": "0",
-<<<<<<< HEAD
-        "Date": "Thu, 05 Mar 2020 22:07:09 GMT",
-        "ETag": "\u00220x8D7C1518D0076B6\u0022",
-        "Last-Modified": "Thu, 05 Mar 2020 22:07:09 GMT",
-=======
+        "x-ms-version": "2019-12-12"
+      },
+      "RequestBody": null,
+      "StatusCode": 201,
+      "ResponseHeaders": {
+        "Content-Length": "0",
         "Date": "Fri, 03 Apr 2020 20:53:01 GMT",
         "ETag": "\u00220x8D7D81100104702\u0022",
         "Last-Modified": "Fri, 03 Apr 2020 20:53:02 GMT",
->>>>>>> 32e373e2
         "Server": [
           "Windows-Azure-Blob/1.0",
           "Microsoft-HTTPAPI/2.0"
         ],
         "x-ms-client-request-id": "5280adb1-ff85-327e-5896-89e19b2ec31b",
         "x-ms-lease-id": "51f8d796-ed25-f880-cb20-b825c0d26325",
-<<<<<<< HEAD
-        "x-ms-request-id": "d71513d2-d01e-003a-773a-f38843000000",
-        "x-ms-version": "2019-10-10"
-=======
         "x-ms-request-id": "96215541-f01e-0012-21f9-093670000000",
         "x-ms-version": "2019-12-12"
->>>>>>> 32e373e2
-      },
-      "ResponseBody": []
-    },
-    {
-<<<<<<< HEAD
-      "RequestUri": "https://seanstagehierarchical.blob.core.windows.net/test-filesystem-63808324-db72-2480-78fb-f583830cebea/test-directory-6df09273-ff35-695a-497a-92cbbb7be7dd?comp=lease",
-      "RequestMethod": "PUT",
-      "RequestHeaders": {
-        "Authorization": "Sanitized",
-        "If-None-Match": "\u00220x8D7C1518D0076B6\u0022",
-        "traceparent": "00-af135bb070abd242b27f5394aec9236f-0cd926562d00f248-00",
-        "User-Agent": [
-          "azsdk-net-Storage.Files.DataLake/12.0.0-dev.20200305.1",
-          "(.NET Core 4.6.28325.01; Microsoft Windows 10.0.18363 )"
-        ],
-        "x-ms-client-request-id": "4b52f653-5161-d628-3170-104aab175cda",
-        "x-ms-date": "Thu, 05 Mar 2020 22:07:10 GMT",
-=======
+      },
+      "ResponseBody": []
+    },
+    {
       "RequestUri": "http://seannsecanary.blob.core.windows.net/test-filesystem-63808324-db72-2480-78fb-f583830cebea/test-directory-6df09273-ff35-695a-497a-92cbbb7be7dd?comp=lease",
       "RequestMethod": "PUT",
       "RequestHeaders": {
@@ -1221,58 +668,24 @@
         ],
         "x-ms-client-request-id": "4b52f653-5161-d628-3170-104aab175cda",
         "x-ms-date": "Fri, 03 Apr 2020 20:53:04 GMT",
->>>>>>> 32e373e2
         "x-ms-lease-action": "change",
         "x-ms-lease-id": "51f8d796-ed25-f880-cb20-b825c0d26325",
         "x-ms-proposed-lease-id": "3c213a10-3cea-ae33-d522-f59f541d4a09",
         "x-ms-return-client-request-id": "true",
-<<<<<<< HEAD
-        "x-ms-version": "2019-10-10"
-=======
-        "x-ms-version": "2019-12-12"
->>>>>>> 32e373e2
+        "x-ms-version": "2019-12-12"
       },
       "RequestBody": null,
       "StatusCode": 412,
       "ResponseHeaders": {
         "Content-Length": "252",
         "Content-Type": "application/xml",
-<<<<<<< HEAD
-        "Date": "Thu, 05 Mar 2020 22:07:09 GMT",
-=======
-        "Date": "Fri, 03 Apr 2020 20:53:01 GMT",
->>>>>>> 32e373e2
+        "Date": "Fri, 03 Apr 2020 20:53:01 GMT",
         "Server": [
           "Windows-Azure-Blob/1.0",
           "Microsoft-HTTPAPI/2.0"
         ],
         "x-ms-client-request-id": "4b52f653-5161-d628-3170-104aab175cda",
         "x-ms-error-code": "ConditionNotMet",
-<<<<<<< HEAD
-        "x-ms-request-id": "d71513d5-d01e-003a-7a3a-f38843000000",
-        "x-ms-version": "2019-10-10"
-      },
-      "ResponseBody": [
-        "\uFEFF\u003C?xml version=\u00221.0\u0022 encoding=\u0022utf-8\u0022?\u003E\u003CError\u003E\u003CCode\u003EConditionNotMet\u003C/Code\u003E\u003CMessage\u003EThe condition specified using HTTP conditional header(s) is not met.\n",
-        "RequestId:d71513d5-d01e-003a-7a3a-f38843000000\n",
-        "Time:2020-03-05T22:07:10.1301496Z\u003C/Message\u003E\u003C/Error\u003E"
-      ]
-    },
-    {
-      "RequestUri": "https://seanstagehierarchical.blob.core.windows.net/test-filesystem-63808324-db72-2480-78fb-f583830cebea?restype=container",
-      "RequestMethod": "DELETE",
-      "RequestHeaders": {
-        "Authorization": "Sanitized",
-        "traceparent": "00-609f06840f33b6418d5ff2f52086113f-a5268af3cc12d44c-00",
-        "User-Agent": [
-          "azsdk-net-Storage.Files.DataLake/12.0.0-dev.20200305.1",
-          "(.NET Core 4.6.28325.01; Microsoft Windows 10.0.18363 )"
-        ],
-        "x-ms-client-request-id": "a58e8d9a-78dc-a4ba-08dd-d73bf61c3df0",
-        "x-ms-date": "Thu, 05 Mar 2020 22:07:10 GMT",
-        "x-ms-return-client-request-id": "true",
-        "x-ms-version": "2019-10-10"
-=======
         "x-ms-request-id": "9621554e-f01e-0012-2df9-093670000000",
         "x-ms-version": "2019-12-12"
       },
@@ -1296,42 +709,26 @@
         "x-ms-date": "Fri, 03 Apr 2020 20:53:04 GMT",
         "x-ms-return-client-request-id": "true",
         "x-ms-version": "2019-12-12"
->>>>>>> 32e373e2
       },
       "RequestBody": null,
       "StatusCode": 202,
       "ResponseHeaders": {
         "Content-Length": "0",
-<<<<<<< HEAD
-        "Date": "Thu, 05 Mar 2020 22:07:09 GMT",
-=======
-        "Date": "Fri, 03 Apr 2020 20:53:01 GMT",
->>>>>>> 32e373e2
+        "Date": "Fri, 03 Apr 2020 20:53:01 GMT",
         "Server": [
           "Windows-Azure-Blob/1.0",
           "Microsoft-HTTPAPI/2.0"
         ],
         "x-ms-client-request-id": "a58e8d9a-78dc-a4ba-08dd-d73bf61c3df0",
-<<<<<<< HEAD
-        "x-ms-request-id": "d71513d8-d01e-003a-7c3a-f38843000000",
-        "x-ms-version": "2019-10-10"
-=======
         "x-ms-request-id": "96215558-f01e-0012-36f9-093670000000",
         "x-ms-version": "2019-12-12"
->>>>>>> 32e373e2
       },
       "ResponseBody": []
     }
   ],
   "Variables": {
-<<<<<<< HEAD
-    "DateTimeOffsetNow": "2020-03-05T14:07:06.1412811-08:00",
-    "RandomSeed": "1101400045",
-    "Storage_TestConfigHierarchicalNamespace": "NamespaceTenant\nseanstagehierarchical\nU2FuaXRpemVk\nhttps://seanstagehierarchical.blob.core.windows.net\nhttp://seanstagehierarchical.file.core.windows.net\nhttp://seanstagehierarchical.queue.core.windows.net\nhttp://seanstagehierarchical.table.core.windows.net\n\n\n\n\nhttp://seanstagehierarchical-secondary.blob.core.windows.net\nhttp://seanstagehierarchical-secondary.file.core.windows.net\nhttp://seanstagehierarchical-secondary.queue.core.windows.net\nhttp://seanstagehierarchical-secondary.table.core.windows.net\n68390a19-a643-458b-b726-408abf67b4fc\nSanitized\n72f988bf-86f1-41af-91ab-2d7cd011db47\nhttps://login.microsoftonline.com/\nCloud\nBlobEndpoint=https://seanstagehierarchical.blob.core.windows.net/;QueueEndpoint=http://seanstagehierarchical.queue.core.windows.net/;FileEndpoint=http://seanstagehierarchical.file.core.windows.net/;BlobSecondaryEndpoint=http://seanstagehierarchical-secondary.blob.core.windows.net/;QueueSecondaryEndpoint=http://seanstagehierarchical-secondary.queue.core.windows.net/;FileSecondaryEndpoint=http://seanstagehierarchical-secondary.file.core.windows.net/;AccountName=seanstagehierarchical;AccountKey=Sanitized\n"
-=======
     "DateTimeOffsetNow": "2020-04-03T13:53:02.3329527-07:00",
     "RandomSeed": "1101400045",
     "Storage_TestConfigHierarchicalNamespace": "NamespaceTenant\nseannsecanary\nU2FuaXRpemVk\nhttp://seannsecanary.blob.core.windows.net\nhttp://seannsecanary.file.core.windows.net\nhttp://seannsecanary.queue.core.windows.net\nhttp://seannsecanary.table.core.windows.net\n\n\n\n\nhttp://seannsecanary-secondary.blob.core.windows.net\nhttp://seannsecanary-secondary.file.core.windows.net\nhttp://seannsecanary-secondary.queue.core.windows.net\nhttp://seannsecanary-secondary.table.core.windows.net\n68390a19-a643-458b-b726-408abf67b4fc\nSanitized\n72f988bf-86f1-41af-91ab-2d7cd011db47\nhttps://login.microsoftonline.com/\nCloud\nBlobEndpoint=http://seannsecanary.blob.core.windows.net/;QueueEndpoint=http://seannsecanary.queue.core.windows.net/;FileEndpoint=http://seannsecanary.file.core.windows.net/;BlobSecondaryEndpoint=http://seannsecanary-secondary.blob.core.windows.net/;QueueSecondaryEndpoint=http://seannsecanary-secondary.queue.core.windows.net/;FileSecondaryEndpoint=http://seannsecanary-secondary.file.core.windows.net/;AccountName=seannsecanary;AccountKey=Sanitized\n"
->>>>>>> 32e373e2
   }
 }