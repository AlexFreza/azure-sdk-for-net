{
  "Entries": [
    {
<<<<<<< HEAD
      "RequestUri": "https://seanstagehierarchical.blob.core.windows.net/test-filesystem-6ad55707-c9f1-18ed-a8ed-49cd78b6abad?restype=container",
      "RequestMethod": "PUT",
      "RequestHeaders": {
        "Authorization": "Sanitized",
        "traceparent": "00-e7706e37b26dd341aa56fdb2994a11e4-a1c7d51917a87049-00",
        "User-Agent": [
          "azsdk-net-Storage.Files.DataLake/12.0.0-dev.20200305.1",
          "(.NET Core 4.6.28325.01; Microsoft Windows 10.0.18363 )"
        ],
        "x-ms-blob-public-access": "container",
        "x-ms-client-request-id": "2cd18ff0-62c3-5004-eb3b-22e44aaab0e1",
        "x-ms-date": "Thu, 05 Mar 2020 22:08:09 GMT",
        "x-ms-return-client-request-id": "true",
        "x-ms-version": "2019-10-10"
=======
      "RequestUri": "http://seannsecanary.blob.core.windows.net/test-filesystem-6ad55707-c9f1-18ed-a8ed-49cd78b6abad?restype=container",
      "RequestMethod": "PUT",
      "RequestHeaders": {
        "Authorization": "Sanitized",
        "traceparent": "00-18b91d0c92effa4cbb209c3660122b47-64dfb540248d0f4a-00",
        "User-Agent": [
          "azsdk-net-Storage.Files.DataLake/12.1.0-dev.20200403.1",
          "(.NET Core 4.6.28325.01; Microsoft Windows 10.0.18362 )"
        ],
        "x-ms-blob-public-access": "container",
        "x-ms-client-request-id": "2cd18ff0-62c3-5004-eb3b-22e44aaab0e1",
        "x-ms-date": "Fri, 03 Apr 2020 20:53:30 GMT",
        "x-ms-return-client-request-id": "true",
        "x-ms-version": "2019-12-12"
>>>>>>> 32e373e2
      },
      "RequestBody": null,
      "StatusCode": 201,
      "ResponseHeaders": {
        "Content-Length": "0",
<<<<<<< HEAD
        "Date": "Thu, 05 Mar 2020 22:08:09 GMT",
        "ETag": "\u00220x8D7C151B0E285B8\u0022",
        "Last-Modified": "Thu, 05 Mar 2020 22:08:10 GMT",
=======
        "Date": "Fri, 03 Apr 2020 20:53:27 GMT",
        "ETag": "\u00220x8D7D8110FB923EA\u0022",
        "Last-Modified": "Fri, 03 Apr 2020 20:53:28 GMT",
>>>>>>> 32e373e2
        "Server": [
          "Windows-Azure-Blob/1.0",
          "Microsoft-HTTPAPI/2.0"
        ],
        "x-ms-client-request-id": "2cd18ff0-62c3-5004-eb3b-22e44aaab0e1",
<<<<<<< HEAD
        "x-ms-request-id": "4a11d212-c01e-0026-213a-f3da23000000",
        "x-ms-version": "2019-10-10"
=======
        "x-ms-request-id": "962162e7-f01e-0012-4cf9-093670000000",
        "x-ms-version": "2019-12-12"
>>>>>>> 32e373e2
      },
      "ResponseBody": []
    },
    {
<<<<<<< HEAD
      "RequestUri": "https://seanstagehierarchical.dfs.core.windows.net/test-filesystem-6ad55707-c9f1-18ed-a8ed-49cd78b6abad/test-directory-47099cf7-4bfc-04ea-da1d-29a1e7b5bcea?resource=directory",
      "RequestMethod": "PUT",
      "RequestHeaders": {
        "Authorization": "Sanitized",
        "traceparent": "00-75a18c6781842c4ea587f1a0d7d99956-91f23610eb34eb4e-00",
        "User-Agent": [
          "azsdk-net-Storage.Files.DataLake/12.0.0-dev.20200305.1",
          "(.NET Core 4.6.28325.01; Microsoft Windows 10.0.18363 )"
        ],
        "x-ms-client-request-id": "be40009f-0ab5-a56d-a4cd-52a538626836",
        "x-ms-date": "Thu, 05 Mar 2020 22:08:10 GMT",
        "x-ms-return-client-request-id": "true",
        "x-ms-version": "2019-10-10"
=======
      "RequestUri": "http://seannsecanary.dfs.core.windows.net/test-filesystem-6ad55707-c9f1-18ed-a8ed-49cd78b6abad/test-directory-47099cf7-4bfc-04ea-da1d-29a1e7b5bcea?resource=directory",
      "RequestMethod": "PUT",
      "RequestHeaders": {
        "Authorization": "Sanitized",
        "traceparent": "00-e5f24a3582325048af1a25bf5459f00a-181badac73167d4d-00",
        "User-Agent": [
          "azsdk-net-Storage.Files.DataLake/12.1.0-dev.20200403.1",
          "(.NET Core 4.6.28325.01; Microsoft Windows 10.0.18362 )"
        ],
        "x-ms-client-request-id": "be40009f-0ab5-a56d-a4cd-52a538626836",
        "x-ms-date": "Fri, 03 Apr 2020 20:53:30 GMT",
        "x-ms-return-client-request-id": "true",
        "x-ms-version": "2019-12-12"
>>>>>>> 32e373e2
      },
      "RequestBody": null,
      "StatusCode": 201,
      "ResponseHeaders": {
        "Content-Length": "0",
<<<<<<< HEAD
        "Date": "Thu, 05 Mar 2020 22:08:09 GMT",
        "ETag": "\u00220x8D7C151B112D7E6\u0022",
        "Last-Modified": "Thu, 05 Mar 2020 22:08:10 GMT",
=======
        "Date": "Fri, 03 Apr 2020 20:53:27 GMT",
        "ETag": "\u00220x8D7D8110FC793C1\u0022",
        "Last-Modified": "Fri, 03 Apr 2020 20:53:28 GMT",
>>>>>>> 32e373e2
        "Server": [
          "Windows-Azure-HDFS/1.0",
          "Microsoft-HTTPAPI/2.0"
        ],
        "x-ms-client-request-id": "be40009f-0ab5-a56d-a4cd-52a538626836",
<<<<<<< HEAD
        "x-ms-request-id": "c7d2fb02-001f-0039-4b3a-f36927000000",
        "x-ms-version": "2019-10-10"
=======
        "x-ms-request-id": "fa43fb17-201f-0097-4ef9-091bad000000",
        "x-ms-version": "2019-12-12"
>>>>>>> 32e373e2
      },
      "ResponseBody": []
    },
    {
<<<<<<< HEAD
      "RequestUri": "https://seanstagehierarchical.dfs.core.windows.net/test-filesystem-6ad55707-c9f1-18ed-a8ed-49cd78b6abad/test-directory-47099cf7-4bfc-04ea-da1d-29a1e7b5bcea/test-directory-6b48377e-c7cd-78fc-b1a4-d09c5aa62340?resource=directory",
=======
      "RequestUri": "http://seannsecanary.dfs.core.windows.net/test-filesystem-6ad55707-c9f1-18ed-a8ed-49cd78b6abad/test-directory-47099cf7-4bfc-04ea-da1d-29a1e7b5bcea/test-directory-6b48377e-c7cd-78fc-b1a4-d09c5aa62340?resource=directory",
>>>>>>> 32e373e2
      "RequestMethod": "PUT",
      "RequestHeaders": {
        "Authorization": "Sanitized",
        "User-Agent": [
<<<<<<< HEAD
          "azsdk-net-Storage.Files.DataLake/12.0.0-dev.20200305.1",
          "(.NET Core 4.6.28325.01; Microsoft Windows 10.0.18363 )"
        ],
        "x-ms-client-request-id": "a9c5baf7-0250-d7c8-03c7-0c1039d04afe",
        "x-ms-date": "Thu, 05 Mar 2020 22:08:10 GMT",
        "x-ms-return-client-request-id": "true",
        "x-ms-version": "2019-10-10"
=======
          "azsdk-net-Storage.Files.DataLake/12.1.0-dev.20200403.1",
          "(.NET Core 4.6.28325.01; Microsoft Windows 10.0.18362 )"
        ],
        "x-ms-client-request-id": "a9c5baf7-0250-d7c8-03c7-0c1039d04afe",
        "x-ms-date": "Fri, 03 Apr 2020 20:53:30 GMT",
        "x-ms-return-client-request-id": "true",
        "x-ms-version": "2019-12-12"
>>>>>>> 32e373e2
      },
      "RequestBody": null,
      "StatusCode": 201,
      "ResponseHeaders": {
        "Content-Length": "0",
<<<<<<< HEAD
        "Date": "Thu, 05 Mar 2020 22:08:09 GMT",
        "ETag": "\u00220x8D7C151B11EE83B\u0022",
        "Last-Modified": "Thu, 05 Mar 2020 22:08:10 GMT",
=======
        "Date": "Fri, 03 Apr 2020 20:53:27 GMT",
        "ETag": "\u00220x8D7D8110FD4D632\u0022",
        "Last-Modified": "Fri, 03 Apr 2020 20:53:28 GMT",
>>>>>>> 32e373e2
        "Server": [
          "Windows-Azure-HDFS/1.0",
          "Microsoft-HTTPAPI/2.0"
        ],
        "x-ms-client-request-id": "a9c5baf7-0250-d7c8-03c7-0c1039d04afe",
<<<<<<< HEAD
        "x-ms-request-id": "c7d2fb03-001f-0039-4c3a-f36927000000",
        "x-ms-version": "2019-10-10"
=======
        "x-ms-request-id": "fa43fb19-201f-0097-4ff9-091bad000000",
        "x-ms-version": "2019-12-12"
>>>>>>> 32e373e2
      },
      "ResponseBody": []
    },
    {
<<<<<<< HEAD
      "RequestUri": "https://seanstagehierarchical.dfs.core.windows.net/test-filesystem-6ad55707-c9f1-18ed-a8ed-49cd78b6abad/test-directory-47099cf7-4bfc-04ea-da1d-29a1e7b5bcea/test-directory-6b48377e-c7cd-78fc-b1a4-d09c5aa62340?recursive=true",
=======
      "RequestUri": "http://seannsecanary.dfs.core.windows.net/test-filesystem-6ad55707-c9f1-18ed-a8ed-49cd78b6abad/test-directory-47099cf7-4bfc-04ea-da1d-29a1e7b5bcea/test-directory-6b48377e-c7cd-78fc-b1a4-d09c5aa62340?recursive=true",
>>>>>>> 32e373e2
      "RequestMethod": "DELETE",
      "RequestHeaders": {
        "Authorization": "Sanitized",
        "User-Agent": [
<<<<<<< HEAD
          "azsdk-net-Storage.Files.DataLake/12.0.0-dev.20200305.1",
          "(.NET Core 4.6.28325.01; Microsoft Windows 10.0.18363 )"
        ],
        "x-ms-client-request-id": "a0a5bc77-79e0-acf0-ca2b-e3adf02458a0",
        "x-ms-date": "Thu, 05 Mar 2020 22:08:10 GMT",
        "x-ms-return-client-request-id": "true",
        "x-ms-version": "2019-10-10"
=======
          "azsdk-net-Storage.Files.DataLake/12.1.0-dev.20200403.1",
          "(.NET Core 4.6.28325.01; Microsoft Windows 10.0.18362 )"
        ],
        "x-ms-client-request-id": "a0a5bc77-79e0-acf0-ca2b-e3adf02458a0",
        "x-ms-date": "Fri, 03 Apr 2020 20:53:30 GMT",
        "x-ms-return-client-request-id": "true",
        "x-ms-version": "2019-12-12"
>>>>>>> 32e373e2
      },
      "RequestBody": null,
      "StatusCode": 200,
      "ResponseHeaders": {
        "Content-Length": "0",
<<<<<<< HEAD
        "Date": "Thu, 05 Mar 2020 22:08:09 GMT",
=======
        "Date": "Fri, 03 Apr 2020 20:53:27 GMT",
>>>>>>> 32e373e2
        "Server": [
          "Windows-Azure-HDFS/1.0",
          "Microsoft-HTTPAPI/2.0"
        ],
        "x-ms-client-request-id": "a0a5bc77-79e0-acf0-ca2b-e3adf02458a0",
<<<<<<< HEAD
        "x-ms-request-id": "c7d2fb04-001f-0039-4d3a-f36927000000",
        "x-ms-version": "2019-10-10"
=======
        "x-ms-request-id": "fa43fb1a-201f-0097-50f9-091bad000000",
        "x-ms-version": "2019-12-12"
>>>>>>> 32e373e2
      },
      "ResponseBody": []
    },
    {
<<<<<<< HEAD
      "RequestUri": "https://seanstagehierarchical.blob.core.windows.net/test-filesystem-6ad55707-c9f1-18ed-a8ed-49cd78b6abad?restype=container",
      "RequestMethod": "DELETE",
      "RequestHeaders": {
        "Authorization": "Sanitized",
        "traceparent": "00-68ab6e5cd5560a46b574e01fda101bf2-13160d495b3ad445-00",
        "User-Agent": [
          "azsdk-net-Storage.Files.DataLake/12.0.0-dev.20200305.1",
          "(.NET Core 4.6.28325.01; Microsoft Windows 10.0.18363 )"
        ],
        "x-ms-client-request-id": "7d98a07b-aa2b-301d-2149-db349d1390dc",
        "x-ms-date": "Thu, 05 Mar 2020 22:08:10 GMT",
        "x-ms-return-client-request-id": "true",
        "x-ms-version": "2019-10-10"
=======
      "RequestUri": "http://seannsecanary.blob.core.windows.net/test-filesystem-6ad55707-c9f1-18ed-a8ed-49cd78b6abad?restype=container",
      "RequestMethod": "DELETE",
      "RequestHeaders": {
        "Authorization": "Sanitized",
        "traceparent": "00-d2265522008ee34390a06bf9df3b250e-1740b803a3a0244c-00",
        "User-Agent": [
          "azsdk-net-Storage.Files.DataLake/12.1.0-dev.20200403.1",
          "(.NET Core 4.6.28325.01; Microsoft Windows 10.0.18362 )"
        ],
        "x-ms-client-request-id": "7d98a07b-aa2b-301d-2149-db349d1390dc",
        "x-ms-date": "Fri, 03 Apr 2020 20:53:30 GMT",
        "x-ms-return-client-request-id": "true",
        "x-ms-version": "2019-12-12"
>>>>>>> 32e373e2
      },
      "RequestBody": null,
      "StatusCode": 202,
      "ResponseHeaders": {
        "Content-Length": "0",
<<<<<<< HEAD
        "Date": "Thu, 05 Mar 2020 22:08:09 GMT",
=======
        "Date": "Fri, 03 Apr 2020 20:53:28 GMT",
>>>>>>> 32e373e2
        "Server": [
          "Windows-Azure-Blob/1.0",
          "Microsoft-HTTPAPI/2.0"
        ],
        "x-ms-client-request-id": "7d98a07b-aa2b-301d-2149-db349d1390dc",
<<<<<<< HEAD
        "x-ms-request-id": "4a11d22d-c01e-0026-343a-f3da23000000",
        "x-ms-version": "2019-10-10"
=======
        "x-ms-request-id": "9621632a-f01e-0012-0bf9-093670000000",
        "x-ms-version": "2019-12-12"
>>>>>>> 32e373e2
      },
      "ResponseBody": []
    },
    {
<<<<<<< HEAD
      "RequestUri": "https://seanstagehierarchical.blob.core.windows.net/test-filesystem-3daa5a5e-3076-f11d-082f-a79cd156a498?restype=container",
      "RequestMethod": "PUT",
      "RequestHeaders": {
        "Authorization": "Sanitized",
        "traceparent": "00-701b486c8ea7234fb3d3aa18dd2a9714-b80f4d6a96aac245-00",
        "User-Agent": [
          "azsdk-net-Storage.Files.DataLake/12.0.0-dev.20200305.1",
          "(.NET Core 4.6.28325.01; Microsoft Windows 10.0.18363 )"
        ],
        "x-ms-blob-public-access": "container",
        "x-ms-client-request-id": "ad3acbb3-1686-4aa8-82a7-75fb02815fca",
        "x-ms-date": "Thu, 05 Mar 2020 22:08:10 GMT",
        "x-ms-return-client-request-id": "true",
        "x-ms-version": "2019-10-10"
=======
      "RequestUri": "http://seannsecanary.blob.core.windows.net/test-filesystem-3daa5a5e-3076-f11d-082f-a79cd156a498?restype=container",
      "RequestMethod": "PUT",
      "RequestHeaders": {
        "Authorization": "Sanitized",
        "traceparent": "00-ed0ddb629506ad41a0832455c808a981-2985c201bc600240-00",
        "User-Agent": [
          "azsdk-net-Storage.Files.DataLake/12.1.0-dev.20200403.1",
          "(.NET Core 4.6.28325.01; Microsoft Windows 10.0.18362 )"
        ],
        "x-ms-blob-public-access": "container",
        "x-ms-client-request-id": "ad3acbb3-1686-4aa8-82a7-75fb02815fca",
        "x-ms-date": "Fri, 03 Apr 2020 20:53:30 GMT",
        "x-ms-return-client-request-id": "true",
        "x-ms-version": "2019-12-12"
>>>>>>> 32e373e2
      },
      "RequestBody": null,
      "StatusCode": 201,
      "ResponseHeaders": {
        "Content-Length": "0",
<<<<<<< HEAD
        "Date": "Thu, 05 Mar 2020 22:08:10 GMT",
        "ETag": "\u00220x8D7C151B16A1FE2\u0022",
        "Last-Modified": "Thu, 05 Mar 2020 22:08:10 GMT",
=======
        "Date": "Fri, 03 Apr 2020 20:53:28 GMT",
        "ETag": "\u00220x8D7D8111001ABE0\u0022",
        "Last-Modified": "Fri, 03 Apr 2020 20:53:29 GMT",
>>>>>>> 32e373e2
        "Server": [
          "Windows-Azure-Blob/1.0",
          "Microsoft-HTTPAPI/2.0"
        ],
        "x-ms-client-request-id": "ad3acbb3-1686-4aa8-82a7-75fb02815fca",
<<<<<<< HEAD
        "x-ms-request-id": "6ca26f41-901e-0014-093a-f3da54000000",
        "x-ms-version": "2019-10-10"
=======
        "x-ms-request-id": "96216335-f01e-0012-16f9-093670000000",
        "x-ms-version": "2019-12-12"
>>>>>>> 32e373e2
      },
      "ResponseBody": []
    },
    {
<<<<<<< HEAD
      "RequestUri": "https://seanstagehierarchical.dfs.core.windows.net/test-filesystem-3daa5a5e-3076-f11d-082f-a79cd156a498/test-directory-d95d43a4-40e2-8351-e568-153937174788?resource=directory",
      "RequestMethod": "PUT",
      "RequestHeaders": {
        "Authorization": "Sanitized",
        "traceparent": "00-7be17255b078cb49b86e17a323dd61d6-fe014ffa25860b43-00",
        "User-Agent": [
          "azsdk-net-Storage.Files.DataLake/12.0.0-dev.20200305.1",
          "(.NET Core 4.6.28325.01; Microsoft Windows 10.0.18363 )"
        ],
        "x-ms-client-request-id": "66612edd-fe22-7302-7ab6-c71e016f136b",
        "x-ms-date": "Thu, 05 Mar 2020 22:08:11 GMT",
        "x-ms-return-client-request-id": "true",
        "x-ms-version": "2019-10-10"
=======
      "RequestUri": "http://seannsecanary.dfs.core.windows.net/test-filesystem-3daa5a5e-3076-f11d-082f-a79cd156a498/test-directory-d95d43a4-40e2-8351-e568-153937174788?resource=directory",
      "RequestMethod": "PUT",
      "RequestHeaders": {
        "Authorization": "Sanitized",
        "traceparent": "00-f74e153947557647abebfecc8e35baa0-1b8ce933d15f8040-00",
        "User-Agent": [
          "azsdk-net-Storage.Files.DataLake/12.1.0-dev.20200403.1",
          "(.NET Core 4.6.28325.01; Microsoft Windows 10.0.18362 )"
        ],
        "x-ms-client-request-id": "66612edd-fe22-7302-7ab6-c71e016f136b",
        "x-ms-date": "Fri, 03 Apr 2020 20:53:30 GMT",
        "x-ms-return-client-request-id": "true",
        "x-ms-version": "2019-12-12"
>>>>>>> 32e373e2
      },
      "RequestBody": null,
      "StatusCode": 201,
      "ResponseHeaders": {
        "Content-Length": "0",
<<<<<<< HEAD
        "Date": "Thu, 05 Mar 2020 22:08:10 GMT",
        "ETag": "\u00220x8D7C151B19FAB58\u0022",
        "Last-Modified": "Thu, 05 Mar 2020 22:08:11 GMT",
=======
        "Date": "Fri, 03 Apr 2020 20:53:28 GMT",
        "ETag": "\u00220x8D7D81110178EF9\u0022",
        "Last-Modified": "Fri, 03 Apr 2020 20:53:29 GMT",
>>>>>>> 32e373e2
        "Server": [
          "Windows-Azure-HDFS/1.0",
          "Microsoft-HTTPAPI/2.0"
        ],
        "x-ms-client-request-id": "66612edd-fe22-7302-7ab6-c71e016f136b",
<<<<<<< HEAD
        "x-ms-request-id": "66a93d9c-b01f-0003-083a-f3735f000000",
        "x-ms-version": "2019-10-10"
=======
        "x-ms-request-id": "fa43fb1b-201f-0097-51f9-091bad000000",
        "x-ms-version": "2019-12-12"
>>>>>>> 32e373e2
      },
      "ResponseBody": []
    },
    {
<<<<<<< HEAD
      "RequestUri": "https://seanstagehierarchical.dfs.core.windows.net/test-filesystem-3daa5a5e-3076-f11d-082f-a79cd156a498/test-directory-d95d43a4-40e2-8351-e568-153937174788/test-directory-3fa5ec5f-5998-acae-329b-befb726c1d6d?resource=directory",
=======
      "RequestUri": "http://seannsecanary.dfs.core.windows.net/test-filesystem-3daa5a5e-3076-f11d-082f-a79cd156a498/test-directory-d95d43a4-40e2-8351-e568-153937174788/test-directory-3fa5ec5f-5998-acae-329b-befb726c1d6d?resource=directory",
>>>>>>> 32e373e2
      "RequestMethod": "PUT",
      "RequestHeaders": {
        "Authorization": "Sanitized",
        "User-Agent": [
<<<<<<< HEAD
          "azsdk-net-Storage.Files.DataLake/12.0.0-dev.20200305.1",
          "(.NET Core 4.6.28325.01; Microsoft Windows 10.0.18363 )"
        ],
        "x-ms-client-request-id": "798561d2-00d3-840d-7fb4-34864007000d",
        "x-ms-date": "Thu, 05 Mar 2020 22:08:11 GMT",
        "x-ms-return-client-request-id": "true",
        "x-ms-version": "2019-10-10"
=======
          "azsdk-net-Storage.Files.DataLake/12.1.0-dev.20200403.1",
          "(.NET Core 4.6.28325.01; Microsoft Windows 10.0.18362 )"
        ],
        "x-ms-client-request-id": "798561d2-00d3-840d-7fb4-34864007000d",
        "x-ms-date": "Fri, 03 Apr 2020 20:53:30 GMT",
        "x-ms-return-client-request-id": "true",
        "x-ms-version": "2019-12-12"
>>>>>>> 32e373e2
      },
      "RequestBody": null,
      "StatusCode": 201,
      "ResponseHeaders": {
        "Content-Length": "0",
<<<<<<< HEAD
        "Date": "Thu, 05 Mar 2020 22:08:10 GMT",
        "ETag": "\u00220x8D7C151B1AC7ACA\u0022",
        "Last-Modified": "Thu, 05 Mar 2020 22:08:11 GMT",
=======
        "Date": "Fri, 03 Apr 2020 20:53:28 GMT",
        "ETag": "\u00220x8D7D8111023C152\u0022",
        "Last-Modified": "Fri, 03 Apr 2020 20:53:29 GMT",
>>>>>>> 32e373e2
        "Server": [
          "Windows-Azure-HDFS/1.0",
          "Microsoft-HTTPAPI/2.0"
        ],
        "x-ms-client-request-id": "798561d2-00d3-840d-7fb4-34864007000d",
<<<<<<< HEAD
        "x-ms-request-id": "66a93d9d-b01f-0003-093a-f3735f000000",
        "x-ms-version": "2019-10-10"
=======
        "x-ms-request-id": "fa43fb1c-201f-0097-52f9-091bad000000",
        "x-ms-version": "2019-12-12"
>>>>>>> 32e373e2
      },
      "ResponseBody": []
    },
    {
<<<<<<< HEAD
      "RequestUri": "https://seanstagehierarchical.dfs.core.windows.net/test-filesystem-3daa5a5e-3076-f11d-082f-a79cd156a498/test-directory-d95d43a4-40e2-8351-e568-153937174788/test-directory-3fa5ec5f-5998-acae-329b-befb726c1d6d?recursive=true",
      "RequestMethod": "DELETE",
      "RequestHeaders": {
        "Authorization": "Sanitized",
        "If-Modified-Since": "Wed, 04 Mar 2020 22:08:09 GMT",
        "User-Agent": [
          "azsdk-net-Storage.Files.DataLake/12.0.0-dev.20200305.1",
          "(.NET Core 4.6.28325.01; Microsoft Windows 10.0.18363 )"
        ],
        "x-ms-client-request-id": "102812dc-a4e7-2999-60d7-8800acdf17b8",
        "x-ms-date": "Thu, 05 Mar 2020 22:08:11 GMT",
        "x-ms-return-client-request-id": "true",
        "x-ms-version": "2019-10-10"
=======
      "RequestUri": "http://seannsecanary.dfs.core.windows.net/test-filesystem-3daa5a5e-3076-f11d-082f-a79cd156a498/test-directory-d95d43a4-40e2-8351-e568-153937174788/test-directory-3fa5ec5f-5998-acae-329b-befb726c1d6d?recursive=true",
      "RequestMethod": "DELETE",
      "RequestHeaders": {
        "Authorization": "Sanitized",
        "If-Modified-Since": "Thu, 02 Apr 2020 20:53:30 GMT",
        "User-Agent": [
          "azsdk-net-Storage.Files.DataLake/12.1.0-dev.20200403.1",
          "(.NET Core 4.6.28325.01; Microsoft Windows 10.0.18362 )"
        ],
        "x-ms-client-request-id": "102812dc-a4e7-2999-60d7-8800acdf17b8",
        "x-ms-date": "Fri, 03 Apr 2020 20:53:30 GMT",
        "x-ms-return-client-request-id": "true",
        "x-ms-version": "2019-12-12"
>>>>>>> 32e373e2
      },
      "RequestBody": null,
      "StatusCode": 200,
      "ResponseHeaders": {
        "Content-Length": "0",
<<<<<<< HEAD
        "Date": "Thu, 05 Mar 2020 22:08:10 GMT",
=======
        "Date": "Fri, 03 Apr 2020 20:53:28 GMT",
>>>>>>> 32e373e2
        "Server": [
          "Windows-Azure-HDFS/1.0",
          "Microsoft-HTTPAPI/2.0"
        ],
        "x-ms-client-request-id": "102812dc-a4e7-2999-60d7-8800acdf17b8",
<<<<<<< HEAD
        "x-ms-request-id": "66a93d9e-b01f-0003-0a3a-f3735f000000",
        "x-ms-version": "2019-10-10"
=======
        "x-ms-request-id": "fa43fb1e-201f-0097-53f9-091bad000000",
        "x-ms-version": "2019-12-12"
>>>>>>> 32e373e2
      },
      "ResponseBody": []
    },
    {
<<<<<<< HEAD
      "RequestUri": "https://seanstagehierarchical.blob.core.windows.net/test-filesystem-3daa5a5e-3076-f11d-082f-a79cd156a498?restype=container",
      "RequestMethod": "DELETE",
      "RequestHeaders": {
        "Authorization": "Sanitized",
        "traceparent": "00-9cf7a930b4dc094aa30b2d2ee2dfdd21-856c2e98791e6540-00",
        "User-Agent": [
          "azsdk-net-Storage.Files.DataLake/12.0.0-dev.20200305.1",
          "(.NET Core 4.6.28325.01; Microsoft Windows 10.0.18363 )"
        ],
        "x-ms-client-request-id": "2eaaf537-f0de-f426-c0cb-323b82b5d1a7",
        "x-ms-date": "Thu, 05 Mar 2020 22:08:11 GMT",
        "x-ms-return-client-request-id": "true",
        "x-ms-version": "2019-10-10"
=======
      "RequestUri": "http://seannsecanary.blob.core.windows.net/test-filesystem-3daa5a5e-3076-f11d-082f-a79cd156a498?restype=container",
      "RequestMethod": "DELETE",
      "RequestHeaders": {
        "Authorization": "Sanitized",
        "traceparent": "00-7be6f484e4e66449a3b290def405f6dc-37b168bc8851494d-00",
        "User-Agent": [
          "azsdk-net-Storage.Files.DataLake/12.1.0-dev.20200403.1",
          "(.NET Core 4.6.28325.01; Microsoft Windows 10.0.18362 )"
        ],
        "x-ms-client-request-id": "2eaaf537-f0de-f426-c0cb-323b82b5d1a7",
        "x-ms-date": "Fri, 03 Apr 2020 20:53:30 GMT",
        "x-ms-return-client-request-id": "true",
        "x-ms-version": "2019-12-12"
>>>>>>> 32e373e2
      },
      "RequestBody": null,
      "StatusCode": 202,
      "ResponseHeaders": {
        "Content-Length": "0",
<<<<<<< HEAD
        "Date": "Thu, 05 Mar 2020 22:08:11 GMT",
=======
        "Date": "Fri, 03 Apr 2020 20:53:28 GMT",
>>>>>>> 32e373e2
        "Server": [
          "Windows-Azure-Blob/1.0",
          "Microsoft-HTTPAPI/2.0"
        ],
        "x-ms-client-request-id": "2eaaf537-f0de-f426-c0cb-323b82b5d1a7",
<<<<<<< HEAD
        "x-ms-request-id": "6ca26f65-901e-0014-293a-f3da54000000",
        "x-ms-version": "2019-10-10"
=======
        "x-ms-request-id": "96216380-f01e-0012-57f9-093670000000",
        "x-ms-version": "2019-12-12"
>>>>>>> 32e373e2
      },
      "ResponseBody": []
    },
    {
<<<<<<< HEAD
      "RequestUri": "https://seanstagehierarchical.blob.core.windows.net/test-filesystem-4eb0c635-a77d-af40-7961-64e0b112a876?restype=container",
      "RequestMethod": "PUT",
      "RequestHeaders": {
        "Authorization": "Sanitized",
        "traceparent": "00-da31675b14f70e4a8dc4b2c6f692e678-b7e8dd9dec837b43-00",
        "User-Agent": [
          "azsdk-net-Storage.Files.DataLake/12.0.0-dev.20200305.1",
          "(.NET Core 4.6.28325.01; Microsoft Windows 10.0.18363 )"
        ],
        "x-ms-blob-public-access": "container",
        "x-ms-client-request-id": "ba504a34-6939-90b8-b4fb-b47d8b4542ad",
        "x-ms-date": "Thu, 05 Mar 2020 22:08:11 GMT",
        "x-ms-return-client-request-id": "true",
        "x-ms-version": "2019-10-10"
=======
      "RequestUri": "http://seannsecanary.blob.core.windows.net/test-filesystem-4eb0c635-a77d-af40-7961-64e0b112a876?restype=container",
      "RequestMethod": "PUT",
      "RequestHeaders": {
        "Authorization": "Sanitized",
        "traceparent": "00-7a0436f757c51c4f98d9b14e014bbfc5-bef61267fcedc04c-00",
        "User-Agent": [
          "azsdk-net-Storage.Files.DataLake/12.1.0-dev.20200403.1",
          "(.NET Core 4.6.28325.01; Microsoft Windows 10.0.18362 )"
        ],
        "x-ms-blob-public-access": "container",
        "x-ms-client-request-id": "ba504a34-6939-90b8-b4fb-b47d8b4542ad",
        "x-ms-date": "Fri, 03 Apr 2020 20:53:30 GMT",
        "x-ms-return-client-request-id": "true",
        "x-ms-version": "2019-12-12"
>>>>>>> 32e373e2
      },
      "RequestBody": null,
      "StatusCode": 201,
      "ResponseHeaders": {
        "Content-Length": "0",
<<<<<<< HEAD
        "Date": "Thu, 05 Mar 2020 22:08:11 GMT",
        "ETag": "\u00220x8D7C151B1F80BC2\u0022",
        "Last-Modified": "Thu, 05 Mar 2020 22:08:11 GMT",
=======
        "Date": "Fri, 03 Apr 2020 20:53:28 GMT",
        "ETag": "\u00220x8D7D811104A5AF1\u0022",
        "Last-Modified": "Fri, 03 Apr 2020 20:53:29 GMT",
>>>>>>> 32e373e2
        "Server": [
          "Windows-Azure-Blob/1.0",
          "Microsoft-HTTPAPI/2.0"
        ],
        "x-ms-client-request-id": "ba504a34-6939-90b8-b4fb-b47d8b4542ad",
<<<<<<< HEAD
        "x-ms-request-id": "64e3b373-b01e-0003-373a-f3735f000000",
        "x-ms-version": "2019-10-10"
=======
        "x-ms-request-id": "96216392-f01e-0012-66f9-093670000000",
        "x-ms-version": "2019-12-12"
>>>>>>> 32e373e2
      },
      "ResponseBody": []
    },
    {
<<<<<<< HEAD
      "RequestUri": "https://seanstagehierarchical.dfs.core.windows.net/test-filesystem-4eb0c635-a77d-af40-7961-64e0b112a876/test-directory-301cbb23-1aec-4c73-eb2c-f5a5920db41d?resource=directory",
      "RequestMethod": "PUT",
      "RequestHeaders": {
        "Authorization": "Sanitized",
        "traceparent": "00-63de187032dfbd42a3f248fecfd3c4c0-19cacf614dffa249-00",
        "User-Agent": [
          "azsdk-net-Storage.Files.DataLake/12.0.0-dev.20200305.1",
          "(.NET Core 4.6.28325.01; Microsoft Windows 10.0.18363 )"
        ],
        "x-ms-client-request-id": "3e0f6695-1440-1a09-d704-ce0d7313fda7",
        "x-ms-date": "Thu, 05 Mar 2020 22:08:11 GMT",
        "x-ms-return-client-request-id": "true",
        "x-ms-version": "2019-10-10"
=======
      "RequestUri": "http://seannsecanary.dfs.core.windows.net/test-filesystem-4eb0c635-a77d-af40-7961-64e0b112a876/test-directory-301cbb23-1aec-4c73-eb2c-f5a5920db41d?resource=directory",
      "RequestMethod": "PUT",
      "RequestHeaders": {
        "Authorization": "Sanitized",
        "traceparent": "00-98f2783fbbe979419e0e3be6c3c24081-a6afeb38405b924c-00",
        "User-Agent": [
          "azsdk-net-Storage.Files.DataLake/12.1.0-dev.20200403.1",
          "(.NET Core 4.6.28325.01; Microsoft Windows 10.0.18362 )"
        ],
        "x-ms-client-request-id": "3e0f6695-1440-1a09-d704-ce0d7313fda7",
        "x-ms-date": "Fri, 03 Apr 2020 20:53:31 GMT",
        "x-ms-return-client-request-id": "true",
        "x-ms-version": "2019-12-12"
>>>>>>> 32e373e2
      },
      "RequestBody": null,
      "StatusCode": 201,
      "ResponseHeaders": {
        "Content-Length": "0",
<<<<<<< HEAD
        "Date": "Thu, 05 Mar 2020 22:08:11 GMT",
        "ETag": "\u00220x8D7C151B228CD60\u0022",
        "Last-Modified": "Thu, 05 Mar 2020 22:08:12 GMT",
=======
        "Date": "Fri, 03 Apr 2020 20:53:28 GMT",
        "ETag": "\u00220x8D7D8111059E6AE\u0022",
        "Last-Modified": "Fri, 03 Apr 2020 20:53:29 GMT",
>>>>>>> 32e373e2
        "Server": [
          "Windows-Azure-HDFS/1.0",
          "Microsoft-HTTPAPI/2.0"
        ],
        "x-ms-client-request-id": "3e0f6695-1440-1a09-d704-ce0d7313fda7",
<<<<<<< HEAD
        "x-ms-request-id": "5a9dc9d0-201f-0001-353a-f3cde7000000",
        "x-ms-version": "2019-10-10"
=======
        "x-ms-request-id": "fa43fb1f-201f-0097-54f9-091bad000000",
        "x-ms-version": "2019-12-12"
>>>>>>> 32e373e2
      },
      "ResponseBody": []
    },
    {
<<<<<<< HEAD
      "RequestUri": "https://seanstagehierarchical.dfs.core.windows.net/test-filesystem-4eb0c635-a77d-af40-7961-64e0b112a876/test-directory-301cbb23-1aec-4c73-eb2c-f5a5920db41d/test-directory-1c619746-db99-36eb-7e65-96b41739188f?resource=directory",
=======
      "RequestUri": "http://seannsecanary.dfs.core.windows.net/test-filesystem-4eb0c635-a77d-af40-7961-64e0b112a876/test-directory-301cbb23-1aec-4c73-eb2c-f5a5920db41d/test-directory-1c619746-db99-36eb-7e65-96b41739188f?resource=directory",
>>>>>>> 32e373e2
      "RequestMethod": "PUT",
      "RequestHeaders": {
        "Authorization": "Sanitized",
        "User-Agent": [
<<<<<<< HEAD
          "azsdk-net-Storage.Files.DataLake/12.0.0-dev.20200305.1",
          "(.NET Core 4.6.28325.01; Microsoft Windows 10.0.18363 )"
        ],
        "x-ms-client-request-id": "9cf35a3a-dcfb-b979-7ad9-c0da7e54029e",
        "x-ms-date": "Thu, 05 Mar 2020 22:08:12 GMT",
        "x-ms-return-client-request-id": "true",
        "x-ms-version": "2019-10-10"
=======
          "azsdk-net-Storage.Files.DataLake/12.1.0-dev.20200403.1",
          "(.NET Core 4.6.28325.01; Microsoft Windows 10.0.18362 )"
        ],
        "x-ms-client-request-id": "9cf35a3a-dcfb-b979-7ad9-c0da7e54029e",
        "x-ms-date": "Fri, 03 Apr 2020 20:53:31 GMT",
        "x-ms-return-client-request-id": "true",
        "x-ms-version": "2019-12-12"
>>>>>>> 32e373e2
      },
      "RequestBody": null,
      "StatusCode": 201,
      "ResponseHeaders": {
        "Content-Length": "0",
<<<<<<< HEAD
        "Date": "Thu, 05 Mar 2020 22:08:12 GMT",
        "ETag": "\u00220x8D7C151B24C2BFB\u0022",
        "Last-Modified": "Thu, 05 Mar 2020 22:08:12 GMT",
=======
        "Date": "Fri, 03 Apr 2020 20:53:28 GMT",
        "ETag": "\u00220x8D7D811106611DD\u0022",
        "Last-Modified": "Fri, 03 Apr 2020 20:53:29 GMT",
>>>>>>> 32e373e2
        "Server": [
          "Windows-Azure-HDFS/1.0",
          "Microsoft-HTTPAPI/2.0"
        ],
        "x-ms-client-request-id": "9cf35a3a-dcfb-b979-7ad9-c0da7e54029e",
<<<<<<< HEAD
        "x-ms-request-id": "5a9dc9d1-201f-0001-363a-f3cde7000000",
        "x-ms-version": "2019-10-10"
=======
        "x-ms-request-id": "fa43fb20-201f-0097-55f9-091bad000000",
        "x-ms-version": "2019-12-12"
>>>>>>> 32e373e2
      },
      "ResponseBody": []
    },
    {
<<<<<<< HEAD
      "RequestUri": "https://seanstagehierarchical.dfs.core.windows.net/test-filesystem-4eb0c635-a77d-af40-7961-64e0b112a876/test-directory-301cbb23-1aec-4c73-eb2c-f5a5920db41d/test-directory-1c619746-db99-36eb-7e65-96b41739188f?recursive=true",
      "RequestMethod": "DELETE",
      "RequestHeaders": {
        "Authorization": "Sanitized",
        "If-Unmodified-Since": "Fri, 06 Mar 2020 22:08:09 GMT",
        "User-Agent": [
          "azsdk-net-Storage.Files.DataLake/12.0.0-dev.20200305.1",
          "(.NET Core 4.6.28325.01; Microsoft Windows 10.0.18363 )"
        ],
        "x-ms-client-request-id": "bc7a0f22-7b46-5793-6956-b023b5018910",
        "x-ms-date": "Thu, 05 Mar 2020 22:08:12 GMT",
        "x-ms-return-client-request-id": "true",
        "x-ms-version": "2019-10-10"
=======
      "RequestUri": "http://seannsecanary.dfs.core.windows.net/test-filesystem-4eb0c635-a77d-af40-7961-64e0b112a876/test-directory-301cbb23-1aec-4c73-eb2c-f5a5920db41d/test-directory-1c619746-db99-36eb-7e65-96b41739188f?recursive=true",
      "RequestMethod": "DELETE",
      "RequestHeaders": {
        "Authorization": "Sanitized",
        "If-Unmodified-Since": "Sat, 04 Apr 2020 20:53:30 GMT",
        "User-Agent": [
          "azsdk-net-Storage.Files.DataLake/12.1.0-dev.20200403.1",
          "(.NET Core 4.6.28325.01; Microsoft Windows 10.0.18362 )"
        ],
        "x-ms-client-request-id": "bc7a0f22-7b46-5793-6956-b023b5018910",
        "x-ms-date": "Fri, 03 Apr 2020 20:53:31 GMT",
        "x-ms-return-client-request-id": "true",
        "x-ms-version": "2019-12-12"
>>>>>>> 32e373e2
      },
      "RequestBody": null,
      "StatusCode": 200,
      "ResponseHeaders": {
        "Content-Length": "0",
<<<<<<< HEAD
        "Date": "Thu, 05 Mar 2020 22:08:12 GMT",
=======
        "Date": "Fri, 03 Apr 2020 20:53:28 GMT",
>>>>>>> 32e373e2
        "Server": [
          "Windows-Azure-HDFS/1.0",
          "Microsoft-HTTPAPI/2.0"
        ],
        "x-ms-client-request-id": "bc7a0f22-7b46-5793-6956-b023b5018910",
<<<<<<< HEAD
        "x-ms-request-id": "5a9dc9d2-201f-0001-373a-f3cde7000000",
        "x-ms-version": "2019-10-10"
=======
        "x-ms-request-id": "fa43fb21-201f-0097-56f9-091bad000000",
        "x-ms-version": "2019-12-12"
>>>>>>> 32e373e2
      },
      "ResponseBody": []
    },
    {
<<<<<<< HEAD
      "RequestUri": "https://seanstagehierarchical.blob.core.windows.net/test-filesystem-4eb0c635-a77d-af40-7961-64e0b112a876?restype=container",
      "RequestMethod": "DELETE",
      "RequestHeaders": {
        "Authorization": "Sanitized",
        "traceparent": "00-4c9b3418af1ae94e99c8f42654756010-294321ad44ee034f-00",
        "User-Agent": [
          "azsdk-net-Storage.Files.DataLake/12.0.0-dev.20200305.1",
          "(.NET Core 4.6.28325.01; Microsoft Windows 10.0.18363 )"
        ],
        "x-ms-client-request-id": "6eb872c1-45d9-7057-ac81-27ad20861bb9",
        "x-ms-date": "Thu, 05 Mar 2020 22:08:12 GMT",
        "x-ms-return-client-request-id": "true",
        "x-ms-version": "2019-10-10"
=======
      "RequestUri": "http://seannsecanary.blob.core.windows.net/test-filesystem-4eb0c635-a77d-af40-7961-64e0b112a876?restype=container",
      "RequestMethod": "DELETE",
      "RequestHeaders": {
        "Authorization": "Sanitized",
        "traceparent": "00-b352bb8ecc16c74d906156b6e4975ce0-38e87e6d64692e4b-00",
        "User-Agent": [
          "azsdk-net-Storage.Files.DataLake/12.1.0-dev.20200403.1",
          "(.NET Core 4.6.28325.01; Microsoft Windows 10.0.18362 )"
        ],
        "x-ms-client-request-id": "6eb872c1-45d9-7057-ac81-27ad20861bb9",
        "x-ms-date": "Fri, 03 Apr 2020 20:53:31 GMT",
        "x-ms-return-client-request-id": "true",
        "x-ms-version": "2019-12-12"
>>>>>>> 32e373e2
      },
      "RequestBody": null,
      "StatusCode": 202,
      "ResponseHeaders": {
        "Content-Length": "0",
<<<<<<< HEAD
        "Date": "Thu, 05 Mar 2020 22:08:12 GMT",
=======
        "Date": "Fri, 03 Apr 2020 20:53:29 GMT",
>>>>>>> 32e373e2
        "Server": [
          "Windows-Azure-Blob/1.0",
          "Microsoft-HTTPAPI/2.0"
        ],
        "x-ms-client-request-id": "6eb872c1-45d9-7057-ac81-27ad20861bb9",
<<<<<<< HEAD
        "x-ms-request-id": "64e3b377-b01e-0003-393a-f3735f000000",
        "x-ms-version": "2019-10-10"
=======
        "x-ms-request-id": "962163bc-f01e-0012-09f9-093670000000",
        "x-ms-version": "2019-12-12"
>>>>>>> 32e373e2
      },
      "ResponseBody": []
    },
    {
<<<<<<< HEAD
      "RequestUri": "https://seanstagehierarchical.blob.core.windows.net/test-filesystem-5a77a6d0-395b-6ef7-8d12-0c2399f132f6?restype=container",
      "RequestMethod": "PUT",
      "RequestHeaders": {
        "Authorization": "Sanitized",
        "traceparent": "00-960721fb3f7d2e44bf1db6c0a60b2223-97507b6669857c44-00",
        "User-Agent": [
          "azsdk-net-Storage.Files.DataLake/12.0.0-dev.20200305.1",
          "(.NET Core 4.6.28325.01; Microsoft Windows 10.0.18363 )"
        ],
        "x-ms-blob-public-access": "container",
        "x-ms-client-request-id": "7ed12807-13fb-87f1-7a49-e1c73934d6bb",
        "x-ms-date": "Thu, 05 Mar 2020 22:08:12 GMT",
        "x-ms-return-client-request-id": "true",
        "x-ms-version": "2019-10-10"
=======
      "RequestUri": "http://seannsecanary.blob.core.windows.net/test-filesystem-5a77a6d0-395b-6ef7-8d12-0c2399f132f6?restype=container",
      "RequestMethod": "PUT",
      "RequestHeaders": {
        "Authorization": "Sanitized",
        "traceparent": "00-322d57dedce52b47b8628493a9f39c3a-69d1372006bc824d-00",
        "User-Agent": [
          "azsdk-net-Storage.Files.DataLake/12.1.0-dev.20200403.1",
          "(.NET Core 4.6.28325.01; Microsoft Windows 10.0.18362 )"
        ],
        "x-ms-blob-public-access": "container",
        "x-ms-client-request-id": "7ed12807-13fb-87f1-7a49-e1c73934d6bb",
        "x-ms-date": "Fri, 03 Apr 2020 20:53:31 GMT",
        "x-ms-return-client-request-id": "true",
        "x-ms-version": "2019-12-12"
>>>>>>> 32e373e2
      },
      "RequestBody": null,
      "StatusCode": 201,
      "ResponseHeaders": {
        "Content-Length": "0",
<<<<<<< HEAD
        "Date": "Thu, 05 Mar 2020 22:08:12 GMT",
        "ETag": "\u00220x8D7C151B29758FC\u0022",
        "Last-Modified": "Thu, 05 Mar 2020 22:08:12 GMT",
=======
        "Date": "Fri, 03 Apr 2020 20:53:29 GMT",
        "ETag": "\u00220x8D7D811109777A3\u0022",
        "Last-Modified": "Fri, 03 Apr 2020 20:53:30 GMT",
>>>>>>> 32e373e2
        "Server": [
          "Windows-Azure-Blob/1.0",
          "Microsoft-HTTPAPI/2.0"
        ],
        "x-ms-client-request-id": "7ed12807-13fb-87f1-7a49-e1c73934d6bb",
<<<<<<< HEAD
        "x-ms-request-id": "9d525367-c01e-0044-4f3a-f31804000000",
        "x-ms-version": "2019-10-10"
=======
        "x-ms-request-id": "962163d3-f01e-0012-1df9-093670000000",
        "x-ms-version": "2019-12-12"
>>>>>>> 32e373e2
      },
      "ResponseBody": []
    },
    {
<<<<<<< HEAD
      "RequestUri": "https://seanstagehierarchical.dfs.core.windows.net/test-filesystem-5a77a6d0-395b-6ef7-8d12-0c2399f132f6/test-directory-bcc5304e-d823-b670-6f2d-c1f90723e2b7?resource=directory",
      "RequestMethod": "PUT",
      "RequestHeaders": {
        "Authorization": "Sanitized",
        "traceparent": "00-0baaf02deccc6440b7d7d0c9ed9a6ab7-0250cb67614e6c42-00",
        "User-Agent": [
          "azsdk-net-Storage.Files.DataLake/12.0.0-dev.20200305.1",
          "(.NET Core 4.6.28325.01; Microsoft Windows 10.0.18363 )"
        ],
        "x-ms-client-request-id": "5b85768b-8a10-2f05-b81b-0fcd52f77f57",
        "x-ms-date": "Thu, 05 Mar 2020 22:08:13 GMT",
        "x-ms-return-client-request-id": "true",
        "x-ms-version": "2019-10-10"
=======
      "RequestUri": "http://seannsecanary.dfs.core.windows.net/test-filesystem-5a77a6d0-395b-6ef7-8d12-0c2399f132f6/test-directory-bcc5304e-d823-b670-6f2d-c1f90723e2b7?resource=directory",
      "RequestMethod": "PUT",
      "RequestHeaders": {
        "Authorization": "Sanitized",
        "traceparent": "00-53ac1d49b703c74bbaf012d2becd6e4c-7e0fb0baa1a3b248-00",
        "User-Agent": [
          "azsdk-net-Storage.Files.DataLake/12.1.0-dev.20200403.1",
          "(.NET Core 4.6.28325.01; Microsoft Windows 10.0.18362 )"
        ],
        "x-ms-client-request-id": "5b85768b-8a10-2f05-b81b-0fcd52f77f57",
        "x-ms-date": "Fri, 03 Apr 2020 20:53:31 GMT",
        "x-ms-return-client-request-id": "true",
        "x-ms-version": "2019-12-12"
>>>>>>> 32e373e2
      },
      "RequestBody": null,
      "StatusCode": 201,
      "ResponseHeaders": {
        "Content-Length": "0",
<<<<<<< HEAD
        "Date": "Thu, 05 Mar 2020 22:08:12 GMT",
        "ETag": "\u00220x8D7C151B2C86450\u0022",
        "Last-Modified": "Thu, 05 Mar 2020 22:08:13 GMT",
=======
        "Date": "Fri, 03 Apr 2020 20:53:29 GMT",
        "ETag": "\u00220x8D7D81110A7453A\u0022",
        "Last-Modified": "Fri, 03 Apr 2020 20:53:30 GMT",
>>>>>>> 32e373e2
        "Server": [
          "Windows-Azure-HDFS/1.0",
          "Microsoft-HTTPAPI/2.0"
        ],
        "x-ms-client-request-id": "5b85768b-8a10-2f05-b81b-0fcd52f77f57",
<<<<<<< HEAD
        "x-ms-request-id": "21c957dd-f01f-003d-7e3a-f3e420000000",
        "x-ms-version": "2019-10-10"
=======
        "x-ms-request-id": "fa43fb23-201f-0097-57f9-091bad000000",
        "x-ms-version": "2019-12-12"
>>>>>>> 32e373e2
      },
      "ResponseBody": []
    },
    {
<<<<<<< HEAD
      "RequestUri": "https://seanstagehierarchical.dfs.core.windows.net/test-filesystem-5a77a6d0-395b-6ef7-8d12-0c2399f132f6/test-directory-bcc5304e-d823-b670-6f2d-c1f90723e2b7/test-directory-57fc2a67-6619-9a9b-35f0-4a4910707dff?resource=directory",
=======
      "RequestUri": "http://seannsecanary.dfs.core.windows.net/test-filesystem-5a77a6d0-395b-6ef7-8d12-0c2399f132f6/test-directory-bcc5304e-d823-b670-6f2d-c1f90723e2b7/test-directory-57fc2a67-6619-9a9b-35f0-4a4910707dff?resource=directory",
>>>>>>> 32e373e2
      "RequestMethod": "PUT",
      "RequestHeaders": {
        "Authorization": "Sanitized",
        "User-Agent": [
<<<<<<< HEAD
          "azsdk-net-Storage.Files.DataLake/12.0.0-dev.20200305.1",
          "(.NET Core 4.6.28325.01; Microsoft Windows 10.0.18363 )"
        ],
        "x-ms-client-request-id": "0e97705a-b972-254b-daeb-252040bc1f47",
        "x-ms-date": "Thu, 05 Mar 2020 22:08:13 GMT",
        "x-ms-return-client-request-id": "true",
        "x-ms-version": "2019-10-10"
=======
          "azsdk-net-Storage.Files.DataLake/12.1.0-dev.20200403.1",
          "(.NET Core 4.6.28325.01; Microsoft Windows 10.0.18362 )"
        ],
        "x-ms-client-request-id": "0e97705a-b972-254b-daeb-252040bc1f47",
        "x-ms-date": "Fri, 03 Apr 2020 20:53:31 GMT",
        "x-ms-return-client-request-id": "true",
        "x-ms-version": "2019-12-12"
>>>>>>> 32e373e2
      },
      "RequestBody": null,
      "StatusCode": 201,
      "ResponseHeaders": {
        "Content-Length": "0",
<<<<<<< HEAD
        "Date": "Thu, 05 Mar 2020 22:08:12 GMT",
        "ETag": "\u00220x8D7C151B2D46BAD\u0022",
        "Last-Modified": "Thu, 05 Mar 2020 22:08:13 GMT",
=======
        "Date": "Fri, 03 Apr 2020 20:53:29 GMT",
        "ETag": "\u00220x8D7D81110B5521E\u0022",
        "Last-Modified": "Fri, 03 Apr 2020 20:53:30 GMT",
>>>>>>> 32e373e2
        "Server": [
          "Windows-Azure-HDFS/1.0",
          "Microsoft-HTTPAPI/2.0"
        ],
        "x-ms-client-request-id": "0e97705a-b972-254b-daeb-252040bc1f47",
<<<<<<< HEAD
        "x-ms-request-id": "21c957de-f01f-003d-7f3a-f3e420000000",
        "x-ms-version": "2019-10-10"
=======
        "x-ms-request-id": "fa43fb24-201f-0097-58f9-091bad000000",
        "x-ms-version": "2019-12-12"
>>>>>>> 32e373e2
      },
      "ResponseBody": []
    },
    {
<<<<<<< HEAD
      "RequestUri": "https://seanstagehierarchical.blob.core.windows.net/test-filesystem-5a77a6d0-395b-6ef7-8d12-0c2399f132f6/test-directory-bcc5304e-d823-b670-6f2d-c1f90723e2b7/test-directory-57fc2a67-6619-9a9b-35f0-4a4910707dff",
=======
      "RequestUri": "http://seannsecanary.blob.core.windows.net/test-filesystem-5a77a6d0-395b-6ef7-8d12-0c2399f132f6/test-directory-bcc5304e-d823-b670-6f2d-c1f90723e2b7/test-directory-57fc2a67-6619-9a9b-35f0-4a4910707dff",
>>>>>>> 32e373e2
      "RequestMethod": "HEAD",
      "RequestHeaders": {
        "Authorization": "Sanitized",
        "User-Agent": [
<<<<<<< HEAD
          "azsdk-net-Storage.Files.DataLake/12.0.0-dev.20200305.1",
          "(.NET Core 4.6.28325.01; Microsoft Windows 10.0.18363 )"
        ],
        "x-ms-client-request-id": "9feecf6d-6fd8-648d-1049-b7b16186ff1f",
        "x-ms-date": "Thu, 05 Mar 2020 22:08:13 GMT",
        "x-ms-return-client-request-id": "true",
        "x-ms-version": "2019-10-10"
=======
          "azsdk-net-Storage.Files.DataLake/12.1.0-dev.20200403.1",
          "(.NET Core 4.6.28325.01; Microsoft Windows 10.0.18362 )"
        ],
        "x-ms-client-request-id": "9feecf6d-6fd8-648d-1049-b7b16186ff1f",
        "x-ms-date": "Fri, 03 Apr 2020 20:53:31 GMT",
        "x-ms-return-client-request-id": "true",
        "x-ms-version": "2019-12-12"
>>>>>>> 32e373e2
      },
      "RequestBody": null,
      "StatusCode": 200,
      "ResponseHeaders": {
        "Accept-Ranges": "bytes",
        "Content-Length": "0",
        "Content-Type": "application/octet-stream",
<<<<<<< HEAD
        "Date": "Thu, 05 Mar 2020 22:08:12 GMT",
        "ETag": "\u00220x8D7C151B2D46BAD\u0022",
        "Last-Modified": "Thu, 05 Mar 2020 22:08:13 GMT",
=======
        "Date": "Fri, 03 Apr 2020 20:53:29 GMT",
        "ETag": "\u00220x8D7D81110B5521E\u0022",
        "Last-Modified": "Fri, 03 Apr 2020 20:53:30 GMT",
>>>>>>> 32e373e2
        "Server": [
          "Windows-Azure-Blob/1.0",
          "Microsoft-HTTPAPI/2.0"
        ],
        "x-ms-access-tier": "Hot",
        "x-ms-access-tier-inferred": "true",
        "x-ms-blob-type": "BlockBlob",
        "x-ms-client-request-id": "9feecf6d-6fd8-648d-1049-b7b16186ff1f",
<<<<<<< HEAD
        "x-ms-creation-time": "Thu, 05 Mar 2020 22:08:13 GMT",
        "x-ms-lease-state": "available",
        "x-ms-lease-status": "unlocked",
        "x-ms-meta-hdi_isfolder": "true",
        "x-ms-request-id": "9d52536c-c01e-0044-523a-f31804000000",
        "x-ms-server-encrypted": "true",
        "x-ms-version": "2019-10-10"
=======
        "x-ms-creation-time": "Fri, 03 Apr 2020 20:53:30 GMT",
        "x-ms-lease-state": "available",
        "x-ms-lease-status": "unlocked",
        "x-ms-meta-hdi_isfolder": "true",
        "x-ms-request-id": "96216419-f01e-0012-54f9-093670000000",
        "x-ms-server-encrypted": "true",
        "x-ms-version": "2019-12-12"
>>>>>>> 32e373e2
      },
      "ResponseBody": []
    },
    {
<<<<<<< HEAD
      "RequestUri": "https://seanstagehierarchical.dfs.core.windows.net/test-filesystem-5a77a6d0-395b-6ef7-8d12-0c2399f132f6/test-directory-bcc5304e-d823-b670-6f2d-c1f90723e2b7/test-directory-57fc2a67-6619-9a9b-35f0-4a4910707dff?recursive=true",
      "RequestMethod": "DELETE",
      "RequestHeaders": {
        "Authorization": "Sanitized",
        "If-Match": "\u00220x8D7C151B2D46BAD\u0022",
        "User-Agent": [
          "azsdk-net-Storage.Files.DataLake/12.0.0-dev.20200305.1",
          "(.NET Core 4.6.28325.01; Microsoft Windows 10.0.18363 )"
        ],
        "x-ms-client-request-id": "71b31df6-7fce-2e6f-814b-e53f37087efc",
        "x-ms-date": "Thu, 05 Mar 2020 22:08:13 GMT",
        "x-ms-return-client-request-id": "true",
        "x-ms-version": "2019-10-10"
=======
      "RequestUri": "http://seannsecanary.dfs.core.windows.net/test-filesystem-5a77a6d0-395b-6ef7-8d12-0c2399f132f6/test-directory-bcc5304e-d823-b670-6f2d-c1f90723e2b7/test-directory-57fc2a67-6619-9a9b-35f0-4a4910707dff?recursive=true",
      "RequestMethod": "DELETE",
      "RequestHeaders": {
        "Authorization": "Sanitized",
        "If-Match": "\u00220x8D7D81110B5521E\u0022",
        "User-Agent": [
          "azsdk-net-Storage.Files.DataLake/12.1.0-dev.20200403.1",
          "(.NET Core 4.6.28325.01; Microsoft Windows 10.0.18362 )"
        ],
        "x-ms-client-request-id": "71b31df6-7fce-2e6f-814b-e53f37087efc",
        "x-ms-date": "Fri, 03 Apr 2020 20:53:31 GMT",
        "x-ms-return-client-request-id": "true",
        "x-ms-version": "2019-12-12"
>>>>>>> 32e373e2
      },
      "RequestBody": null,
      "StatusCode": 200,
      "ResponseHeaders": {
        "Content-Length": "0",
<<<<<<< HEAD
        "Date": "Thu, 05 Mar 2020 22:08:13 GMT",
=======
        "Date": "Fri, 03 Apr 2020 20:53:29 GMT",
>>>>>>> 32e373e2
        "Server": [
          "Windows-Azure-HDFS/1.0",
          "Microsoft-HTTPAPI/2.0"
        ],
        "x-ms-client-request-id": "71b31df6-7fce-2e6f-814b-e53f37087efc",
<<<<<<< HEAD
        "x-ms-request-id": "21c957df-f01f-003d-803a-f3e420000000",
        "x-ms-version": "2019-10-10"
=======
        "x-ms-request-id": "fa43fb25-201f-0097-59f9-091bad000000",
        "x-ms-version": "2019-12-12"
>>>>>>> 32e373e2
      },
      "ResponseBody": []
    },
    {
<<<<<<< HEAD
      "RequestUri": "https://seanstagehierarchical.blob.core.windows.net/test-filesystem-5a77a6d0-395b-6ef7-8d12-0c2399f132f6?restype=container",
      "RequestMethod": "DELETE",
      "RequestHeaders": {
        "Authorization": "Sanitized",
        "traceparent": "00-0d3b41dbd5ce0e4e9bca8eb4c232dfea-a76c15a4bbd54840-00",
        "User-Agent": [
          "azsdk-net-Storage.Files.DataLake/12.0.0-dev.20200305.1",
          "(.NET Core 4.6.28325.01; Microsoft Windows 10.0.18363 )"
        ],
        "x-ms-client-request-id": "44bb74d2-8ed3-4c51-0037-1432a8b235ae",
        "x-ms-date": "Thu, 05 Mar 2020 22:08:13 GMT",
        "x-ms-return-client-request-id": "true",
        "x-ms-version": "2019-10-10"
=======
      "RequestUri": "http://seannsecanary.blob.core.windows.net/test-filesystem-5a77a6d0-395b-6ef7-8d12-0c2399f132f6?restype=container",
      "RequestMethod": "DELETE",
      "RequestHeaders": {
        "Authorization": "Sanitized",
        "traceparent": "00-9f78b2e2f36bec48af071bd0001bd3e8-dec4f55e2858ab4a-00",
        "User-Agent": [
          "azsdk-net-Storage.Files.DataLake/12.1.0-dev.20200403.1",
          "(.NET Core 4.6.28325.01; Microsoft Windows 10.0.18362 )"
        ],
        "x-ms-client-request-id": "44bb74d2-8ed3-4c51-0037-1432a8b235ae",
        "x-ms-date": "Fri, 03 Apr 2020 20:53:31 GMT",
        "x-ms-return-client-request-id": "true",
        "x-ms-version": "2019-12-12"
>>>>>>> 32e373e2
      },
      "RequestBody": null,
      "StatusCode": 202,
      "ResponseHeaders": {
        "Content-Length": "0",
<<<<<<< HEAD
        "Date": "Thu, 05 Mar 2020 22:08:12 GMT",
=======
        "Date": "Fri, 03 Apr 2020 20:53:29 GMT",
>>>>>>> 32e373e2
        "Server": [
          "Windows-Azure-Blob/1.0",
          "Microsoft-HTTPAPI/2.0"
        ],
        "x-ms-client-request-id": "44bb74d2-8ed3-4c51-0037-1432a8b235ae",
<<<<<<< HEAD
        "x-ms-request-id": "9d52536f-c01e-0044-553a-f31804000000",
        "x-ms-version": "2019-10-10"
=======
        "x-ms-request-id": "9621642d-f01e-0012-64f9-093670000000",
        "x-ms-version": "2019-12-12"
>>>>>>> 32e373e2
      },
      "ResponseBody": []
    },
    {
<<<<<<< HEAD
      "RequestUri": "https://seanstagehierarchical.blob.core.windows.net/test-filesystem-e3f78e3a-38bd-9810-92d3-934c964e4aa9?restype=container",
      "RequestMethod": "PUT",
      "RequestHeaders": {
        "Authorization": "Sanitized",
        "traceparent": "00-94c4527bfc24f04b86ffe44813176e83-926ee4be0ca7c14f-00",
        "User-Agent": [
          "azsdk-net-Storage.Files.DataLake/12.0.0-dev.20200305.1",
          "(.NET Core 4.6.28325.01; Microsoft Windows 10.0.18363 )"
        ],
        "x-ms-blob-public-access": "container",
        "x-ms-client-request-id": "55e63a4c-42df-9a34-6323-b100fa04b5b2",
        "x-ms-date": "Thu, 05 Mar 2020 22:08:13 GMT",
        "x-ms-return-client-request-id": "true",
        "x-ms-version": "2019-10-10"
=======
      "RequestUri": "http://seannsecanary.blob.core.windows.net/test-filesystem-e3f78e3a-38bd-9810-92d3-934c964e4aa9?restype=container",
      "RequestMethod": "PUT",
      "RequestHeaders": {
        "Authorization": "Sanitized",
        "traceparent": "00-90a46c5e3dbf0747b7e0795ac36d6f5b-9dad84cb5cc6904a-00",
        "User-Agent": [
          "azsdk-net-Storage.Files.DataLake/12.1.0-dev.20200403.1",
          "(.NET Core 4.6.28325.01; Microsoft Windows 10.0.18362 )"
        ],
        "x-ms-blob-public-access": "container",
        "x-ms-client-request-id": "55e63a4c-42df-9a34-6323-b100fa04b5b2",
        "x-ms-date": "Fri, 03 Apr 2020 20:53:32 GMT",
        "x-ms-return-client-request-id": "true",
        "x-ms-version": "2019-12-12"
>>>>>>> 32e373e2
      },
      "RequestBody": null,
      "StatusCode": 201,
      "ResponseHeaders": {
        "Content-Length": "0",
<<<<<<< HEAD
        "Date": "Thu, 05 Mar 2020 22:08:12 GMT",
        "ETag": "\u00220x8D7C151B32BE93A\u0022",
        "Last-Modified": "Thu, 05 Mar 2020 22:08:13 GMT",
=======
        "Date": "Fri, 03 Apr 2020 20:53:29 GMT",
        "ETag": "\u00220x8D7D81110EB2538\u0022",
        "Last-Modified": "Fri, 03 Apr 2020 20:53:30 GMT",
>>>>>>> 32e373e2
        "Server": [
          "Windows-Azure-Blob/1.0",
          "Microsoft-HTTPAPI/2.0"
        ],
        "x-ms-client-request-id": "55e63a4c-42df-9a34-6323-b100fa04b5b2",
<<<<<<< HEAD
        "x-ms-request-id": "d71517c9-d01e-003a-1d3a-f38843000000",
        "x-ms-version": "2019-10-10"
=======
        "x-ms-request-id": "96216442-f01e-0012-73f9-093670000000",
        "x-ms-version": "2019-12-12"
>>>>>>> 32e373e2
      },
      "ResponseBody": []
    },
    {
<<<<<<< HEAD
      "RequestUri": "https://seanstagehierarchical.dfs.core.windows.net/test-filesystem-e3f78e3a-38bd-9810-92d3-934c964e4aa9/test-directory-b50d6aec-7244-ff61-66c8-d9a9f9164d3a?resource=directory",
      "RequestMethod": "PUT",
      "RequestHeaders": {
        "Authorization": "Sanitized",
        "traceparent": "00-70db5478354a2346b502fb8ac2971c00-9b03b9bb79368742-00",
        "User-Agent": [
          "azsdk-net-Storage.Files.DataLake/12.0.0-dev.20200305.1",
          "(.NET Core 4.6.28325.01; Microsoft Windows 10.0.18363 )"
        ],
        "x-ms-client-request-id": "df0d8b5e-824a-d9e6-d9e6-ee16698ba04d",
        "x-ms-date": "Thu, 05 Mar 2020 22:08:14 GMT",
        "x-ms-return-client-request-id": "true",
        "x-ms-version": "2019-10-10"
=======
      "RequestUri": "http://seannsecanary.dfs.core.windows.net/test-filesystem-e3f78e3a-38bd-9810-92d3-934c964e4aa9/test-directory-b50d6aec-7244-ff61-66c8-d9a9f9164d3a?resource=directory",
      "RequestMethod": "PUT",
      "RequestHeaders": {
        "Authorization": "Sanitized",
        "traceparent": "00-b8d862570acf4546a437a38c83c0f57d-652011c3e500ac44-00",
        "User-Agent": [
          "azsdk-net-Storage.Files.DataLake/12.1.0-dev.20200403.1",
          "(.NET Core 4.6.28325.01; Microsoft Windows 10.0.18362 )"
        ],
        "x-ms-client-request-id": "df0d8b5e-824a-d9e6-d9e6-ee16698ba04d",
        "x-ms-date": "Fri, 03 Apr 2020 20:53:32 GMT",
        "x-ms-return-client-request-id": "true",
        "x-ms-version": "2019-12-12"
>>>>>>> 32e373e2
      },
      "RequestBody": null,
      "StatusCode": 201,
      "ResponseHeaders": {
        "Content-Length": "0",
<<<<<<< HEAD
        "Date": "Thu, 05 Mar 2020 22:08:13 GMT",
        "ETag": "\u00220x8D7C151B35CA209\u0022",
        "Last-Modified": "Thu, 05 Mar 2020 22:08:14 GMT",
=======
        "Date": "Fri, 03 Apr 2020 20:53:29 GMT",
        "ETag": "\u00220x8D7D81110FC40AC\u0022",
        "Last-Modified": "Fri, 03 Apr 2020 20:53:30 GMT",
>>>>>>> 32e373e2
        "Server": [
          "Windows-Azure-HDFS/1.0",
          "Microsoft-HTTPAPI/2.0"
        ],
        "x-ms-client-request-id": "df0d8b5e-824a-d9e6-d9e6-ee16698ba04d",
<<<<<<< HEAD
        "x-ms-request-id": "91ed5936-401f-0017-673a-f33b30000000",
        "x-ms-version": "2019-10-10"
=======
        "x-ms-request-id": "fa43fb26-201f-0097-5af9-091bad000000",
        "x-ms-version": "2019-12-12"
>>>>>>> 32e373e2
      },
      "ResponseBody": []
    },
    {
<<<<<<< HEAD
      "RequestUri": "https://seanstagehierarchical.dfs.core.windows.net/test-filesystem-e3f78e3a-38bd-9810-92d3-934c964e4aa9/test-directory-b50d6aec-7244-ff61-66c8-d9a9f9164d3a/test-directory-926476d5-5903-f64a-a02a-f7711337773d?resource=directory",
=======
      "RequestUri": "http://seannsecanary.dfs.core.windows.net/test-filesystem-e3f78e3a-38bd-9810-92d3-934c964e4aa9/test-directory-b50d6aec-7244-ff61-66c8-d9a9f9164d3a/test-directory-926476d5-5903-f64a-a02a-f7711337773d?resource=directory",
>>>>>>> 32e373e2
      "RequestMethod": "PUT",
      "RequestHeaders": {
        "Authorization": "Sanitized",
        "User-Agent": [
<<<<<<< HEAD
          "azsdk-net-Storage.Files.DataLake/12.0.0-dev.20200305.1",
          "(.NET Core 4.6.28325.01; Microsoft Windows 10.0.18363 )"
        ],
        "x-ms-client-request-id": "12551132-a2c3-0402-4117-3f208a74c5a2",
        "x-ms-date": "Thu, 05 Mar 2020 22:08:14 GMT",
        "x-ms-return-client-request-id": "true",
        "x-ms-version": "2019-10-10"
=======
          "azsdk-net-Storage.Files.DataLake/12.1.0-dev.20200403.1",
          "(.NET Core 4.6.28325.01; Microsoft Windows 10.0.18362 )"
        ],
        "x-ms-client-request-id": "12551132-a2c3-0402-4117-3f208a74c5a2",
        "x-ms-date": "Fri, 03 Apr 2020 20:53:32 GMT",
        "x-ms-return-client-request-id": "true",
        "x-ms-version": "2019-12-12"
>>>>>>> 32e373e2
      },
      "RequestBody": null,
      "StatusCode": 201,
      "ResponseHeaders": {
        "Content-Length": "0",
<<<<<<< HEAD
        "Date": "Thu, 05 Mar 2020 22:08:13 GMT",
        "ETag": "\u00220x8D7C151B3689D27\u0022",
        "Last-Modified": "Thu, 05 Mar 2020 22:08:14 GMT",
=======
        "Date": "Fri, 03 Apr 2020 20:53:29 GMT",
        "ETag": "\u00220x8D7D811110874DB\u0022",
        "Last-Modified": "Fri, 03 Apr 2020 20:53:30 GMT",
>>>>>>> 32e373e2
        "Server": [
          "Windows-Azure-HDFS/1.0",
          "Microsoft-HTTPAPI/2.0"
        ],
        "x-ms-client-request-id": "12551132-a2c3-0402-4117-3f208a74c5a2",
<<<<<<< HEAD
        "x-ms-request-id": "91ed5937-401f-0017-683a-f33b30000000",
        "x-ms-version": "2019-10-10"
=======
        "x-ms-request-id": "fa43fb27-201f-0097-5bf9-091bad000000",
        "x-ms-version": "2019-12-12"
>>>>>>> 32e373e2
      },
      "ResponseBody": []
    },
    {
<<<<<<< HEAD
      "RequestUri": "https://seanstagehierarchical.dfs.core.windows.net/test-filesystem-e3f78e3a-38bd-9810-92d3-934c964e4aa9/test-directory-b50d6aec-7244-ff61-66c8-d9a9f9164d3a/test-directory-926476d5-5903-f64a-a02a-f7711337773d?recursive=true",
=======
      "RequestUri": "http://seannsecanary.dfs.core.windows.net/test-filesystem-e3f78e3a-38bd-9810-92d3-934c964e4aa9/test-directory-b50d6aec-7244-ff61-66c8-d9a9f9164d3a/test-directory-926476d5-5903-f64a-a02a-f7711337773d?recursive=true",
>>>>>>> 32e373e2
      "RequestMethod": "DELETE",
      "RequestHeaders": {
        "Authorization": "Sanitized",
        "If-None-Match": "\u0022garbage\u0022",
        "User-Agent": [
<<<<<<< HEAD
          "azsdk-net-Storage.Files.DataLake/12.0.0-dev.20200305.1",
          "(.NET Core 4.6.28325.01; Microsoft Windows 10.0.18363 )"
        ],
        "x-ms-client-request-id": "023fc5b1-64e2-f27a-d045-2df12fcf8f0d",
        "x-ms-date": "Thu, 05 Mar 2020 22:08:14 GMT",
        "x-ms-return-client-request-id": "true",
        "x-ms-version": "2019-10-10"
=======
          "azsdk-net-Storage.Files.DataLake/12.1.0-dev.20200403.1",
          "(.NET Core 4.6.28325.01; Microsoft Windows 10.0.18362 )"
        ],
        "x-ms-client-request-id": "023fc5b1-64e2-f27a-d045-2df12fcf8f0d",
        "x-ms-date": "Fri, 03 Apr 2020 20:53:32 GMT",
        "x-ms-return-client-request-id": "true",
        "x-ms-version": "2019-12-12"
>>>>>>> 32e373e2
      },
      "RequestBody": null,
      "StatusCode": 200,
      "ResponseHeaders": {
        "Content-Length": "0",
<<<<<<< HEAD
        "Date": "Thu, 05 Mar 2020 22:08:13 GMT",
=======
        "Date": "Fri, 03 Apr 2020 20:53:29 GMT",
>>>>>>> 32e373e2
        "Server": [
          "Windows-Azure-HDFS/1.0",
          "Microsoft-HTTPAPI/2.0"
        ],
        "x-ms-client-request-id": "023fc5b1-64e2-f27a-d045-2df12fcf8f0d",
<<<<<<< HEAD
        "x-ms-request-id": "91ed5938-401f-0017-693a-f33b30000000",
        "x-ms-version": "2019-10-10"
=======
        "x-ms-request-id": "fa43fb28-201f-0097-5cf9-091bad000000",
        "x-ms-version": "2019-12-12"
>>>>>>> 32e373e2
      },
      "ResponseBody": []
    },
    {
<<<<<<< HEAD
      "RequestUri": "https://seanstagehierarchical.blob.core.windows.net/test-filesystem-e3f78e3a-38bd-9810-92d3-934c964e4aa9?restype=container",
      "RequestMethod": "DELETE",
      "RequestHeaders": {
        "Authorization": "Sanitized",
        "traceparent": "00-cb966d4e6eb15845bbde3f42697856f3-6878faece1f24e47-00",
        "User-Agent": [
          "azsdk-net-Storage.Files.DataLake/12.0.0-dev.20200305.1",
          "(.NET Core 4.6.28325.01; Microsoft Windows 10.0.18363 )"
        ],
        "x-ms-client-request-id": "c46f5127-c234-0bc0-368f-c4fb055437b6",
        "x-ms-date": "Thu, 05 Mar 2020 22:08:14 GMT",
        "x-ms-return-client-request-id": "true",
        "x-ms-version": "2019-10-10"
=======
      "RequestUri": "http://seannsecanary.blob.core.windows.net/test-filesystem-e3f78e3a-38bd-9810-92d3-934c964e4aa9?restype=container",
      "RequestMethod": "DELETE",
      "RequestHeaders": {
        "Authorization": "Sanitized",
        "traceparent": "00-56118e5fd6eccb47aae8d4fefad8345f-2733617a1a787647-00",
        "User-Agent": [
          "azsdk-net-Storage.Files.DataLake/12.1.0-dev.20200403.1",
          "(.NET Core 4.6.28325.01; Microsoft Windows 10.0.18362 )"
        ],
        "x-ms-client-request-id": "c46f5127-c234-0bc0-368f-c4fb055437b6",
        "x-ms-date": "Fri, 03 Apr 2020 20:53:32 GMT",
        "x-ms-return-client-request-id": "true",
        "x-ms-version": "2019-12-12"
>>>>>>> 32e373e2
      },
      "RequestBody": null,
      "StatusCode": 202,
      "ResponseHeaders": {
        "Content-Length": "0",
<<<<<<< HEAD
        "Date": "Thu, 05 Mar 2020 22:08:14 GMT",
=======
        "Date": "Fri, 03 Apr 2020 20:53:30 GMT",
>>>>>>> 32e373e2
        "Server": [
          "Windows-Azure-Blob/1.0",
          "Microsoft-HTTPAPI/2.0"
        ],
        "x-ms-client-request-id": "c46f5127-c234-0bc0-368f-c4fb055437b6",
<<<<<<< HEAD
        "x-ms-request-id": "d71517d1-d01e-003a-213a-f38843000000",
        "x-ms-version": "2019-10-10"
=======
        "x-ms-request-id": "9621647f-f01e-0012-27f9-093670000000",
        "x-ms-version": "2019-12-12"
>>>>>>> 32e373e2
      },
      "ResponseBody": []
    },
    {
<<<<<<< HEAD
      "RequestUri": "https://seanstagehierarchical.blob.core.windows.net/test-filesystem-f67902bb-9ab8-cdbc-d43f-36f3d7025faa?restype=container",
      "RequestMethod": "PUT",
      "RequestHeaders": {
        "Authorization": "Sanitized",
        "traceparent": "00-92fc8b3dd850b04e94feef2088a1bd67-e1f600d3b847724e-00",
        "User-Agent": [
          "azsdk-net-Storage.Files.DataLake/12.0.0-dev.20200305.1",
          "(.NET Core 4.6.28325.01; Microsoft Windows 10.0.18363 )"
        ],
        "x-ms-blob-public-access": "container",
        "x-ms-client-request-id": "90bcd5b6-37ad-8cbe-95a1-eff58bcc3334",
        "x-ms-date": "Thu, 05 Mar 2020 22:08:14 GMT",
        "x-ms-return-client-request-id": "true",
        "x-ms-version": "2019-10-10"
=======
      "RequestUri": "http://seannsecanary.blob.core.windows.net/test-filesystem-f67902bb-9ab8-cdbc-d43f-36f3d7025faa?restype=container",
      "RequestMethod": "PUT",
      "RequestHeaders": {
        "Authorization": "Sanitized",
        "traceparent": "00-b0ebc016c4b4884ebc34a25ae7d8b41f-1836576f9ccd8441-00",
        "User-Agent": [
          "azsdk-net-Storage.Files.DataLake/12.1.0-dev.20200403.1",
          "(.NET Core 4.6.28325.01; Microsoft Windows 10.0.18362 )"
        ],
        "x-ms-blob-public-access": "container",
        "x-ms-client-request-id": "90bcd5b6-37ad-8cbe-95a1-eff58bcc3334",
        "x-ms-date": "Fri, 03 Apr 2020 20:53:32 GMT",
        "x-ms-return-client-request-id": "true",
        "x-ms-version": "2019-12-12"
>>>>>>> 32e373e2
      },
      "RequestBody": null,
      "StatusCode": 201,
      "ResponseHeaders": {
        "Content-Length": "0",
<<<<<<< HEAD
        "Date": "Thu, 05 Mar 2020 22:08:14 GMT",
        "ETag": "\u00220x8D7C151B3B3D0E7\u0022",
        "Last-Modified": "Thu, 05 Mar 2020 22:08:14 GMT",
=======
        "Date": "Fri, 03 Apr 2020 20:53:30 GMT",
        "ETag": "\u00220x8D7D8111132747A\u0022",
        "Last-Modified": "Fri, 03 Apr 2020 20:53:31 GMT",
>>>>>>> 32e373e2
        "Server": [
          "Windows-Azure-Blob/1.0",
          "Microsoft-HTTPAPI/2.0"
        ],
        "x-ms-client-request-id": "90bcd5b6-37ad-8cbe-95a1-eff58bcc3334",
<<<<<<< HEAD
        "x-ms-request-id": "728c26d2-801e-0018-473a-f34d5c000000",
        "x-ms-version": "2019-10-10"
=======
        "x-ms-request-id": "9621649e-f01e-0012-3ef9-093670000000",
        "x-ms-version": "2019-12-12"
>>>>>>> 32e373e2
      },
      "ResponseBody": []
    },
    {
<<<<<<< HEAD
      "RequestUri": "https://seanstagehierarchical.dfs.core.windows.net/test-filesystem-f67902bb-9ab8-cdbc-d43f-36f3d7025faa/test-directory-4fe31a2f-5a8a-f156-29d9-d5b37b1baedf?resource=directory",
      "RequestMethod": "PUT",
      "RequestHeaders": {
        "Authorization": "Sanitized",
        "traceparent": "00-23056ed1e8302247b679d974155863e3-0d562d6f2959e343-00",
        "User-Agent": [
          "azsdk-net-Storage.Files.DataLake/12.0.0-dev.20200305.1",
          "(.NET Core 4.6.28325.01; Microsoft Windows 10.0.18363 )"
        ],
        "x-ms-client-request-id": "0470ead2-ab12-5ced-7ecb-67d4610b1179",
        "x-ms-date": "Thu, 05 Mar 2020 22:08:14 GMT",
        "x-ms-return-client-request-id": "true",
        "x-ms-version": "2019-10-10"
=======
      "RequestUri": "http://seannsecanary.dfs.core.windows.net/test-filesystem-f67902bb-9ab8-cdbc-d43f-36f3d7025faa/test-directory-4fe31a2f-5a8a-f156-29d9-d5b37b1baedf?resource=directory",
      "RequestMethod": "PUT",
      "RequestHeaders": {
        "Authorization": "Sanitized",
        "traceparent": "00-2afe934f2545f849961b90509db2d211-483e8c03242cc343-00",
        "User-Agent": [
          "azsdk-net-Storage.Files.DataLake/12.1.0-dev.20200403.1",
          "(.NET Core 4.6.28325.01; Microsoft Windows 10.0.18362 )"
        ],
        "x-ms-client-request-id": "0470ead2-ab12-5ced-7ecb-67d4610b1179",
        "x-ms-date": "Fri, 03 Apr 2020 20:53:32 GMT",
        "x-ms-return-client-request-id": "true",
        "x-ms-version": "2019-12-12"
>>>>>>> 32e373e2
      },
      "RequestBody": null,
      "StatusCode": 201,
      "ResponseHeaders": {
        "Content-Length": "0",
<<<<<<< HEAD
        "Date": "Thu, 05 Mar 2020 22:08:14 GMT",
        "ETag": "\u00220x8D7C151B3E70AEE\u0022",
        "Last-Modified": "Thu, 05 Mar 2020 22:08:15 GMT",
=======
        "Date": "Fri, 03 Apr 2020 20:53:30 GMT",
        "ETag": "\u00220x8D7D81111427604\u0022",
        "Last-Modified": "Fri, 03 Apr 2020 20:53:31 GMT",
>>>>>>> 32e373e2
        "Server": [
          "Windows-Azure-HDFS/1.0",
          "Microsoft-HTTPAPI/2.0"
        ],
        "x-ms-client-request-id": "0470ead2-ab12-5ced-7ecb-67d4610b1179",
<<<<<<< HEAD
        "x-ms-request-id": "f1e75988-901f-0004-5f3a-f31f3c000000",
        "x-ms-version": "2019-10-10"
=======
        "x-ms-request-id": "fa43fb29-201f-0097-5df9-091bad000000",
        "x-ms-version": "2019-12-12"
>>>>>>> 32e373e2
      },
      "ResponseBody": []
    },
    {
<<<<<<< HEAD
      "RequestUri": "https://seanstagehierarchical.dfs.core.windows.net/test-filesystem-f67902bb-9ab8-cdbc-d43f-36f3d7025faa/test-directory-4fe31a2f-5a8a-f156-29d9-d5b37b1baedf/test-directory-ccb010f2-308e-60ee-1e02-574c11981545?resource=directory",
=======
      "RequestUri": "http://seannsecanary.dfs.core.windows.net/test-filesystem-f67902bb-9ab8-cdbc-d43f-36f3d7025faa/test-directory-4fe31a2f-5a8a-f156-29d9-d5b37b1baedf/test-directory-ccb010f2-308e-60ee-1e02-574c11981545?resource=directory",
>>>>>>> 32e373e2
      "RequestMethod": "PUT",
      "RequestHeaders": {
        "Authorization": "Sanitized",
        "User-Agent": [
<<<<<<< HEAD
          "azsdk-net-Storage.Files.DataLake/12.0.0-dev.20200305.1",
          "(.NET Core 4.6.28325.01; Microsoft Windows 10.0.18363 )"
        ],
        "x-ms-client-request-id": "cbcbcf2c-4833-a1c5-fb10-e51054a04ae6",
        "x-ms-date": "Thu, 05 Mar 2020 22:08:15 GMT",
        "x-ms-return-client-request-id": "true",
        "x-ms-version": "2019-10-10"
=======
          "azsdk-net-Storage.Files.DataLake/12.1.0-dev.20200403.1",
          "(.NET Core 4.6.28325.01; Microsoft Windows 10.0.18362 )"
        ],
        "x-ms-client-request-id": "cbcbcf2c-4833-a1c5-fb10-e51054a04ae6",
        "x-ms-date": "Fri, 03 Apr 2020 20:53:32 GMT",
        "x-ms-return-client-request-id": "true",
        "x-ms-version": "2019-12-12"
>>>>>>> 32e373e2
      },
      "RequestBody": null,
      "StatusCode": 201,
      "ResponseHeaders": {
        "Content-Length": "0",
<<<<<<< HEAD
        "Date": "Thu, 05 Mar 2020 22:08:14 GMT",
        "ETag": "\u00220x8D7C151B3F471B5\u0022",
        "Last-Modified": "Thu, 05 Mar 2020 22:08:15 GMT",
=======
        "Date": "Fri, 03 Apr 2020 20:53:30 GMT",
        "ETag": "\u00220x8D7D811115A4515\u0022",
        "Last-Modified": "Fri, 03 Apr 2020 20:53:31 GMT",
>>>>>>> 32e373e2
        "Server": [
          "Windows-Azure-HDFS/1.0",
          "Microsoft-HTTPAPI/2.0"
        ],
        "x-ms-client-request-id": "cbcbcf2c-4833-a1c5-fb10-e51054a04ae6",
<<<<<<< HEAD
        "x-ms-request-id": "f1e75989-901f-0004-603a-f31f3c000000",
        "x-ms-version": "2019-10-10"
=======
        "x-ms-request-id": "fa43fb2a-201f-0097-5ef9-091bad000000",
        "x-ms-version": "2019-12-12"
>>>>>>> 32e373e2
      },
      "ResponseBody": []
    },
    {
<<<<<<< HEAD
      "RequestUri": "https://seanstagehierarchical.blob.core.windows.net/test-filesystem-f67902bb-9ab8-cdbc-d43f-36f3d7025faa/test-directory-4fe31a2f-5a8a-f156-29d9-d5b37b1baedf/test-directory-ccb010f2-308e-60ee-1e02-574c11981545?comp=lease",
      "RequestMethod": "PUT",
      "RequestHeaders": {
        "Authorization": "Sanitized",
        "traceparent": "00-f99d4851aa4ec14e8778e74b6187ae19-0fa232ba82e6c845-00",
        "User-Agent": [
          "azsdk-net-Storage.Files.DataLake/12.0.0-dev.20200305.1",
          "(.NET Core 4.6.28325.01; Microsoft Windows 10.0.18363 )"
        ],
        "x-ms-client-request-id": "47c59c96-9e19-acc1-0184-871c4d17f388",
        "x-ms-date": "Thu, 05 Mar 2020 22:08:15 GMT",
=======
      "RequestUri": "http://seannsecanary.blob.core.windows.net/test-filesystem-f67902bb-9ab8-cdbc-d43f-36f3d7025faa/test-directory-4fe31a2f-5a8a-f156-29d9-d5b37b1baedf/test-directory-ccb010f2-308e-60ee-1e02-574c11981545?comp=lease",
      "RequestMethod": "PUT",
      "RequestHeaders": {
        "Authorization": "Sanitized",
        "traceparent": "00-c209a8339002414fb152de75514b76ca-0192a9f5d229424a-00",
        "User-Agent": [
          "azsdk-net-Storage.Files.DataLake/12.1.0-dev.20200403.1",
          "(.NET Core 4.6.28325.01; Microsoft Windows 10.0.18362 )"
        ],
        "x-ms-client-request-id": "47c59c96-9e19-acc1-0184-871c4d17f388",
        "x-ms-date": "Fri, 03 Apr 2020 20:53:32 GMT",
>>>>>>> 32e373e2
        "x-ms-lease-action": "acquire",
        "x-ms-lease-duration": "-1",
        "x-ms-proposed-lease-id": "e00f21b5-802a-47cd-4316-faaead73f7f6",
        "x-ms-return-client-request-id": "true",
<<<<<<< HEAD
        "x-ms-version": "2019-10-10"
=======
        "x-ms-version": "2019-12-12"
>>>>>>> 32e373e2
      },
      "RequestBody": null,
      "StatusCode": 201,
      "ResponseHeaders": {
        "Content-Length": "0",
<<<<<<< HEAD
        "Date": "Thu, 05 Mar 2020 22:08:15 GMT",
        "ETag": "\u00220x8D7C151B3F471B5\u0022",
        "Last-Modified": "Thu, 05 Mar 2020 22:08:15 GMT",
=======
        "Date": "Fri, 03 Apr 2020 20:53:30 GMT",
        "ETag": "\u00220x8D7D811115A4515\u0022",
        "Last-Modified": "Fri, 03 Apr 2020 20:53:31 GMT",
>>>>>>> 32e373e2
        "Server": [
          "Windows-Azure-Blob/1.0",
          "Microsoft-HTTPAPI/2.0"
        ],
        "x-ms-client-request-id": "47c59c96-9e19-acc1-0184-871c4d17f388",
        "x-ms-lease-id": "e00f21b5-802a-47cd-4316-faaead73f7f6",
<<<<<<< HEAD
        "x-ms-request-id": "728c26dd-801e-0018-4c3a-f34d5c000000",
        "x-ms-version": "2019-10-10"
=======
        "x-ms-request-id": "962164d4-f01e-0012-6bf9-093670000000",
        "x-ms-version": "2019-12-12"
>>>>>>> 32e373e2
      },
      "ResponseBody": []
    },
    {
<<<<<<< HEAD
      "RequestUri": "https://seanstagehierarchical.dfs.core.windows.net/test-filesystem-f67902bb-9ab8-cdbc-d43f-36f3d7025faa/test-directory-4fe31a2f-5a8a-f156-29d9-d5b37b1baedf/test-directory-ccb010f2-308e-60ee-1e02-574c11981545?recursive=true",
=======
      "RequestUri": "http://seannsecanary.dfs.core.windows.net/test-filesystem-f67902bb-9ab8-cdbc-d43f-36f3d7025faa/test-directory-4fe31a2f-5a8a-f156-29d9-d5b37b1baedf/test-directory-ccb010f2-308e-60ee-1e02-574c11981545?recursive=true",
>>>>>>> 32e373e2
      "RequestMethod": "DELETE",
      "RequestHeaders": {
        "Authorization": "Sanitized",
        "User-Agent": [
<<<<<<< HEAD
          "azsdk-net-Storage.Files.DataLake/12.0.0-dev.20200305.1",
          "(.NET Core 4.6.28325.01; Microsoft Windows 10.0.18363 )"
        ],
        "x-ms-client-request-id": "1017c9d1-b0ad-e5dd-a874-4148c2f52fa5",
        "x-ms-date": "Thu, 05 Mar 2020 22:08:15 GMT",
        "x-ms-lease-id": "e00f21b5-802a-47cd-4316-faaead73f7f6",
        "x-ms-return-client-request-id": "true",
        "x-ms-version": "2019-10-10"
=======
          "azsdk-net-Storage.Files.DataLake/12.1.0-dev.20200403.1",
          "(.NET Core 4.6.28325.01; Microsoft Windows 10.0.18362 )"
        ],
        "x-ms-client-request-id": "1017c9d1-b0ad-e5dd-a874-4148c2f52fa5",
        "x-ms-date": "Fri, 03 Apr 2020 20:53:32 GMT",
        "x-ms-lease-id": "e00f21b5-802a-47cd-4316-faaead73f7f6",
        "x-ms-return-client-request-id": "true",
        "x-ms-version": "2019-12-12"
>>>>>>> 32e373e2
      },
      "RequestBody": null,
      "StatusCode": 200,
      "ResponseHeaders": {
        "Content-Length": "0",
<<<<<<< HEAD
        "Date": "Thu, 05 Mar 2020 22:08:15 GMT",
=======
        "Date": "Fri, 03 Apr 2020 20:53:30 GMT",
>>>>>>> 32e373e2
        "Server": [
          "Windows-Azure-HDFS/1.0",
          "Microsoft-HTTPAPI/2.0"
        ],
        "x-ms-client-request-id": "1017c9d1-b0ad-e5dd-a874-4148c2f52fa5",
<<<<<<< HEAD
        "x-ms-request-id": "f1e7598a-901f-0004-613a-f31f3c000000",
        "x-ms-version": "2019-10-10"
=======
        "x-ms-request-id": "fa43fb2b-201f-0097-5ff9-091bad000000",
        "x-ms-version": "2019-12-12"
>>>>>>> 32e373e2
      },
      "ResponseBody": []
    },
    {
<<<<<<< HEAD
      "RequestUri": "https://seanstagehierarchical.blob.core.windows.net/test-filesystem-f67902bb-9ab8-cdbc-d43f-36f3d7025faa?restype=container",
      "RequestMethod": "DELETE",
      "RequestHeaders": {
        "Authorization": "Sanitized",
        "traceparent": "00-10425aaf39914846a9b54c974aeb1e33-ebd202f3ace46940-00",
        "User-Agent": [
          "azsdk-net-Storage.Files.DataLake/12.0.0-dev.20200305.1",
          "(.NET Core 4.6.28325.01; Microsoft Windows 10.0.18363 )"
        ],
        "x-ms-client-request-id": "834b0001-e3ff-68da-12a6-400bc6d2a81a",
        "x-ms-date": "Thu, 05 Mar 2020 22:08:15 GMT",
        "x-ms-return-client-request-id": "true",
        "x-ms-version": "2019-10-10"
=======
      "RequestUri": "http://seannsecanary.blob.core.windows.net/test-filesystem-f67902bb-9ab8-cdbc-d43f-36f3d7025faa?restype=container",
      "RequestMethod": "DELETE",
      "RequestHeaders": {
        "Authorization": "Sanitized",
        "traceparent": "00-5619d1e7f977284884ece65c6f0a807c-43b30106536bf44b-00",
        "User-Agent": [
          "azsdk-net-Storage.Files.DataLake/12.1.0-dev.20200403.1",
          "(.NET Core 4.6.28325.01; Microsoft Windows 10.0.18362 )"
        ],
        "x-ms-client-request-id": "834b0001-e3ff-68da-12a6-400bc6d2a81a",
        "x-ms-date": "Fri, 03 Apr 2020 20:53:33 GMT",
        "x-ms-return-client-request-id": "true",
        "x-ms-version": "2019-12-12"
>>>>>>> 32e373e2
      },
      "RequestBody": null,
      "StatusCode": 202,
      "ResponseHeaders": {
        "Content-Length": "0",
<<<<<<< HEAD
        "Date": "Thu, 05 Mar 2020 22:08:15 GMT",
=======
        "Date": "Fri, 03 Apr 2020 20:53:30 GMT",
>>>>>>> 32e373e2
        "Server": [
          "Windows-Azure-Blob/1.0",
          "Microsoft-HTTPAPI/2.0"
        ],
        "x-ms-client-request-id": "834b0001-e3ff-68da-12a6-400bc6d2a81a",
<<<<<<< HEAD
        "x-ms-request-id": "728c26de-801e-0018-4d3a-f34d5c000000",
        "x-ms-version": "2019-10-10"
=======
        "x-ms-request-id": "962164e2-f01e-0012-77f9-093670000000",
        "x-ms-version": "2019-12-12"
>>>>>>> 32e373e2
      },
      "ResponseBody": []
    }
  ],
  "Variables": {
<<<<<<< HEAD
    "DateTimeOffsetNow": "2020-03-05T14:08:09.8325556-08:00",
    "RandomSeed": "1367829502",
    "Storage_TestConfigHierarchicalNamespace": "NamespaceTenant\nseanstagehierarchical\nU2FuaXRpemVk\nhttps://seanstagehierarchical.blob.core.windows.net\nhttp://seanstagehierarchical.file.core.windows.net\nhttp://seanstagehierarchical.queue.core.windows.net\nhttp://seanstagehierarchical.table.core.windows.net\n\n\n\n\nhttp://seanstagehierarchical-secondary.blob.core.windows.net\nhttp://seanstagehierarchical-secondary.file.core.windows.net\nhttp://seanstagehierarchical-secondary.queue.core.windows.net\nhttp://seanstagehierarchical-secondary.table.core.windows.net\n68390a19-a643-458b-b726-408abf67b4fc\nSanitized\n72f988bf-86f1-41af-91ab-2d7cd011db47\nhttps://login.microsoftonline.com/\nCloud\nBlobEndpoint=https://seanstagehierarchical.blob.core.windows.net/;QueueEndpoint=http://seanstagehierarchical.queue.core.windows.net/;FileEndpoint=http://seanstagehierarchical.file.core.windows.net/;BlobSecondaryEndpoint=http://seanstagehierarchical-secondary.blob.core.windows.net/;QueueSecondaryEndpoint=http://seanstagehierarchical-secondary.queue.core.windows.net/;FileSecondaryEndpoint=http://seanstagehierarchical-secondary.file.core.windows.net/;AccountName=seanstagehierarchical;AccountKey=Sanitized\n"
=======
    "DateTimeOffsetNow": "2020-04-03T13:53:30.0429673-07:00",
    "RandomSeed": "1367829502",
    "Storage_TestConfigHierarchicalNamespace": "NamespaceTenant\nseannsecanary\nU2FuaXRpemVk\nhttp://seannsecanary.blob.core.windows.net\nhttp://seannsecanary.file.core.windows.net\nhttp://seannsecanary.queue.core.windows.net\nhttp://seannsecanary.table.core.windows.net\n\n\n\n\nhttp://seannsecanary-secondary.blob.core.windows.net\nhttp://seannsecanary-secondary.file.core.windows.net\nhttp://seannsecanary-secondary.queue.core.windows.net\nhttp://seannsecanary-secondary.table.core.windows.net\n68390a19-a643-458b-b726-408abf67b4fc\nSanitized\n72f988bf-86f1-41af-91ab-2d7cd011db47\nhttps://login.microsoftonline.com/\nCloud\nBlobEndpoint=http://seannsecanary.blob.core.windows.net/;QueueEndpoint=http://seannsecanary.queue.core.windows.net/;FileEndpoint=http://seannsecanary.file.core.windows.net/;BlobSecondaryEndpoint=http://seannsecanary-secondary.blob.core.windows.net/;QueueSecondaryEndpoint=http://seannsecanary-secondary.queue.core.windows.net/;FileSecondaryEndpoint=http://seannsecanary-secondary.file.core.windows.net/;AccountName=seannsecanary;AccountKey=Sanitized\n"
>>>>>>> 32e373e2
  }
}<|MERGE_RESOLUTION|>--- conflicted
+++ resolved
@@ -1,22 +1,6 @@
 {
   "Entries": [
     {
-<<<<<<< HEAD
-      "RequestUri": "https://seanstagehierarchical.blob.core.windows.net/test-filesystem-6ad55707-c9f1-18ed-a8ed-49cd78b6abad?restype=container",
-      "RequestMethod": "PUT",
-      "RequestHeaders": {
-        "Authorization": "Sanitized",
-        "traceparent": "00-e7706e37b26dd341aa56fdb2994a11e4-a1c7d51917a87049-00",
-        "User-Agent": [
-          "azsdk-net-Storage.Files.DataLake/12.0.0-dev.20200305.1",
-          "(.NET Core 4.6.28325.01; Microsoft Windows 10.0.18363 )"
-        ],
-        "x-ms-blob-public-access": "container",
-        "x-ms-client-request-id": "2cd18ff0-62c3-5004-eb3b-22e44aaab0e1",
-        "x-ms-date": "Thu, 05 Mar 2020 22:08:09 GMT",
-        "x-ms-return-client-request-id": "true",
-        "x-ms-version": "2019-10-10"
-=======
       "RequestUri": "http://seannsecanary.blob.core.windows.net/test-filesystem-6ad55707-c9f1-18ed-a8ed-49cd78b6abad?restype=container",
       "RequestMethod": "PUT",
       "RequestHeaders": {
@@ -31,52 +15,25 @@
         "x-ms-date": "Fri, 03 Apr 2020 20:53:30 GMT",
         "x-ms-return-client-request-id": "true",
         "x-ms-version": "2019-12-12"
->>>>>>> 32e373e2
-      },
-      "RequestBody": null,
-      "StatusCode": 201,
-      "ResponseHeaders": {
-        "Content-Length": "0",
-<<<<<<< HEAD
-        "Date": "Thu, 05 Mar 2020 22:08:09 GMT",
-        "ETag": "\u00220x8D7C151B0E285B8\u0022",
-        "Last-Modified": "Thu, 05 Mar 2020 22:08:10 GMT",
-=======
+      },
+      "RequestBody": null,
+      "StatusCode": 201,
+      "ResponseHeaders": {
+        "Content-Length": "0",
         "Date": "Fri, 03 Apr 2020 20:53:27 GMT",
         "ETag": "\u00220x8D7D8110FB923EA\u0022",
         "Last-Modified": "Fri, 03 Apr 2020 20:53:28 GMT",
->>>>>>> 32e373e2
         "Server": [
           "Windows-Azure-Blob/1.0",
           "Microsoft-HTTPAPI/2.0"
         ],
         "x-ms-client-request-id": "2cd18ff0-62c3-5004-eb3b-22e44aaab0e1",
-<<<<<<< HEAD
-        "x-ms-request-id": "4a11d212-c01e-0026-213a-f3da23000000",
-        "x-ms-version": "2019-10-10"
-=======
         "x-ms-request-id": "962162e7-f01e-0012-4cf9-093670000000",
         "x-ms-version": "2019-12-12"
->>>>>>> 32e373e2
-      },
-      "ResponseBody": []
-    },
-    {
-<<<<<<< HEAD
-      "RequestUri": "https://seanstagehierarchical.dfs.core.windows.net/test-filesystem-6ad55707-c9f1-18ed-a8ed-49cd78b6abad/test-directory-47099cf7-4bfc-04ea-da1d-29a1e7b5bcea?resource=directory",
-      "RequestMethod": "PUT",
-      "RequestHeaders": {
-        "Authorization": "Sanitized",
-        "traceparent": "00-75a18c6781842c4ea587f1a0d7d99956-91f23610eb34eb4e-00",
-        "User-Agent": [
-          "azsdk-net-Storage.Files.DataLake/12.0.0-dev.20200305.1",
-          "(.NET Core 4.6.28325.01; Microsoft Windows 10.0.18363 )"
-        ],
-        "x-ms-client-request-id": "be40009f-0ab5-a56d-a4cd-52a538626836",
-        "x-ms-date": "Thu, 05 Mar 2020 22:08:10 GMT",
-        "x-ms-return-client-request-id": "true",
-        "x-ms-version": "2019-10-10"
-=======
+      },
+      "ResponseBody": []
+    },
+    {
       "RequestUri": "http://seannsecanary.dfs.core.windows.net/test-filesystem-6ad55707-c9f1-18ed-a8ed-49cd78b6abad/test-directory-47099cf7-4bfc-04ea-da1d-29a1e7b5bcea?resource=directory",
       "RequestMethod": "PUT",
       "RequestHeaders": {
@@ -90,55 +47,30 @@
         "x-ms-date": "Fri, 03 Apr 2020 20:53:30 GMT",
         "x-ms-return-client-request-id": "true",
         "x-ms-version": "2019-12-12"
->>>>>>> 32e373e2
-      },
-      "RequestBody": null,
-      "StatusCode": 201,
-      "ResponseHeaders": {
-        "Content-Length": "0",
-<<<<<<< HEAD
-        "Date": "Thu, 05 Mar 2020 22:08:09 GMT",
-        "ETag": "\u00220x8D7C151B112D7E6\u0022",
-        "Last-Modified": "Thu, 05 Mar 2020 22:08:10 GMT",
-=======
+      },
+      "RequestBody": null,
+      "StatusCode": 201,
+      "ResponseHeaders": {
+        "Content-Length": "0",
         "Date": "Fri, 03 Apr 2020 20:53:27 GMT",
         "ETag": "\u00220x8D7D8110FC793C1\u0022",
         "Last-Modified": "Fri, 03 Apr 2020 20:53:28 GMT",
->>>>>>> 32e373e2
         "Server": [
           "Windows-Azure-HDFS/1.0",
           "Microsoft-HTTPAPI/2.0"
         ],
         "x-ms-client-request-id": "be40009f-0ab5-a56d-a4cd-52a538626836",
-<<<<<<< HEAD
-        "x-ms-request-id": "c7d2fb02-001f-0039-4b3a-f36927000000",
-        "x-ms-version": "2019-10-10"
-=======
         "x-ms-request-id": "fa43fb17-201f-0097-4ef9-091bad000000",
         "x-ms-version": "2019-12-12"
->>>>>>> 32e373e2
-      },
-      "ResponseBody": []
-    },
-    {
-<<<<<<< HEAD
-      "RequestUri": "https://seanstagehierarchical.dfs.core.windows.net/test-filesystem-6ad55707-c9f1-18ed-a8ed-49cd78b6abad/test-directory-47099cf7-4bfc-04ea-da1d-29a1e7b5bcea/test-directory-6b48377e-c7cd-78fc-b1a4-d09c5aa62340?resource=directory",
-=======
+      },
+      "ResponseBody": []
+    },
+    {
       "RequestUri": "http://seannsecanary.dfs.core.windows.net/test-filesystem-6ad55707-c9f1-18ed-a8ed-49cd78b6abad/test-directory-47099cf7-4bfc-04ea-da1d-29a1e7b5bcea/test-directory-6b48377e-c7cd-78fc-b1a4-d09c5aa62340?resource=directory",
->>>>>>> 32e373e2
-      "RequestMethod": "PUT",
-      "RequestHeaders": {
-        "Authorization": "Sanitized",
-        "User-Agent": [
-<<<<<<< HEAD
-          "azsdk-net-Storage.Files.DataLake/12.0.0-dev.20200305.1",
-          "(.NET Core 4.6.28325.01; Microsoft Windows 10.0.18363 )"
-        ],
-        "x-ms-client-request-id": "a9c5baf7-0250-d7c8-03c7-0c1039d04afe",
-        "x-ms-date": "Thu, 05 Mar 2020 22:08:10 GMT",
-        "x-ms-return-client-request-id": "true",
-        "x-ms-version": "2019-10-10"
-=======
+      "RequestMethod": "PUT",
+      "RequestHeaders": {
+        "Authorization": "Sanitized",
+        "User-Agent": [
           "azsdk-net-Storage.Files.DataLake/12.1.0-dev.20200403.1",
           "(.NET Core 4.6.28325.01; Microsoft Windows 10.0.18362 )"
         ],
@@ -146,55 +78,30 @@
         "x-ms-date": "Fri, 03 Apr 2020 20:53:30 GMT",
         "x-ms-return-client-request-id": "true",
         "x-ms-version": "2019-12-12"
->>>>>>> 32e373e2
-      },
-      "RequestBody": null,
-      "StatusCode": 201,
-      "ResponseHeaders": {
-        "Content-Length": "0",
-<<<<<<< HEAD
-        "Date": "Thu, 05 Mar 2020 22:08:09 GMT",
-        "ETag": "\u00220x8D7C151B11EE83B\u0022",
-        "Last-Modified": "Thu, 05 Mar 2020 22:08:10 GMT",
-=======
+      },
+      "RequestBody": null,
+      "StatusCode": 201,
+      "ResponseHeaders": {
+        "Content-Length": "0",
         "Date": "Fri, 03 Apr 2020 20:53:27 GMT",
         "ETag": "\u00220x8D7D8110FD4D632\u0022",
         "Last-Modified": "Fri, 03 Apr 2020 20:53:28 GMT",
->>>>>>> 32e373e2
         "Server": [
           "Windows-Azure-HDFS/1.0",
           "Microsoft-HTTPAPI/2.0"
         ],
         "x-ms-client-request-id": "a9c5baf7-0250-d7c8-03c7-0c1039d04afe",
-<<<<<<< HEAD
-        "x-ms-request-id": "c7d2fb03-001f-0039-4c3a-f36927000000",
-        "x-ms-version": "2019-10-10"
-=======
         "x-ms-request-id": "fa43fb19-201f-0097-4ff9-091bad000000",
         "x-ms-version": "2019-12-12"
->>>>>>> 32e373e2
-      },
-      "ResponseBody": []
-    },
-    {
-<<<<<<< HEAD
-      "RequestUri": "https://seanstagehierarchical.dfs.core.windows.net/test-filesystem-6ad55707-c9f1-18ed-a8ed-49cd78b6abad/test-directory-47099cf7-4bfc-04ea-da1d-29a1e7b5bcea/test-directory-6b48377e-c7cd-78fc-b1a4-d09c5aa62340?recursive=true",
-=======
+      },
+      "ResponseBody": []
+    },
+    {
       "RequestUri": "http://seannsecanary.dfs.core.windows.net/test-filesystem-6ad55707-c9f1-18ed-a8ed-49cd78b6abad/test-directory-47099cf7-4bfc-04ea-da1d-29a1e7b5bcea/test-directory-6b48377e-c7cd-78fc-b1a4-d09c5aa62340?recursive=true",
->>>>>>> 32e373e2
-      "RequestMethod": "DELETE",
-      "RequestHeaders": {
-        "Authorization": "Sanitized",
-        "User-Agent": [
-<<<<<<< HEAD
-          "azsdk-net-Storage.Files.DataLake/12.0.0-dev.20200305.1",
-          "(.NET Core 4.6.28325.01; Microsoft Windows 10.0.18363 )"
-        ],
-        "x-ms-client-request-id": "a0a5bc77-79e0-acf0-ca2b-e3adf02458a0",
-        "x-ms-date": "Thu, 05 Mar 2020 22:08:10 GMT",
-        "x-ms-return-client-request-id": "true",
-        "x-ms-version": "2019-10-10"
-=======
+      "RequestMethod": "DELETE",
+      "RequestHeaders": {
+        "Authorization": "Sanitized",
+        "User-Agent": [
           "azsdk-net-Storage.Files.DataLake/12.1.0-dev.20200403.1",
           "(.NET Core 4.6.28325.01; Microsoft Windows 10.0.18362 )"
         ],
@@ -202,48 +109,23 @@
         "x-ms-date": "Fri, 03 Apr 2020 20:53:30 GMT",
         "x-ms-return-client-request-id": "true",
         "x-ms-version": "2019-12-12"
->>>>>>> 32e373e2
       },
       "RequestBody": null,
       "StatusCode": 200,
       "ResponseHeaders": {
         "Content-Length": "0",
-<<<<<<< HEAD
-        "Date": "Thu, 05 Mar 2020 22:08:09 GMT",
-=======
         "Date": "Fri, 03 Apr 2020 20:53:27 GMT",
->>>>>>> 32e373e2
         "Server": [
           "Windows-Azure-HDFS/1.0",
           "Microsoft-HTTPAPI/2.0"
         ],
         "x-ms-client-request-id": "a0a5bc77-79e0-acf0-ca2b-e3adf02458a0",
-<<<<<<< HEAD
-        "x-ms-request-id": "c7d2fb04-001f-0039-4d3a-f36927000000",
-        "x-ms-version": "2019-10-10"
-=======
         "x-ms-request-id": "fa43fb1a-201f-0097-50f9-091bad000000",
         "x-ms-version": "2019-12-12"
->>>>>>> 32e373e2
-      },
-      "ResponseBody": []
-    },
-    {
-<<<<<<< HEAD
-      "RequestUri": "https://seanstagehierarchical.blob.core.windows.net/test-filesystem-6ad55707-c9f1-18ed-a8ed-49cd78b6abad?restype=container",
-      "RequestMethod": "DELETE",
-      "RequestHeaders": {
-        "Authorization": "Sanitized",
-        "traceparent": "00-68ab6e5cd5560a46b574e01fda101bf2-13160d495b3ad445-00",
-        "User-Agent": [
-          "azsdk-net-Storage.Files.DataLake/12.0.0-dev.20200305.1",
-          "(.NET Core 4.6.28325.01; Microsoft Windows 10.0.18363 )"
-        ],
-        "x-ms-client-request-id": "7d98a07b-aa2b-301d-2149-db349d1390dc",
-        "x-ms-date": "Thu, 05 Mar 2020 22:08:10 GMT",
-        "x-ms-return-client-request-id": "true",
-        "x-ms-version": "2019-10-10"
-=======
+      },
+      "ResponseBody": []
+    },
+    {
       "RequestUri": "http://seannsecanary.blob.core.windows.net/test-filesystem-6ad55707-c9f1-18ed-a8ed-49cd78b6abad?restype=container",
       "RequestMethod": "DELETE",
       "RequestHeaders": {
@@ -257,49 +139,23 @@
         "x-ms-date": "Fri, 03 Apr 2020 20:53:30 GMT",
         "x-ms-return-client-request-id": "true",
         "x-ms-version": "2019-12-12"
->>>>>>> 32e373e2
       },
       "RequestBody": null,
       "StatusCode": 202,
       "ResponseHeaders": {
         "Content-Length": "0",
-<<<<<<< HEAD
-        "Date": "Thu, 05 Mar 2020 22:08:09 GMT",
-=======
         "Date": "Fri, 03 Apr 2020 20:53:28 GMT",
->>>>>>> 32e373e2
         "Server": [
           "Windows-Azure-Blob/1.0",
           "Microsoft-HTTPAPI/2.0"
         ],
         "x-ms-client-request-id": "7d98a07b-aa2b-301d-2149-db349d1390dc",
-<<<<<<< HEAD
-        "x-ms-request-id": "4a11d22d-c01e-0026-343a-f3da23000000",
-        "x-ms-version": "2019-10-10"
-=======
         "x-ms-request-id": "9621632a-f01e-0012-0bf9-093670000000",
         "x-ms-version": "2019-12-12"
->>>>>>> 32e373e2
-      },
-      "ResponseBody": []
-    },
-    {
-<<<<<<< HEAD
-      "RequestUri": "https://seanstagehierarchical.blob.core.windows.net/test-filesystem-3daa5a5e-3076-f11d-082f-a79cd156a498?restype=container",
-      "RequestMethod": "PUT",
-      "RequestHeaders": {
-        "Authorization": "Sanitized",
-        "traceparent": "00-701b486c8ea7234fb3d3aa18dd2a9714-b80f4d6a96aac245-00",
-        "User-Agent": [
-          "azsdk-net-Storage.Files.DataLake/12.0.0-dev.20200305.1",
-          "(.NET Core 4.6.28325.01; Microsoft Windows 10.0.18363 )"
-        ],
-        "x-ms-blob-public-access": "container",
-        "x-ms-client-request-id": "ad3acbb3-1686-4aa8-82a7-75fb02815fca",
-        "x-ms-date": "Thu, 05 Mar 2020 22:08:10 GMT",
-        "x-ms-return-client-request-id": "true",
-        "x-ms-version": "2019-10-10"
-=======
+      },
+      "ResponseBody": []
+    },
+    {
       "RequestUri": "http://seannsecanary.blob.core.windows.net/test-filesystem-3daa5a5e-3076-f11d-082f-a79cd156a498?restype=container",
       "RequestMethod": "PUT",
       "RequestHeaders": {
@@ -314,52 +170,25 @@
         "x-ms-date": "Fri, 03 Apr 2020 20:53:30 GMT",
         "x-ms-return-client-request-id": "true",
         "x-ms-version": "2019-12-12"
->>>>>>> 32e373e2
-      },
-      "RequestBody": null,
-      "StatusCode": 201,
-      "ResponseHeaders": {
-        "Content-Length": "0",
-<<<<<<< HEAD
-        "Date": "Thu, 05 Mar 2020 22:08:10 GMT",
-        "ETag": "\u00220x8D7C151B16A1FE2\u0022",
-        "Last-Modified": "Thu, 05 Mar 2020 22:08:10 GMT",
-=======
+      },
+      "RequestBody": null,
+      "StatusCode": 201,
+      "ResponseHeaders": {
+        "Content-Length": "0",
         "Date": "Fri, 03 Apr 2020 20:53:28 GMT",
         "ETag": "\u00220x8D7D8111001ABE0\u0022",
         "Last-Modified": "Fri, 03 Apr 2020 20:53:29 GMT",
->>>>>>> 32e373e2
         "Server": [
           "Windows-Azure-Blob/1.0",
           "Microsoft-HTTPAPI/2.0"
         ],
         "x-ms-client-request-id": "ad3acbb3-1686-4aa8-82a7-75fb02815fca",
-<<<<<<< HEAD
-        "x-ms-request-id": "6ca26f41-901e-0014-093a-f3da54000000",
-        "x-ms-version": "2019-10-10"
-=======
         "x-ms-request-id": "96216335-f01e-0012-16f9-093670000000",
         "x-ms-version": "2019-12-12"
->>>>>>> 32e373e2
-      },
-      "ResponseBody": []
-    },
-    {
-<<<<<<< HEAD
-      "RequestUri": "https://seanstagehierarchical.dfs.core.windows.net/test-filesystem-3daa5a5e-3076-f11d-082f-a79cd156a498/test-directory-d95d43a4-40e2-8351-e568-153937174788?resource=directory",
-      "RequestMethod": "PUT",
-      "RequestHeaders": {
-        "Authorization": "Sanitized",
-        "traceparent": "00-7be17255b078cb49b86e17a323dd61d6-fe014ffa25860b43-00",
-        "User-Agent": [
-          "azsdk-net-Storage.Files.DataLake/12.0.0-dev.20200305.1",
-          "(.NET Core 4.6.28325.01; Microsoft Windows 10.0.18363 )"
-        ],
-        "x-ms-client-request-id": "66612edd-fe22-7302-7ab6-c71e016f136b",
-        "x-ms-date": "Thu, 05 Mar 2020 22:08:11 GMT",
-        "x-ms-return-client-request-id": "true",
-        "x-ms-version": "2019-10-10"
-=======
+      },
+      "ResponseBody": []
+    },
+    {
       "RequestUri": "http://seannsecanary.dfs.core.windows.net/test-filesystem-3daa5a5e-3076-f11d-082f-a79cd156a498/test-directory-d95d43a4-40e2-8351-e568-153937174788?resource=directory",
       "RequestMethod": "PUT",
       "RequestHeaders": {
@@ -373,55 +202,30 @@
         "x-ms-date": "Fri, 03 Apr 2020 20:53:30 GMT",
         "x-ms-return-client-request-id": "true",
         "x-ms-version": "2019-12-12"
->>>>>>> 32e373e2
-      },
-      "RequestBody": null,
-      "StatusCode": 201,
-      "ResponseHeaders": {
-        "Content-Length": "0",
-<<<<<<< HEAD
-        "Date": "Thu, 05 Mar 2020 22:08:10 GMT",
-        "ETag": "\u00220x8D7C151B19FAB58\u0022",
-        "Last-Modified": "Thu, 05 Mar 2020 22:08:11 GMT",
-=======
+      },
+      "RequestBody": null,
+      "StatusCode": 201,
+      "ResponseHeaders": {
+        "Content-Length": "0",
         "Date": "Fri, 03 Apr 2020 20:53:28 GMT",
         "ETag": "\u00220x8D7D81110178EF9\u0022",
         "Last-Modified": "Fri, 03 Apr 2020 20:53:29 GMT",
->>>>>>> 32e373e2
         "Server": [
           "Windows-Azure-HDFS/1.0",
           "Microsoft-HTTPAPI/2.0"
         ],
         "x-ms-client-request-id": "66612edd-fe22-7302-7ab6-c71e016f136b",
-<<<<<<< HEAD
-        "x-ms-request-id": "66a93d9c-b01f-0003-083a-f3735f000000",
-        "x-ms-version": "2019-10-10"
-=======
         "x-ms-request-id": "fa43fb1b-201f-0097-51f9-091bad000000",
         "x-ms-version": "2019-12-12"
->>>>>>> 32e373e2
-      },
-      "ResponseBody": []
-    },
-    {
-<<<<<<< HEAD
-      "RequestUri": "https://seanstagehierarchical.dfs.core.windows.net/test-filesystem-3daa5a5e-3076-f11d-082f-a79cd156a498/test-directory-d95d43a4-40e2-8351-e568-153937174788/test-directory-3fa5ec5f-5998-acae-329b-befb726c1d6d?resource=directory",
-=======
+      },
+      "ResponseBody": []
+    },
+    {
       "RequestUri": "http://seannsecanary.dfs.core.windows.net/test-filesystem-3daa5a5e-3076-f11d-082f-a79cd156a498/test-directory-d95d43a4-40e2-8351-e568-153937174788/test-directory-3fa5ec5f-5998-acae-329b-befb726c1d6d?resource=directory",
->>>>>>> 32e373e2
-      "RequestMethod": "PUT",
-      "RequestHeaders": {
-        "Authorization": "Sanitized",
-        "User-Agent": [
-<<<<<<< HEAD
-          "azsdk-net-Storage.Files.DataLake/12.0.0-dev.20200305.1",
-          "(.NET Core 4.6.28325.01; Microsoft Windows 10.0.18363 )"
-        ],
-        "x-ms-client-request-id": "798561d2-00d3-840d-7fb4-34864007000d",
-        "x-ms-date": "Thu, 05 Mar 2020 22:08:11 GMT",
-        "x-ms-return-client-request-id": "true",
-        "x-ms-version": "2019-10-10"
-=======
+      "RequestMethod": "PUT",
+      "RequestHeaders": {
+        "Authorization": "Sanitized",
+        "User-Agent": [
           "azsdk-net-Storage.Files.DataLake/12.1.0-dev.20200403.1",
           "(.NET Core 4.6.28325.01; Microsoft Windows 10.0.18362 )"
         ],
@@ -429,52 +233,25 @@
         "x-ms-date": "Fri, 03 Apr 2020 20:53:30 GMT",
         "x-ms-return-client-request-id": "true",
         "x-ms-version": "2019-12-12"
->>>>>>> 32e373e2
-      },
-      "RequestBody": null,
-      "StatusCode": 201,
-      "ResponseHeaders": {
-        "Content-Length": "0",
-<<<<<<< HEAD
-        "Date": "Thu, 05 Mar 2020 22:08:10 GMT",
-        "ETag": "\u00220x8D7C151B1AC7ACA\u0022",
-        "Last-Modified": "Thu, 05 Mar 2020 22:08:11 GMT",
-=======
+      },
+      "RequestBody": null,
+      "StatusCode": 201,
+      "ResponseHeaders": {
+        "Content-Length": "0",
         "Date": "Fri, 03 Apr 2020 20:53:28 GMT",
         "ETag": "\u00220x8D7D8111023C152\u0022",
         "Last-Modified": "Fri, 03 Apr 2020 20:53:29 GMT",
->>>>>>> 32e373e2
         "Server": [
           "Windows-Azure-HDFS/1.0",
           "Microsoft-HTTPAPI/2.0"
         ],
         "x-ms-client-request-id": "798561d2-00d3-840d-7fb4-34864007000d",
-<<<<<<< HEAD
-        "x-ms-request-id": "66a93d9d-b01f-0003-093a-f3735f000000",
-        "x-ms-version": "2019-10-10"
-=======
         "x-ms-request-id": "fa43fb1c-201f-0097-52f9-091bad000000",
         "x-ms-version": "2019-12-12"
->>>>>>> 32e373e2
-      },
-      "ResponseBody": []
-    },
-    {
-<<<<<<< HEAD
-      "RequestUri": "https://seanstagehierarchical.dfs.core.windows.net/test-filesystem-3daa5a5e-3076-f11d-082f-a79cd156a498/test-directory-d95d43a4-40e2-8351-e568-153937174788/test-directory-3fa5ec5f-5998-acae-329b-befb726c1d6d?recursive=true",
-      "RequestMethod": "DELETE",
-      "RequestHeaders": {
-        "Authorization": "Sanitized",
-        "If-Modified-Since": "Wed, 04 Mar 2020 22:08:09 GMT",
-        "User-Agent": [
-          "azsdk-net-Storage.Files.DataLake/12.0.0-dev.20200305.1",
-          "(.NET Core 4.6.28325.01; Microsoft Windows 10.0.18363 )"
-        ],
-        "x-ms-client-request-id": "102812dc-a4e7-2999-60d7-8800acdf17b8",
-        "x-ms-date": "Thu, 05 Mar 2020 22:08:11 GMT",
-        "x-ms-return-client-request-id": "true",
-        "x-ms-version": "2019-10-10"
-=======
+      },
+      "ResponseBody": []
+    },
+    {
       "RequestUri": "http://seannsecanary.dfs.core.windows.net/test-filesystem-3daa5a5e-3076-f11d-082f-a79cd156a498/test-directory-d95d43a4-40e2-8351-e568-153937174788/test-directory-3fa5ec5f-5998-acae-329b-befb726c1d6d?recursive=true",
       "RequestMethod": "DELETE",
       "RequestHeaders": {
@@ -488,48 +265,23 @@
         "x-ms-date": "Fri, 03 Apr 2020 20:53:30 GMT",
         "x-ms-return-client-request-id": "true",
         "x-ms-version": "2019-12-12"
->>>>>>> 32e373e2
       },
       "RequestBody": null,
       "StatusCode": 200,
       "ResponseHeaders": {
         "Content-Length": "0",
-<<<<<<< HEAD
-        "Date": "Thu, 05 Mar 2020 22:08:10 GMT",
-=======
         "Date": "Fri, 03 Apr 2020 20:53:28 GMT",
->>>>>>> 32e373e2
         "Server": [
           "Windows-Azure-HDFS/1.0",
           "Microsoft-HTTPAPI/2.0"
         ],
         "x-ms-client-request-id": "102812dc-a4e7-2999-60d7-8800acdf17b8",
-<<<<<<< HEAD
-        "x-ms-request-id": "66a93d9e-b01f-0003-0a3a-f3735f000000",
-        "x-ms-version": "2019-10-10"
-=======
         "x-ms-request-id": "fa43fb1e-201f-0097-53f9-091bad000000",
         "x-ms-version": "2019-12-12"
->>>>>>> 32e373e2
-      },
-      "ResponseBody": []
-    },
-    {
-<<<<<<< HEAD
-      "RequestUri": "https://seanstagehierarchical.blob.core.windows.net/test-filesystem-3daa5a5e-3076-f11d-082f-a79cd156a498?restype=container",
-      "RequestMethod": "DELETE",
-      "RequestHeaders": {
-        "Authorization": "Sanitized",
-        "traceparent": "00-9cf7a930b4dc094aa30b2d2ee2dfdd21-856c2e98791e6540-00",
-        "User-Agent": [
-          "azsdk-net-Storage.Files.DataLake/12.0.0-dev.20200305.1",
-          "(.NET Core 4.6.28325.01; Microsoft Windows 10.0.18363 )"
-        ],
-        "x-ms-client-request-id": "2eaaf537-f0de-f426-c0cb-323b82b5d1a7",
-        "x-ms-date": "Thu, 05 Mar 2020 22:08:11 GMT",
-        "x-ms-return-client-request-id": "true",
-        "x-ms-version": "2019-10-10"
-=======
+      },
+      "ResponseBody": []
+    },
+    {
       "RequestUri": "http://seannsecanary.blob.core.windows.net/test-filesystem-3daa5a5e-3076-f11d-082f-a79cd156a498?restype=container",
       "RequestMethod": "DELETE",
       "RequestHeaders": {
@@ -543,49 +295,23 @@
         "x-ms-date": "Fri, 03 Apr 2020 20:53:30 GMT",
         "x-ms-return-client-request-id": "true",
         "x-ms-version": "2019-12-12"
->>>>>>> 32e373e2
       },
       "RequestBody": null,
       "StatusCode": 202,
       "ResponseHeaders": {
         "Content-Length": "0",
-<<<<<<< HEAD
-        "Date": "Thu, 05 Mar 2020 22:08:11 GMT",
-=======
         "Date": "Fri, 03 Apr 2020 20:53:28 GMT",
->>>>>>> 32e373e2
         "Server": [
           "Windows-Azure-Blob/1.0",
           "Microsoft-HTTPAPI/2.0"
         ],
         "x-ms-client-request-id": "2eaaf537-f0de-f426-c0cb-323b82b5d1a7",
-<<<<<<< HEAD
-        "x-ms-request-id": "6ca26f65-901e-0014-293a-f3da54000000",
-        "x-ms-version": "2019-10-10"
-=======
         "x-ms-request-id": "96216380-f01e-0012-57f9-093670000000",
         "x-ms-version": "2019-12-12"
->>>>>>> 32e373e2
-      },
-      "ResponseBody": []
-    },
-    {
-<<<<<<< HEAD
-      "RequestUri": "https://seanstagehierarchical.blob.core.windows.net/test-filesystem-4eb0c635-a77d-af40-7961-64e0b112a876?restype=container",
-      "RequestMethod": "PUT",
-      "RequestHeaders": {
-        "Authorization": "Sanitized",
-        "traceparent": "00-da31675b14f70e4a8dc4b2c6f692e678-b7e8dd9dec837b43-00",
-        "User-Agent": [
-          "azsdk-net-Storage.Files.DataLake/12.0.0-dev.20200305.1",
-          "(.NET Core 4.6.28325.01; Microsoft Windows 10.0.18363 )"
-        ],
-        "x-ms-blob-public-access": "container",
-        "x-ms-client-request-id": "ba504a34-6939-90b8-b4fb-b47d8b4542ad",
-        "x-ms-date": "Thu, 05 Mar 2020 22:08:11 GMT",
-        "x-ms-return-client-request-id": "true",
-        "x-ms-version": "2019-10-10"
-=======
+      },
+      "ResponseBody": []
+    },
+    {
       "RequestUri": "http://seannsecanary.blob.core.windows.net/test-filesystem-4eb0c635-a77d-af40-7961-64e0b112a876?restype=container",
       "RequestMethod": "PUT",
       "RequestHeaders": {
@@ -600,52 +326,25 @@
         "x-ms-date": "Fri, 03 Apr 2020 20:53:30 GMT",
         "x-ms-return-client-request-id": "true",
         "x-ms-version": "2019-12-12"
->>>>>>> 32e373e2
-      },
-      "RequestBody": null,
-      "StatusCode": 201,
-      "ResponseHeaders": {
-        "Content-Length": "0",
-<<<<<<< HEAD
-        "Date": "Thu, 05 Mar 2020 22:08:11 GMT",
-        "ETag": "\u00220x8D7C151B1F80BC2\u0022",
-        "Last-Modified": "Thu, 05 Mar 2020 22:08:11 GMT",
-=======
+      },
+      "RequestBody": null,
+      "StatusCode": 201,
+      "ResponseHeaders": {
+        "Content-Length": "0",
         "Date": "Fri, 03 Apr 2020 20:53:28 GMT",
         "ETag": "\u00220x8D7D811104A5AF1\u0022",
         "Last-Modified": "Fri, 03 Apr 2020 20:53:29 GMT",
->>>>>>> 32e373e2
         "Server": [
           "Windows-Azure-Blob/1.0",
           "Microsoft-HTTPAPI/2.0"
         ],
         "x-ms-client-request-id": "ba504a34-6939-90b8-b4fb-b47d8b4542ad",
-<<<<<<< HEAD
-        "x-ms-request-id": "64e3b373-b01e-0003-373a-f3735f000000",
-        "x-ms-version": "2019-10-10"
-=======
         "x-ms-request-id": "96216392-f01e-0012-66f9-093670000000",
         "x-ms-version": "2019-12-12"
->>>>>>> 32e373e2
-      },
-      "ResponseBody": []
-    },
-    {
-<<<<<<< HEAD
-      "RequestUri": "https://seanstagehierarchical.dfs.core.windows.net/test-filesystem-4eb0c635-a77d-af40-7961-64e0b112a876/test-directory-301cbb23-1aec-4c73-eb2c-f5a5920db41d?resource=directory",
-      "RequestMethod": "PUT",
-      "RequestHeaders": {
-        "Authorization": "Sanitized",
-        "traceparent": "00-63de187032dfbd42a3f248fecfd3c4c0-19cacf614dffa249-00",
-        "User-Agent": [
-          "azsdk-net-Storage.Files.DataLake/12.0.0-dev.20200305.1",
-          "(.NET Core 4.6.28325.01; Microsoft Windows 10.0.18363 )"
-        ],
-        "x-ms-client-request-id": "3e0f6695-1440-1a09-d704-ce0d7313fda7",
-        "x-ms-date": "Thu, 05 Mar 2020 22:08:11 GMT",
-        "x-ms-return-client-request-id": "true",
-        "x-ms-version": "2019-10-10"
-=======
+      },
+      "ResponseBody": []
+    },
+    {
       "RequestUri": "http://seannsecanary.dfs.core.windows.net/test-filesystem-4eb0c635-a77d-af40-7961-64e0b112a876/test-directory-301cbb23-1aec-4c73-eb2c-f5a5920db41d?resource=directory",
       "RequestMethod": "PUT",
       "RequestHeaders": {
@@ -659,55 +358,30 @@
         "x-ms-date": "Fri, 03 Apr 2020 20:53:31 GMT",
         "x-ms-return-client-request-id": "true",
         "x-ms-version": "2019-12-12"
->>>>>>> 32e373e2
-      },
-      "RequestBody": null,
-      "StatusCode": 201,
-      "ResponseHeaders": {
-        "Content-Length": "0",
-<<<<<<< HEAD
-        "Date": "Thu, 05 Mar 2020 22:08:11 GMT",
-        "ETag": "\u00220x8D7C151B228CD60\u0022",
-        "Last-Modified": "Thu, 05 Mar 2020 22:08:12 GMT",
-=======
+      },
+      "RequestBody": null,
+      "StatusCode": 201,
+      "ResponseHeaders": {
+        "Content-Length": "0",
         "Date": "Fri, 03 Apr 2020 20:53:28 GMT",
         "ETag": "\u00220x8D7D8111059E6AE\u0022",
         "Last-Modified": "Fri, 03 Apr 2020 20:53:29 GMT",
->>>>>>> 32e373e2
         "Server": [
           "Windows-Azure-HDFS/1.0",
           "Microsoft-HTTPAPI/2.0"
         ],
         "x-ms-client-request-id": "3e0f6695-1440-1a09-d704-ce0d7313fda7",
-<<<<<<< HEAD
-        "x-ms-request-id": "5a9dc9d0-201f-0001-353a-f3cde7000000",
-        "x-ms-version": "2019-10-10"
-=======
         "x-ms-request-id": "fa43fb1f-201f-0097-54f9-091bad000000",
         "x-ms-version": "2019-12-12"
->>>>>>> 32e373e2
-      },
-      "ResponseBody": []
-    },
-    {
-<<<<<<< HEAD
-      "RequestUri": "https://seanstagehierarchical.dfs.core.windows.net/test-filesystem-4eb0c635-a77d-af40-7961-64e0b112a876/test-directory-301cbb23-1aec-4c73-eb2c-f5a5920db41d/test-directory-1c619746-db99-36eb-7e65-96b41739188f?resource=directory",
-=======
+      },
+      "ResponseBody": []
+    },
+    {
       "RequestUri": "http://seannsecanary.dfs.core.windows.net/test-filesystem-4eb0c635-a77d-af40-7961-64e0b112a876/test-directory-301cbb23-1aec-4c73-eb2c-f5a5920db41d/test-directory-1c619746-db99-36eb-7e65-96b41739188f?resource=directory",
->>>>>>> 32e373e2
-      "RequestMethod": "PUT",
-      "RequestHeaders": {
-        "Authorization": "Sanitized",
-        "User-Agent": [
-<<<<<<< HEAD
-          "azsdk-net-Storage.Files.DataLake/12.0.0-dev.20200305.1",
-          "(.NET Core 4.6.28325.01; Microsoft Windows 10.0.18363 )"
-        ],
-        "x-ms-client-request-id": "9cf35a3a-dcfb-b979-7ad9-c0da7e54029e",
-        "x-ms-date": "Thu, 05 Mar 2020 22:08:12 GMT",
-        "x-ms-return-client-request-id": "true",
-        "x-ms-version": "2019-10-10"
-=======
+      "RequestMethod": "PUT",
+      "RequestHeaders": {
+        "Authorization": "Sanitized",
+        "User-Agent": [
           "azsdk-net-Storage.Files.DataLake/12.1.0-dev.20200403.1",
           "(.NET Core 4.6.28325.01; Microsoft Windows 10.0.18362 )"
         ],
@@ -715,52 +389,25 @@
         "x-ms-date": "Fri, 03 Apr 2020 20:53:31 GMT",
         "x-ms-return-client-request-id": "true",
         "x-ms-version": "2019-12-12"
->>>>>>> 32e373e2
-      },
-      "RequestBody": null,
-      "StatusCode": 201,
-      "ResponseHeaders": {
-        "Content-Length": "0",
-<<<<<<< HEAD
-        "Date": "Thu, 05 Mar 2020 22:08:12 GMT",
-        "ETag": "\u00220x8D7C151B24C2BFB\u0022",
-        "Last-Modified": "Thu, 05 Mar 2020 22:08:12 GMT",
-=======
+      },
+      "RequestBody": null,
+      "StatusCode": 201,
+      "ResponseHeaders": {
+        "Content-Length": "0",
         "Date": "Fri, 03 Apr 2020 20:53:28 GMT",
         "ETag": "\u00220x8D7D811106611DD\u0022",
         "Last-Modified": "Fri, 03 Apr 2020 20:53:29 GMT",
->>>>>>> 32e373e2
         "Server": [
           "Windows-Azure-HDFS/1.0",
           "Microsoft-HTTPAPI/2.0"
         ],
         "x-ms-client-request-id": "9cf35a3a-dcfb-b979-7ad9-c0da7e54029e",
-<<<<<<< HEAD
-        "x-ms-request-id": "5a9dc9d1-201f-0001-363a-f3cde7000000",
-        "x-ms-version": "2019-10-10"
-=======
         "x-ms-request-id": "fa43fb20-201f-0097-55f9-091bad000000",
         "x-ms-version": "2019-12-12"
->>>>>>> 32e373e2
-      },
-      "ResponseBody": []
-    },
-    {
-<<<<<<< HEAD
-      "RequestUri": "https://seanstagehierarchical.dfs.core.windows.net/test-filesystem-4eb0c635-a77d-af40-7961-64e0b112a876/test-directory-301cbb23-1aec-4c73-eb2c-f5a5920db41d/test-directory-1c619746-db99-36eb-7e65-96b41739188f?recursive=true",
-      "RequestMethod": "DELETE",
-      "RequestHeaders": {
-        "Authorization": "Sanitized",
-        "If-Unmodified-Since": "Fri, 06 Mar 2020 22:08:09 GMT",
-        "User-Agent": [
-          "azsdk-net-Storage.Files.DataLake/12.0.0-dev.20200305.1",
-          "(.NET Core 4.6.28325.01; Microsoft Windows 10.0.18363 )"
-        ],
-        "x-ms-client-request-id": "bc7a0f22-7b46-5793-6956-b023b5018910",
-        "x-ms-date": "Thu, 05 Mar 2020 22:08:12 GMT",
-        "x-ms-return-client-request-id": "true",
-        "x-ms-version": "2019-10-10"
-=======
+      },
+      "ResponseBody": []
+    },
+    {
       "RequestUri": "http://seannsecanary.dfs.core.windows.net/test-filesystem-4eb0c635-a77d-af40-7961-64e0b112a876/test-directory-301cbb23-1aec-4c73-eb2c-f5a5920db41d/test-directory-1c619746-db99-36eb-7e65-96b41739188f?recursive=true",
       "RequestMethod": "DELETE",
       "RequestHeaders": {
@@ -774,48 +421,23 @@
         "x-ms-date": "Fri, 03 Apr 2020 20:53:31 GMT",
         "x-ms-return-client-request-id": "true",
         "x-ms-version": "2019-12-12"
->>>>>>> 32e373e2
       },
       "RequestBody": null,
       "StatusCode": 200,
       "ResponseHeaders": {
         "Content-Length": "0",
-<<<<<<< HEAD
-        "Date": "Thu, 05 Mar 2020 22:08:12 GMT",
-=======
         "Date": "Fri, 03 Apr 2020 20:53:28 GMT",
->>>>>>> 32e373e2
         "Server": [
           "Windows-Azure-HDFS/1.0",
           "Microsoft-HTTPAPI/2.0"
         ],
         "x-ms-client-request-id": "bc7a0f22-7b46-5793-6956-b023b5018910",
-<<<<<<< HEAD
-        "x-ms-request-id": "5a9dc9d2-201f-0001-373a-f3cde7000000",
-        "x-ms-version": "2019-10-10"
-=======
         "x-ms-request-id": "fa43fb21-201f-0097-56f9-091bad000000",
         "x-ms-version": "2019-12-12"
->>>>>>> 32e373e2
-      },
-      "ResponseBody": []
-    },
-    {
-<<<<<<< HEAD
-      "RequestUri": "https://seanstagehierarchical.blob.core.windows.net/test-filesystem-4eb0c635-a77d-af40-7961-64e0b112a876?restype=container",
-      "RequestMethod": "DELETE",
-      "RequestHeaders": {
-        "Authorization": "Sanitized",
-        "traceparent": "00-4c9b3418af1ae94e99c8f42654756010-294321ad44ee034f-00",
-        "User-Agent": [
-          "azsdk-net-Storage.Files.DataLake/12.0.0-dev.20200305.1",
-          "(.NET Core 4.6.28325.01; Microsoft Windows 10.0.18363 )"
-        ],
-        "x-ms-client-request-id": "6eb872c1-45d9-7057-ac81-27ad20861bb9",
-        "x-ms-date": "Thu, 05 Mar 2020 22:08:12 GMT",
-        "x-ms-return-client-request-id": "true",
-        "x-ms-version": "2019-10-10"
-=======
+      },
+      "ResponseBody": []
+    },
+    {
       "RequestUri": "http://seannsecanary.blob.core.windows.net/test-filesystem-4eb0c635-a77d-af40-7961-64e0b112a876?restype=container",
       "RequestMethod": "DELETE",
       "RequestHeaders": {
@@ -829,49 +451,23 @@
         "x-ms-date": "Fri, 03 Apr 2020 20:53:31 GMT",
         "x-ms-return-client-request-id": "true",
         "x-ms-version": "2019-12-12"
->>>>>>> 32e373e2
       },
       "RequestBody": null,
       "StatusCode": 202,
       "ResponseHeaders": {
         "Content-Length": "0",
-<<<<<<< HEAD
-        "Date": "Thu, 05 Mar 2020 22:08:12 GMT",
-=======
         "Date": "Fri, 03 Apr 2020 20:53:29 GMT",
->>>>>>> 32e373e2
         "Server": [
           "Windows-Azure-Blob/1.0",
           "Microsoft-HTTPAPI/2.0"
         ],
         "x-ms-client-request-id": "6eb872c1-45d9-7057-ac81-27ad20861bb9",
-<<<<<<< HEAD
-        "x-ms-request-id": "64e3b377-b01e-0003-393a-f3735f000000",
-        "x-ms-version": "2019-10-10"
-=======
         "x-ms-request-id": "962163bc-f01e-0012-09f9-093670000000",
         "x-ms-version": "2019-12-12"
->>>>>>> 32e373e2
-      },
-      "ResponseBody": []
-    },
-    {
-<<<<<<< HEAD
-      "RequestUri": "https://seanstagehierarchical.blob.core.windows.net/test-filesystem-5a77a6d0-395b-6ef7-8d12-0c2399f132f6?restype=container",
-      "RequestMethod": "PUT",
-      "RequestHeaders": {
-        "Authorization": "Sanitized",
-        "traceparent": "00-960721fb3f7d2e44bf1db6c0a60b2223-97507b6669857c44-00",
-        "User-Agent": [
-          "azsdk-net-Storage.Files.DataLake/12.0.0-dev.20200305.1",
-          "(.NET Core 4.6.28325.01; Microsoft Windows 10.0.18363 )"
-        ],
-        "x-ms-blob-public-access": "container",
-        "x-ms-client-request-id": "7ed12807-13fb-87f1-7a49-e1c73934d6bb",
-        "x-ms-date": "Thu, 05 Mar 2020 22:08:12 GMT",
-        "x-ms-return-client-request-id": "true",
-        "x-ms-version": "2019-10-10"
-=======
+      },
+      "ResponseBody": []
+    },
+    {
       "RequestUri": "http://seannsecanary.blob.core.windows.net/test-filesystem-5a77a6d0-395b-6ef7-8d12-0c2399f132f6?restype=container",
       "RequestMethod": "PUT",
       "RequestHeaders": {
@@ -886,52 +482,25 @@
         "x-ms-date": "Fri, 03 Apr 2020 20:53:31 GMT",
         "x-ms-return-client-request-id": "true",
         "x-ms-version": "2019-12-12"
->>>>>>> 32e373e2
-      },
-      "RequestBody": null,
-      "StatusCode": 201,
-      "ResponseHeaders": {
-        "Content-Length": "0",
-<<<<<<< HEAD
-        "Date": "Thu, 05 Mar 2020 22:08:12 GMT",
-        "ETag": "\u00220x8D7C151B29758FC\u0022",
-        "Last-Modified": "Thu, 05 Mar 2020 22:08:12 GMT",
-=======
+      },
+      "RequestBody": null,
+      "StatusCode": 201,
+      "ResponseHeaders": {
+        "Content-Length": "0",
         "Date": "Fri, 03 Apr 2020 20:53:29 GMT",
         "ETag": "\u00220x8D7D811109777A3\u0022",
         "Last-Modified": "Fri, 03 Apr 2020 20:53:30 GMT",
->>>>>>> 32e373e2
         "Server": [
           "Windows-Azure-Blob/1.0",
           "Microsoft-HTTPAPI/2.0"
         ],
         "x-ms-client-request-id": "7ed12807-13fb-87f1-7a49-e1c73934d6bb",
-<<<<<<< HEAD
-        "x-ms-request-id": "9d525367-c01e-0044-4f3a-f31804000000",
-        "x-ms-version": "2019-10-10"
-=======
         "x-ms-request-id": "962163d3-f01e-0012-1df9-093670000000",
         "x-ms-version": "2019-12-12"
->>>>>>> 32e373e2
-      },
-      "ResponseBody": []
-    },
-    {
-<<<<<<< HEAD
-      "RequestUri": "https://seanstagehierarchical.dfs.core.windows.net/test-filesystem-5a77a6d0-395b-6ef7-8d12-0c2399f132f6/test-directory-bcc5304e-d823-b670-6f2d-c1f90723e2b7?resource=directory",
-      "RequestMethod": "PUT",
-      "RequestHeaders": {
-        "Authorization": "Sanitized",
-        "traceparent": "00-0baaf02deccc6440b7d7d0c9ed9a6ab7-0250cb67614e6c42-00",
-        "User-Agent": [
-          "azsdk-net-Storage.Files.DataLake/12.0.0-dev.20200305.1",
-          "(.NET Core 4.6.28325.01; Microsoft Windows 10.0.18363 )"
-        ],
-        "x-ms-client-request-id": "5b85768b-8a10-2f05-b81b-0fcd52f77f57",
-        "x-ms-date": "Thu, 05 Mar 2020 22:08:13 GMT",
-        "x-ms-return-client-request-id": "true",
-        "x-ms-version": "2019-10-10"
-=======
+      },
+      "ResponseBody": []
+    },
+    {
       "RequestUri": "http://seannsecanary.dfs.core.windows.net/test-filesystem-5a77a6d0-395b-6ef7-8d12-0c2399f132f6/test-directory-bcc5304e-d823-b670-6f2d-c1f90723e2b7?resource=directory",
       "RequestMethod": "PUT",
       "RequestHeaders": {
@@ -945,55 +514,30 @@
         "x-ms-date": "Fri, 03 Apr 2020 20:53:31 GMT",
         "x-ms-return-client-request-id": "true",
         "x-ms-version": "2019-12-12"
->>>>>>> 32e373e2
-      },
-      "RequestBody": null,
-      "StatusCode": 201,
-      "ResponseHeaders": {
-        "Content-Length": "0",
-<<<<<<< HEAD
-        "Date": "Thu, 05 Mar 2020 22:08:12 GMT",
-        "ETag": "\u00220x8D7C151B2C86450\u0022",
-        "Last-Modified": "Thu, 05 Mar 2020 22:08:13 GMT",
-=======
+      },
+      "RequestBody": null,
+      "StatusCode": 201,
+      "ResponseHeaders": {
+        "Content-Length": "0",
         "Date": "Fri, 03 Apr 2020 20:53:29 GMT",
         "ETag": "\u00220x8D7D81110A7453A\u0022",
         "Last-Modified": "Fri, 03 Apr 2020 20:53:30 GMT",
->>>>>>> 32e373e2
         "Server": [
           "Windows-Azure-HDFS/1.0",
           "Microsoft-HTTPAPI/2.0"
         ],
         "x-ms-client-request-id": "5b85768b-8a10-2f05-b81b-0fcd52f77f57",
-<<<<<<< HEAD
-        "x-ms-request-id": "21c957dd-f01f-003d-7e3a-f3e420000000",
-        "x-ms-version": "2019-10-10"
-=======
         "x-ms-request-id": "fa43fb23-201f-0097-57f9-091bad000000",
         "x-ms-version": "2019-12-12"
->>>>>>> 32e373e2
-      },
-      "ResponseBody": []
-    },
-    {
-<<<<<<< HEAD
-      "RequestUri": "https://seanstagehierarchical.dfs.core.windows.net/test-filesystem-5a77a6d0-395b-6ef7-8d12-0c2399f132f6/test-directory-bcc5304e-d823-b670-6f2d-c1f90723e2b7/test-directory-57fc2a67-6619-9a9b-35f0-4a4910707dff?resource=directory",
-=======
+      },
+      "ResponseBody": []
+    },
+    {
       "RequestUri": "http://seannsecanary.dfs.core.windows.net/test-filesystem-5a77a6d0-395b-6ef7-8d12-0c2399f132f6/test-directory-bcc5304e-d823-b670-6f2d-c1f90723e2b7/test-directory-57fc2a67-6619-9a9b-35f0-4a4910707dff?resource=directory",
->>>>>>> 32e373e2
-      "RequestMethod": "PUT",
-      "RequestHeaders": {
-        "Authorization": "Sanitized",
-        "User-Agent": [
-<<<<<<< HEAD
-          "azsdk-net-Storage.Files.DataLake/12.0.0-dev.20200305.1",
-          "(.NET Core 4.6.28325.01; Microsoft Windows 10.0.18363 )"
-        ],
-        "x-ms-client-request-id": "0e97705a-b972-254b-daeb-252040bc1f47",
-        "x-ms-date": "Thu, 05 Mar 2020 22:08:13 GMT",
-        "x-ms-return-client-request-id": "true",
-        "x-ms-version": "2019-10-10"
-=======
+      "RequestMethod": "PUT",
+      "RequestHeaders": {
+        "Authorization": "Sanitized",
+        "User-Agent": [
           "azsdk-net-Storage.Files.DataLake/12.1.0-dev.20200403.1",
           "(.NET Core 4.6.28325.01; Microsoft Windows 10.0.18362 )"
         ],
@@ -1001,55 +545,30 @@
         "x-ms-date": "Fri, 03 Apr 2020 20:53:31 GMT",
         "x-ms-return-client-request-id": "true",
         "x-ms-version": "2019-12-12"
->>>>>>> 32e373e2
-      },
-      "RequestBody": null,
-      "StatusCode": 201,
-      "ResponseHeaders": {
-        "Content-Length": "0",
-<<<<<<< HEAD
-        "Date": "Thu, 05 Mar 2020 22:08:12 GMT",
-        "ETag": "\u00220x8D7C151B2D46BAD\u0022",
-        "Last-Modified": "Thu, 05 Mar 2020 22:08:13 GMT",
-=======
+      },
+      "RequestBody": null,
+      "StatusCode": 201,
+      "ResponseHeaders": {
+        "Content-Length": "0",
         "Date": "Fri, 03 Apr 2020 20:53:29 GMT",
         "ETag": "\u00220x8D7D81110B5521E\u0022",
         "Last-Modified": "Fri, 03 Apr 2020 20:53:30 GMT",
->>>>>>> 32e373e2
         "Server": [
           "Windows-Azure-HDFS/1.0",
           "Microsoft-HTTPAPI/2.0"
         ],
         "x-ms-client-request-id": "0e97705a-b972-254b-daeb-252040bc1f47",
-<<<<<<< HEAD
-        "x-ms-request-id": "21c957de-f01f-003d-7f3a-f3e420000000",
-        "x-ms-version": "2019-10-10"
-=======
         "x-ms-request-id": "fa43fb24-201f-0097-58f9-091bad000000",
         "x-ms-version": "2019-12-12"
->>>>>>> 32e373e2
-      },
-      "ResponseBody": []
-    },
-    {
-<<<<<<< HEAD
-      "RequestUri": "https://seanstagehierarchical.blob.core.windows.net/test-filesystem-5a77a6d0-395b-6ef7-8d12-0c2399f132f6/test-directory-bcc5304e-d823-b670-6f2d-c1f90723e2b7/test-directory-57fc2a67-6619-9a9b-35f0-4a4910707dff",
-=======
+      },
+      "ResponseBody": []
+    },
+    {
       "RequestUri": "http://seannsecanary.blob.core.windows.net/test-filesystem-5a77a6d0-395b-6ef7-8d12-0c2399f132f6/test-directory-bcc5304e-d823-b670-6f2d-c1f90723e2b7/test-directory-57fc2a67-6619-9a9b-35f0-4a4910707dff",
->>>>>>> 32e373e2
       "RequestMethod": "HEAD",
       "RequestHeaders": {
         "Authorization": "Sanitized",
         "User-Agent": [
-<<<<<<< HEAD
-          "azsdk-net-Storage.Files.DataLake/12.0.0-dev.20200305.1",
-          "(.NET Core 4.6.28325.01; Microsoft Windows 10.0.18363 )"
-        ],
-        "x-ms-client-request-id": "9feecf6d-6fd8-648d-1049-b7b16186ff1f",
-        "x-ms-date": "Thu, 05 Mar 2020 22:08:13 GMT",
-        "x-ms-return-client-request-id": "true",
-        "x-ms-version": "2019-10-10"
-=======
           "azsdk-net-Storage.Files.DataLake/12.1.0-dev.20200403.1",
           "(.NET Core 4.6.28325.01; Microsoft Windows 10.0.18362 )"
         ],
@@ -1057,7 +576,6 @@
         "x-ms-date": "Fri, 03 Apr 2020 20:53:31 GMT",
         "x-ms-return-client-request-id": "true",
         "x-ms-version": "2019-12-12"
->>>>>>> 32e373e2
       },
       "RequestBody": null,
       "StatusCode": 200,
@@ -1065,15 +583,9 @@
         "Accept-Ranges": "bytes",
         "Content-Length": "0",
         "Content-Type": "application/octet-stream",
-<<<<<<< HEAD
-        "Date": "Thu, 05 Mar 2020 22:08:12 GMT",
-        "ETag": "\u00220x8D7C151B2D46BAD\u0022",
-        "Last-Modified": "Thu, 05 Mar 2020 22:08:13 GMT",
-=======
         "Date": "Fri, 03 Apr 2020 20:53:29 GMT",
         "ETag": "\u00220x8D7D81110B5521E\u0022",
         "Last-Modified": "Fri, 03 Apr 2020 20:53:30 GMT",
->>>>>>> 32e373e2
         "Server": [
           "Windows-Azure-Blob/1.0",
           "Microsoft-HTTPAPI/2.0"
@@ -1082,15 +594,6 @@
         "x-ms-access-tier-inferred": "true",
         "x-ms-blob-type": "BlockBlob",
         "x-ms-client-request-id": "9feecf6d-6fd8-648d-1049-b7b16186ff1f",
-<<<<<<< HEAD
-        "x-ms-creation-time": "Thu, 05 Mar 2020 22:08:13 GMT",
-        "x-ms-lease-state": "available",
-        "x-ms-lease-status": "unlocked",
-        "x-ms-meta-hdi_isfolder": "true",
-        "x-ms-request-id": "9d52536c-c01e-0044-523a-f31804000000",
-        "x-ms-server-encrypted": "true",
-        "x-ms-version": "2019-10-10"
-=======
         "x-ms-creation-time": "Fri, 03 Apr 2020 20:53:30 GMT",
         "x-ms-lease-state": "available",
         "x-ms-lease-status": "unlocked",
@@ -1098,26 +601,10 @@
         "x-ms-request-id": "96216419-f01e-0012-54f9-093670000000",
         "x-ms-server-encrypted": "true",
         "x-ms-version": "2019-12-12"
->>>>>>> 32e373e2
-      },
-      "ResponseBody": []
-    },
-    {
-<<<<<<< HEAD
-      "RequestUri": "https://seanstagehierarchical.dfs.core.windows.net/test-filesystem-5a77a6d0-395b-6ef7-8d12-0c2399f132f6/test-directory-bcc5304e-d823-b670-6f2d-c1f90723e2b7/test-directory-57fc2a67-6619-9a9b-35f0-4a4910707dff?recursive=true",
-      "RequestMethod": "DELETE",
-      "RequestHeaders": {
-        "Authorization": "Sanitized",
-        "If-Match": "\u00220x8D7C151B2D46BAD\u0022",
-        "User-Agent": [
-          "azsdk-net-Storage.Files.DataLake/12.0.0-dev.20200305.1",
-          "(.NET Core 4.6.28325.01; Microsoft Windows 10.0.18363 )"
-        ],
-        "x-ms-client-request-id": "71b31df6-7fce-2e6f-814b-e53f37087efc",
-        "x-ms-date": "Thu, 05 Mar 2020 22:08:13 GMT",
-        "x-ms-return-client-request-id": "true",
-        "x-ms-version": "2019-10-10"
-=======
+      },
+      "ResponseBody": []
+    },
+    {
       "RequestUri": "http://seannsecanary.dfs.core.windows.net/test-filesystem-5a77a6d0-395b-6ef7-8d12-0c2399f132f6/test-directory-bcc5304e-d823-b670-6f2d-c1f90723e2b7/test-directory-57fc2a67-6619-9a9b-35f0-4a4910707dff?recursive=true",
       "RequestMethod": "DELETE",
       "RequestHeaders": {
@@ -1131,48 +618,23 @@
         "x-ms-date": "Fri, 03 Apr 2020 20:53:31 GMT",
         "x-ms-return-client-request-id": "true",
         "x-ms-version": "2019-12-12"
->>>>>>> 32e373e2
       },
       "RequestBody": null,
       "StatusCode": 200,
       "ResponseHeaders": {
         "Content-Length": "0",
-<<<<<<< HEAD
-        "Date": "Thu, 05 Mar 2020 22:08:13 GMT",
-=======
         "Date": "Fri, 03 Apr 2020 20:53:29 GMT",
->>>>>>> 32e373e2
         "Server": [
           "Windows-Azure-HDFS/1.0",
           "Microsoft-HTTPAPI/2.0"
         ],
         "x-ms-client-request-id": "71b31df6-7fce-2e6f-814b-e53f37087efc",
-<<<<<<< HEAD
-        "x-ms-request-id": "21c957df-f01f-003d-803a-f3e420000000",
-        "x-ms-version": "2019-10-10"
-=======
         "x-ms-request-id": "fa43fb25-201f-0097-59f9-091bad000000",
         "x-ms-version": "2019-12-12"
->>>>>>> 32e373e2
-      },
-      "ResponseBody": []
-    },
-    {
-<<<<<<< HEAD
-      "RequestUri": "https://seanstagehierarchical.blob.core.windows.net/test-filesystem-5a77a6d0-395b-6ef7-8d12-0c2399f132f6?restype=container",
-      "RequestMethod": "DELETE",
-      "RequestHeaders": {
-        "Authorization": "Sanitized",
-        "traceparent": "00-0d3b41dbd5ce0e4e9bca8eb4c232dfea-a76c15a4bbd54840-00",
-        "User-Agent": [
-          "azsdk-net-Storage.Files.DataLake/12.0.0-dev.20200305.1",
-          "(.NET Core 4.6.28325.01; Microsoft Windows 10.0.18363 )"
-        ],
-        "x-ms-client-request-id": "44bb74d2-8ed3-4c51-0037-1432a8b235ae",
-        "x-ms-date": "Thu, 05 Mar 2020 22:08:13 GMT",
-        "x-ms-return-client-request-id": "true",
-        "x-ms-version": "2019-10-10"
-=======
+      },
+      "ResponseBody": []
+    },
+    {
       "RequestUri": "http://seannsecanary.blob.core.windows.net/test-filesystem-5a77a6d0-395b-6ef7-8d12-0c2399f132f6?restype=container",
       "RequestMethod": "DELETE",
       "RequestHeaders": {
@@ -1186,49 +648,23 @@
         "x-ms-date": "Fri, 03 Apr 2020 20:53:31 GMT",
         "x-ms-return-client-request-id": "true",
         "x-ms-version": "2019-12-12"
->>>>>>> 32e373e2
       },
       "RequestBody": null,
       "StatusCode": 202,
       "ResponseHeaders": {
         "Content-Length": "0",
-<<<<<<< HEAD
-        "Date": "Thu, 05 Mar 2020 22:08:12 GMT",
-=======
         "Date": "Fri, 03 Apr 2020 20:53:29 GMT",
->>>>>>> 32e373e2
         "Server": [
           "Windows-Azure-Blob/1.0",
           "Microsoft-HTTPAPI/2.0"
         ],
         "x-ms-client-request-id": "44bb74d2-8ed3-4c51-0037-1432a8b235ae",
-<<<<<<< HEAD
-        "x-ms-request-id": "9d52536f-c01e-0044-553a-f31804000000",
-        "x-ms-version": "2019-10-10"
-=======
         "x-ms-request-id": "9621642d-f01e-0012-64f9-093670000000",
         "x-ms-version": "2019-12-12"
->>>>>>> 32e373e2
-      },
-      "ResponseBody": []
-    },
-    {
-<<<<<<< HEAD
-      "RequestUri": "https://seanstagehierarchical.blob.core.windows.net/test-filesystem-e3f78e3a-38bd-9810-92d3-934c964e4aa9?restype=container",
-      "RequestMethod": "PUT",
-      "RequestHeaders": {
-        "Authorization": "Sanitized",
-        "traceparent": "00-94c4527bfc24f04b86ffe44813176e83-926ee4be0ca7c14f-00",
-        "User-Agent": [
-          "azsdk-net-Storage.Files.DataLake/12.0.0-dev.20200305.1",
-          "(.NET Core 4.6.28325.01; Microsoft Windows 10.0.18363 )"
-        ],
-        "x-ms-blob-public-access": "container",
-        "x-ms-client-request-id": "55e63a4c-42df-9a34-6323-b100fa04b5b2",
-        "x-ms-date": "Thu, 05 Mar 2020 22:08:13 GMT",
-        "x-ms-return-client-request-id": "true",
-        "x-ms-version": "2019-10-10"
-=======
+      },
+      "ResponseBody": []
+    },
+    {
       "RequestUri": "http://seannsecanary.blob.core.windows.net/test-filesystem-e3f78e3a-38bd-9810-92d3-934c964e4aa9?restype=container",
       "RequestMethod": "PUT",
       "RequestHeaders": {
@@ -1243,52 +679,25 @@
         "x-ms-date": "Fri, 03 Apr 2020 20:53:32 GMT",
         "x-ms-return-client-request-id": "true",
         "x-ms-version": "2019-12-12"
->>>>>>> 32e373e2
-      },
-      "RequestBody": null,
-      "StatusCode": 201,
-      "ResponseHeaders": {
-        "Content-Length": "0",
-<<<<<<< HEAD
-        "Date": "Thu, 05 Mar 2020 22:08:12 GMT",
-        "ETag": "\u00220x8D7C151B32BE93A\u0022",
-        "Last-Modified": "Thu, 05 Mar 2020 22:08:13 GMT",
-=======
+      },
+      "RequestBody": null,
+      "StatusCode": 201,
+      "ResponseHeaders": {
+        "Content-Length": "0",
         "Date": "Fri, 03 Apr 2020 20:53:29 GMT",
         "ETag": "\u00220x8D7D81110EB2538\u0022",
         "Last-Modified": "Fri, 03 Apr 2020 20:53:30 GMT",
->>>>>>> 32e373e2
         "Server": [
           "Windows-Azure-Blob/1.0",
           "Microsoft-HTTPAPI/2.0"
         ],
         "x-ms-client-request-id": "55e63a4c-42df-9a34-6323-b100fa04b5b2",
-<<<<<<< HEAD
-        "x-ms-request-id": "d71517c9-d01e-003a-1d3a-f38843000000",
-        "x-ms-version": "2019-10-10"
-=======
         "x-ms-request-id": "96216442-f01e-0012-73f9-093670000000",
         "x-ms-version": "2019-12-12"
->>>>>>> 32e373e2
-      },
-      "ResponseBody": []
-    },
-    {
-<<<<<<< HEAD
-      "RequestUri": "https://seanstagehierarchical.dfs.core.windows.net/test-filesystem-e3f78e3a-38bd-9810-92d3-934c964e4aa9/test-directory-b50d6aec-7244-ff61-66c8-d9a9f9164d3a?resource=directory",
-      "RequestMethod": "PUT",
-      "RequestHeaders": {
-        "Authorization": "Sanitized",
-        "traceparent": "00-70db5478354a2346b502fb8ac2971c00-9b03b9bb79368742-00",
-        "User-Agent": [
-          "azsdk-net-Storage.Files.DataLake/12.0.0-dev.20200305.1",
-          "(.NET Core 4.6.28325.01; Microsoft Windows 10.0.18363 )"
-        ],
-        "x-ms-client-request-id": "df0d8b5e-824a-d9e6-d9e6-ee16698ba04d",
-        "x-ms-date": "Thu, 05 Mar 2020 22:08:14 GMT",
-        "x-ms-return-client-request-id": "true",
-        "x-ms-version": "2019-10-10"
-=======
+      },
+      "ResponseBody": []
+    },
+    {
       "RequestUri": "http://seannsecanary.dfs.core.windows.net/test-filesystem-e3f78e3a-38bd-9810-92d3-934c964e4aa9/test-directory-b50d6aec-7244-ff61-66c8-d9a9f9164d3a?resource=directory",
       "RequestMethod": "PUT",
       "RequestHeaders": {
@@ -1302,55 +711,30 @@
         "x-ms-date": "Fri, 03 Apr 2020 20:53:32 GMT",
         "x-ms-return-client-request-id": "true",
         "x-ms-version": "2019-12-12"
->>>>>>> 32e373e2
-      },
-      "RequestBody": null,
-      "StatusCode": 201,
-      "ResponseHeaders": {
-        "Content-Length": "0",
-<<<<<<< HEAD
-        "Date": "Thu, 05 Mar 2020 22:08:13 GMT",
-        "ETag": "\u00220x8D7C151B35CA209\u0022",
-        "Last-Modified": "Thu, 05 Mar 2020 22:08:14 GMT",
-=======
+      },
+      "RequestBody": null,
+      "StatusCode": 201,
+      "ResponseHeaders": {
+        "Content-Length": "0",
         "Date": "Fri, 03 Apr 2020 20:53:29 GMT",
         "ETag": "\u00220x8D7D81110FC40AC\u0022",
         "Last-Modified": "Fri, 03 Apr 2020 20:53:30 GMT",
->>>>>>> 32e373e2
         "Server": [
           "Windows-Azure-HDFS/1.0",
           "Microsoft-HTTPAPI/2.0"
         ],
         "x-ms-client-request-id": "df0d8b5e-824a-d9e6-d9e6-ee16698ba04d",
-<<<<<<< HEAD
-        "x-ms-request-id": "91ed5936-401f-0017-673a-f33b30000000",
-        "x-ms-version": "2019-10-10"
-=======
         "x-ms-request-id": "fa43fb26-201f-0097-5af9-091bad000000",
         "x-ms-version": "2019-12-12"
->>>>>>> 32e373e2
-      },
-      "ResponseBody": []
-    },
-    {
-<<<<<<< HEAD
-      "RequestUri": "https://seanstagehierarchical.dfs.core.windows.net/test-filesystem-e3f78e3a-38bd-9810-92d3-934c964e4aa9/test-directory-b50d6aec-7244-ff61-66c8-d9a9f9164d3a/test-directory-926476d5-5903-f64a-a02a-f7711337773d?resource=directory",
-=======
+      },
+      "ResponseBody": []
+    },
+    {
       "RequestUri": "http://seannsecanary.dfs.core.windows.net/test-filesystem-e3f78e3a-38bd-9810-92d3-934c964e4aa9/test-directory-b50d6aec-7244-ff61-66c8-d9a9f9164d3a/test-directory-926476d5-5903-f64a-a02a-f7711337773d?resource=directory",
->>>>>>> 32e373e2
-      "RequestMethod": "PUT",
-      "RequestHeaders": {
-        "Authorization": "Sanitized",
-        "User-Agent": [
-<<<<<<< HEAD
-          "azsdk-net-Storage.Files.DataLake/12.0.0-dev.20200305.1",
-          "(.NET Core 4.6.28325.01; Microsoft Windows 10.0.18363 )"
-        ],
-        "x-ms-client-request-id": "12551132-a2c3-0402-4117-3f208a74c5a2",
-        "x-ms-date": "Thu, 05 Mar 2020 22:08:14 GMT",
-        "x-ms-return-client-request-id": "true",
-        "x-ms-version": "2019-10-10"
-=======
+      "RequestMethod": "PUT",
+      "RequestHeaders": {
+        "Authorization": "Sanitized",
+        "User-Agent": [
           "azsdk-net-Storage.Files.DataLake/12.1.0-dev.20200403.1",
           "(.NET Core 4.6.28325.01; Microsoft Windows 10.0.18362 )"
         ],
@@ -1358,56 +742,31 @@
         "x-ms-date": "Fri, 03 Apr 2020 20:53:32 GMT",
         "x-ms-return-client-request-id": "true",
         "x-ms-version": "2019-12-12"
->>>>>>> 32e373e2
-      },
-      "RequestBody": null,
-      "StatusCode": 201,
-      "ResponseHeaders": {
-        "Content-Length": "0",
-<<<<<<< HEAD
-        "Date": "Thu, 05 Mar 2020 22:08:13 GMT",
-        "ETag": "\u00220x8D7C151B3689D27\u0022",
-        "Last-Modified": "Thu, 05 Mar 2020 22:08:14 GMT",
-=======
+      },
+      "RequestBody": null,
+      "StatusCode": 201,
+      "ResponseHeaders": {
+        "Content-Length": "0",
         "Date": "Fri, 03 Apr 2020 20:53:29 GMT",
         "ETag": "\u00220x8D7D811110874DB\u0022",
         "Last-Modified": "Fri, 03 Apr 2020 20:53:30 GMT",
->>>>>>> 32e373e2
         "Server": [
           "Windows-Azure-HDFS/1.0",
           "Microsoft-HTTPAPI/2.0"
         ],
         "x-ms-client-request-id": "12551132-a2c3-0402-4117-3f208a74c5a2",
-<<<<<<< HEAD
-        "x-ms-request-id": "91ed5937-401f-0017-683a-f33b30000000",
-        "x-ms-version": "2019-10-10"
-=======
         "x-ms-request-id": "fa43fb27-201f-0097-5bf9-091bad000000",
         "x-ms-version": "2019-12-12"
->>>>>>> 32e373e2
-      },
-      "ResponseBody": []
-    },
-    {
-<<<<<<< HEAD
-      "RequestUri": "https://seanstagehierarchical.dfs.core.windows.net/test-filesystem-e3f78e3a-38bd-9810-92d3-934c964e4aa9/test-directory-b50d6aec-7244-ff61-66c8-d9a9f9164d3a/test-directory-926476d5-5903-f64a-a02a-f7711337773d?recursive=true",
-=======
+      },
+      "ResponseBody": []
+    },
+    {
       "RequestUri": "http://seannsecanary.dfs.core.windows.net/test-filesystem-e3f78e3a-38bd-9810-92d3-934c964e4aa9/test-directory-b50d6aec-7244-ff61-66c8-d9a9f9164d3a/test-directory-926476d5-5903-f64a-a02a-f7711337773d?recursive=true",
->>>>>>> 32e373e2
       "RequestMethod": "DELETE",
       "RequestHeaders": {
         "Authorization": "Sanitized",
         "If-None-Match": "\u0022garbage\u0022",
         "User-Agent": [
-<<<<<<< HEAD
-          "azsdk-net-Storage.Files.DataLake/12.0.0-dev.20200305.1",
-          "(.NET Core 4.6.28325.01; Microsoft Windows 10.0.18363 )"
-        ],
-        "x-ms-client-request-id": "023fc5b1-64e2-f27a-d045-2df12fcf8f0d",
-        "x-ms-date": "Thu, 05 Mar 2020 22:08:14 GMT",
-        "x-ms-return-client-request-id": "true",
-        "x-ms-version": "2019-10-10"
-=======
           "azsdk-net-Storage.Files.DataLake/12.1.0-dev.20200403.1",
           "(.NET Core 4.6.28325.01; Microsoft Windows 10.0.18362 )"
         ],
@@ -1415,48 +774,23 @@
         "x-ms-date": "Fri, 03 Apr 2020 20:53:32 GMT",
         "x-ms-return-client-request-id": "true",
         "x-ms-version": "2019-12-12"
->>>>>>> 32e373e2
       },
       "RequestBody": null,
       "StatusCode": 200,
       "ResponseHeaders": {
         "Content-Length": "0",
-<<<<<<< HEAD
-        "Date": "Thu, 05 Mar 2020 22:08:13 GMT",
-=======
         "Date": "Fri, 03 Apr 2020 20:53:29 GMT",
->>>>>>> 32e373e2
         "Server": [
           "Windows-Azure-HDFS/1.0",
           "Microsoft-HTTPAPI/2.0"
         ],
         "x-ms-client-request-id": "023fc5b1-64e2-f27a-d045-2df12fcf8f0d",
-<<<<<<< HEAD
-        "x-ms-request-id": "91ed5938-401f-0017-693a-f33b30000000",
-        "x-ms-version": "2019-10-10"
-=======
         "x-ms-request-id": "fa43fb28-201f-0097-5cf9-091bad000000",
         "x-ms-version": "2019-12-12"
->>>>>>> 32e373e2
-      },
-      "ResponseBody": []
-    },
-    {
-<<<<<<< HEAD
-      "RequestUri": "https://seanstagehierarchical.blob.core.windows.net/test-filesystem-e3f78e3a-38bd-9810-92d3-934c964e4aa9?restype=container",
-      "RequestMethod": "DELETE",
-      "RequestHeaders": {
-        "Authorization": "Sanitized",
-        "traceparent": "00-cb966d4e6eb15845bbde3f42697856f3-6878faece1f24e47-00",
-        "User-Agent": [
-          "azsdk-net-Storage.Files.DataLake/12.0.0-dev.20200305.1",
-          "(.NET Core 4.6.28325.01; Microsoft Windows 10.0.18363 )"
-        ],
-        "x-ms-client-request-id": "c46f5127-c234-0bc0-368f-c4fb055437b6",
-        "x-ms-date": "Thu, 05 Mar 2020 22:08:14 GMT",
-        "x-ms-return-client-request-id": "true",
-        "x-ms-version": "2019-10-10"
-=======
+      },
+      "ResponseBody": []
+    },
+    {
       "RequestUri": "http://seannsecanary.blob.core.windows.net/test-filesystem-e3f78e3a-38bd-9810-92d3-934c964e4aa9?restype=container",
       "RequestMethod": "DELETE",
       "RequestHeaders": {
@@ -1470,49 +804,23 @@
         "x-ms-date": "Fri, 03 Apr 2020 20:53:32 GMT",
         "x-ms-return-client-request-id": "true",
         "x-ms-version": "2019-12-12"
->>>>>>> 32e373e2
       },
       "RequestBody": null,
       "StatusCode": 202,
       "ResponseHeaders": {
         "Content-Length": "0",
-<<<<<<< HEAD
-        "Date": "Thu, 05 Mar 2020 22:08:14 GMT",
-=======
         "Date": "Fri, 03 Apr 2020 20:53:30 GMT",
->>>>>>> 32e373e2
         "Server": [
           "Windows-Azure-Blob/1.0",
           "Microsoft-HTTPAPI/2.0"
         ],
         "x-ms-client-request-id": "c46f5127-c234-0bc0-368f-c4fb055437b6",
-<<<<<<< HEAD
-        "x-ms-request-id": "d71517d1-d01e-003a-213a-f38843000000",
-        "x-ms-version": "2019-10-10"
-=======
         "x-ms-request-id": "9621647f-f01e-0012-27f9-093670000000",
         "x-ms-version": "2019-12-12"
->>>>>>> 32e373e2
-      },
-      "ResponseBody": []
-    },
-    {
-<<<<<<< HEAD
-      "RequestUri": "https://seanstagehierarchical.blob.core.windows.net/test-filesystem-f67902bb-9ab8-cdbc-d43f-36f3d7025faa?restype=container",
-      "RequestMethod": "PUT",
-      "RequestHeaders": {
-        "Authorization": "Sanitized",
-        "traceparent": "00-92fc8b3dd850b04e94feef2088a1bd67-e1f600d3b847724e-00",
-        "User-Agent": [
-          "azsdk-net-Storage.Files.DataLake/12.0.0-dev.20200305.1",
-          "(.NET Core 4.6.28325.01; Microsoft Windows 10.0.18363 )"
-        ],
-        "x-ms-blob-public-access": "container",
-        "x-ms-client-request-id": "90bcd5b6-37ad-8cbe-95a1-eff58bcc3334",
-        "x-ms-date": "Thu, 05 Mar 2020 22:08:14 GMT",
-        "x-ms-return-client-request-id": "true",
-        "x-ms-version": "2019-10-10"
-=======
+      },
+      "ResponseBody": []
+    },
+    {
       "RequestUri": "http://seannsecanary.blob.core.windows.net/test-filesystem-f67902bb-9ab8-cdbc-d43f-36f3d7025faa?restype=container",
       "RequestMethod": "PUT",
       "RequestHeaders": {
@@ -1527,52 +835,25 @@
         "x-ms-date": "Fri, 03 Apr 2020 20:53:32 GMT",
         "x-ms-return-client-request-id": "true",
         "x-ms-version": "2019-12-12"
->>>>>>> 32e373e2
-      },
-      "RequestBody": null,
-      "StatusCode": 201,
-      "ResponseHeaders": {
-        "Content-Length": "0",
-<<<<<<< HEAD
-        "Date": "Thu, 05 Mar 2020 22:08:14 GMT",
-        "ETag": "\u00220x8D7C151B3B3D0E7\u0022",
-        "Last-Modified": "Thu, 05 Mar 2020 22:08:14 GMT",
-=======
+      },
+      "RequestBody": null,
+      "StatusCode": 201,
+      "ResponseHeaders": {
+        "Content-Length": "0",
         "Date": "Fri, 03 Apr 2020 20:53:30 GMT",
         "ETag": "\u00220x8D7D8111132747A\u0022",
         "Last-Modified": "Fri, 03 Apr 2020 20:53:31 GMT",
->>>>>>> 32e373e2
         "Server": [
           "Windows-Azure-Blob/1.0",
           "Microsoft-HTTPAPI/2.0"
         ],
         "x-ms-client-request-id": "90bcd5b6-37ad-8cbe-95a1-eff58bcc3334",
-<<<<<<< HEAD
-        "x-ms-request-id": "728c26d2-801e-0018-473a-f34d5c000000",
-        "x-ms-version": "2019-10-10"
-=======
         "x-ms-request-id": "9621649e-f01e-0012-3ef9-093670000000",
         "x-ms-version": "2019-12-12"
->>>>>>> 32e373e2
-      },
-      "ResponseBody": []
-    },
-    {
-<<<<<<< HEAD
-      "RequestUri": "https://seanstagehierarchical.dfs.core.windows.net/test-filesystem-f67902bb-9ab8-cdbc-d43f-36f3d7025faa/test-directory-4fe31a2f-5a8a-f156-29d9-d5b37b1baedf?resource=directory",
-      "RequestMethod": "PUT",
-      "RequestHeaders": {
-        "Authorization": "Sanitized",
-        "traceparent": "00-23056ed1e8302247b679d974155863e3-0d562d6f2959e343-00",
-        "User-Agent": [
-          "azsdk-net-Storage.Files.DataLake/12.0.0-dev.20200305.1",
-          "(.NET Core 4.6.28325.01; Microsoft Windows 10.0.18363 )"
-        ],
-        "x-ms-client-request-id": "0470ead2-ab12-5ced-7ecb-67d4610b1179",
-        "x-ms-date": "Thu, 05 Mar 2020 22:08:14 GMT",
-        "x-ms-return-client-request-id": "true",
-        "x-ms-version": "2019-10-10"
-=======
+      },
+      "ResponseBody": []
+    },
+    {
       "RequestUri": "http://seannsecanary.dfs.core.windows.net/test-filesystem-f67902bb-9ab8-cdbc-d43f-36f3d7025faa/test-directory-4fe31a2f-5a8a-f156-29d9-d5b37b1baedf?resource=directory",
       "RequestMethod": "PUT",
       "RequestHeaders": {
@@ -1586,55 +867,30 @@
         "x-ms-date": "Fri, 03 Apr 2020 20:53:32 GMT",
         "x-ms-return-client-request-id": "true",
         "x-ms-version": "2019-12-12"
->>>>>>> 32e373e2
-      },
-      "RequestBody": null,
-      "StatusCode": 201,
-      "ResponseHeaders": {
-        "Content-Length": "0",
-<<<<<<< HEAD
-        "Date": "Thu, 05 Mar 2020 22:08:14 GMT",
-        "ETag": "\u00220x8D7C151B3E70AEE\u0022",
-        "Last-Modified": "Thu, 05 Mar 2020 22:08:15 GMT",
-=======
+      },
+      "RequestBody": null,
+      "StatusCode": 201,
+      "ResponseHeaders": {
+        "Content-Length": "0",
         "Date": "Fri, 03 Apr 2020 20:53:30 GMT",
         "ETag": "\u00220x8D7D81111427604\u0022",
         "Last-Modified": "Fri, 03 Apr 2020 20:53:31 GMT",
->>>>>>> 32e373e2
         "Server": [
           "Windows-Azure-HDFS/1.0",
           "Microsoft-HTTPAPI/2.0"
         ],
         "x-ms-client-request-id": "0470ead2-ab12-5ced-7ecb-67d4610b1179",
-<<<<<<< HEAD
-        "x-ms-request-id": "f1e75988-901f-0004-5f3a-f31f3c000000",
-        "x-ms-version": "2019-10-10"
-=======
         "x-ms-request-id": "fa43fb29-201f-0097-5df9-091bad000000",
         "x-ms-version": "2019-12-12"
->>>>>>> 32e373e2
-      },
-      "ResponseBody": []
-    },
-    {
-<<<<<<< HEAD
-      "RequestUri": "https://seanstagehierarchical.dfs.core.windows.net/test-filesystem-f67902bb-9ab8-cdbc-d43f-36f3d7025faa/test-directory-4fe31a2f-5a8a-f156-29d9-d5b37b1baedf/test-directory-ccb010f2-308e-60ee-1e02-574c11981545?resource=directory",
-=======
+      },
+      "ResponseBody": []
+    },
+    {
       "RequestUri": "http://seannsecanary.dfs.core.windows.net/test-filesystem-f67902bb-9ab8-cdbc-d43f-36f3d7025faa/test-directory-4fe31a2f-5a8a-f156-29d9-d5b37b1baedf/test-directory-ccb010f2-308e-60ee-1e02-574c11981545?resource=directory",
->>>>>>> 32e373e2
-      "RequestMethod": "PUT",
-      "RequestHeaders": {
-        "Authorization": "Sanitized",
-        "User-Agent": [
-<<<<<<< HEAD
-          "azsdk-net-Storage.Files.DataLake/12.0.0-dev.20200305.1",
-          "(.NET Core 4.6.28325.01; Microsoft Windows 10.0.18363 )"
-        ],
-        "x-ms-client-request-id": "cbcbcf2c-4833-a1c5-fb10-e51054a04ae6",
-        "x-ms-date": "Thu, 05 Mar 2020 22:08:15 GMT",
-        "x-ms-return-client-request-id": "true",
-        "x-ms-version": "2019-10-10"
-=======
+      "RequestMethod": "PUT",
+      "RequestHeaders": {
+        "Authorization": "Sanitized",
+        "User-Agent": [
           "azsdk-net-Storage.Files.DataLake/12.1.0-dev.20200403.1",
           "(.NET Core 4.6.28325.01; Microsoft Windows 10.0.18362 )"
         ],
@@ -1642,50 +898,25 @@
         "x-ms-date": "Fri, 03 Apr 2020 20:53:32 GMT",
         "x-ms-return-client-request-id": "true",
         "x-ms-version": "2019-12-12"
->>>>>>> 32e373e2
-      },
-      "RequestBody": null,
-      "StatusCode": 201,
-      "ResponseHeaders": {
-        "Content-Length": "0",
-<<<<<<< HEAD
-        "Date": "Thu, 05 Mar 2020 22:08:14 GMT",
-        "ETag": "\u00220x8D7C151B3F471B5\u0022",
-        "Last-Modified": "Thu, 05 Mar 2020 22:08:15 GMT",
-=======
+      },
+      "RequestBody": null,
+      "StatusCode": 201,
+      "ResponseHeaders": {
+        "Content-Length": "0",
         "Date": "Fri, 03 Apr 2020 20:53:30 GMT",
         "ETag": "\u00220x8D7D811115A4515\u0022",
         "Last-Modified": "Fri, 03 Apr 2020 20:53:31 GMT",
->>>>>>> 32e373e2
         "Server": [
           "Windows-Azure-HDFS/1.0",
           "Microsoft-HTTPAPI/2.0"
         ],
         "x-ms-client-request-id": "cbcbcf2c-4833-a1c5-fb10-e51054a04ae6",
-<<<<<<< HEAD
-        "x-ms-request-id": "f1e75989-901f-0004-603a-f31f3c000000",
-        "x-ms-version": "2019-10-10"
-=======
         "x-ms-request-id": "fa43fb2a-201f-0097-5ef9-091bad000000",
         "x-ms-version": "2019-12-12"
->>>>>>> 32e373e2
-      },
-      "ResponseBody": []
-    },
-    {
-<<<<<<< HEAD
-      "RequestUri": "https://seanstagehierarchical.blob.core.windows.net/test-filesystem-f67902bb-9ab8-cdbc-d43f-36f3d7025faa/test-directory-4fe31a2f-5a8a-f156-29d9-d5b37b1baedf/test-directory-ccb010f2-308e-60ee-1e02-574c11981545?comp=lease",
-      "RequestMethod": "PUT",
-      "RequestHeaders": {
-        "Authorization": "Sanitized",
-        "traceparent": "00-f99d4851aa4ec14e8778e74b6187ae19-0fa232ba82e6c845-00",
-        "User-Agent": [
-          "azsdk-net-Storage.Files.DataLake/12.0.0-dev.20200305.1",
-          "(.NET Core 4.6.28325.01; Microsoft Windows 10.0.18363 )"
-        ],
-        "x-ms-client-request-id": "47c59c96-9e19-acc1-0184-871c4d17f388",
-        "x-ms-date": "Thu, 05 Mar 2020 22:08:15 GMT",
-=======
+      },
+      "ResponseBody": []
+    },
+    {
       "RequestUri": "http://seannsecanary.blob.core.windows.net/test-filesystem-f67902bb-9ab8-cdbc-d43f-36f3d7025faa/test-directory-4fe31a2f-5a8a-f156-29d9-d5b37b1baedf/test-directory-ccb010f2-308e-60ee-1e02-574c11981545?comp=lease",
       "RequestMethod": "PUT",
       "RequestHeaders": {
@@ -1697,66 +928,36 @@
         ],
         "x-ms-client-request-id": "47c59c96-9e19-acc1-0184-871c4d17f388",
         "x-ms-date": "Fri, 03 Apr 2020 20:53:32 GMT",
->>>>>>> 32e373e2
         "x-ms-lease-action": "acquire",
         "x-ms-lease-duration": "-1",
         "x-ms-proposed-lease-id": "e00f21b5-802a-47cd-4316-faaead73f7f6",
         "x-ms-return-client-request-id": "true",
-<<<<<<< HEAD
-        "x-ms-version": "2019-10-10"
-=======
-        "x-ms-version": "2019-12-12"
->>>>>>> 32e373e2
-      },
-      "RequestBody": null,
-      "StatusCode": 201,
-      "ResponseHeaders": {
-        "Content-Length": "0",
-<<<<<<< HEAD
-        "Date": "Thu, 05 Mar 2020 22:08:15 GMT",
-        "ETag": "\u00220x8D7C151B3F471B5\u0022",
-        "Last-Modified": "Thu, 05 Mar 2020 22:08:15 GMT",
-=======
+        "x-ms-version": "2019-12-12"
+      },
+      "RequestBody": null,
+      "StatusCode": 201,
+      "ResponseHeaders": {
+        "Content-Length": "0",
         "Date": "Fri, 03 Apr 2020 20:53:30 GMT",
         "ETag": "\u00220x8D7D811115A4515\u0022",
         "Last-Modified": "Fri, 03 Apr 2020 20:53:31 GMT",
->>>>>>> 32e373e2
         "Server": [
           "Windows-Azure-Blob/1.0",
           "Microsoft-HTTPAPI/2.0"
         ],
         "x-ms-client-request-id": "47c59c96-9e19-acc1-0184-871c4d17f388",
         "x-ms-lease-id": "e00f21b5-802a-47cd-4316-faaead73f7f6",
-<<<<<<< HEAD
-        "x-ms-request-id": "728c26dd-801e-0018-4c3a-f34d5c000000",
-        "x-ms-version": "2019-10-10"
-=======
         "x-ms-request-id": "962164d4-f01e-0012-6bf9-093670000000",
         "x-ms-version": "2019-12-12"
->>>>>>> 32e373e2
-      },
-      "ResponseBody": []
-    },
-    {
-<<<<<<< HEAD
-      "RequestUri": "https://seanstagehierarchical.dfs.core.windows.net/test-filesystem-f67902bb-9ab8-cdbc-d43f-36f3d7025faa/test-directory-4fe31a2f-5a8a-f156-29d9-d5b37b1baedf/test-directory-ccb010f2-308e-60ee-1e02-574c11981545?recursive=true",
-=======
+      },
+      "ResponseBody": []
+    },
+    {
       "RequestUri": "http://seannsecanary.dfs.core.windows.net/test-filesystem-f67902bb-9ab8-cdbc-d43f-36f3d7025faa/test-directory-4fe31a2f-5a8a-f156-29d9-d5b37b1baedf/test-directory-ccb010f2-308e-60ee-1e02-574c11981545?recursive=true",
->>>>>>> 32e373e2
-      "RequestMethod": "DELETE",
-      "RequestHeaders": {
-        "Authorization": "Sanitized",
-        "User-Agent": [
-<<<<<<< HEAD
-          "azsdk-net-Storage.Files.DataLake/12.0.0-dev.20200305.1",
-          "(.NET Core 4.6.28325.01; Microsoft Windows 10.0.18363 )"
-        ],
-        "x-ms-client-request-id": "1017c9d1-b0ad-e5dd-a874-4148c2f52fa5",
-        "x-ms-date": "Thu, 05 Mar 2020 22:08:15 GMT",
-        "x-ms-lease-id": "e00f21b5-802a-47cd-4316-faaead73f7f6",
-        "x-ms-return-client-request-id": "true",
-        "x-ms-version": "2019-10-10"
-=======
+      "RequestMethod": "DELETE",
+      "RequestHeaders": {
+        "Authorization": "Sanitized",
+        "User-Agent": [
           "azsdk-net-Storage.Files.DataLake/12.1.0-dev.20200403.1",
           "(.NET Core 4.6.28325.01; Microsoft Windows 10.0.18362 )"
         ],
@@ -1765,48 +966,23 @@
         "x-ms-lease-id": "e00f21b5-802a-47cd-4316-faaead73f7f6",
         "x-ms-return-client-request-id": "true",
         "x-ms-version": "2019-12-12"
->>>>>>> 32e373e2
       },
       "RequestBody": null,
       "StatusCode": 200,
       "ResponseHeaders": {
         "Content-Length": "0",
-<<<<<<< HEAD
-        "Date": "Thu, 05 Mar 2020 22:08:15 GMT",
-=======
         "Date": "Fri, 03 Apr 2020 20:53:30 GMT",
->>>>>>> 32e373e2
         "Server": [
           "Windows-Azure-HDFS/1.0",
           "Microsoft-HTTPAPI/2.0"
         ],
         "x-ms-client-request-id": "1017c9d1-b0ad-e5dd-a874-4148c2f52fa5",
-<<<<<<< HEAD
-        "x-ms-request-id": "f1e7598a-901f-0004-613a-f31f3c000000",
-        "x-ms-version": "2019-10-10"
-=======
         "x-ms-request-id": "fa43fb2b-201f-0097-5ff9-091bad000000",
         "x-ms-version": "2019-12-12"
->>>>>>> 32e373e2
-      },
-      "ResponseBody": []
-    },
-    {
-<<<<<<< HEAD
-      "RequestUri": "https://seanstagehierarchical.blob.core.windows.net/test-filesystem-f67902bb-9ab8-cdbc-d43f-36f3d7025faa?restype=container",
-      "RequestMethod": "DELETE",
-      "RequestHeaders": {
-        "Authorization": "Sanitized",
-        "traceparent": "00-10425aaf39914846a9b54c974aeb1e33-ebd202f3ace46940-00",
-        "User-Agent": [
-          "azsdk-net-Storage.Files.DataLake/12.0.0-dev.20200305.1",
-          "(.NET Core 4.6.28325.01; Microsoft Windows 10.0.18363 )"
-        ],
-        "x-ms-client-request-id": "834b0001-e3ff-68da-12a6-400bc6d2a81a",
-        "x-ms-date": "Thu, 05 Mar 2020 22:08:15 GMT",
-        "x-ms-return-client-request-id": "true",
-        "x-ms-version": "2019-10-10"
-=======
+      },
+      "ResponseBody": []
+    },
+    {
       "RequestUri": "http://seannsecanary.blob.core.windows.net/test-filesystem-f67902bb-9ab8-cdbc-d43f-36f3d7025faa?restype=container",
       "RequestMethod": "DELETE",
       "RequestHeaders": {
@@ -1820,42 +996,26 @@
         "x-ms-date": "Fri, 03 Apr 2020 20:53:33 GMT",
         "x-ms-return-client-request-id": "true",
         "x-ms-version": "2019-12-12"
->>>>>>> 32e373e2
       },
       "RequestBody": null,
       "StatusCode": 202,
       "ResponseHeaders": {
         "Content-Length": "0",
-<<<<<<< HEAD
-        "Date": "Thu, 05 Mar 2020 22:08:15 GMT",
-=======
         "Date": "Fri, 03 Apr 2020 20:53:30 GMT",
->>>>>>> 32e373e2
         "Server": [
           "Windows-Azure-Blob/1.0",
           "Microsoft-HTTPAPI/2.0"
         ],
         "x-ms-client-request-id": "834b0001-e3ff-68da-12a6-400bc6d2a81a",
-<<<<<<< HEAD
-        "x-ms-request-id": "728c26de-801e-0018-4d3a-f34d5c000000",
-        "x-ms-version": "2019-10-10"
-=======
         "x-ms-request-id": "962164e2-f01e-0012-77f9-093670000000",
         "x-ms-version": "2019-12-12"
->>>>>>> 32e373e2
       },
       "ResponseBody": []
     }
   ],
   "Variables": {
-<<<<<<< HEAD
-    "DateTimeOffsetNow": "2020-03-05T14:08:09.8325556-08:00",
-    "RandomSeed": "1367829502",
-    "Storage_TestConfigHierarchicalNamespace": "NamespaceTenant\nseanstagehierarchical\nU2FuaXRpemVk\nhttps://seanstagehierarchical.blob.core.windows.net\nhttp://seanstagehierarchical.file.core.windows.net\nhttp://seanstagehierarchical.queue.core.windows.net\nhttp://seanstagehierarchical.table.core.windows.net\n\n\n\n\nhttp://seanstagehierarchical-secondary.blob.core.windows.net\nhttp://seanstagehierarchical-secondary.file.core.windows.net\nhttp://seanstagehierarchical-secondary.queue.core.windows.net\nhttp://seanstagehierarchical-secondary.table.core.windows.net\n68390a19-a643-458b-b726-408abf67b4fc\nSanitized\n72f988bf-86f1-41af-91ab-2d7cd011db47\nhttps://login.microsoftonline.com/\nCloud\nBlobEndpoint=https://seanstagehierarchical.blob.core.windows.net/;QueueEndpoint=http://seanstagehierarchical.queue.core.windows.net/;FileEndpoint=http://seanstagehierarchical.file.core.windows.net/;BlobSecondaryEndpoint=http://seanstagehierarchical-secondary.blob.core.windows.net/;QueueSecondaryEndpoint=http://seanstagehierarchical-secondary.queue.core.windows.net/;FileSecondaryEndpoint=http://seanstagehierarchical-secondary.file.core.windows.net/;AccountName=seanstagehierarchical;AccountKey=Sanitized\n"
-=======
     "DateTimeOffsetNow": "2020-04-03T13:53:30.0429673-07:00",
     "RandomSeed": "1367829502",
     "Storage_TestConfigHierarchicalNamespace": "NamespaceTenant\nseannsecanary\nU2FuaXRpemVk\nhttp://seannsecanary.blob.core.windows.net\nhttp://seannsecanary.file.core.windows.net\nhttp://seannsecanary.queue.core.windows.net\nhttp://seannsecanary.table.core.windows.net\n\n\n\n\nhttp://seannsecanary-secondary.blob.core.windows.net\nhttp://seannsecanary-secondary.file.core.windows.net\nhttp://seannsecanary-secondary.queue.core.windows.net\nhttp://seannsecanary-secondary.table.core.windows.net\n68390a19-a643-458b-b726-408abf67b4fc\nSanitized\n72f988bf-86f1-41af-91ab-2d7cd011db47\nhttps://login.microsoftonline.com/\nCloud\nBlobEndpoint=http://seannsecanary.blob.core.windows.net/;QueueEndpoint=http://seannsecanary.queue.core.windows.net/;FileEndpoint=http://seannsecanary.file.core.windows.net/;BlobSecondaryEndpoint=http://seannsecanary-secondary.blob.core.windows.net/;QueueSecondaryEndpoint=http://seannsecanary-secondary.queue.core.windows.net/;FileSecondaryEndpoint=http://seannsecanary-secondary.file.core.windows.net/;AccountName=seannsecanary;AccountKey=Sanitized\n"
->>>>>>> 32e373e2
   }
 }