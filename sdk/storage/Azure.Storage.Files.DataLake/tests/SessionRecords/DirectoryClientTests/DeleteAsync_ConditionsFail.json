{
  "Entries": [
    {
<<<<<<< HEAD
      "RequestUri": "https://seanstagehierarchical.blob.core.windows.net/test-filesystem-978b5e82-4c45-9c03-f605-ceafcafe1fd7?restype=container",
      "RequestMethod": "PUT",
      "RequestHeaders": {
        "Authorization": "Sanitized",
        "traceparent": "00-63024f3f12e2484e8becc7fcb58b15b7-71dadf6d856f1c40-00",
        "User-Agent": [
          "azsdk-net-Storage.Files.DataLake/12.0.0-dev.20200305.1",
          "(.NET Core 4.6.28325.01; Microsoft Windows 10.0.18363 )"
        ],
        "x-ms-blob-public-access": "container",
        "x-ms-client-request-id": "9ab96e10-8f86-aa7b-e8dd-9b5c3c7142c3",
        "x-ms-date": "Thu, 05 Mar 2020 22:07:59 GMT",
        "x-ms-return-client-request-id": "true",
        "x-ms-version": "2019-10-10"
=======
      "RequestUri": "http://seannsecanary.blob.core.windows.net/test-filesystem-978b5e82-4c45-9c03-f605-ceafcafe1fd7?restype=container",
      "RequestMethod": "PUT",
      "RequestHeaders": {
        "Authorization": "Sanitized",
        "traceparent": "00-3e8e4f1af207dc4783410eba669cf160-628c24be0e74c342-00",
        "User-Agent": [
          "azsdk-net-Storage.Files.DataLake/12.1.0-dev.20200403.1",
          "(.NET Core 4.6.28325.01; Microsoft Windows 10.0.18362 )"
        ],
        "x-ms-blob-public-access": "container",
        "x-ms-client-request-id": "9ab96e10-8f86-aa7b-e8dd-9b5c3c7142c3",
        "x-ms-date": "Fri, 03 Apr 2020 20:53:25 GMT",
        "x-ms-return-client-request-id": "true",
        "x-ms-version": "2019-12-12"
>>>>>>> 32e373e2
      },
      "RequestBody": null,
      "StatusCode": 201,
      "ResponseHeaders": {
        "Content-Length": "0",
<<<<<<< HEAD
        "Date": "Thu, 05 Mar 2020 22:07:59 GMT",
        "ETag": "\u00220x8D7C151AAFD835F\u0022",
        "Last-Modified": "Thu, 05 Mar 2020 22:08:00 GMT",
=======
        "Date": "Fri, 03 Apr 2020 20:53:23 GMT",
        "ETag": "\u00220x8D7D8110D4C942E\u0022",
        "Last-Modified": "Fri, 03 Apr 2020 20:53:24 GMT",
>>>>>>> 32e373e2
        "Server": [
          "Windows-Azure-Blob/1.0",
          "Microsoft-HTTPAPI/2.0"
        ],
        "x-ms-client-request-id": "9ab96e10-8f86-aa7b-e8dd-9b5c3c7142c3",
<<<<<<< HEAD
        "x-ms-request-id": "fcb352c6-001e-0039-2d3a-f36927000000",
        "x-ms-version": "2019-10-10"
=======
        "x-ms-request-id": "96216054-f01e-0012-7cf9-093670000000",
        "x-ms-version": "2019-12-12"
>>>>>>> 32e373e2
      },
      "ResponseBody": []
    },
    {
<<<<<<< HEAD
      "RequestUri": "https://seanstagehierarchical.dfs.core.windows.net/test-filesystem-978b5e82-4c45-9c03-f605-ceafcafe1fd7/test-directory-81521b29-9391-553b-51f6-32e0570d1b1e?resource=directory",
      "RequestMethod": "PUT",
      "RequestHeaders": {
        "Authorization": "Sanitized",
        "traceparent": "00-95d6a655687bf14085c2dabfed4b0270-7d656aeb0151144a-00",
        "User-Agent": [
          "azsdk-net-Storage.Files.DataLake/12.0.0-dev.20200305.1",
          "(.NET Core 4.6.28325.01; Microsoft Windows 10.0.18363 )"
        ],
        "x-ms-client-request-id": "64cc3122-d985-7c5a-3363-49905c9a53db",
        "x-ms-date": "Thu, 05 Mar 2020 22:08:00 GMT",
        "x-ms-return-client-request-id": "true",
        "x-ms-version": "2019-10-10"
=======
      "RequestUri": "http://seannsecanary.dfs.core.windows.net/test-filesystem-978b5e82-4c45-9c03-f605-ceafcafe1fd7/test-directory-81521b29-9391-553b-51f6-32e0570d1b1e?resource=directory",
      "RequestMethod": "PUT",
      "RequestHeaders": {
        "Authorization": "Sanitized",
        "traceparent": "00-54064b892db2284d8c1807c1a5809ea5-f27b9f740321da4b-00",
        "User-Agent": [
          "azsdk-net-Storage.Files.DataLake/12.1.0-dev.20200403.1",
          "(.NET Core 4.6.28325.01; Microsoft Windows 10.0.18362 )"
        ],
        "x-ms-client-request-id": "64cc3122-d985-7c5a-3363-49905c9a53db",
        "x-ms-date": "Fri, 03 Apr 2020 20:53:26 GMT",
        "x-ms-return-client-request-id": "true",
        "x-ms-version": "2019-12-12"
>>>>>>> 32e373e2
      },
      "RequestBody": null,
      "StatusCode": 201,
      "ResponseHeaders": {
        "Content-Length": "0",
<<<<<<< HEAD
        "Date": "Thu, 05 Mar 2020 22:08:00 GMT",
        "ETag": "\u00220x8D7C151AB308055\u0022",
        "Last-Modified": "Thu, 05 Mar 2020 22:08:00 GMT",
=======
        "Date": "Fri, 03 Apr 2020 20:53:23 GMT",
        "ETag": "\u00220x8D7D8110D5DA634\u0022",
        "Last-Modified": "Fri, 03 Apr 2020 20:53:24 GMT",
>>>>>>> 32e373e2
        "Server": [
          "Windows-Azure-HDFS/1.0",
          "Microsoft-HTTPAPI/2.0"
        ],
        "x-ms-client-request-id": "64cc3122-d985-7c5a-3363-49905c9a53db",
<<<<<<< HEAD
        "x-ms-request-id": "19e46c10-601f-003f-163a-f35a98000000",
        "x-ms-version": "2019-10-10"
=======
        "x-ms-request-id": "fa43fb02-201f-0097-39f9-091bad000000",
        "x-ms-version": "2019-12-12"
>>>>>>> 32e373e2
      },
      "ResponseBody": []
    },
    {
<<<<<<< HEAD
      "RequestUri": "https://seanstagehierarchical.dfs.core.windows.net/test-filesystem-978b5e82-4c45-9c03-f605-ceafcafe1fd7/test-directory-81521b29-9391-553b-51f6-32e0570d1b1e?recursive=true",
      "RequestMethod": "DELETE",
      "RequestHeaders": {
        "Authorization": "Sanitized",
        "If-Modified-Since": "Fri, 06 Mar 2020 22:07:59 GMT",
        "User-Agent": [
          "azsdk-net-Storage.Files.DataLake/12.0.0-dev.20200305.1",
          "(.NET Core 4.6.28325.01; Microsoft Windows 10.0.18363 )"
        ],
        "x-ms-client-request-id": "25be3f9e-b640-d199-8823-28e13bc0a4d6",
        "x-ms-date": "Thu, 05 Mar 2020 22:08:00 GMT",
        "x-ms-return-client-request-id": "true",
        "x-ms-version": "2019-10-10"
=======
      "RequestUri": "http://seannsecanary.dfs.core.windows.net/test-filesystem-978b5e82-4c45-9c03-f605-ceafcafe1fd7/test-directory-81521b29-9391-553b-51f6-32e0570d1b1e?recursive=true",
      "RequestMethod": "DELETE",
      "RequestHeaders": {
        "Authorization": "Sanitized",
        "If-Modified-Since": "Sat, 04 Apr 2020 20:53:25 GMT",
        "User-Agent": [
          "azsdk-net-Storage.Files.DataLake/12.1.0-dev.20200403.1",
          "(.NET Core 4.6.28325.01; Microsoft Windows 10.0.18362 )"
        ],
        "x-ms-client-request-id": "25be3f9e-b640-d199-8823-28e13bc0a4d6",
        "x-ms-date": "Fri, 03 Apr 2020 20:53:26 GMT",
        "x-ms-return-client-request-id": "true",
        "x-ms-version": "2019-12-12"
>>>>>>> 32e373e2
      },
      "RequestBody": null,
      "StatusCode": 412,
      "ResponseHeaders": {
        "Content-Length": "200",
        "Content-Type": "application/json; charset=utf-8",
<<<<<<< HEAD
        "Date": "Thu, 05 Mar 2020 22:08:00 GMT",
=======
        "Date": "Fri, 03 Apr 2020 20:53:23 GMT",
>>>>>>> 32e373e2
        "Server": [
          "Windows-Azure-HDFS/1.0",
          "Microsoft-HTTPAPI/2.0"
        ],
        "x-ms-client-request-id": "25be3f9e-b640-d199-8823-28e13bc0a4d6",
        "x-ms-error-code": "ConditionNotMet",
<<<<<<< HEAD
        "x-ms-request-id": "19e46c12-601f-003f-183a-f35a98000000",
        "x-ms-version": "2019-10-10"
=======
        "x-ms-request-id": "fa43fb03-201f-0097-3af9-091bad000000",
        "x-ms-version": "2019-12-12"
>>>>>>> 32e373e2
      },
      "ResponseBody": {
        "error": {
          "code": "ConditionNotMet",
<<<<<<< HEAD
          "message": "The condition specified using HTTP conditional header(s) is not met.\nRequestId:19e46c12-601f-003f-183a-f35a98000000\nTime:2020-03-05T22:08:00.7887247Z"
        }
      }
    },
    {
      "RequestUri": "https://seanstagehierarchical.blob.core.windows.net/test-filesystem-978b5e82-4c45-9c03-f605-ceafcafe1fd7?restype=container",
      "RequestMethod": "DELETE",
      "RequestHeaders": {
        "Authorization": "Sanitized",
        "traceparent": "00-3e755e64ed5f854d8db56301a2373ea8-8f25b10086f7884b-00",
        "User-Agent": [
          "azsdk-net-Storage.Files.DataLake/12.0.0-dev.20200305.1",
          "(.NET Core 4.6.28325.01; Microsoft Windows 10.0.18363 )"
        ],
        "x-ms-client-request-id": "1df2a79f-2ddb-0b9a-e2e0-d1aebd9e690a",
        "x-ms-date": "Thu, 05 Mar 2020 22:08:00 GMT",
        "x-ms-return-client-request-id": "true",
        "x-ms-version": "2019-10-10"
=======
          "message": "The condition specified using HTTP conditional header(s) is not met.\nRequestId:fa43fb03-201f-0097-3af9-091bad000000\nTime:2020-04-03T20:53:24.7720626Z"
        }
      }
    },
    {
      "RequestUri": "http://seannsecanary.blob.core.windows.net/test-filesystem-978b5e82-4c45-9c03-f605-ceafcafe1fd7?restype=container",
      "RequestMethod": "DELETE",
      "RequestHeaders": {
        "Authorization": "Sanitized",
        "traceparent": "00-a55c376a429a00449a3e1a786d2198c7-9f6c931d4f68ce43-00",
        "User-Agent": [
          "azsdk-net-Storage.Files.DataLake/12.1.0-dev.20200403.1",
          "(.NET Core 4.6.28325.01; Microsoft Windows 10.0.18362 )"
        ],
        "x-ms-client-request-id": "1df2a79f-2ddb-0b9a-e2e0-d1aebd9e690a",
        "x-ms-date": "Fri, 03 Apr 2020 20:53:26 GMT",
        "x-ms-return-client-request-id": "true",
        "x-ms-version": "2019-12-12"
>>>>>>> 32e373e2
      },
      "RequestBody": null,
      "StatusCode": 202,
      "ResponseHeaders": {
        "Content-Length": "0",
<<<<<<< HEAD
        "Date": "Thu, 05 Mar 2020 22:08:00 GMT",
=======
        "Date": "Fri, 03 Apr 2020 20:53:24 GMT",
>>>>>>> 32e373e2
        "Server": [
          "Windows-Azure-Blob/1.0",
          "Microsoft-HTTPAPI/2.0"
        ],
        "x-ms-client-request-id": "1df2a79f-2ddb-0b9a-e2e0-d1aebd9e690a",
<<<<<<< HEAD
        "x-ms-request-id": "fcb352ce-001e-0039-313a-f36927000000",
        "x-ms-version": "2019-10-10"
=======
        "x-ms-request-id": "96216077-f01e-0012-1df9-093670000000",
        "x-ms-version": "2019-12-12"
>>>>>>> 32e373e2
      },
      "ResponseBody": []
    },
    {
<<<<<<< HEAD
      "RequestUri": "https://seanstagehierarchical.blob.core.windows.net/test-filesystem-764a3aab-af7e-a0a2-1e81-73181d6507f2?restype=container",
      "RequestMethod": "PUT",
      "RequestHeaders": {
        "Authorization": "Sanitized",
        "traceparent": "00-6403da95cc2c494db26306acfe70a4a6-536e42c3ef10f249-00",
        "User-Agent": [
          "azsdk-net-Storage.Files.DataLake/12.0.0-dev.20200305.1",
          "(.NET Core 4.6.28325.01; Microsoft Windows 10.0.18363 )"
        ],
        "x-ms-blob-public-access": "container",
        "x-ms-client-request-id": "8e888ebe-6e4b-f039-0552-fe5ab981ee7d",
        "x-ms-date": "Thu, 05 Mar 2020 22:08:01 GMT",
        "x-ms-return-client-request-id": "true",
        "x-ms-version": "2019-10-10"
=======
      "RequestUri": "http://seannsecanary.blob.core.windows.net/test-filesystem-764a3aab-af7e-a0a2-1e81-73181d6507f2?restype=container",
      "RequestMethod": "PUT",
      "RequestHeaders": {
        "Authorization": "Sanitized",
        "traceparent": "00-63b20cd2141f9049a3c29b3f90c64786-44b2cc1a722e8c47-00",
        "User-Agent": [
          "azsdk-net-Storage.Files.DataLake/12.1.0-dev.20200403.1",
          "(.NET Core 4.6.28325.01; Microsoft Windows 10.0.18362 )"
        ],
        "x-ms-blob-public-access": "container",
        "x-ms-client-request-id": "8e888ebe-6e4b-f039-0552-fe5ab981ee7d",
        "x-ms-date": "Fri, 03 Apr 2020 20:53:26 GMT",
        "x-ms-return-client-request-id": "true",
        "x-ms-version": "2019-12-12"
>>>>>>> 32e373e2
      },
      "RequestBody": null,
      "StatusCode": 201,
      "ResponseHeaders": {
        "Content-Length": "0",
<<<<<<< HEAD
        "Date": "Thu, 05 Mar 2020 22:08:00 GMT",
        "ETag": "\u00220x8D7C151AB9EF98B\u0022",
        "Last-Modified": "Thu, 05 Mar 2020 22:08:01 GMT",
=======
        "Date": "Fri, 03 Apr 2020 20:53:24 GMT",
        "ETag": "\u00220x8D7D8110D993B9E\u0022",
        "Last-Modified": "Fri, 03 Apr 2020 20:53:25 GMT",
>>>>>>> 32e373e2
        "Server": [
          "Windows-Azure-Blob/1.0",
          "Microsoft-HTTPAPI/2.0"
        ],
        "x-ms-client-request-id": "8e888ebe-6e4b-f039-0552-fe5ab981ee7d",
<<<<<<< HEAD
        "x-ms-request-id": "64e3b310-b01e-0003-743a-f3735f000000",
        "x-ms-version": "2019-10-10"
=======
        "x-ms-request-id": "9621608b-f01e-0012-2ef9-093670000000",
        "x-ms-version": "2019-12-12"
>>>>>>> 32e373e2
      },
      "ResponseBody": []
    },
    {
<<<<<<< HEAD
      "RequestUri": "https://seanstagehierarchical.dfs.core.windows.net/test-filesystem-764a3aab-af7e-a0a2-1e81-73181d6507f2/test-directory-4c70dfd8-d55d-233c-3ffd-f08c7d8373ac?resource=directory",
      "RequestMethod": "PUT",
      "RequestHeaders": {
        "Authorization": "Sanitized",
        "traceparent": "00-bd27aa24323a394596fb3a4308bcba09-af3fcd90cc76f343-00",
        "User-Agent": [
          "azsdk-net-Storage.Files.DataLake/12.0.0-dev.20200305.1",
          "(.NET Core 4.6.28325.01; Microsoft Windows 10.0.18363 )"
        ],
        "x-ms-client-request-id": "4d46b403-3301-e9b7-5165-4e4d7dac7382",
        "x-ms-date": "Thu, 05 Mar 2020 22:08:01 GMT",
        "x-ms-return-client-request-id": "true",
        "x-ms-version": "2019-10-10"
=======
      "RequestUri": "http://seannsecanary.dfs.core.windows.net/test-filesystem-764a3aab-af7e-a0a2-1e81-73181d6507f2/test-directory-4c70dfd8-d55d-233c-3ffd-f08c7d8373ac?resource=directory",
      "RequestMethod": "PUT",
      "RequestHeaders": {
        "Authorization": "Sanitized",
        "traceparent": "00-9738c8845c8b294baef7dbd37c7cd4d8-38ff7b447dd7934d-00",
        "User-Agent": [
          "azsdk-net-Storage.Files.DataLake/12.1.0-dev.20200403.1",
          "(.NET Core 4.6.28325.01; Microsoft Windows 10.0.18362 )"
        ],
        "x-ms-client-request-id": "4d46b403-3301-e9b7-5165-4e4d7dac7382",
        "x-ms-date": "Fri, 03 Apr 2020 20:53:26 GMT",
        "x-ms-return-client-request-id": "true",
        "x-ms-version": "2019-12-12"
>>>>>>> 32e373e2
      },
      "RequestBody": null,
      "StatusCode": 201,
      "ResponseHeaders": {
        "Content-Length": "0",
<<<<<<< HEAD
        "Date": "Thu, 05 Mar 2020 22:08:01 GMT",
        "ETag": "\u00220x8D7C151ABD44F37\u0022",
        "Last-Modified": "Thu, 05 Mar 2020 22:08:01 GMT",
=======
        "Date": "Fri, 03 Apr 2020 20:53:24 GMT",
        "ETag": "\u00220x8D7D8110DA99C3C\u0022",
        "Last-Modified": "Fri, 03 Apr 2020 20:53:25 GMT",
>>>>>>> 32e373e2
        "Server": [
          "Windows-Azure-HDFS/1.0",
          "Microsoft-HTTPAPI/2.0"
        ],
        "x-ms-client-request-id": "4d46b403-3301-e9b7-5165-4e4d7dac7382",
<<<<<<< HEAD
        "x-ms-request-id": "0234ff3e-701f-0033-0c3a-f3cd90000000",
        "x-ms-version": "2019-10-10"
=======
        "x-ms-request-id": "fa43fb04-201f-0097-3bf9-091bad000000",
        "x-ms-version": "2019-12-12"
>>>>>>> 32e373e2
      },
      "ResponseBody": []
    },
    {
<<<<<<< HEAD
      "RequestUri": "https://seanstagehierarchical.dfs.core.windows.net/test-filesystem-764a3aab-af7e-a0a2-1e81-73181d6507f2/test-directory-4c70dfd8-d55d-233c-3ffd-f08c7d8373ac?recursive=true",
      "RequestMethod": "DELETE",
      "RequestHeaders": {
        "Authorization": "Sanitized",
        "If-Unmodified-Since": "Wed, 04 Mar 2020 22:07:59 GMT",
        "User-Agent": [
          "azsdk-net-Storage.Files.DataLake/12.0.0-dev.20200305.1",
          "(.NET Core 4.6.28325.01; Microsoft Windows 10.0.18363 )"
        ],
        "x-ms-client-request-id": "c988ec6a-263d-ceab-a770-3c772a59528b",
        "x-ms-date": "Thu, 05 Mar 2020 22:08:01 GMT",
        "x-ms-return-client-request-id": "true",
        "x-ms-version": "2019-10-10"
=======
      "RequestUri": "http://seannsecanary.dfs.core.windows.net/test-filesystem-764a3aab-af7e-a0a2-1e81-73181d6507f2/test-directory-4c70dfd8-d55d-233c-3ffd-f08c7d8373ac?recursive=true",
      "RequestMethod": "DELETE",
      "RequestHeaders": {
        "Authorization": "Sanitized",
        "If-Unmodified-Since": "Thu, 02 Apr 2020 20:53:25 GMT",
        "User-Agent": [
          "azsdk-net-Storage.Files.DataLake/12.1.0-dev.20200403.1",
          "(.NET Core 4.6.28325.01; Microsoft Windows 10.0.18362 )"
        ],
        "x-ms-client-request-id": "c988ec6a-263d-ceab-a770-3c772a59528b",
        "x-ms-date": "Fri, 03 Apr 2020 20:53:26 GMT",
        "x-ms-return-client-request-id": "true",
        "x-ms-version": "2019-12-12"
>>>>>>> 32e373e2
      },
      "RequestBody": null,
      "StatusCode": 412,
      "ResponseHeaders": {
        "Content-Length": "200",
        "Content-Type": "application/json; charset=utf-8",
<<<<<<< HEAD
        "Date": "Thu, 05 Mar 2020 22:08:01 GMT",
=======
        "Date": "Fri, 03 Apr 2020 20:53:24 GMT",
>>>>>>> 32e373e2
        "Server": [
          "Windows-Azure-HDFS/1.0",
          "Microsoft-HTTPAPI/2.0"
        ],
        "x-ms-client-request-id": "c988ec6a-263d-ceab-a770-3c772a59528b",
        "x-ms-error-code": "ConditionNotMet",
<<<<<<< HEAD
        "x-ms-request-id": "0234ff3f-701f-0033-0d3a-f3cd90000000",
        "x-ms-version": "2019-10-10"
=======
        "x-ms-request-id": "fa43fb05-201f-0097-3cf9-091bad000000",
        "x-ms-version": "2019-12-12"
>>>>>>> 32e373e2
      },
      "ResponseBody": {
        "error": {
          "code": "ConditionNotMet",
<<<<<<< HEAD
          "message": "The condition specified using HTTP conditional header(s) is not met.\nRequestId:0234ff3f-701f-0033-0d3a-f3cd90000000\nTime:2020-03-05T22:08:01.6657929Z"
        }
      }
    },
    {
      "RequestUri": "https://seanstagehierarchical.blob.core.windows.net/test-filesystem-764a3aab-af7e-a0a2-1e81-73181d6507f2?restype=container",
      "RequestMethod": "DELETE",
      "RequestHeaders": {
        "Authorization": "Sanitized",
        "traceparent": "00-a341c7a8100ed24383e053636d12dd01-ce452e1dd4d15443-00",
        "User-Agent": [
          "azsdk-net-Storage.Files.DataLake/12.0.0-dev.20200305.1",
          "(.NET Core 4.6.28325.01; Microsoft Windows 10.0.18363 )"
        ],
        "x-ms-client-request-id": "91e2afc9-aa24-b745-a788-b2b6232935df",
        "x-ms-date": "Thu, 05 Mar 2020 22:08:01 GMT",
        "x-ms-return-client-request-id": "true",
        "x-ms-version": "2019-10-10"
=======
          "message": "The condition specified using HTTP conditional header(s) is not met.\nRequestId:fa43fb05-201f-0097-3cf9-091bad000000\nTime:2020-04-03T20:53:25.2363896Z"
        }
      }
    },
    {
      "RequestUri": "http://seannsecanary.blob.core.windows.net/test-filesystem-764a3aab-af7e-a0a2-1e81-73181d6507f2?restype=container",
      "RequestMethod": "DELETE",
      "RequestHeaders": {
        "Authorization": "Sanitized",
        "traceparent": "00-87369ae0a05b0646b82b28c48f9209b7-53395df6a3365d4c-00",
        "User-Agent": [
          "azsdk-net-Storage.Files.DataLake/12.1.0-dev.20200403.1",
          "(.NET Core 4.6.28325.01; Microsoft Windows 10.0.18362 )"
        ],
        "x-ms-client-request-id": "91e2afc9-aa24-b745-a788-b2b6232935df",
        "x-ms-date": "Fri, 03 Apr 2020 20:53:26 GMT",
        "x-ms-return-client-request-id": "true",
        "x-ms-version": "2019-12-12"
>>>>>>> 32e373e2
      },
      "RequestBody": null,
      "StatusCode": 202,
      "ResponseHeaders": {
        "Content-Length": "0",
<<<<<<< HEAD
        "Date": "Thu, 05 Mar 2020 22:08:01 GMT",
=======
        "Date": "Fri, 03 Apr 2020 20:53:24 GMT",
>>>>>>> 32e373e2
        "Server": [
          "Windows-Azure-Blob/1.0",
          "Microsoft-HTTPAPI/2.0"
        ],
        "x-ms-client-request-id": "91e2afc9-aa24-b745-a788-b2b6232935df",
<<<<<<< HEAD
        "x-ms-request-id": "64e3b319-b01e-0003-793a-f3735f000000",
        "x-ms-version": "2019-10-10"
=======
        "x-ms-request-id": "962160b5-f01e-0012-4ff9-093670000000",
        "x-ms-version": "2019-12-12"
>>>>>>> 32e373e2
      },
      "ResponseBody": []
    },
    {
<<<<<<< HEAD
      "RequestUri": "https://seanstagehierarchical.blob.core.windows.net/test-filesystem-3c2f894e-6523-3157-0ee4-b656114aaffd?restype=container",
      "RequestMethod": "PUT",
      "RequestHeaders": {
        "Authorization": "Sanitized",
        "traceparent": "00-b2734bb3ab9150449269fa1dda7f718f-2bb267cab8ce6340-00",
        "User-Agent": [
          "azsdk-net-Storage.Files.DataLake/12.0.0-dev.20200305.1",
          "(.NET Core 4.6.28325.01; Microsoft Windows 10.0.18363 )"
        ],
        "x-ms-blob-public-access": "container",
        "x-ms-client-request-id": "961135b1-647a-646d-57b1-823ff3eea65c",
        "x-ms-date": "Thu, 05 Mar 2020 22:08:01 GMT",
        "x-ms-return-client-request-id": "true",
        "x-ms-version": "2019-10-10"
=======
      "RequestUri": "http://seannsecanary.blob.core.windows.net/test-filesystem-3c2f894e-6523-3157-0ee4-b656114aaffd?restype=container",
      "RequestMethod": "PUT",
      "RequestHeaders": {
        "Authorization": "Sanitized",
        "traceparent": "00-ed90a13ac3efb845a6dd5401bf8920d0-04c26deb88dbd042-00",
        "User-Agent": [
          "azsdk-net-Storage.Files.DataLake/12.1.0-dev.20200403.1",
          "(.NET Core 4.6.28325.01; Microsoft Windows 10.0.18362 )"
        ],
        "x-ms-blob-public-access": "container",
        "x-ms-client-request-id": "961135b1-647a-646d-57b1-823ff3eea65c",
        "x-ms-date": "Fri, 03 Apr 2020 20:53:26 GMT",
        "x-ms-return-client-request-id": "true",
        "x-ms-version": "2019-12-12"
>>>>>>> 32e373e2
      },
      "RequestBody": null,
      "StatusCode": 201,
      "ResponseHeaders": {
        "Content-Length": "0",
<<<<<<< HEAD
        "Date": "Thu, 05 Mar 2020 22:08:01 GMT",
        "ETag": "\u00220x8D7C151AC21C428\u0022",
        "Last-Modified": "Thu, 05 Mar 2020 22:08:02 GMT",
=======
        "Date": "Fri, 03 Apr 2020 20:53:24 GMT",
        "ETag": "\u00220x8D7D8110DD16CEA\u0022",
        "Last-Modified": "Fri, 03 Apr 2020 20:53:25 GMT",
>>>>>>> 32e373e2
        "Server": [
          "Windows-Azure-Blob/1.0",
          "Microsoft-HTTPAPI/2.0"
        ],
        "x-ms-client-request-id": "961135b1-647a-646d-57b1-823ff3eea65c",
<<<<<<< HEAD
        "x-ms-request-id": "0fb0f67b-d01e-0015-2a3a-f38588000000",
        "x-ms-version": "2019-10-10"
=======
        "x-ms-request-id": "962160d1-f01e-0012-69f9-093670000000",
        "x-ms-version": "2019-12-12"
>>>>>>> 32e373e2
      },
      "ResponseBody": []
    },
    {
<<<<<<< HEAD
      "RequestUri": "https://seanstagehierarchical.dfs.core.windows.net/test-filesystem-3c2f894e-6523-3157-0ee4-b656114aaffd/test-directory-78e6b4d9-b97c-8d69-22fd-763ed698abe8?resource=directory",
      "RequestMethod": "PUT",
      "RequestHeaders": {
        "Authorization": "Sanitized",
        "traceparent": "00-3a13f7318da60c459d1b0dd052c19d74-91c887e3336f894a-00",
        "User-Agent": [
          "azsdk-net-Storage.Files.DataLake/12.0.0-dev.20200305.1",
          "(.NET Core 4.6.28325.01; Microsoft Windows 10.0.18363 )"
        ],
        "x-ms-client-request-id": "d1e6313f-073f-f76c-cc83-737dee2f8dbf",
        "x-ms-date": "Thu, 05 Mar 2020 22:08:02 GMT",
        "x-ms-return-client-request-id": "true",
        "x-ms-version": "2019-10-10"
=======
      "RequestUri": "http://seannsecanary.dfs.core.windows.net/test-filesystem-3c2f894e-6523-3157-0ee4-b656114aaffd/test-directory-78e6b4d9-b97c-8d69-22fd-763ed698abe8?resource=directory",
      "RequestMethod": "PUT",
      "RequestHeaders": {
        "Authorization": "Sanitized",
        "traceparent": "00-0346095c2321564197102e4f6f25b720-9c175bba0ab0cb4e-00",
        "User-Agent": [
          "azsdk-net-Storage.Files.DataLake/12.1.0-dev.20200403.1",
          "(.NET Core 4.6.28325.01; Microsoft Windows 10.0.18362 )"
        ],
        "x-ms-client-request-id": "d1e6313f-073f-f76c-cc83-737dee2f8dbf",
        "x-ms-date": "Fri, 03 Apr 2020 20:53:26 GMT",
        "x-ms-return-client-request-id": "true",
        "x-ms-version": "2019-12-12"
>>>>>>> 32e373e2
      },
      "RequestBody": null,
      "StatusCode": 201,
      "ResponseHeaders": {
        "Content-Length": "0",
<<<<<<< HEAD
        "Date": "Thu, 05 Mar 2020 22:08:02 GMT",
        "ETag": "\u00220x8D7C151AC5592FA\u0022",
        "Last-Modified": "Thu, 05 Mar 2020 22:08:02 GMT",
=======
        "Date": "Fri, 03 Apr 2020 20:53:24 GMT",
        "ETag": "\u00220x8D7D8110DE0E1BD\u0022",
        "Last-Modified": "Fri, 03 Apr 2020 20:53:25 GMT",
>>>>>>> 32e373e2
        "Server": [
          "Windows-Azure-HDFS/1.0",
          "Microsoft-HTTPAPI/2.0"
        ],
        "x-ms-client-request-id": "d1e6313f-073f-f76c-cc83-737dee2f8dbf",
<<<<<<< HEAD
        "x-ms-request-id": "f4f1cbc9-601f-0010-323a-f35753000000",
        "x-ms-version": "2019-10-10"
=======
        "x-ms-request-id": "fa43fb06-201f-0097-3df9-091bad000000",
        "x-ms-version": "2019-12-12"
>>>>>>> 32e373e2
      },
      "ResponseBody": []
    },
    {
<<<<<<< HEAD
      "RequestUri": "https://seanstagehierarchical.dfs.core.windows.net/test-filesystem-3c2f894e-6523-3157-0ee4-b656114aaffd/test-directory-78e6b4d9-b97c-8d69-22fd-763ed698abe8?recursive=true",
=======
      "RequestUri": "http://seannsecanary.dfs.core.windows.net/test-filesystem-3c2f894e-6523-3157-0ee4-b656114aaffd/test-directory-78e6b4d9-b97c-8d69-22fd-763ed698abe8?recursive=true",
>>>>>>> 32e373e2
      "RequestMethod": "DELETE",
      "RequestHeaders": {
        "Authorization": "Sanitized",
        "If-Match": "\u0022garbage\u0022",
        "User-Agent": [
<<<<<<< HEAD
          "azsdk-net-Storage.Files.DataLake/12.0.0-dev.20200305.1",
          "(.NET Core 4.6.28325.01; Microsoft Windows 10.0.18363 )"
        ],
        "x-ms-client-request-id": "a4fe9ebd-d9b2-5da8-60ad-10b5a6057b0f",
        "x-ms-date": "Thu, 05 Mar 2020 22:08:02 GMT",
        "x-ms-return-client-request-id": "true",
        "x-ms-version": "2019-10-10"
=======
          "azsdk-net-Storage.Files.DataLake/12.1.0-dev.20200403.1",
          "(.NET Core 4.6.28325.01; Microsoft Windows 10.0.18362 )"
        ],
        "x-ms-client-request-id": "a4fe9ebd-d9b2-5da8-60ad-10b5a6057b0f",
        "x-ms-date": "Fri, 03 Apr 2020 20:53:27 GMT",
        "x-ms-return-client-request-id": "true",
        "x-ms-version": "2019-12-12"
>>>>>>> 32e373e2
      },
      "RequestBody": null,
      "StatusCode": 412,
      "ResponseHeaders": {
        "Content-Length": "200",
        "Content-Type": "application/json; charset=utf-8",
<<<<<<< HEAD
        "Date": "Thu, 05 Mar 2020 22:08:02 GMT",
=======
        "Date": "Fri, 03 Apr 2020 20:53:24 GMT",
>>>>>>> 32e373e2
        "Server": [
          "Windows-Azure-HDFS/1.0",
          "Microsoft-HTTPAPI/2.0"
        ],
        "x-ms-client-request-id": "a4fe9ebd-d9b2-5da8-60ad-10b5a6057b0f",
        "x-ms-error-code": "ConditionNotMet",
<<<<<<< HEAD
        "x-ms-request-id": "f4f1cbca-601f-0010-333a-f35753000000",
        "x-ms-version": "2019-10-10"
=======
        "x-ms-request-id": "fa43fb07-201f-0097-3ef9-091bad000000",
        "x-ms-version": "2019-12-12"
>>>>>>> 32e373e2
      },
      "ResponseBody": {
        "error": {
          "code": "ConditionNotMet",
<<<<<<< HEAD
          "message": "The condition specified using HTTP conditional header(s) is not met.\nRequestId:f4f1cbca-601f-0010-333a-f35753000000\nTime:2020-03-05T22:08:02.5308061Z"
        }
      }
    },
    {
      "RequestUri": "https://seanstagehierarchical.blob.core.windows.net/test-filesystem-3c2f894e-6523-3157-0ee4-b656114aaffd?restype=container",
      "RequestMethod": "DELETE",
      "RequestHeaders": {
        "Authorization": "Sanitized",
        "traceparent": "00-8a2e687f00bf664580282fd520e94df1-7622746071dc0244-00",
        "User-Agent": [
          "azsdk-net-Storage.Files.DataLake/12.0.0-dev.20200305.1",
          "(.NET Core 4.6.28325.01; Microsoft Windows 10.0.18363 )"
        ],
        "x-ms-client-request-id": "50bf7834-e930-2c0c-f27c-c59cb86e192c",
        "x-ms-date": "Thu, 05 Mar 2020 22:08:02 GMT",
        "x-ms-return-client-request-id": "true",
        "x-ms-version": "2019-10-10"
=======
          "message": "The condition specified using HTTP conditional header(s) is not met.\nRequestId:fa43fb07-201f-0097-3ef9-091bad000000\nTime:2020-04-03T20:53:25.5886374Z"
        }
      }
    },
    {
      "RequestUri": "http://seannsecanary.blob.core.windows.net/test-filesystem-3c2f894e-6523-3157-0ee4-b656114aaffd?restype=container",
      "RequestMethod": "DELETE",
      "RequestHeaders": {
        "Authorization": "Sanitized",
        "traceparent": "00-29905a767cfdb04fbe2fa8a78dbf3f1b-7a07b94bc6b96c40-00",
        "User-Agent": [
          "azsdk-net-Storage.Files.DataLake/12.1.0-dev.20200403.1",
          "(.NET Core 4.6.28325.01; Microsoft Windows 10.0.18362 )"
        ],
        "x-ms-client-request-id": "50bf7834-e930-2c0c-f27c-c59cb86e192c",
        "x-ms-date": "Fri, 03 Apr 2020 20:53:27 GMT",
        "x-ms-return-client-request-id": "true",
        "x-ms-version": "2019-12-12"
>>>>>>> 32e373e2
      },
      "RequestBody": null,
      "StatusCode": 202,
      "ResponseHeaders": {
        "Content-Length": "0",
<<<<<<< HEAD
        "Date": "Thu, 05 Mar 2020 22:08:01 GMT",
=======
        "Date": "Fri, 03 Apr 2020 20:53:24 GMT",
>>>>>>> 32e373e2
        "Server": [
          "Windows-Azure-Blob/1.0",
          "Microsoft-HTTPAPI/2.0"
        ],
        "x-ms-client-request-id": "50bf7834-e930-2c0c-f27c-c59cb86e192c",
<<<<<<< HEAD
        "x-ms-request-id": "0fb0f689-d01e-0015-343a-f38588000000",
        "x-ms-version": "2019-10-10"
=======
        "x-ms-request-id": "96216107-f01e-0012-1df9-093670000000",
        "x-ms-version": "2019-12-12"
>>>>>>> 32e373e2
      },
      "ResponseBody": []
    },
    {
<<<<<<< HEAD
      "RequestUri": "https://seanstagehierarchical.blob.core.windows.net/test-filesystem-31772b00-abe4-a4ae-0f88-968b39e49027?restype=container",
      "RequestMethod": "PUT",
      "RequestHeaders": {
        "Authorization": "Sanitized",
        "traceparent": "00-d6bbef1f41cede41850eebaa8f407d8a-190b60760db96e49-00",
        "User-Agent": [
          "azsdk-net-Storage.Files.DataLake/12.0.0-dev.20200305.1",
          "(.NET Core 4.6.28325.01; Microsoft Windows 10.0.18363 )"
        ],
        "x-ms-blob-public-access": "container",
        "x-ms-client-request-id": "a1c3720d-2fc1-8843-ca1b-40a85281f20d",
        "x-ms-date": "Thu, 05 Mar 2020 22:08:02 GMT",
        "x-ms-return-client-request-id": "true",
        "x-ms-version": "2019-10-10"
=======
      "RequestUri": "http://seannsecanary.blob.core.windows.net/test-filesystem-31772b00-abe4-a4ae-0f88-968b39e49027?restype=container",
      "RequestMethod": "PUT",
      "RequestHeaders": {
        "Authorization": "Sanitized",
        "traceparent": "00-abef448d40a7654c8e853318b6fe8289-8ed4f21ce84b104d-00",
        "User-Agent": [
          "azsdk-net-Storage.Files.DataLake/12.1.0-dev.20200403.1",
          "(.NET Core 4.6.28325.01; Microsoft Windows 10.0.18362 )"
        ],
        "x-ms-blob-public-access": "container",
        "x-ms-client-request-id": "a1c3720d-2fc1-8843-ca1b-40a85281f20d",
        "x-ms-date": "Fri, 03 Apr 2020 20:53:27 GMT",
        "x-ms-return-client-request-id": "true",
        "x-ms-version": "2019-12-12"
>>>>>>> 32e373e2
      },
      "RequestBody": null,
      "StatusCode": 201,
      "ResponseHeaders": {
        "Content-Length": "0",
<<<<<<< HEAD
        "Date": "Thu, 05 Mar 2020 22:08:02 GMT",
        "ETag": "\u00220x8D7C151ACA5BB90\u0022",
        "Last-Modified": "Thu, 05 Mar 2020 22:08:02 GMT",
=======
        "Date": "Fri, 03 Apr 2020 20:53:24 GMT",
        "ETag": "\u00220x8D7D8110E0705A4\u0022",
        "Last-Modified": "Fri, 03 Apr 2020 20:53:25 GMT",
>>>>>>> 32e373e2
        "Server": [
          "Windows-Azure-Blob/1.0",
          "Microsoft-HTTPAPI/2.0"
        ],
        "x-ms-client-request-id": "a1c3720d-2fc1-8843-ca1b-40a85281f20d",
<<<<<<< HEAD
        "x-ms-request-id": "8dea91a9-a01e-0042-6a3a-f32bbb000000",
        "x-ms-version": "2019-10-10"
=======
        "x-ms-request-id": "96216117-f01e-0012-2bf9-093670000000",
        "x-ms-version": "2019-12-12"
>>>>>>> 32e373e2
      },
      "ResponseBody": []
    },
    {
<<<<<<< HEAD
      "RequestUri": "https://seanstagehierarchical.dfs.core.windows.net/test-filesystem-31772b00-abe4-a4ae-0f88-968b39e49027/test-directory-d0509deb-ebed-d4e7-4ca5-d951f9dd4f1d?resource=directory",
      "RequestMethod": "PUT",
      "RequestHeaders": {
        "Authorization": "Sanitized",
        "traceparent": "00-9164f21aa538c3409dd496953dfa095d-cd5ec5235097b041-00",
        "User-Agent": [
          "azsdk-net-Storage.Files.DataLake/12.0.0-dev.20200305.1",
          "(.NET Core 4.6.28325.01; Microsoft Windows 10.0.18363 )"
        ],
        "x-ms-client-request-id": "b6e4a49f-eda1-21b1-8bee-551c55f18fec",
        "x-ms-date": "Thu, 05 Mar 2020 22:08:03 GMT",
        "x-ms-return-client-request-id": "true",
        "x-ms-version": "2019-10-10"
=======
      "RequestUri": "http://seannsecanary.dfs.core.windows.net/test-filesystem-31772b00-abe4-a4ae-0f88-968b39e49027/test-directory-d0509deb-ebed-d4e7-4ca5-d951f9dd4f1d?resource=directory",
      "RequestMethod": "PUT",
      "RequestHeaders": {
        "Authorization": "Sanitized",
        "traceparent": "00-f71229620dfa4949b1104d8a6406407b-76bbdea3703c444c-00",
        "User-Agent": [
          "azsdk-net-Storage.Files.DataLake/12.1.0-dev.20200403.1",
          "(.NET Core 4.6.28325.01; Microsoft Windows 10.0.18362 )"
        ],
        "x-ms-client-request-id": "b6e4a49f-eda1-21b1-8bee-551c55f18fec",
        "x-ms-date": "Fri, 03 Apr 2020 20:53:27 GMT",
        "x-ms-return-client-request-id": "true",
        "x-ms-version": "2019-12-12"
>>>>>>> 32e373e2
      },
      "RequestBody": null,
      "StatusCode": 201,
      "ResponseHeaders": {
        "Content-Length": "0",
<<<<<<< HEAD
        "Date": "Thu, 05 Mar 2020 22:08:02 GMT",
        "ETag": "\u00220x8D7C151ACD6D963\u0022",
        "Last-Modified": "Thu, 05 Mar 2020 22:08:03 GMT",
=======
        "Date": "Fri, 03 Apr 2020 20:53:24 GMT",
        "ETag": "\u00220x8D7D8110E15A975\u0022",
        "Last-Modified": "Fri, 03 Apr 2020 20:53:25 GMT",
>>>>>>> 32e373e2
        "Server": [
          "Windows-Azure-HDFS/1.0",
          "Microsoft-HTTPAPI/2.0"
        ],
        "x-ms-client-request-id": "b6e4a49f-eda1-21b1-8bee-551c55f18fec",
<<<<<<< HEAD
        "x-ms-request-id": "30cfdf2e-201f-0011-7c3a-f3088f000000",
        "x-ms-version": "2019-10-10"
=======
        "x-ms-request-id": "fa43fb08-201f-0097-3ff9-091bad000000",
        "x-ms-version": "2019-12-12"
>>>>>>> 32e373e2
      },
      "ResponseBody": []
    },
    {
<<<<<<< HEAD
      "RequestUri": "https://seanstagehierarchical.blob.core.windows.net/test-filesystem-31772b00-abe4-a4ae-0f88-968b39e49027/test-directory-d0509deb-ebed-d4e7-4ca5-d951f9dd4f1d",
=======
      "RequestUri": "http://seannsecanary.blob.core.windows.net/test-filesystem-31772b00-abe4-a4ae-0f88-968b39e49027/test-directory-d0509deb-ebed-d4e7-4ca5-d951f9dd4f1d",
>>>>>>> 32e373e2
      "RequestMethod": "HEAD",
      "RequestHeaders": {
        "Authorization": "Sanitized",
        "User-Agent": [
<<<<<<< HEAD
          "azsdk-net-Storage.Files.DataLake/12.0.0-dev.20200305.1",
          "(.NET Core 4.6.28325.01; Microsoft Windows 10.0.18363 )"
        ],
        "x-ms-client-request-id": "54b10326-99f9-dd7b-455c-3b339948c5b2",
        "x-ms-date": "Thu, 05 Mar 2020 22:08:03 GMT",
        "x-ms-return-client-request-id": "true",
        "x-ms-version": "2019-10-10"
=======
          "azsdk-net-Storage.Files.DataLake/12.1.0-dev.20200403.1",
          "(.NET Core 4.6.28325.01; Microsoft Windows 10.0.18362 )"
        ],
        "x-ms-client-request-id": "54b10326-99f9-dd7b-455c-3b339948c5b2",
        "x-ms-date": "Fri, 03 Apr 2020 20:53:27 GMT",
        "x-ms-return-client-request-id": "true",
        "x-ms-version": "2019-12-12"
>>>>>>> 32e373e2
      },
      "RequestBody": null,
      "StatusCode": 200,
      "ResponseHeaders": {
        "Accept-Ranges": "bytes",
        "Content-Length": "0",
        "Content-Type": "application/octet-stream",
<<<<<<< HEAD
        "Date": "Thu, 05 Mar 2020 22:08:02 GMT",
        "ETag": "\u00220x8D7C151ACD6D963\u0022",
        "Last-Modified": "Thu, 05 Mar 2020 22:08:03 GMT",
=======
        "Date": "Fri, 03 Apr 2020 20:53:25 GMT",
        "ETag": "\u00220x8D7D8110E15A975\u0022",
        "Last-Modified": "Fri, 03 Apr 2020 20:53:25 GMT",
>>>>>>> 32e373e2
        "Server": [
          "Windows-Azure-Blob/1.0",
          "Microsoft-HTTPAPI/2.0"
        ],
        "x-ms-access-tier": "Hot",
        "x-ms-access-tier-inferred": "true",
        "x-ms-blob-type": "BlockBlob",
        "x-ms-client-request-id": "54b10326-99f9-dd7b-455c-3b339948c5b2",
<<<<<<< HEAD
        "x-ms-creation-time": "Thu, 05 Mar 2020 22:08:03 GMT",
        "x-ms-lease-state": "available",
        "x-ms-lease-status": "unlocked",
        "x-ms-meta-hdi_isfolder": "true",
        "x-ms-request-id": "8dea91bd-a01e-0042-7b3a-f32bbb000000",
        "x-ms-server-encrypted": "true",
        "x-ms-version": "2019-10-10"
=======
        "x-ms-creation-time": "Fri, 03 Apr 2020 20:53:25 GMT",
        "x-ms-lease-state": "available",
        "x-ms-lease-status": "unlocked",
        "x-ms-meta-hdi_isfolder": "true",
        "x-ms-request-id": "96216128-f01e-0012-3af9-093670000000",
        "x-ms-server-encrypted": "true",
        "x-ms-version": "2019-12-12"
>>>>>>> 32e373e2
      },
      "ResponseBody": []
    },
    {
<<<<<<< HEAD
      "RequestUri": "https://seanstagehierarchical.dfs.core.windows.net/test-filesystem-31772b00-abe4-a4ae-0f88-968b39e49027/test-directory-d0509deb-ebed-d4e7-4ca5-d951f9dd4f1d?recursive=true",
      "RequestMethod": "DELETE",
      "RequestHeaders": {
        "Authorization": "Sanitized",
        "If-None-Match": "\u00220x8D7C151ACD6D963\u0022",
        "User-Agent": [
          "azsdk-net-Storage.Files.DataLake/12.0.0-dev.20200305.1",
          "(.NET Core 4.6.28325.01; Microsoft Windows 10.0.18363 )"
        ],
        "x-ms-client-request-id": "52f63e04-3a40-32f3-a700-15a5f0b863ef",
        "x-ms-date": "Thu, 05 Mar 2020 22:08:03 GMT",
        "x-ms-return-client-request-id": "true",
        "x-ms-version": "2019-10-10"
=======
      "RequestUri": "http://seannsecanary.dfs.core.windows.net/test-filesystem-31772b00-abe4-a4ae-0f88-968b39e49027/test-directory-d0509deb-ebed-d4e7-4ca5-d951f9dd4f1d?recursive=true",
      "RequestMethod": "DELETE",
      "RequestHeaders": {
        "Authorization": "Sanitized",
        "If-None-Match": "\u00220x8D7D8110E15A975\u0022",
        "User-Agent": [
          "azsdk-net-Storage.Files.DataLake/12.1.0-dev.20200403.1",
          "(.NET Core 4.6.28325.01; Microsoft Windows 10.0.18362 )"
        ],
        "x-ms-client-request-id": "52f63e04-3a40-32f3-a700-15a5f0b863ef",
        "x-ms-date": "Fri, 03 Apr 2020 20:53:27 GMT",
        "x-ms-return-client-request-id": "true",
        "x-ms-version": "2019-12-12"
>>>>>>> 32e373e2
      },
      "RequestBody": null,
      "StatusCode": 412,
      "ResponseHeaders": {
        "Content-Length": "200",
        "Content-Type": "application/json; charset=utf-8",
<<<<<<< HEAD
        "Date": "Thu, 05 Mar 2020 22:08:03 GMT",
=======
        "Date": "Fri, 03 Apr 2020 20:53:25 GMT",
>>>>>>> 32e373e2
        "Server": [
          "Windows-Azure-HDFS/1.0",
          "Microsoft-HTTPAPI/2.0"
        ],
        "x-ms-client-request-id": "52f63e04-3a40-32f3-a700-15a5f0b863ef",
        "x-ms-error-code": "ConditionNotMet",
<<<<<<< HEAD
        "x-ms-request-id": "30cfdf2f-201f-0011-7d3a-f3088f000000",
        "x-ms-version": "2019-10-10"
=======
        "x-ms-request-id": "fa43fb09-201f-0097-40f9-091bad000000",
        "x-ms-version": "2019-12-12"
>>>>>>> 32e373e2
      },
      "ResponseBody": {
        "error": {
          "code": "ConditionNotMet",
<<<<<<< HEAD
          "message": "The condition specified using HTTP conditional header(s) is not met.\nRequestId:30cfdf2f-201f-0011-7d3a-f3088f000000\nTime:2020-03-05T22:08:03.6401640Z"
        }
      }
    },
    {
      "RequestUri": "https://seanstagehierarchical.blob.core.windows.net/test-filesystem-31772b00-abe4-a4ae-0f88-968b39e49027?restype=container",
      "RequestMethod": "DELETE",
      "RequestHeaders": {
        "Authorization": "Sanitized",
        "traceparent": "00-4efc367fb5baa8449e1cb69828185058-6d91e04667a69843-00",
        "User-Agent": [
          "azsdk-net-Storage.Files.DataLake/12.0.0-dev.20200305.1",
          "(.NET Core 4.6.28325.01; Microsoft Windows 10.0.18363 )"
        ],
        "x-ms-client-request-id": "5a2e6ec3-7252-2d72-822a-20580e2e8300",
        "x-ms-date": "Thu, 05 Mar 2020 22:08:03 GMT",
        "x-ms-return-client-request-id": "true",
        "x-ms-version": "2019-10-10"
=======
          "message": "The condition specified using HTTP conditional header(s) is not met.\nRequestId:fa43fb09-201f-0097-40f9-091bad000000\nTime:2020-04-03T20:53:26.0129354Z"
        }
      }
    },
    {
      "RequestUri": "http://seannsecanary.blob.core.windows.net/test-filesystem-31772b00-abe4-a4ae-0f88-968b39e49027?restype=container",
      "RequestMethod": "DELETE",
      "RequestHeaders": {
        "Authorization": "Sanitized",
        "traceparent": "00-7779d06c8720d7439572ffa8d5069c5a-618a5851aca9544a-00",
        "User-Agent": [
          "azsdk-net-Storage.Files.DataLake/12.1.0-dev.20200403.1",
          "(.NET Core 4.6.28325.01; Microsoft Windows 10.0.18362 )"
        ],
        "x-ms-client-request-id": "5a2e6ec3-7252-2d72-822a-20580e2e8300",
        "x-ms-date": "Fri, 03 Apr 2020 20:53:27 GMT",
        "x-ms-return-client-request-id": "true",
        "x-ms-version": "2019-12-12"
>>>>>>> 32e373e2
      },
      "RequestBody": null,
      "StatusCode": 202,
      "ResponseHeaders": {
        "Content-Length": "0",
<<<<<<< HEAD
        "Date": "Thu, 05 Mar 2020 22:08:03 GMT",
=======
        "Date": "Fri, 03 Apr 2020 20:53:25 GMT",
>>>>>>> 32e373e2
        "Server": [
          "Windows-Azure-Blob/1.0",
          "Microsoft-HTTPAPI/2.0"
        ],
        "x-ms-client-request-id": "5a2e6ec3-7252-2d72-822a-20580e2e8300",
<<<<<<< HEAD
        "x-ms-request-id": "8dea91c9-a01e-0042-073a-f32bbb000000",
        "x-ms-version": "2019-10-10"
=======
        "x-ms-request-id": "96216142-f01e-0012-52f9-093670000000",
        "x-ms-version": "2019-12-12"
>>>>>>> 32e373e2
      },
      "ResponseBody": []
    },
    {
<<<<<<< HEAD
      "RequestUri": "https://seanstagehierarchical.blob.core.windows.net/test-filesystem-48fd8e84-872e-e36b-81f4-23029fe11799?restype=container",
      "RequestMethod": "PUT",
      "RequestHeaders": {
        "Authorization": "Sanitized",
        "traceparent": "00-62dc2b38c8f0e94e8833067192751739-1b7feb6933204541-00",
        "User-Agent": [
          "azsdk-net-Storage.Files.DataLake/12.0.0-dev.20200305.1",
          "(.NET Core 4.6.28325.01; Microsoft Windows 10.0.18363 )"
        ],
        "x-ms-blob-public-access": "container",
        "x-ms-client-request-id": "8d8d9bba-d210-3c5b-034b-d95e4f6f8ea1",
        "x-ms-date": "Thu, 05 Mar 2020 22:08:03 GMT",
        "x-ms-return-client-request-id": "true",
        "x-ms-version": "2019-10-10"
=======
      "RequestUri": "http://seannsecanary.blob.core.windows.net/test-filesystem-48fd8e84-872e-e36b-81f4-23029fe11799?restype=container",
      "RequestMethod": "PUT",
      "RequestHeaders": {
        "Authorization": "Sanitized",
        "traceparent": "00-871772a6d150b24d822f885a58b55122-d1ad1f984f9ae24b-00",
        "User-Agent": [
          "azsdk-net-Storage.Files.DataLake/12.1.0-dev.20200403.1",
          "(.NET Core 4.6.28325.01; Microsoft Windows 10.0.18362 )"
        ],
        "x-ms-blob-public-access": "container",
        "x-ms-client-request-id": "8d8d9bba-d210-3c5b-034b-d95e4f6f8ea1",
        "x-ms-date": "Fri, 03 Apr 2020 20:53:27 GMT",
        "x-ms-return-client-request-id": "true",
        "x-ms-version": "2019-12-12"
>>>>>>> 32e373e2
      },
      "RequestBody": null,
      "StatusCode": 201,
      "ResponseHeaders": {
        "Content-Length": "0",
<<<<<<< HEAD
        "Date": "Thu, 05 Mar 2020 22:08:03 GMT",
        "ETag": "\u00220x8D7C151AD529E94\u0022",
        "Last-Modified": "Thu, 05 Mar 2020 22:08:04 GMT",
=======
        "Date": "Fri, 03 Apr 2020 20:53:25 GMT",
        "ETag": "\u00220x8D7D8110E481234\u0022",
        "Last-Modified": "Fri, 03 Apr 2020 20:53:26 GMT",
>>>>>>> 32e373e2
        "Server": [
          "Windows-Azure-Blob/1.0",
          "Microsoft-HTTPAPI/2.0"
        ],
        "x-ms-client-request-id": "8d8d9bba-d210-3c5b-034b-d95e4f6f8ea1",
<<<<<<< HEAD
        "x-ms-request-id": "9d5252f2-c01e-0044-773a-f31804000000",
        "x-ms-version": "2019-10-10"
=======
        "x-ms-request-id": "9621614d-f01e-0012-5df9-093670000000",
        "x-ms-version": "2019-12-12"
>>>>>>> 32e373e2
      },
      "ResponseBody": []
    },
    {
<<<<<<< HEAD
      "RequestUri": "https://seanstagehierarchical.dfs.core.windows.net/test-filesystem-48fd8e84-872e-e36b-81f4-23029fe11799/test-directory-82748713-014c-7b76-f101-42cef735e11c?resource=directory",
      "RequestMethod": "PUT",
      "RequestHeaders": {
        "Authorization": "Sanitized",
        "traceparent": "00-67b89eab1fef4f46993888ebadec4c25-6f0d9c0ce0bfc643-00",
        "User-Agent": [
          "azsdk-net-Storage.Files.DataLake/12.0.0-dev.20200305.1",
          "(.NET Core 4.6.28325.01; Microsoft Windows 10.0.18363 )"
        ],
        "x-ms-client-request-id": "7a23eed1-70f0-b8b3-2512-9c0f908d44cd",
        "x-ms-date": "Thu, 05 Mar 2020 22:08:04 GMT",
        "x-ms-return-client-request-id": "true",
        "x-ms-version": "2019-10-10"
=======
      "RequestUri": "http://seannsecanary.dfs.core.windows.net/test-filesystem-48fd8e84-872e-e36b-81f4-23029fe11799/test-directory-82748713-014c-7b76-f101-42cef735e11c?resource=directory",
      "RequestMethod": "PUT",
      "RequestHeaders": {
        "Authorization": "Sanitized",
        "traceparent": "00-acd9ab6675a3a447a99937a558f973aa-a55c639897450a42-00",
        "User-Agent": [
          "azsdk-net-Storage.Files.DataLake/12.1.0-dev.20200403.1",
          "(.NET Core 4.6.28325.01; Microsoft Windows 10.0.18362 )"
        ],
        "x-ms-client-request-id": "7a23eed1-70f0-b8b3-2512-9c0f908d44cd",
        "x-ms-date": "Fri, 03 Apr 2020 20:53:27 GMT",
        "x-ms-return-client-request-id": "true",
        "x-ms-version": "2019-12-12"
>>>>>>> 32e373e2
      },
      "RequestBody": null,
      "StatusCode": 201,
      "ResponseHeaders": {
        "Content-Length": "0",
<<<<<<< HEAD
        "Date": "Thu, 05 Mar 2020 22:08:04 GMT",
        "ETag": "\u00220x8D7C151AD8D865B\u0022",
        "Last-Modified": "Thu, 05 Mar 2020 22:08:04 GMT",
=======
        "Date": "Fri, 03 Apr 2020 20:53:25 GMT",
        "ETag": "\u00220x8D7D8110E6365A2\u0022",
        "Last-Modified": "Fri, 03 Apr 2020 20:53:26 GMT",
>>>>>>> 32e373e2
        "Server": [
          "Windows-Azure-HDFS/1.0",
          "Microsoft-HTTPAPI/2.0"
        ],
        "x-ms-client-request-id": "7a23eed1-70f0-b8b3-2512-9c0f908d44cd",
<<<<<<< HEAD
        "x-ms-request-id": "0f34ba48-401f-0038-043a-f336fb000000",
        "x-ms-version": "2019-10-10"
=======
        "x-ms-request-id": "fa43fb0a-201f-0097-41f9-091bad000000",
        "x-ms-version": "2019-12-12"
>>>>>>> 32e373e2
      },
      "ResponseBody": []
    },
    {
<<<<<<< HEAD
      "RequestUri": "https://seanstagehierarchical.dfs.core.windows.net/test-filesystem-48fd8e84-872e-e36b-81f4-23029fe11799/test-directory-82748713-014c-7b76-f101-42cef735e11c?recursive=true",
=======
      "RequestUri": "http://seannsecanary.dfs.core.windows.net/test-filesystem-48fd8e84-872e-e36b-81f4-23029fe11799/test-directory-82748713-014c-7b76-f101-42cef735e11c?recursive=true",
>>>>>>> 32e373e2
      "RequestMethod": "DELETE",
      "RequestHeaders": {
        "Authorization": "Sanitized",
        "User-Agent": [
<<<<<<< HEAD
          "azsdk-net-Storage.Files.DataLake/12.0.0-dev.20200305.1",
          "(.NET Core 4.6.28325.01; Microsoft Windows 10.0.18363 )"
        ],
        "x-ms-client-request-id": "09fdac54-6712-902b-6f8f-de41ee7881a3",
        "x-ms-date": "Thu, 05 Mar 2020 22:08:04 GMT",
        "x-ms-lease-id": "927aebf7-0a61-0c21-c248-f3e36c0878d8",
        "x-ms-return-client-request-id": "true",
        "x-ms-version": "2019-10-10"
=======
          "azsdk-net-Storage.Files.DataLake/12.1.0-dev.20200403.1",
          "(.NET Core 4.6.28325.01; Microsoft Windows 10.0.18362 )"
        ],
        "x-ms-client-request-id": "09fdac54-6712-902b-6f8f-de41ee7881a3",
        "x-ms-date": "Fri, 03 Apr 2020 20:53:27 GMT",
        "x-ms-lease-id": "927aebf7-0a61-0c21-c248-f3e36c0878d8",
        "x-ms-return-client-request-id": "true",
        "x-ms-version": "2019-12-12"
>>>>>>> 32e373e2
      },
      "RequestBody": null,
      "StatusCode": 412,
      "ResponseHeaders": {
        "Content-Length": "176",
        "Content-Type": "application/json; charset=utf-8",
<<<<<<< HEAD
        "Date": "Thu, 05 Mar 2020 22:08:04 GMT",
=======
        "Date": "Fri, 03 Apr 2020 20:53:25 GMT",
>>>>>>> 32e373e2
        "Server": [
          "Windows-Azure-HDFS/1.0",
          "Microsoft-HTTPAPI/2.0"
        ],
        "x-ms-client-request-id": "09fdac54-6712-902b-6f8f-de41ee7881a3",
        "x-ms-error-code": "LeaseNotPresent",
<<<<<<< HEAD
        "x-ms-request-id": "0f34ba49-401f-0038-053a-f336fb000000",
        "x-ms-version": "2019-10-10"
=======
        "x-ms-request-id": "fa43fb0b-201f-0097-42f9-091bad000000",
        "x-ms-version": "2019-12-12"
>>>>>>> 32e373e2
      },
      "ResponseBody": {
        "error": {
          "code": "LeaseNotPresent",
<<<<<<< HEAD
          "message": "There is currently no lease on the resource.\nRequestId:0f34ba49-401f-0038-053a-f336fb000000\nTime:2020-03-05T22:08:04.5370100Z"
        }
      }
    },
    {
      "RequestUri": "https://seanstagehierarchical.blob.core.windows.net/test-filesystem-48fd8e84-872e-e36b-81f4-23029fe11799?restype=container",
      "RequestMethod": "DELETE",
      "RequestHeaders": {
        "Authorization": "Sanitized",
        "traceparent": "00-17940f8330fbe2419afda1d44914e1a0-c9ce5c31756a0442-00",
        "User-Agent": [
          "azsdk-net-Storage.Files.DataLake/12.0.0-dev.20200305.1",
          "(.NET Core 4.6.28325.01; Microsoft Windows 10.0.18363 )"
        ],
        "x-ms-client-request-id": "e3bae9c6-3a8f-01bb-91cc-bd98ac0a9a85",
        "x-ms-date": "Thu, 05 Mar 2020 22:08:04 GMT",
        "x-ms-return-client-request-id": "true",
        "x-ms-version": "2019-10-10"
=======
          "message": "There is currently no lease on the resource.\nRequestId:fa43fb0b-201f-0097-42f9-091bad000000\nTime:2020-04-03T20:53:26.4572480Z"
        }
      }
    },
    {
      "RequestUri": "http://seannsecanary.blob.core.windows.net/test-filesystem-48fd8e84-872e-e36b-81f4-23029fe11799?restype=container",
      "RequestMethod": "DELETE",
      "RequestHeaders": {
        "Authorization": "Sanitized",
        "traceparent": "00-738961b987c1344b9be713dc35380590-e438aa36e5739748-00",
        "User-Agent": [
          "azsdk-net-Storage.Files.DataLake/12.1.0-dev.20200403.1",
          "(.NET Core 4.6.28325.01; Microsoft Windows 10.0.18362 )"
        ],
        "x-ms-client-request-id": "e3bae9c6-3a8f-01bb-91cc-bd98ac0a9a85",
        "x-ms-date": "Fri, 03 Apr 2020 20:53:27 GMT",
        "x-ms-return-client-request-id": "true",
        "x-ms-version": "2019-12-12"
>>>>>>> 32e373e2
      },
      "RequestBody": null,
      "StatusCode": 202,
      "ResponseHeaders": {
        "Content-Length": "0",
<<<<<<< HEAD
        "Date": "Thu, 05 Mar 2020 22:08:04 GMT",
=======
        "Date": "Fri, 03 Apr 2020 20:53:25 GMT",
>>>>>>> 32e373e2
        "Server": [
          "Windows-Azure-Blob/1.0",
          "Microsoft-HTTPAPI/2.0"
        ],
        "x-ms-client-request-id": "e3bae9c6-3a8f-01bb-91cc-bd98ac0a9a85",
<<<<<<< HEAD
        "x-ms-request-id": "9d5252ff-c01e-0044-7d3a-f31804000000",
        "x-ms-version": "2019-10-10"
=======
        "x-ms-request-id": "9621617e-f01e-0012-07f9-093670000000",
        "x-ms-version": "2019-12-12"
>>>>>>> 32e373e2
      },
      "ResponseBody": []
    }
  ],
  "Variables": {
<<<<<<< HEAD
    "DateTimeOffsetNow": "2020-03-05T14:07:59.9526812-08:00",
    "RandomSeed": "381683152",
    "Storage_TestConfigHierarchicalNamespace": "NamespaceTenant\nseanstagehierarchical\nU2FuaXRpemVk\nhttps://seanstagehierarchical.blob.core.windows.net\nhttp://seanstagehierarchical.file.core.windows.net\nhttp://seanstagehierarchical.queue.core.windows.net\nhttp://seanstagehierarchical.table.core.windows.net\n\n\n\n\nhttp://seanstagehierarchical-secondary.blob.core.windows.net\nhttp://seanstagehierarchical-secondary.file.core.windows.net\nhttp://seanstagehierarchical-secondary.queue.core.windows.net\nhttp://seanstagehierarchical-secondary.table.core.windows.net\n68390a19-a643-458b-b726-408abf67b4fc\nSanitized\n72f988bf-86f1-41af-91ab-2d7cd011db47\nhttps://login.microsoftonline.com/\nCloud\nBlobEndpoint=https://seanstagehierarchical.blob.core.windows.net/;QueueEndpoint=http://seanstagehierarchical.queue.core.windows.net/;FileEndpoint=http://seanstagehierarchical.file.core.windows.net/;BlobSecondaryEndpoint=http://seanstagehierarchical-secondary.blob.core.windows.net/;QueueSecondaryEndpoint=http://seanstagehierarchical-secondary.queue.core.windows.net/;FileSecondaryEndpoint=http://seanstagehierarchical-secondary.file.core.windows.net/;AccountName=seanstagehierarchical;AccountKey=Sanitized\n"
=======
    "DateTimeOffsetNow": "2020-04-03T13:53:25.9750565-07:00",
    "RandomSeed": "381683152",
    "Storage_TestConfigHierarchicalNamespace": "NamespaceTenant\nseannsecanary\nU2FuaXRpemVk\nhttp://seannsecanary.blob.core.windows.net\nhttp://seannsecanary.file.core.windows.net\nhttp://seannsecanary.queue.core.windows.net\nhttp://seannsecanary.table.core.windows.net\n\n\n\n\nhttp://seannsecanary-secondary.blob.core.windows.net\nhttp://seannsecanary-secondary.file.core.windows.net\nhttp://seannsecanary-secondary.queue.core.windows.net\nhttp://seannsecanary-secondary.table.core.windows.net\n68390a19-a643-458b-b726-408abf67b4fc\nSanitized\n72f988bf-86f1-41af-91ab-2d7cd011db47\nhttps://login.microsoftonline.com/\nCloud\nBlobEndpoint=http://seannsecanary.blob.core.windows.net/;QueueEndpoint=http://seannsecanary.queue.core.windows.net/;FileEndpoint=http://seannsecanary.file.core.windows.net/;BlobSecondaryEndpoint=http://seannsecanary-secondary.blob.core.windows.net/;QueueSecondaryEndpoint=http://seannsecanary-secondary.queue.core.windows.net/;FileSecondaryEndpoint=http://seannsecanary-secondary.file.core.windows.net/;AccountName=seannsecanary;AccountKey=Sanitized\n"
>>>>>>> 32e373e2
  }
}<|MERGE_RESOLUTION|>--- conflicted
+++ resolved
@@ -1,22 +1,6 @@
 {
   "Entries": [
     {
-<<<<<<< HEAD
-      "RequestUri": "https://seanstagehierarchical.blob.core.windows.net/test-filesystem-978b5e82-4c45-9c03-f605-ceafcafe1fd7?restype=container",
-      "RequestMethod": "PUT",
-      "RequestHeaders": {
-        "Authorization": "Sanitized",
-        "traceparent": "00-63024f3f12e2484e8becc7fcb58b15b7-71dadf6d856f1c40-00",
-        "User-Agent": [
-          "azsdk-net-Storage.Files.DataLake/12.0.0-dev.20200305.1",
-          "(.NET Core 4.6.28325.01; Microsoft Windows 10.0.18363 )"
-        ],
-        "x-ms-blob-public-access": "container",
-        "x-ms-client-request-id": "9ab96e10-8f86-aa7b-e8dd-9b5c3c7142c3",
-        "x-ms-date": "Thu, 05 Mar 2020 22:07:59 GMT",
-        "x-ms-return-client-request-id": "true",
-        "x-ms-version": "2019-10-10"
-=======
       "RequestUri": "http://seannsecanary.blob.core.windows.net/test-filesystem-978b5e82-4c45-9c03-f605-ceafcafe1fd7?restype=container",
       "RequestMethod": "PUT",
       "RequestHeaders": {
@@ -31,173 +15,89 @@
         "x-ms-date": "Fri, 03 Apr 2020 20:53:25 GMT",
         "x-ms-return-client-request-id": "true",
         "x-ms-version": "2019-12-12"
->>>>>>> 32e373e2
-      },
-      "RequestBody": null,
-      "StatusCode": 201,
-      "ResponseHeaders": {
-        "Content-Length": "0",
-<<<<<<< HEAD
-        "Date": "Thu, 05 Mar 2020 22:07:59 GMT",
-        "ETag": "\u00220x8D7C151AAFD835F\u0022",
-        "Last-Modified": "Thu, 05 Mar 2020 22:08:00 GMT",
-=======
+      },
+      "RequestBody": null,
+      "StatusCode": 201,
+      "ResponseHeaders": {
+        "Content-Length": "0",
         "Date": "Fri, 03 Apr 2020 20:53:23 GMT",
         "ETag": "\u00220x8D7D8110D4C942E\u0022",
         "Last-Modified": "Fri, 03 Apr 2020 20:53:24 GMT",
->>>>>>> 32e373e2
         "Server": [
           "Windows-Azure-Blob/1.0",
           "Microsoft-HTTPAPI/2.0"
         ],
         "x-ms-client-request-id": "9ab96e10-8f86-aa7b-e8dd-9b5c3c7142c3",
-<<<<<<< HEAD
-        "x-ms-request-id": "fcb352c6-001e-0039-2d3a-f36927000000",
-        "x-ms-version": "2019-10-10"
-=======
         "x-ms-request-id": "96216054-f01e-0012-7cf9-093670000000",
         "x-ms-version": "2019-12-12"
->>>>>>> 32e373e2
-      },
-      "ResponseBody": []
-    },
-    {
-<<<<<<< HEAD
-      "RequestUri": "https://seanstagehierarchical.dfs.core.windows.net/test-filesystem-978b5e82-4c45-9c03-f605-ceafcafe1fd7/test-directory-81521b29-9391-553b-51f6-32e0570d1b1e?resource=directory",
-      "RequestMethod": "PUT",
-      "RequestHeaders": {
-        "Authorization": "Sanitized",
-        "traceparent": "00-95d6a655687bf14085c2dabfed4b0270-7d656aeb0151144a-00",
-        "User-Agent": [
-          "azsdk-net-Storage.Files.DataLake/12.0.0-dev.20200305.1",
-          "(.NET Core 4.6.28325.01; Microsoft Windows 10.0.18363 )"
+      },
+      "ResponseBody": []
+    },
+    {
+      "RequestUri": "http://seannsecanary.dfs.core.windows.net/test-filesystem-978b5e82-4c45-9c03-f605-ceafcafe1fd7/test-directory-81521b29-9391-553b-51f6-32e0570d1b1e?resource=directory",
+      "RequestMethod": "PUT",
+      "RequestHeaders": {
+        "Authorization": "Sanitized",
+        "traceparent": "00-54064b892db2284d8c1807c1a5809ea5-f27b9f740321da4b-00",
+        "User-Agent": [
+          "azsdk-net-Storage.Files.DataLake/12.1.0-dev.20200403.1",
+          "(.NET Core 4.6.28325.01; Microsoft Windows 10.0.18362 )"
         ],
         "x-ms-client-request-id": "64cc3122-d985-7c5a-3363-49905c9a53db",
-        "x-ms-date": "Thu, 05 Mar 2020 22:08:00 GMT",
-        "x-ms-return-client-request-id": "true",
-        "x-ms-version": "2019-10-10"
-=======
-      "RequestUri": "http://seannsecanary.dfs.core.windows.net/test-filesystem-978b5e82-4c45-9c03-f605-ceafcafe1fd7/test-directory-81521b29-9391-553b-51f6-32e0570d1b1e?resource=directory",
-      "RequestMethod": "PUT",
-      "RequestHeaders": {
-        "Authorization": "Sanitized",
-        "traceparent": "00-54064b892db2284d8c1807c1a5809ea5-f27b9f740321da4b-00",
-        "User-Agent": [
-          "azsdk-net-Storage.Files.DataLake/12.1.0-dev.20200403.1",
-          "(.NET Core 4.6.28325.01; Microsoft Windows 10.0.18362 )"
-        ],
-        "x-ms-client-request-id": "64cc3122-d985-7c5a-3363-49905c9a53db",
-        "x-ms-date": "Fri, 03 Apr 2020 20:53:26 GMT",
-        "x-ms-return-client-request-id": "true",
-        "x-ms-version": "2019-12-12"
->>>>>>> 32e373e2
-      },
-      "RequestBody": null,
-      "StatusCode": 201,
-      "ResponseHeaders": {
-        "Content-Length": "0",
-<<<<<<< HEAD
-        "Date": "Thu, 05 Mar 2020 22:08:00 GMT",
-        "ETag": "\u00220x8D7C151AB308055\u0022",
-        "Last-Modified": "Thu, 05 Mar 2020 22:08:00 GMT",
-=======
+        "x-ms-date": "Fri, 03 Apr 2020 20:53:26 GMT",
+        "x-ms-return-client-request-id": "true",
+        "x-ms-version": "2019-12-12"
+      },
+      "RequestBody": null,
+      "StatusCode": 201,
+      "ResponseHeaders": {
+        "Content-Length": "0",
         "Date": "Fri, 03 Apr 2020 20:53:23 GMT",
         "ETag": "\u00220x8D7D8110D5DA634\u0022",
         "Last-Modified": "Fri, 03 Apr 2020 20:53:24 GMT",
->>>>>>> 32e373e2
         "Server": [
           "Windows-Azure-HDFS/1.0",
           "Microsoft-HTTPAPI/2.0"
         ],
         "x-ms-client-request-id": "64cc3122-d985-7c5a-3363-49905c9a53db",
-<<<<<<< HEAD
-        "x-ms-request-id": "19e46c10-601f-003f-163a-f35a98000000",
-        "x-ms-version": "2019-10-10"
-=======
         "x-ms-request-id": "fa43fb02-201f-0097-39f9-091bad000000",
         "x-ms-version": "2019-12-12"
->>>>>>> 32e373e2
-      },
-      "ResponseBody": []
-    },
-    {
-<<<<<<< HEAD
-      "RequestUri": "https://seanstagehierarchical.dfs.core.windows.net/test-filesystem-978b5e82-4c45-9c03-f605-ceafcafe1fd7/test-directory-81521b29-9391-553b-51f6-32e0570d1b1e?recursive=true",
-      "RequestMethod": "DELETE",
-      "RequestHeaders": {
-        "Authorization": "Sanitized",
-        "If-Modified-Since": "Fri, 06 Mar 2020 22:07:59 GMT",
-        "User-Agent": [
-          "azsdk-net-Storage.Files.DataLake/12.0.0-dev.20200305.1",
-          "(.NET Core 4.6.28325.01; Microsoft Windows 10.0.18363 )"
+      },
+      "ResponseBody": []
+    },
+    {
+      "RequestUri": "http://seannsecanary.dfs.core.windows.net/test-filesystem-978b5e82-4c45-9c03-f605-ceafcafe1fd7/test-directory-81521b29-9391-553b-51f6-32e0570d1b1e?recursive=true",
+      "RequestMethod": "DELETE",
+      "RequestHeaders": {
+        "Authorization": "Sanitized",
+        "If-Modified-Since": "Sat, 04 Apr 2020 20:53:25 GMT",
+        "User-Agent": [
+          "azsdk-net-Storage.Files.DataLake/12.1.0-dev.20200403.1",
+          "(.NET Core 4.6.28325.01; Microsoft Windows 10.0.18362 )"
         ],
         "x-ms-client-request-id": "25be3f9e-b640-d199-8823-28e13bc0a4d6",
-        "x-ms-date": "Thu, 05 Mar 2020 22:08:00 GMT",
-        "x-ms-return-client-request-id": "true",
-        "x-ms-version": "2019-10-10"
-=======
-      "RequestUri": "http://seannsecanary.dfs.core.windows.net/test-filesystem-978b5e82-4c45-9c03-f605-ceafcafe1fd7/test-directory-81521b29-9391-553b-51f6-32e0570d1b1e?recursive=true",
-      "RequestMethod": "DELETE",
-      "RequestHeaders": {
-        "Authorization": "Sanitized",
-        "If-Modified-Since": "Sat, 04 Apr 2020 20:53:25 GMT",
-        "User-Agent": [
-          "azsdk-net-Storage.Files.DataLake/12.1.0-dev.20200403.1",
-          "(.NET Core 4.6.28325.01; Microsoft Windows 10.0.18362 )"
-        ],
-        "x-ms-client-request-id": "25be3f9e-b640-d199-8823-28e13bc0a4d6",
-        "x-ms-date": "Fri, 03 Apr 2020 20:53:26 GMT",
-        "x-ms-return-client-request-id": "true",
-        "x-ms-version": "2019-12-12"
->>>>>>> 32e373e2
+        "x-ms-date": "Fri, 03 Apr 2020 20:53:26 GMT",
+        "x-ms-return-client-request-id": "true",
+        "x-ms-version": "2019-12-12"
       },
       "RequestBody": null,
       "StatusCode": 412,
       "ResponseHeaders": {
         "Content-Length": "200",
         "Content-Type": "application/json; charset=utf-8",
-<<<<<<< HEAD
-        "Date": "Thu, 05 Mar 2020 22:08:00 GMT",
-=======
         "Date": "Fri, 03 Apr 2020 20:53:23 GMT",
->>>>>>> 32e373e2
         "Server": [
           "Windows-Azure-HDFS/1.0",
           "Microsoft-HTTPAPI/2.0"
         ],
         "x-ms-client-request-id": "25be3f9e-b640-d199-8823-28e13bc0a4d6",
         "x-ms-error-code": "ConditionNotMet",
-<<<<<<< HEAD
-        "x-ms-request-id": "19e46c12-601f-003f-183a-f35a98000000",
-        "x-ms-version": "2019-10-10"
-=======
         "x-ms-request-id": "fa43fb03-201f-0097-3af9-091bad000000",
         "x-ms-version": "2019-12-12"
->>>>>>> 32e373e2
       },
       "ResponseBody": {
         "error": {
           "code": "ConditionNotMet",
-<<<<<<< HEAD
-          "message": "The condition specified using HTTP conditional header(s) is not met.\nRequestId:19e46c12-601f-003f-183a-f35a98000000\nTime:2020-03-05T22:08:00.7887247Z"
-        }
-      }
-    },
-    {
-      "RequestUri": "https://seanstagehierarchical.blob.core.windows.net/test-filesystem-978b5e82-4c45-9c03-f605-ceafcafe1fd7?restype=container",
-      "RequestMethod": "DELETE",
-      "RequestHeaders": {
-        "Authorization": "Sanitized",
-        "traceparent": "00-3e755e64ed5f854d8db56301a2373ea8-8f25b10086f7884b-00",
-        "User-Agent": [
-          "azsdk-net-Storage.Files.DataLake/12.0.0-dev.20200305.1",
-          "(.NET Core 4.6.28325.01; Microsoft Windows 10.0.18363 )"
-        ],
-        "x-ms-client-request-id": "1df2a79f-2ddb-0b9a-e2e0-d1aebd9e690a",
-        "x-ms-date": "Thu, 05 Mar 2020 22:08:00 GMT",
-        "x-ms-return-client-request-id": "true",
-        "x-ms-version": "2019-10-10"
-=======
           "message": "The condition specified using HTTP conditional header(s) is not met.\nRequestId:fa43fb03-201f-0097-3af9-091bad000000\nTime:2020-04-03T20:53:24.7720626Z"
         }
       }
@@ -216,230 +116,120 @@
         "x-ms-date": "Fri, 03 Apr 2020 20:53:26 GMT",
         "x-ms-return-client-request-id": "true",
         "x-ms-version": "2019-12-12"
->>>>>>> 32e373e2
       },
       "RequestBody": null,
       "StatusCode": 202,
       "ResponseHeaders": {
         "Content-Length": "0",
-<<<<<<< HEAD
-        "Date": "Thu, 05 Mar 2020 22:08:00 GMT",
-=======
-        "Date": "Fri, 03 Apr 2020 20:53:24 GMT",
->>>>>>> 32e373e2
+        "Date": "Fri, 03 Apr 2020 20:53:24 GMT",
         "Server": [
           "Windows-Azure-Blob/1.0",
           "Microsoft-HTTPAPI/2.0"
         ],
         "x-ms-client-request-id": "1df2a79f-2ddb-0b9a-e2e0-d1aebd9e690a",
-<<<<<<< HEAD
-        "x-ms-request-id": "fcb352ce-001e-0039-313a-f36927000000",
-        "x-ms-version": "2019-10-10"
-=======
         "x-ms-request-id": "96216077-f01e-0012-1df9-093670000000",
         "x-ms-version": "2019-12-12"
->>>>>>> 32e373e2
-      },
-      "ResponseBody": []
-    },
-    {
-<<<<<<< HEAD
-      "RequestUri": "https://seanstagehierarchical.blob.core.windows.net/test-filesystem-764a3aab-af7e-a0a2-1e81-73181d6507f2?restype=container",
-      "RequestMethod": "PUT",
-      "RequestHeaders": {
-        "Authorization": "Sanitized",
-        "traceparent": "00-6403da95cc2c494db26306acfe70a4a6-536e42c3ef10f249-00",
-        "User-Agent": [
-          "azsdk-net-Storage.Files.DataLake/12.0.0-dev.20200305.1",
-          "(.NET Core 4.6.28325.01; Microsoft Windows 10.0.18363 )"
+      },
+      "ResponseBody": []
+    },
+    {
+      "RequestUri": "http://seannsecanary.blob.core.windows.net/test-filesystem-764a3aab-af7e-a0a2-1e81-73181d6507f2?restype=container",
+      "RequestMethod": "PUT",
+      "RequestHeaders": {
+        "Authorization": "Sanitized",
+        "traceparent": "00-63b20cd2141f9049a3c29b3f90c64786-44b2cc1a722e8c47-00",
+        "User-Agent": [
+          "azsdk-net-Storage.Files.DataLake/12.1.0-dev.20200403.1",
+          "(.NET Core 4.6.28325.01; Microsoft Windows 10.0.18362 )"
         ],
         "x-ms-blob-public-access": "container",
         "x-ms-client-request-id": "8e888ebe-6e4b-f039-0552-fe5ab981ee7d",
-        "x-ms-date": "Thu, 05 Mar 2020 22:08:01 GMT",
-        "x-ms-return-client-request-id": "true",
-        "x-ms-version": "2019-10-10"
-=======
-      "RequestUri": "http://seannsecanary.blob.core.windows.net/test-filesystem-764a3aab-af7e-a0a2-1e81-73181d6507f2?restype=container",
-      "RequestMethod": "PUT",
-      "RequestHeaders": {
-        "Authorization": "Sanitized",
-        "traceparent": "00-63b20cd2141f9049a3c29b3f90c64786-44b2cc1a722e8c47-00",
-        "User-Agent": [
-          "azsdk-net-Storage.Files.DataLake/12.1.0-dev.20200403.1",
-          "(.NET Core 4.6.28325.01; Microsoft Windows 10.0.18362 )"
-        ],
-        "x-ms-blob-public-access": "container",
-        "x-ms-client-request-id": "8e888ebe-6e4b-f039-0552-fe5ab981ee7d",
-        "x-ms-date": "Fri, 03 Apr 2020 20:53:26 GMT",
-        "x-ms-return-client-request-id": "true",
-        "x-ms-version": "2019-12-12"
->>>>>>> 32e373e2
-      },
-      "RequestBody": null,
-      "StatusCode": 201,
-      "ResponseHeaders": {
-        "Content-Length": "0",
-<<<<<<< HEAD
-        "Date": "Thu, 05 Mar 2020 22:08:00 GMT",
-        "ETag": "\u00220x8D7C151AB9EF98B\u0022",
-        "Last-Modified": "Thu, 05 Mar 2020 22:08:01 GMT",
-=======
+        "x-ms-date": "Fri, 03 Apr 2020 20:53:26 GMT",
+        "x-ms-return-client-request-id": "true",
+        "x-ms-version": "2019-12-12"
+      },
+      "RequestBody": null,
+      "StatusCode": 201,
+      "ResponseHeaders": {
+        "Content-Length": "0",
         "Date": "Fri, 03 Apr 2020 20:53:24 GMT",
         "ETag": "\u00220x8D7D8110D993B9E\u0022",
         "Last-Modified": "Fri, 03 Apr 2020 20:53:25 GMT",
->>>>>>> 32e373e2
         "Server": [
           "Windows-Azure-Blob/1.0",
           "Microsoft-HTTPAPI/2.0"
         ],
         "x-ms-client-request-id": "8e888ebe-6e4b-f039-0552-fe5ab981ee7d",
-<<<<<<< HEAD
-        "x-ms-request-id": "64e3b310-b01e-0003-743a-f3735f000000",
-        "x-ms-version": "2019-10-10"
-=======
         "x-ms-request-id": "9621608b-f01e-0012-2ef9-093670000000",
         "x-ms-version": "2019-12-12"
->>>>>>> 32e373e2
-      },
-      "ResponseBody": []
-    },
-    {
-<<<<<<< HEAD
-      "RequestUri": "https://seanstagehierarchical.dfs.core.windows.net/test-filesystem-764a3aab-af7e-a0a2-1e81-73181d6507f2/test-directory-4c70dfd8-d55d-233c-3ffd-f08c7d8373ac?resource=directory",
-      "RequestMethod": "PUT",
-      "RequestHeaders": {
-        "Authorization": "Sanitized",
-        "traceparent": "00-bd27aa24323a394596fb3a4308bcba09-af3fcd90cc76f343-00",
-        "User-Agent": [
-          "azsdk-net-Storage.Files.DataLake/12.0.0-dev.20200305.1",
-          "(.NET Core 4.6.28325.01; Microsoft Windows 10.0.18363 )"
+      },
+      "ResponseBody": []
+    },
+    {
+      "RequestUri": "http://seannsecanary.dfs.core.windows.net/test-filesystem-764a3aab-af7e-a0a2-1e81-73181d6507f2/test-directory-4c70dfd8-d55d-233c-3ffd-f08c7d8373ac?resource=directory",
+      "RequestMethod": "PUT",
+      "RequestHeaders": {
+        "Authorization": "Sanitized",
+        "traceparent": "00-9738c8845c8b294baef7dbd37c7cd4d8-38ff7b447dd7934d-00",
+        "User-Agent": [
+          "azsdk-net-Storage.Files.DataLake/12.1.0-dev.20200403.1",
+          "(.NET Core 4.6.28325.01; Microsoft Windows 10.0.18362 )"
         ],
         "x-ms-client-request-id": "4d46b403-3301-e9b7-5165-4e4d7dac7382",
-        "x-ms-date": "Thu, 05 Mar 2020 22:08:01 GMT",
-        "x-ms-return-client-request-id": "true",
-        "x-ms-version": "2019-10-10"
-=======
-      "RequestUri": "http://seannsecanary.dfs.core.windows.net/test-filesystem-764a3aab-af7e-a0a2-1e81-73181d6507f2/test-directory-4c70dfd8-d55d-233c-3ffd-f08c7d8373ac?resource=directory",
-      "RequestMethod": "PUT",
-      "RequestHeaders": {
-        "Authorization": "Sanitized",
-        "traceparent": "00-9738c8845c8b294baef7dbd37c7cd4d8-38ff7b447dd7934d-00",
-        "User-Agent": [
-          "azsdk-net-Storage.Files.DataLake/12.1.0-dev.20200403.1",
-          "(.NET Core 4.6.28325.01; Microsoft Windows 10.0.18362 )"
-        ],
-        "x-ms-client-request-id": "4d46b403-3301-e9b7-5165-4e4d7dac7382",
-        "x-ms-date": "Fri, 03 Apr 2020 20:53:26 GMT",
-        "x-ms-return-client-request-id": "true",
-        "x-ms-version": "2019-12-12"
->>>>>>> 32e373e2
-      },
-      "RequestBody": null,
-      "StatusCode": 201,
-      "ResponseHeaders": {
-        "Content-Length": "0",
-<<<<<<< HEAD
-        "Date": "Thu, 05 Mar 2020 22:08:01 GMT",
-        "ETag": "\u00220x8D7C151ABD44F37\u0022",
-        "Last-Modified": "Thu, 05 Mar 2020 22:08:01 GMT",
-=======
+        "x-ms-date": "Fri, 03 Apr 2020 20:53:26 GMT",
+        "x-ms-return-client-request-id": "true",
+        "x-ms-version": "2019-12-12"
+      },
+      "RequestBody": null,
+      "StatusCode": 201,
+      "ResponseHeaders": {
+        "Content-Length": "0",
         "Date": "Fri, 03 Apr 2020 20:53:24 GMT",
         "ETag": "\u00220x8D7D8110DA99C3C\u0022",
         "Last-Modified": "Fri, 03 Apr 2020 20:53:25 GMT",
->>>>>>> 32e373e2
         "Server": [
           "Windows-Azure-HDFS/1.0",
           "Microsoft-HTTPAPI/2.0"
         ],
         "x-ms-client-request-id": "4d46b403-3301-e9b7-5165-4e4d7dac7382",
-<<<<<<< HEAD
-        "x-ms-request-id": "0234ff3e-701f-0033-0c3a-f3cd90000000",
-        "x-ms-version": "2019-10-10"
-=======
         "x-ms-request-id": "fa43fb04-201f-0097-3bf9-091bad000000",
         "x-ms-version": "2019-12-12"
->>>>>>> 32e373e2
-      },
-      "ResponseBody": []
-    },
-    {
-<<<<<<< HEAD
-      "RequestUri": "https://seanstagehierarchical.dfs.core.windows.net/test-filesystem-764a3aab-af7e-a0a2-1e81-73181d6507f2/test-directory-4c70dfd8-d55d-233c-3ffd-f08c7d8373ac?recursive=true",
-      "RequestMethod": "DELETE",
-      "RequestHeaders": {
-        "Authorization": "Sanitized",
-        "If-Unmodified-Since": "Wed, 04 Mar 2020 22:07:59 GMT",
-        "User-Agent": [
-          "azsdk-net-Storage.Files.DataLake/12.0.0-dev.20200305.1",
-          "(.NET Core 4.6.28325.01; Microsoft Windows 10.0.18363 )"
+      },
+      "ResponseBody": []
+    },
+    {
+      "RequestUri": "http://seannsecanary.dfs.core.windows.net/test-filesystem-764a3aab-af7e-a0a2-1e81-73181d6507f2/test-directory-4c70dfd8-d55d-233c-3ffd-f08c7d8373ac?recursive=true",
+      "RequestMethod": "DELETE",
+      "RequestHeaders": {
+        "Authorization": "Sanitized",
+        "If-Unmodified-Since": "Thu, 02 Apr 2020 20:53:25 GMT",
+        "User-Agent": [
+          "azsdk-net-Storage.Files.DataLake/12.1.0-dev.20200403.1",
+          "(.NET Core 4.6.28325.01; Microsoft Windows 10.0.18362 )"
         ],
         "x-ms-client-request-id": "c988ec6a-263d-ceab-a770-3c772a59528b",
-        "x-ms-date": "Thu, 05 Mar 2020 22:08:01 GMT",
-        "x-ms-return-client-request-id": "true",
-        "x-ms-version": "2019-10-10"
-=======
-      "RequestUri": "http://seannsecanary.dfs.core.windows.net/test-filesystem-764a3aab-af7e-a0a2-1e81-73181d6507f2/test-directory-4c70dfd8-d55d-233c-3ffd-f08c7d8373ac?recursive=true",
-      "RequestMethod": "DELETE",
-      "RequestHeaders": {
-        "Authorization": "Sanitized",
-        "If-Unmodified-Since": "Thu, 02 Apr 2020 20:53:25 GMT",
-        "User-Agent": [
-          "azsdk-net-Storage.Files.DataLake/12.1.0-dev.20200403.1",
-          "(.NET Core 4.6.28325.01; Microsoft Windows 10.0.18362 )"
-        ],
-        "x-ms-client-request-id": "c988ec6a-263d-ceab-a770-3c772a59528b",
-        "x-ms-date": "Fri, 03 Apr 2020 20:53:26 GMT",
-        "x-ms-return-client-request-id": "true",
-        "x-ms-version": "2019-12-12"
->>>>>>> 32e373e2
+        "x-ms-date": "Fri, 03 Apr 2020 20:53:26 GMT",
+        "x-ms-return-client-request-id": "true",
+        "x-ms-version": "2019-12-12"
       },
       "RequestBody": null,
       "StatusCode": 412,
       "ResponseHeaders": {
         "Content-Length": "200",
         "Content-Type": "application/json; charset=utf-8",
-<<<<<<< HEAD
-        "Date": "Thu, 05 Mar 2020 22:08:01 GMT",
-=======
-        "Date": "Fri, 03 Apr 2020 20:53:24 GMT",
->>>>>>> 32e373e2
+        "Date": "Fri, 03 Apr 2020 20:53:24 GMT",
         "Server": [
           "Windows-Azure-HDFS/1.0",
           "Microsoft-HTTPAPI/2.0"
         ],
         "x-ms-client-request-id": "c988ec6a-263d-ceab-a770-3c772a59528b",
         "x-ms-error-code": "ConditionNotMet",
-<<<<<<< HEAD
-        "x-ms-request-id": "0234ff3f-701f-0033-0d3a-f3cd90000000",
-        "x-ms-version": "2019-10-10"
-=======
         "x-ms-request-id": "fa43fb05-201f-0097-3cf9-091bad000000",
         "x-ms-version": "2019-12-12"
->>>>>>> 32e373e2
       },
       "ResponseBody": {
         "error": {
           "code": "ConditionNotMet",
-<<<<<<< HEAD
-          "message": "The condition specified using HTTP conditional header(s) is not met.\nRequestId:0234ff3f-701f-0033-0d3a-f3cd90000000\nTime:2020-03-05T22:08:01.6657929Z"
-        }
-      }
-    },
-    {
-      "RequestUri": "https://seanstagehierarchical.blob.core.windows.net/test-filesystem-764a3aab-af7e-a0a2-1e81-73181d6507f2?restype=container",
-      "RequestMethod": "DELETE",
-      "RequestHeaders": {
-        "Authorization": "Sanitized",
-        "traceparent": "00-a341c7a8100ed24383e053636d12dd01-ce452e1dd4d15443-00",
-        "User-Agent": [
-          "azsdk-net-Storage.Files.DataLake/12.0.0-dev.20200305.1",
-          "(.NET Core 4.6.28325.01; Microsoft Windows 10.0.18363 )"
-        ],
-        "x-ms-client-request-id": "91e2afc9-aa24-b745-a788-b2b6232935df",
-        "x-ms-date": "Thu, 05 Mar 2020 22:08:01 GMT",
-        "x-ms-return-client-request-id": "true",
-        "x-ms-version": "2019-10-10"
-=======
           "message": "The condition specified using HTTP conditional header(s) is not met.\nRequestId:fa43fb05-201f-0097-3cf9-091bad000000\nTime:2020-04-03T20:53:25.2363896Z"
         }
       }
@@ -458,228 +248,120 @@
         "x-ms-date": "Fri, 03 Apr 2020 20:53:26 GMT",
         "x-ms-return-client-request-id": "true",
         "x-ms-version": "2019-12-12"
->>>>>>> 32e373e2
       },
       "RequestBody": null,
       "StatusCode": 202,
       "ResponseHeaders": {
         "Content-Length": "0",
-<<<<<<< HEAD
-        "Date": "Thu, 05 Mar 2020 22:08:01 GMT",
-=======
-        "Date": "Fri, 03 Apr 2020 20:53:24 GMT",
->>>>>>> 32e373e2
+        "Date": "Fri, 03 Apr 2020 20:53:24 GMT",
         "Server": [
           "Windows-Azure-Blob/1.0",
           "Microsoft-HTTPAPI/2.0"
         ],
         "x-ms-client-request-id": "91e2afc9-aa24-b745-a788-b2b6232935df",
-<<<<<<< HEAD
-        "x-ms-request-id": "64e3b319-b01e-0003-793a-f3735f000000",
-        "x-ms-version": "2019-10-10"
-=======
         "x-ms-request-id": "962160b5-f01e-0012-4ff9-093670000000",
         "x-ms-version": "2019-12-12"
->>>>>>> 32e373e2
-      },
-      "ResponseBody": []
-    },
-    {
-<<<<<<< HEAD
-      "RequestUri": "https://seanstagehierarchical.blob.core.windows.net/test-filesystem-3c2f894e-6523-3157-0ee4-b656114aaffd?restype=container",
-      "RequestMethod": "PUT",
-      "RequestHeaders": {
-        "Authorization": "Sanitized",
-        "traceparent": "00-b2734bb3ab9150449269fa1dda7f718f-2bb267cab8ce6340-00",
-        "User-Agent": [
-          "azsdk-net-Storage.Files.DataLake/12.0.0-dev.20200305.1",
-          "(.NET Core 4.6.28325.01; Microsoft Windows 10.0.18363 )"
+      },
+      "ResponseBody": []
+    },
+    {
+      "RequestUri": "http://seannsecanary.blob.core.windows.net/test-filesystem-3c2f894e-6523-3157-0ee4-b656114aaffd?restype=container",
+      "RequestMethod": "PUT",
+      "RequestHeaders": {
+        "Authorization": "Sanitized",
+        "traceparent": "00-ed90a13ac3efb845a6dd5401bf8920d0-04c26deb88dbd042-00",
+        "User-Agent": [
+          "azsdk-net-Storage.Files.DataLake/12.1.0-dev.20200403.1",
+          "(.NET Core 4.6.28325.01; Microsoft Windows 10.0.18362 )"
         ],
         "x-ms-blob-public-access": "container",
         "x-ms-client-request-id": "961135b1-647a-646d-57b1-823ff3eea65c",
-        "x-ms-date": "Thu, 05 Mar 2020 22:08:01 GMT",
-        "x-ms-return-client-request-id": "true",
-        "x-ms-version": "2019-10-10"
-=======
-      "RequestUri": "http://seannsecanary.blob.core.windows.net/test-filesystem-3c2f894e-6523-3157-0ee4-b656114aaffd?restype=container",
-      "RequestMethod": "PUT",
-      "RequestHeaders": {
-        "Authorization": "Sanitized",
-        "traceparent": "00-ed90a13ac3efb845a6dd5401bf8920d0-04c26deb88dbd042-00",
-        "User-Agent": [
-          "azsdk-net-Storage.Files.DataLake/12.1.0-dev.20200403.1",
-          "(.NET Core 4.6.28325.01; Microsoft Windows 10.0.18362 )"
-        ],
-        "x-ms-blob-public-access": "container",
-        "x-ms-client-request-id": "961135b1-647a-646d-57b1-823ff3eea65c",
-        "x-ms-date": "Fri, 03 Apr 2020 20:53:26 GMT",
-        "x-ms-return-client-request-id": "true",
-        "x-ms-version": "2019-12-12"
->>>>>>> 32e373e2
-      },
-      "RequestBody": null,
-      "StatusCode": 201,
-      "ResponseHeaders": {
-        "Content-Length": "0",
-<<<<<<< HEAD
-        "Date": "Thu, 05 Mar 2020 22:08:01 GMT",
-        "ETag": "\u00220x8D7C151AC21C428\u0022",
-        "Last-Modified": "Thu, 05 Mar 2020 22:08:02 GMT",
-=======
+        "x-ms-date": "Fri, 03 Apr 2020 20:53:26 GMT",
+        "x-ms-return-client-request-id": "true",
+        "x-ms-version": "2019-12-12"
+      },
+      "RequestBody": null,
+      "StatusCode": 201,
+      "ResponseHeaders": {
+        "Content-Length": "0",
         "Date": "Fri, 03 Apr 2020 20:53:24 GMT",
         "ETag": "\u00220x8D7D8110DD16CEA\u0022",
         "Last-Modified": "Fri, 03 Apr 2020 20:53:25 GMT",
->>>>>>> 32e373e2
         "Server": [
           "Windows-Azure-Blob/1.0",
           "Microsoft-HTTPAPI/2.0"
         ],
         "x-ms-client-request-id": "961135b1-647a-646d-57b1-823ff3eea65c",
-<<<<<<< HEAD
-        "x-ms-request-id": "0fb0f67b-d01e-0015-2a3a-f38588000000",
-        "x-ms-version": "2019-10-10"
-=======
         "x-ms-request-id": "962160d1-f01e-0012-69f9-093670000000",
         "x-ms-version": "2019-12-12"
->>>>>>> 32e373e2
-      },
-      "ResponseBody": []
-    },
-    {
-<<<<<<< HEAD
-      "RequestUri": "https://seanstagehierarchical.dfs.core.windows.net/test-filesystem-3c2f894e-6523-3157-0ee4-b656114aaffd/test-directory-78e6b4d9-b97c-8d69-22fd-763ed698abe8?resource=directory",
-      "RequestMethod": "PUT",
-      "RequestHeaders": {
-        "Authorization": "Sanitized",
-        "traceparent": "00-3a13f7318da60c459d1b0dd052c19d74-91c887e3336f894a-00",
-        "User-Agent": [
-          "azsdk-net-Storage.Files.DataLake/12.0.0-dev.20200305.1",
-          "(.NET Core 4.6.28325.01; Microsoft Windows 10.0.18363 )"
+      },
+      "ResponseBody": []
+    },
+    {
+      "RequestUri": "http://seannsecanary.dfs.core.windows.net/test-filesystem-3c2f894e-6523-3157-0ee4-b656114aaffd/test-directory-78e6b4d9-b97c-8d69-22fd-763ed698abe8?resource=directory",
+      "RequestMethod": "PUT",
+      "RequestHeaders": {
+        "Authorization": "Sanitized",
+        "traceparent": "00-0346095c2321564197102e4f6f25b720-9c175bba0ab0cb4e-00",
+        "User-Agent": [
+          "azsdk-net-Storage.Files.DataLake/12.1.0-dev.20200403.1",
+          "(.NET Core 4.6.28325.01; Microsoft Windows 10.0.18362 )"
         ],
         "x-ms-client-request-id": "d1e6313f-073f-f76c-cc83-737dee2f8dbf",
-        "x-ms-date": "Thu, 05 Mar 2020 22:08:02 GMT",
-        "x-ms-return-client-request-id": "true",
-        "x-ms-version": "2019-10-10"
-=======
-      "RequestUri": "http://seannsecanary.dfs.core.windows.net/test-filesystem-3c2f894e-6523-3157-0ee4-b656114aaffd/test-directory-78e6b4d9-b97c-8d69-22fd-763ed698abe8?resource=directory",
-      "RequestMethod": "PUT",
-      "RequestHeaders": {
-        "Authorization": "Sanitized",
-        "traceparent": "00-0346095c2321564197102e4f6f25b720-9c175bba0ab0cb4e-00",
-        "User-Agent": [
-          "azsdk-net-Storage.Files.DataLake/12.1.0-dev.20200403.1",
-          "(.NET Core 4.6.28325.01; Microsoft Windows 10.0.18362 )"
-        ],
-        "x-ms-client-request-id": "d1e6313f-073f-f76c-cc83-737dee2f8dbf",
-        "x-ms-date": "Fri, 03 Apr 2020 20:53:26 GMT",
-        "x-ms-return-client-request-id": "true",
-        "x-ms-version": "2019-12-12"
->>>>>>> 32e373e2
-      },
-      "RequestBody": null,
-      "StatusCode": 201,
-      "ResponseHeaders": {
-        "Content-Length": "0",
-<<<<<<< HEAD
-        "Date": "Thu, 05 Mar 2020 22:08:02 GMT",
-        "ETag": "\u00220x8D7C151AC5592FA\u0022",
-        "Last-Modified": "Thu, 05 Mar 2020 22:08:02 GMT",
-=======
+        "x-ms-date": "Fri, 03 Apr 2020 20:53:26 GMT",
+        "x-ms-return-client-request-id": "true",
+        "x-ms-version": "2019-12-12"
+      },
+      "RequestBody": null,
+      "StatusCode": 201,
+      "ResponseHeaders": {
+        "Content-Length": "0",
         "Date": "Fri, 03 Apr 2020 20:53:24 GMT",
         "ETag": "\u00220x8D7D8110DE0E1BD\u0022",
         "Last-Modified": "Fri, 03 Apr 2020 20:53:25 GMT",
->>>>>>> 32e373e2
         "Server": [
           "Windows-Azure-HDFS/1.0",
           "Microsoft-HTTPAPI/2.0"
         ],
         "x-ms-client-request-id": "d1e6313f-073f-f76c-cc83-737dee2f8dbf",
-<<<<<<< HEAD
-        "x-ms-request-id": "f4f1cbc9-601f-0010-323a-f35753000000",
-        "x-ms-version": "2019-10-10"
-=======
         "x-ms-request-id": "fa43fb06-201f-0097-3df9-091bad000000",
         "x-ms-version": "2019-12-12"
->>>>>>> 32e373e2
-      },
-      "ResponseBody": []
-    },
-    {
-<<<<<<< HEAD
-      "RequestUri": "https://seanstagehierarchical.dfs.core.windows.net/test-filesystem-3c2f894e-6523-3157-0ee4-b656114aaffd/test-directory-78e6b4d9-b97c-8d69-22fd-763ed698abe8?recursive=true",
-=======
+      },
+      "ResponseBody": []
+    },
+    {
       "RequestUri": "http://seannsecanary.dfs.core.windows.net/test-filesystem-3c2f894e-6523-3157-0ee4-b656114aaffd/test-directory-78e6b4d9-b97c-8d69-22fd-763ed698abe8?recursive=true",
->>>>>>> 32e373e2
       "RequestMethod": "DELETE",
       "RequestHeaders": {
         "Authorization": "Sanitized",
         "If-Match": "\u0022garbage\u0022",
         "User-Agent": [
-<<<<<<< HEAD
-          "azsdk-net-Storage.Files.DataLake/12.0.0-dev.20200305.1",
-          "(.NET Core 4.6.28325.01; Microsoft Windows 10.0.18363 )"
+          "azsdk-net-Storage.Files.DataLake/12.1.0-dev.20200403.1",
+          "(.NET Core 4.6.28325.01; Microsoft Windows 10.0.18362 )"
         ],
         "x-ms-client-request-id": "a4fe9ebd-d9b2-5da8-60ad-10b5a6057b0f",
-        "x-ms-date": "Thu, 05 Mar 2020 22:08:02 GMT",
-        "x-ms-return-client-request-id": "true",
-        "x-ms-version": "2019-10-10"
-=======
-          "azsdk-net-Storage.Files.DataLake/12.1.0-dev.20200403.1",
-          "(.NET Core 4.6.28325.01; Microsoft Windows 10.0.18362 )"
-        ],
-        "x-ms-client-request-id": "a4fe9ebd-d9b2-5da8-60ad-10b5a6057b0f",
-        "x-ms-date": "Fri, 03 Apr 2020 20:53:27 GMT",
-        "x-ms-return-client-request-id": "true",
-        "x-ms-version": "2019-12-12"
->>>>>>> 32e373e2
+        "x-ms-date": "Fri, 03 Apr 2020 20:53:27 GMT",
+        "x-ms-return-client-request-id": "true",
+        "x-ms-version": "2019-12-12"
       },
       "RequestBody": null,
       "StatusCode": 412,
       "ResponseHeaders": {
         "Content-Length": "200",
         "Content-Type": "application/json; charset=utf-8",
-<<<<<<< HEAD
-        "Date": "Thu, 05 Mar 2020 22:08:02 GMT",
-=======
-        "Date": "Fri, 03 Apr 2020 20:53:24 GMT",
->>>>>>> 32e373e2
+        "Date": "Fri, 03 Apr 2020 20:53:24 GMT",
         "Server": [
           "Windows-Azure-HDFS/1.0",
           "Microsoft-HTTPAPI/2.0"
         ],
         "x-ms-client-request-id": "a4fe9ebd-d9b2-5da8-60ad-10b5a6057b0f",
         "x-ms-error-code": "ConditionNotMet",
-<<<<<<< HEAD
-        "x-ms-request-id": "f4f1cbca-601f-0010-333a-f35753000000",
-        "x-ms-version": "2019-10-10"
-=======
         "x-ms-request-id": "fa43fb07-201f-0097-3ef9-091bad000000",
         "x-ms-version": "2019-12-12"
->>>>>>> 32e373e2
       },
       "ResponseBody": {
         "error": {
           "code": "ConditionNotMet",
-<<<<<<< HEAD
-          "message": "The condition specified using HTTP conditional header(s) is not met.\nRequestId:f4f1cbca-601f-0010-333a-f35753000000\nTime:2020-03-05T22:08:02.5308061Z"
-        }
-      }
-    },
-    {
-      "RequestUri": "https://seanstagehierarchical.blob.core.windows.net/test-filesystem-3c2f894e-6523-3157-0ee4-b656114aaffd?restype=container",
-      "RequestMethod": "DELETE",
-      "RequestHeaders": {
-        "Authorization": "Sanitized",
-        "traceparent": "00-8a2e687f00bf664580282fd520e94df1-7622746071dc0244-00",
-        "User-Agent": [
-          "azsdk-net-Storage.Files.DataLake/12.0.0-dev.20200305.1",
-          "(.NET Core 4.6.28325.01; Microsoft Windows 10.0.18363 )"
-        ],
-        "x-ms-client-request-id": "50bf7834-e930-2c0c-f27c-c59cb86e192c",
-        "x-ms-date": "Thu, 05 Mar 2020 22:08:02 GMT",
-        "x-ms-return-client-request-id": "true",
-        "x-ms-version": "2019-10-10"
-=======
           "message": "The condition specified using HTTP conditional header(s) is not met.\nRequestId:fa43fb07-201f-0097-3ef9-091bad000000\nTime:2020-04-03T20:53:25.5886374Z"
         }
       }
@@ -698,179 +380,100 @@
         "x-ms-date": "Fri, 03 Apr 2020 20:53:27 GMT",
         "x-ms-return-client-request-id": "true",
         "x-ms-version": "2019-12-12"
->>>>>>> 32e373e2
       },
       "RequestBody": null,
       "StatusCode": 202,
       "ResponseHeaders": {
         "Content-Length": "0",
-<<<<<<< HEAD
-        "Date": "Thu, 05 Mar 2020 22:08:01 GMT",
-=======
-        "Date": "Fri, 03 Apr 2020 20:53:24 GMT",
->>>>>>> 32e373e2
+        "Date": "Fri, 03 Apr 2020 20:53:24 GMT",
         "Server": [
           "Windows-Azure-Blob/1.0",
           "Microsoft-HTTPAPI/2.0"
         ],
         "x-ms-client-request-id": "50bf7834-e930-2c0c-f27c-c59cb86e192c",
-<<<<<<< HEAD
-        "x-ms-request-id": "0fb0f689-d01e-0015-343a-f38588000000",
-        "x-ms-version": "2019-10-10"
-=======
         "x-ms-request-id": "96216107-f01e-0012-1df9-093670000000",
         "x-ms-version": "2019-12-12"
->>>>>>> 32e373e2
-      },
-      "ResponseBody": []
-    },
-    {
-<<<<<<< HEAD
-      "RequestUri": "https://seanstagehierarchical.blob.core.windows.net/test-filesystem-31772b00-abe4-a4ae-0f88-968b39e49027?restype=container",
-      "RequestMethod": "PUT",
-      "RequestHeaders": {
-        "Authorization": "Sanitized",
-        "traceparent": "00-d6bbef1f41cede41850eebaa8f407d8a-190b60760db96e49-00",
-        "User-Agent": [
-          "azsdk-net-Storage.Files.DataLake/12.0.0-dev.20200305.1",
-          "(.NET Core 4.6.28325.01; Microsoft Windows 10.0.18363 )"
+      },
+      "ResponseBody": []
+    },
+    {
+      "RequestUri": "http://seannsecanary.blob.core.windows.net/test-filesystem-31772b00-abe4-a4ae-0f88-968b39e49027?restype=container",
+      "RequestMethod": "PUT",
+      "RequestHeaders": {
+        "Authorization": "Sanitized",
+        "traceparent": "00-abef448d40a7654c8e853318b6fe8289-8ed4f21ce84b104d-00",
+        "User-Agent": [
+          "azsdk-net-Storage.Files.DataLake/12.1.0-dev.20200403.1",
+          "(.NET Core 4.6.28325.01; Microsoft Windows 10.0.18362 )"
         ],
         "x-ms-blob-public-access": "container",
         "x-ms-client-request-id": "a1c3720d-2fc1-8843-ca1b-40a85281f20d",
-        "x-ms-date": "Thu, 05 Mar 2020 22:08:02 GMT",
-        "x-ms-return-client-request-id": "true",
-        "x-ms-version": "2019-10-10"
-=======
-      "RequestUri": "http://seannsecanary.blob.core.windows.net/test-filesystem-31772b00-abe4-a4ae-0f88-968b39e49027?restype=container",
-      "RequestMethod": "PUT",
-      "RequestHeaders": {
-        "Authorization": "Sanitized",
-        "traceparent": "00-abef448d40a7654c8e853318b6fe8289-8ed4f21ce84b104d-00",
-        "User-Agent": [
-          "azsdk-net-Storage.Files.DataLake/12.1.0-dev.20200403.1",
-          "(.NET Core 4.6.28325.01; Microsoft Windows 10.0.18362 )"
-        ],
-        "x-ms-blob-public-access": "container",
-        "x-ms-client-request-id": "a1c3720d-2fc1-8843-ca1b-40a85281f20d",
-        "x-ms-date": "Fri, 03 Apr 2020 20:53:27 GMT",
-        "x-ms-return-client-request-id": "true",
-        "x-ms-version": "2019-12-12"
->>>>>>> 32e373e2
-      },
-      "RequestBody": null,
-      "StatusCode": 201,
-      "ResponseHeaders": {
-        "Content-Length": "0",
-<<<<<<< HEAD
-        "Date": "Thu, 05 Mar 2020 22:08:02 GMT",
-        "ETag": "\u00220x8D7C151ACA5BB90\u0022",
-        "Last-Modified": "Thu, 05 Mar 2020 22:08:02 GMT",
-=======
+        "x-ms-date": "Fri, 03 Apr 2020 20:53:27 GMT",
+        "x-ms-return-client-request-id": "true",
+        "x-ms-version": "2019-12-12"
+      },
+      "RequestBody": null,
+      "StatusCode": 201,
+      "ResponseHeaders": {
+        "Content-Length": "0",
         "Date": "Fri, 03 Apr 2020 20:53:24 GMT",
         "ETag": "\u00220x8D7D8110E0705A4\u0022",
         "Last-Modified": "Fri, 03 Apr 2020 20:53:25 GMT",
->>>>>>> 32e373e2
         "Server": [
           "Windows-Azure-Blob/1.0",
           "Microsoft-HTTPAPI/2.0"
         ],
         "x-ms-client-request-id": "a1c3720d-2fc1-8843-ca1b-40a85281f20d",
-<<<<<<< HEAD
-        "x-ms-request-id": "8dea91a9-a01e-0042-6a3a-f32bbb000000",
-        "x-ms-version": "2019-10-10"
-=======
         "x-ms-request-id": "96216117-f01e-0012-2bf9-093670000000",
         "x-ms-version": "2019-12-12"
->>>>>>> 32e373e2
-      },
-      "ResponseBody": []
-    },
-    {
-<<<<<<< HEAD
-      "RequestUri": "https://seanstagehierarchical.dfs.core.windows.net/test-filesystem-31772b00-abe4-a4ae-0f88-968b39e49027/test-directory-d0509deb-ebed-d4e7-4ca5-d951f9dd4f1d?resource=directory",
-      "RequestMethod": "PUT",
-      "RequestHeaders": {
-        "Authorization": "Sanitized",
-        "traceparent": "00-9164f21aa538c3409dd496953dfa095d-cd5ec5235097b041-00",
-        "User-Agent": [
-          "azsdk-net-Storage.Files.DataLake/12.0.0-dev.20200305.1",
-          "(.NET Core 4.6.28325.01; Microsoft Windows 10.0.18363 )"
+      },
+      "ResponseBody": []
+    },
+    {
+      "RequestUri": "http://seannsecanary.dfs.core.windows.net/test-filesystem-31772b00-abe4-a4ae-0f88-968b39e49027/test-directory-d0509deb-ebed-d4e7-4ca5-d951f9dd4f1d?resource=directory",
+      "RequestMethod": "PUT",
+      "RequestHeaders": {
+        "Authorization": "Sanitized",
+        "traceparent": "00-f71229620dfa4949b1104d8a6406407b-76bbdea3703c444c-00",
+        "User-Agent": [
+          "azsdk-net-Storage.Files.DataLake/12.1.0-dev.20200403.1",
+          "(.NET Core 4.6.28325.01; Microsoft Windows 10.0.18362 )"
         ],
         "x-ms-client-request-id": "b6e4a49f-eda1-21b1-8bee-551c55f18fec",
-        "x-ms-date": "Thu, 05 Mar 2020 22:08:03 GMT",
-        "x-ms-return-client-request-id": "true",
-        "x-ms-version": "2019-10-10"
-=======
-      "RequestUri": "http://seannsecanary.dfs.core.windows.net/test-filesystem-31772b00-abe4-a4ae-0f88-968b39e49027/test-directory-d0509deb-ebed-d4e7-4ca5-d951f9dd4f1d?resource=directory",
-      "RequestMethod": "PUT",
-      "RequestHeaders": {
-        "Authorization": "Sanitized",
-        "traceparent": "00-f71229620dfa4949b1104d8a6406407b-76bbdea3703c444c-00",
-        "User-Agent": [
-          "azsdk-net-Storage.Files.DataLake/12.1.0-dev.20200403.1",
-          "(.NET Core 4.6.28325.01; Microsoft Windows 10.0.18362 )"
-        ],
-        "x-ms-client-request-id": "b6e4a49f-eda1-21b1-8bee-551c55f18fec",
-        "x-ms-date": "Fri, 03 Apr 2020 20:53:27 GMT",
-        "x-ms-return-client-request-id": "true",
-        "x-ms-version": "2019-12-12"
->>>>>>> 32e373e2
-      },
-      "RequestBody": null,
-      "StatusCode": 201,
-      "ResponseHeaders": {
-        "Content-Length": "0",
-<<<<<<< HEAD
-        "Date": "Thu, 05 Mar 2020 22:08:02 GMT",
-        "ETag": "\u00220x8D7C151ACD6D963\u0022",
-        "Last-Modified": "Thu, 05 Mar 2020 22:08:03 GMT",
-=======
+        "x-ms-date": "Fri, 03 Apr 2020 20:53:27 GMT",
+        "x-ms-return-client-request-id": "true",
+        "x-ms-version": "2019-12-12"
+      },
+      "RequestBody": null,
+      "StatusCode": 201,
+      "ResponseHeaders": {
+        "Content-Length": "0",
         "Date": "Fri, 03 Apr 2020 20:53:24 GMT",
         "ETag": "\u00220x8D7D8110E15A975\u0022",
         "Last-Modified": "Fri, 03 Apr 2020 20:53:25 GMT",
->>>>>>> 32e373e2
         "Server": [
           "Windows-Azure-HDFS/1.0",
           "Microsoft-HTTPAPI/2.0"
         ],
         "x-ms-client-request-id": "b6e4a49f-eda1-21b1-8bee-551c55f18fec",
-<<<<<<< HEAD
-        "x-ms-request-id": "30cfdf2e-201f-0011-7c3a-f3088f000000",
-        "x-ms-version": "2019-10-10"
-=======
         "x-ms-request-id": "fa43fb08-201f-0097-3ff9-091bad000000",
         "x-ms-version": "2019-12-12"
->>>>>>> 32e373e2
-      },
-      "ResponseBody": []
-    },
-    {
-<<<<<<< HEAD
-      "RequestUri": "https://seanstagehierarchical.blob.core.windows.net/test-filesystem-31772b00-abe4-a4ae-0f88-968b39e49027/test-directory-d0509deb-ebed-d4e7-4ca5-d951f9dd4f1d",
-=======
+      },
+      "ResponseBody": []
+    },
+    {
       "RequestUri": "http://seannsecanary.blob.core.windows.net/test-filesystem-31772b00-abe4-a4ae-0f88-968b39e49027/test-directory-d0509deb-ebed-d4e7-4ca5-d951f9dd4f1d",
->>>>>>> 32e373e2
       "RequestMethod": "HEAD",
       "RequestHeaders": {
         "Authorization": "Sanitized",
         "User-Agent": [
-<<<<<<< HEAD
-          "azsdk-net-Storage.Files.DataLake/12.0.0-dev.20200305.1",
-          "(.NET Core 4.6.28325.01; Microsoft Windows 10.0.18363 )"
+          "azsdk-net-Storage.Files.DataLake/12.1.0-dev.20200403.1",
+          "(.NET Core 4.6.28325.01; Microsoft Windows 10.0.18362 )"
         ],
         "x-ms-client-request-id": "54b10326-99f9-dd7b-455c-3b339948c5b2",
-        "x-ms-date": "Thu, 05 Mar 2020 22:08:03 GMT",
-        "x-ms-return-client-request-id": "true",
-        "x-ms-version": "2019-10-10"
-=======
-          "azsdk-net-Storage.Files.DataLake/12.1.0-dev.20200403.1",
-          "(.NET Core 4.6.28325.01; Microsoft Windows 10.0.18362 )"
-        ],
-        "x-ms-client-request-id": "54b10326-99f9-dd7b-455c-3b339948c5b2",
-        "x-ms-date": "Fri, 03 Apr 2020 20:53:27 GMT",
-        "x-ms-return-client-request-id": "true",
-        "x-ms-version": "2019-12-12"
->>>>>>> 32e373e2
+        "x-ms-date": "Fri, 03 Apr 2020 20:53:27 GMT",
+        "x-ms-return-client-request-id": "true",
+        "x-ms-version": "2019-12-12"
       },
       "RequestBody": null,
       "StatusCode": 200,
@@ -878,15 +481,9 @@
         "Accept-Ranges": "bytes",
         "Content-Length": "0",
         "Content-Type": "application/octet-stream",
-<<<<<<< HEAD
-        "Date": "Thu, 05 Mar 2020 22:08:02 GMT",
-        "ETag": "\u00220x8D7C151ACD6D963\u0022",
-        "Last-Modified": "Thu, 05 Mar 2020 22:08:03 GMT",
-=======
         "Date": "Fri, 03 Apr 2020 20:53:25 GMT",
         "ETag": "\u00220x8D7D8110E15A975\u0022",
         "Last-Modified": "Fri, 03 Apr 2020 20:53:25 GMT",
->>>>>>> 32e373e2
         "Server": [
           "Windows-Azure-Blob/1.0",
           "Microsoft-HTTPAPI/2.0"
@@ -895,15 +492,6 @@
         "x-ms-access-tier-inferred": "true",
         "x-ms-blob-type": "BlockBlob",
         "x-ms-client-request-id": "54b10326-99f9-dd7b-455c-3b339948c5b2",
-<<<<<<< HEAD
-        "x-ms-creation-time": "Thu, 05 Mar 2020 22:08:03 GMT",
-        "x-ms-lease-state": "available",
-        "x-ms-lease-status": "unlocked",
-        "x-ms-meta-hdi_isfolder": "true",
-        "x-ms-request-id": "8dea91bd-a01e-0042-7b3a-f32bbb000000",
-        "x-ms-server-encrypted": "true",
-        "x-ms-version": "2019-10-10"
-=======
         "x-ms-creation-time": "Fri, 03 Apr 2020 20:53:25 GMT",
         "x-ms-lease-state": "available",
         "x-ms-lease-status": "unlocked",
@@ -911,88 +499,42 @@
         "x-ms-request-id": "96216128-f01e-0012-3af9-093670000000",
         "x-ms-server-encrypted": "true",
         "x-ms-version": "2019-12-12"
->>>>>>> 32e373e2
-      },
-      "ResponseBody": []
-    },
-    {
-<<<<<<< HEAD
-      "RequestUri": "https://seanstagehierarchical.dfs.core.windows.net/test-filesystem-31772b00-abe4-a4ae-0f88-968b39e49027/test-directory-d0509deb-ebed-d4e7-4ca5-d951f9dd4f1d?recursive=true",
-      "RequestMethod": "DELETE",
-      "RequestHeaders": {
-        "Authorization": "Sanitized",
-        "If-None-Match": "\u00220x8D7C151ACD6D963\u0022",
-        "User-Agent": [
-          "azsdk-net-Storage.Files.DataLake/12.0.0-dev.20200305.1",
-          "(.NET Core 4.6.28325.01; Microsoft Windows 10.0.18363 )"
+      },
+      "ResponseBody": []
+    },
+    {
+      "RequestUri": "http://seannsecanary.dfs.core.windows.net/test-filesystem-31772b00-abe4-a4ae-0f88-968b39e49027/test-directory-d0509deb-ebed-d4e7-4ca5-d951f9dd4f1d?recursive=true",
+      "RequestMethod": "DELETE",
+      "RequestHeaders": {
+        "Authorization": "Sanitized",
+        "If-None-Match": "\u00220x8D7D8110E15A975\u0022",
+        "User-Agent": [
+          "azsdk-net-Storage.Files.DataLake/12.1.0-dev.20200403.1",
+          "(.NET Core 4.6.28325.01; Microsoft Windows 10.0.18362 )"
         ],
         "x-ms-client-request-id": "52f63e04-3a40-32f3-a700-15a5f0b863ef",
-        "x-ms-date": "Thu, 05 Mar 2020 22:08:03 GMT",
-        "x-ms-return-client-request-id": "true",
-        "x-ms-version": "2019-10-10"
-=======
-      "RequestUri": "http://seannsecanary.dfs.core.windows.net/test-filesystem-31772b00-abe4-a4ae-0f88-968b39e49027/test-directory-d0509deb-ebed-d4e7-4ca5-d951f9dd4f1d?recursive=true",
-      "RequestMethod": "DELETE",
-      "RequestHeaders": {
-        "Authorization": "Sanitized",
-        "If-None-Match": "\u00220x8D7D8110E15A975\u0022",
-        "User-Agent": [
-          "azsdk-net-Storage.Files.DataLake/12.1.0-dev.20200403.1",
-          "(.NET Core 4.6.28325.01; Microsoft Windows 10.0.18362 )"
-        ],
-        "x-ms-client-request-id": "52f63e04-3a40-32f3-a700-15a5f0b863ef",
-        "x-ms-date": "Fri, 03 Apr 2020 20:53:27 GMT",
-        "x-ms-return-client-request-id": "true",
-        "x-ms-version": "2019-12-12"
->>>>>>> 32e373e2
+        "x-ms-date": "Fri, 03 Apr 2020 20:53:27 GMT",
+        "x-ms-return-client-request-id": "true",
+        "x-ms-version": "2019-12-12"
       },
       "RequestBody": null,
       "StatusCode": 412,
       "ResponseHeaders": {
         "Content-Length": "200",
         "Content-Type": "application/json; charset=utf-8",
-<<<<<<< HEAD
-        "Date": "Thu, 05 Mar 2020 22:08:03 GMT",
-=======
         "Date": "Fri, 03 Apr 2020 20:53:25 GMT",
->>>>>>> 32e373e2
         "Server": [
           "Windows-Azure-HDFS/1.0",
           "Microsoft-HTTPAPI/2.0"
         ],
         "x-ms-client-request-id": "52f63e04-3a40-32f3-a700-15a5f0b863ef",
         "x-ms-error-code": "ConditionNotMet",
-<<<<<<< HEAD
-        "x-ms-request-id": "30cfdf2f-201f-0011-7d3a-f3088f000000",
-        "x-ms-version": "2019-10-10"
-=======
         "x-ms-request-id": "fa43fb09-201f-0097-40f9-091bad000000",
         "x-ms-version": "2019-12-12"
->>>>>>> 32e373e2
       },
       "ResponseBody": {
         "error": {
           "code": "ConditionNotMet",
-<<<<<<< HEAD
-          "message": "The condition specified using HTTP conditional header(s) is not met.\nRequestId:30cfdf2f-201f-0011-7d3a-f3088f000000\nTime:2020-03-05T22:08:03.6401640Z"
-        }
-      }
-    },
-    {
-      "RequestUri": "https://seanstagehierarchical.blob.core.windows.net/test-filesystem-31772b00-abe4-a4ae-0f88-968b39e49027?restype=container",
-      "RequestMethod": "DELETE",
-      "RequestHeaders": {
-        "Authorization": "Sanitized",
-        "traceparent": "00-4efc367fb5baa8449e1cb69828185058-6d91e04667a69843-00",
-        "User-Agent": [
-          "azsdk-net-Storage.Files.DataLake/12.0.0-dev.20200305.1",
-          "(.NET Core 4.6.28325.01; Microsoft Windows 10.0.18363 )"
-        ],
-        "x-ms-client-request-id": "5a2e6ec3-7252-2d72-822a-20580e2e8300",
-        "x-ms-date": "Thu, 05 Mar 2020 22:08:03 GMT",
-        "x-ms-return-client-request-id": "true",
-        "x-ms-version": "2019-10-10"
-=======
           "message": "The condition specified using HTTP conditional header(s) is not met.\nRequestId:fa43fb09-201f-0097-40f9-091bad000000\nTime:2020-04-03T20:53:26.0129354Z"
         }
       }
@@ -1011,229 +553,120 @@
         "x-ms-date": "Fri, 03 Apr 2020 20:53:27 GMT",
         "x-ms-return-client-request-id": "true",
         "x-ms-version": "2019-12-12"
->>>>>>> 32e373e2
       },
       "RequestBody": null,
       "StatusCode": 202,
       "ResponseHeaders": {
         "Content-Length": "0",
-<<<<<<< HEAD
-        "Date": "Thu, 05 Mar 2020 22:08:03 GMT",
-=======
         "Date": "Fri, 03 Apr 2020 20:53:25 GMT",
->>>>>>> 32e373e2
         "Server": [
           "Windows-Azure-Blob/1.0",
           "Microsoft-HTTPAPI/2.0"
         ],
         "x-ms-client-request-id": "5a2e6ec3-7252-2d72-822a-20580e2e8300",
-<<<<<<< HEAD
-        "x-ms-request-id": "8dea91c9-a01e-0042-073a-f32bbb000000",
-        "x-ms-version": "2019-10-10"
-=======
         "x-ms-request-id": "96216142-f01e-0012-52f9-093670000000",
         "x-ms-version": "2019-12-12"
->>>>>>> 32e373e2
-      },
-      "ResponseBody": []
-    },
-    {
-<<<<<<< HEAD
-      "RequestUri": "https://seanstagehierarchical.blob.core.windows.net/test-filesystem-48fd8e84-872e-e36b-81f4-23029fe11799?restype=container",
-      "RequestMethod": "PUT",
-      "RequestHeaders": {
-        "Authorization": "Sanitized",
-        "traceparent": "00-62dc2b38c8f0e94e8833067192751739-1b7feb6933204541-00",
-        "User-Agent": [
-          "azsdk-net-Storage.Files.DataLake/12.0.0-dev.20200305.1",
-          "(.NET Core 4.6.28325.01; Microsoft Windows 10.0.18363 )"
+      },
+      "ResponseBody": []
+    },
+    {
+      "RequestUri": "http://seannsecanary.blob.core.windows.net/test-filesystem-48fd8e84-872e-e36b-81f4-23029fe11799?restype=container",
+      "RequestMethod": "PUT",
+      "RequestHeaders": {
+        "Authorization": "Sanitized",
+        "traceparent": "00-871772a6d150b24d822f885a58b55122-d1ad1f984f9ae24b-00",
+        "User-Agent": [
+          "azsdk-net-Storage.Files.DataLake/12.1.0-dev.20200403.1",
+          "(.NET Core 4.6.28325.01; Microsoft Windows 10.0.18362 )"
         ],
         "x-ms-blob-public-access": "container",
         "x-ms-client-request-id": "8d8d9bba-d210-3c5b-034b-d95e4f6f8ea1",
-        "x-ms-date": "Thu, 05 Mar 2020 22:08:03 GMT",
-        "x-ms-return-client-request-id": "true",
-        "x-ms-version": "2019-10-10"
-=======
-      "RequestUri": "http://seannsecanary.blob.core.windows.net/test-filesystem-48fd8e84-872e-e36b-81f4-23029fe11799?restype=container",
-      "RequestMethod": "PUT",
-      "RequestHeaders": {
-        "Authorization": "Sanitized",
-        "traceparent": "00-871772a6d150b24d822f885a58b55122-d1ad1f984f9ae24b-00",
-        "User-Agent": [
-          "azsdk-net-Storage.Files.DataLake/12.1.0-dev.20200403.1",
-          "(.NET Core 4.6.28325.01; Microsoft Windows 10.0.18362 )"
-        ],
-        "x-ms-blob-public-access": "container",
-        "x-ms-client-request-id": "8d8d9bba-d210-3c5b-034b-d95e4f6f8ea1",
-        "x-ms-date": "Fri, 03 Apr 2020 20:53:27 GMT",
-        "x-ms-return-client-request-id": "true",
-        "x-ms-version": "2019-12-12"
->>>>>>> 32e373e2
-      },
-      "RequestBody": null,
-      "StatusCode": 201,
-      "ResponseHeaders": {
-        "Content-Length": "0",
-<<<<<<< HEAD
-        "Date": "Thu, 05 Mar 2020 22:08:03 GMT",
-        "ETag": "\u00220x8D7C151AD529E94\u0022",
-        "Last-Modified": "Thu, 05 Mar 2020 22:08:04 GMT",
-=======
+        "x-ms-date": "Fri, 03 Apr 2020 20:53:27 GMT",
+        "x-ms-return-client-request-id": "true",
+        "x-ms-version": "2019-12-12"
+      },
+      "RequestBody": null,
+      "StatusCode": 201,
+      "ResponseHeaders": {
+        "Content-Length": "0",
         "Date": "Fri, 03 Apr 2020 20:53:25 GMT",
         "ETag": "\u00220x8D7D8110E481234\u0022",
         "Last-Modified": "Fri, 03 Apr 2020 20:53:26 GMT",
->>>>>>> 32e373e2
         "Server": [
           "Windows-Azure-Blob/1.0",
           "Microsoft-HTTPAPI/2.0"
         ],
         "x-ms-client-request-id": "8d8d9bba-d210-3c5b-034b-d95e4f6f8ea1",
-<<<<<<< HEAD
-        "x-ms-request-id": "9d5252f2-c01e-0044-773a-f31804000000",
-        "x-ms-version": "2019-10-10"
-=======
         "x-ms-request-id": "9621614d-f01e-0012-5df9-093670000000",
         "x-ms-version": "2019-12-12"
->>>>>>> 32e373e2
-      },
-      "ResponseBody": []
-    },
-    {
-<<<<<<< HEAD
-      "RequestUri": "https://seanstagehierarchical.dfs.core.windows.net/test-filesystem-48fd8e84-872e-e36b-81f4-23029fe11799/test-directory-82748713-014c-7b76-f101-42cef735e11c?resource=directory",
-      "RequestMethod": "PUT",
-      "RequestHeaders": {
-        "Authorization": "Sanitized",
-        "traceparent": "00-67b89eab1fef4f46993888ebadec4c25-6f0d9c0ce0bfc643-00",
-        "User-Agent": [
-          "azsdk-net-Storage.Files.DataLake/12.0.0-dev.20200305.1",
-          "(.NET Core 4.6.28325.01; Microsoft Windows 10.0.18363 )"
+      },
+      "ResponseBody": []
+    },
+    {
+      "RequestUri": "http://seannsecanary.dfs.core.windows.net/test-filesystem-48fd8e84-872e-e36b-81f4-23029fe11799/test-directory-82748713-014c-7b76-f101-42cef735e11c?resource=directory",
+      "RequestMethod": "PUT",
+      "RequestHeaders": {
+        "Authorization": "Sanitized",
+        "traceparent": "00-acd9ab6675a3a447a99937a558f973aa-a55c639897450a42-00",
+        "User-Agent": [
+          "azsdk-net-Storage.Files.DataLake/12.1.0-dev.20200403.1",
+          "(.NET Core 4.6.28325.01; Microsoft Windows 10.0.18362 )"
         ],
         "x-ms-client-request-id": "7a23eed1-70f0-b8b3-2512-9c0f908d44cd",
-        "x-ms-date": "Thu, 05 Mar 2020 22:08:04 GMT",
-        "x-ms-return-client-request-id": "true",
-        "x-ms-version": "2019-10-10"
-=======
-      "RequestUri": "http://seannsecanary.dfs.core.windows.net/test-filesystem-48fd8e84-872e-e36b-81f4-23029fe11799/test-directory-82748713-014c-7b76-f101-42cef735e11c?resource=directory",
-      "RequestMethod": "PUT",
-      "RequestHeaders": {
-        "Authorization": "Sanitized",
-        "traceparent": "00-acd9ab6675a3a447a99937a558f973aa-a55c639897450a42-00",
-        "User-Agent": [
-          "azsdk-net-Storage.Files.DataLake/12.1.0-dev.20200403.1",
-          "(.NET Core 4.6.28325.01; Microsoft Windows 10.0.18362 )"
-        ],
-        "x-ms-client-request-id": "7a23eed1-70f0-b8b3-2512-9c0f908d44cd",
-        "x-ms-date": "Fri, 03 Apr 2020 20:53:27 GMT",
-        "x-ms-return-client-request-id": "true",
-        "x-ms-version": "2019-12-12"
->>>>>>> 32e373e2
-      },
-      "RequestBody": null,
-      "StatusCode": 201,
-      "ResponseHeaders": {
-        "Content-Length": "0",
-<<<<<<< HEAD
-        "Date": "Thu, 05 Mar 2020 22:08:04 GMT",
-        "ETag": "\u00220x8D7C151AD8D865B\u0022",
-        "Last-Modified": "Thu, 05 Mar 2020 22:08:04 GMT",
-=======
+        "x-ms-date": "Fri, 03 Apr 2020 20:53:27 GMT",
+        "x-ms-return-client-request-id": "true",
+        "x-ms-version": "2019-12-12"
+      },
+      "RequestBody": null,
+      "StatusCode": 201,
+      "ResponseHeaders": {
+        "Content-Length": "0",
         "Date": "Fri, 03 Apr 2020 20:53:25 GMT",
         "ETag": "\u00220x8D7D8110E6365A2\u0022",
         "Last-Modified": "Fri, 03 Apr 2020 20:53:26 GMT",
->>>>>>> 32e373e2
         "Server": [
           "Windows-Azure-HDFS/1.0",
           "Microsoft-HTTPAPI/2.0"
         ],
         "x-ms-client-request-id": "7a23eed1-70f0-b8b3-2512-9c0f908d44cd",
-<<<<<<< HEAD
-        "x-ms-request-id": "0f34ba48-401f-0038-043a-f336fb000000",
-        "x-ms-version": "2019-10-10"
-=======
         "x-ms-request-id": "fa43fb0a-201f-0097-41f9-091bad000000",
         "x-ms-version": "2019-12-12"
->>>>>>> 32e373e2
-      },
-      "ResponseBody": []
-    },
-    {
-<<<<<<< HEAD
-      "RequestUri": "https://seanstagehierarchical.dfs.core.windows.net/test-filesystem-48fd8e84-872e-e36b-81f4-23029fe11799/test-directory-82748713-014c-7b76-f101-42cef735e11c?recursive=true",
-=======
+      },
+      "ResponseBody": []
+    },
+    {
       "RequestUri": "http://seannsecanary.dfs.core.windows.net/test-filesystem-48fd8e84-872e-e36b-81f4-23029fe11799/test-directory-82748713-014c-7b76-f101-42cef735e11c?recursive=true",
->>>>>>> 32e373e2
-      "RequestMethod": "DELETE",
-      "RequestHeaders": {
-        "Authorization": "Sanitized",
-        "User-Agent": [
-<<<<<<< HEAD
-          "azsdk-net-Storage.Files.DataLake/12.0.0-dev.20200305.1",
-          "(.NET Core 4.6.28325.01; Microsoft Windows 10.0.18363 )"
+      "RequestMethod": "DELETE",
+      "RequestHeaders": {
+        "Authorization": "Sanitized",
+        "User-Agent": [
+          "azsdk-net-Storage.Files.DataLake/12.1.0-dev.20200403.1",
+          "(.NET Core 4.6.28325.01; Microsoft Windows 10.0.18362 )"
         ],
         "x-ms-client-request-id": "09fdac54-6712-902b-6f8f-de41ee7881a3",
-        "x-ms-date": "Thu, 05 Mar 2020 22:08:04 GMT",
+        "x-ms-date": "Fri, 03 Apr 2020 20:53:27 GMT",
         "x-ms-lease-id": "927aebf7-0a61-0c21-c248-f3e36c0878d8",
         "x-ms-return-client-request-id": "true",
-        "x-ms-version": "2019-10-10"
-=======
-          "azsdk-net-Storage.Files.DataLake/12.1.0-dev.20200403.1",
-          "(.NET Core 4.6.28325.01; Microsoft Windows 10.0.18362 )"
-        ],
-        "x-ms-client-request-id": "09fdac54-6712-902b-6f8f-de41ee7881a3",
-        "x-ms-date": "Fri, 03 Apr 2020 20:53:27 GMT",
-        "x-ms-lease-id": "927aebf7-0a61-0c21-c248-f3e36c0878d8",
-        "x-ms-return-client-request-id": "true",
-        "x-ms-version": "2019-12-12"
->>>>>>> 32e373e2
+        "x-ms-version": "2019-12-12"
       },
       "RequestBody": null,
       "StatusCode": 412,
       "ResponseHeaders": {
         "Content-Length": "176",
         "Content-Type": "application/json; charset=utf-8",
-<<<<<<< HEAD
-        "Date": "Thu, 05 Mar 2020 22:08:04 GMT",
-=======
         "Date": "Fri, 03 Apr 2020 20:53:25 GMT",
->>>>>>> 32e373e2
         "Server": [
           "Windows-Azure-HDFS/1.0",
           "Microsoft-HTTPAPI/2.0"
         ],
         "x-ms-client-request-id": "09fdac54-6712-902b-6f8f-de41ee7881a3",
         "x-ms-error-code": "LeaseNotPresent",
-<<<<<<< HEAD
-        "x-ms-request-id": "0f34ba49-401f-0038-053a-f336fb000000",
-        "x-ms-version": "2019-10-10"
-=======
         "x-ms-request-id": "fa43fb0b-201f-0097-42f9-091bad000000",
         "x-ms-version": "2019-12-12"
->>>>>>> 32e373e2
       },
       "ResponseBody": {
         "error": {
           "code": "LeaseNotPresent",
-<<<<<<< HEAD
-          "message": "There is currently no lease on the resource.\nRequestId:0f34ba49-401f-0038-053a-f336fb000000\nTime:2020-03-05T22:08:04.5370100Z"
-        }
-      }
-    },
-    {
-      "RequestUri": "https://seanstagehierarchical.blob.core.windows.net/test-filesystem-48fd8e84-872e-e36b-81f4-23029fe11799?restype=container",
-      "RequestMethod": "DELETE",
-      "RequestHeaders": {
-        "Authorization": "Sanitized",
-        "traceparent": "00-17940f8330fbe2419afda1d44914e1a0-c9ce5c31756a0442-00",
-        "User-Agent": [
-          "azsdk-net-Storage.Files.DataLake/12.0.0-dev.20200305.1",
-          "(.NET Core 4.6.28325.01; Microsoft Windows 10.0.18363 )"
-        ],
-        "x-ms-client-request-id": "e3bae9c6-3a8f-01bb-91cc-bd98ac0a9a85",
-        "x-ms-date": "Thu, 05 Mar 2020 22:08:04 GMT",
-        "x-ms-return-client-request-id": "true",
-        "x-ms-version": "2019-10-10"
-=======
           "message": "There is currently no lease on the resource.\nRequestId:fa43fb0b-201f-0097-42f9-091bad000000\nTime:2020-04-03T20:53:26.4572480Z"
         }
       }
@@ -1252,42 +685,26 @@
         "x-ms-date": "Fri, 03 Apr 2020 20:53:27 GMT",
         "x-ms-return-client-request-id": "true",
         "x-ms-version": "2019-12-12"
->>>>>>> 32e373e2
       },
       "RequestBody": null,
       "StatusCode": 202,
       "ResponseHeaders": {
         "Content-Length": "0",
-<<<<<<< HEAD
-        "Date": "Thu, 05 Mar 2020 22:08:04 GMT",
-=======
         "Date": "Fri, 03 Apr 2020 20:53:25 GMT",
->>>>>>> 32e373e2
         "Server": [
           "Windows-Azure-Blob/1.0",
           "Microsoft-HTTPAPI/2.0"
         ],
         "x-ms-client-request-id": "e3bae9c6-3a8f-01bb-91cc-bd98ac0a9a85",
-<<<<<<< HEAD
-        "x-ms-request-id": "9d5252ff-c01e-0044-7d3a-f31804000000",
-        "x-ms-version": "2019-10-10"
-=======
         "x-ms-request-id": "9621617e-f01e-0012-07f9-093670000000",
         "x-ms-version": "2019-12-12"
->>>>>>> 32e373e2
       },
       "ResponseBody": []
     }
   ],
   "Variables": {
-<<<<<<< HEAD
-    "DateTimeOffsetNow": "2020-03-05T14:07:59.9526812-08:00",
-    "RandomSeed": "381683152",
-    "Storage_TestConfigHierarchicalNamespace": "NamespaceTenant\nseanstagehierarchical\nU2FuaXRpemVk\nhttps://seanstagehierarchical.blob.core.windows.net\nhttp://seanstagehierarchical.file.core.windows.net\nhttp://seanstagehierarchical.queue.core.windows.net\nhttp://seanstagehierarchical.table.core.windows.net\n\n\n\n\nhttp://seanstagehierarchical-secondary.blob.core.windows.net\nhttp://seanstagehierarchical-secondary.file.core.windows.net\nhttp://seanstagehierarchical-secondary.queue.core.windows.net\nhttp://seanstagehierarchical-secondary.table.core.windows.net\n68390a19-a643-458b-b726-408abf67b4fc\nSanitized\n72f988bf-86f1-41af-91ab-2d7cd011db47\nhttps://login.microsoftonline.com/\nCloud\nBlobEndpoint=https://seanstagehierarchical.blob.core.windows.net/;QueueEndpoint=http://seanstagehierarchical.queue.core.windows.net/;FileEndpoint=http://seanstagehierarchical.file.core.windows.net/;BlobSecondaryEndpoint=http://seanstagehierarchical-secondary.blob.core.windows.net/;QueueSecondaryEndpoint=http://seanstagehierarchical-secondary.queue.core.windows.net/;FileSecondaryEndpoint=http://seanstagehierarchical-secondary.file.core.windows.net/;AccountName=seanstagehierarchical;AccountKey=Sanitized\n"
-=======
     "DateTimeOffsetNow": "2020-04-03T13:53:25.9750565-07:00",
     "RandomSeed": "381683152",
     "Storage_TestConfigHierarchicalNamespace": "NamespaceTenant\nseannsecanary\nU2FuaXRpemVk\nhttp://seannsecanary.blob.core.windows.net\nhttp://seannsecanary.file.core.windows.net\nhttp://seannsecanary.queue.core.windows.net\nhttp://seannsecanary.table.core.windows.net\n\n\n\n\nhttp://seannsecanary-secondary.blob.core.windows.net\nhttp://seannsecanary-secondary.file.core.windows.net\nhttp://seannsecanary-secondary.queue.core.windows.net\nhttp://seannsecanary-secondary.table.core.windows.net\n68390a19-a643-458b-b726-408abf67b4fc\nSanitized\n72f988bf-86f1-41af-91ab-2d7cd011db47\nhttps://login.microsoftonline.com/\nCloud\nBlobEndpoint=http://seannsecanary.blob.core.windows.net/;QueueEndpoint=http://seannsecanary.queue.core.windows.net/;FileEndpoint=http://seannsecanary.file.core.windows.net/;BlobSecondaryEndpoint=http://seannsecanary-secondary.blob.core.windows.net/;QueueSecondaryEndpoint=http://seannsecanary-secondary.queue.core.windows.net/;FileSecondaryEndpoint=http://seannsecanary-secondary.file.core.windows.net/;AccountName=seannsecanary;AccountKey=Sanitized\n"
->>>>>>> 32e373e2
   }
 }