{
  "Entries": [
    {
      "RequestUri": "http://seannsecanary.blob.core.windows.net/test-filesystem-78b17c25-8815-6d8b-92d6-0dec7b720dce?restype=container",
      "RequestMethod": "PUT",
      "RequestHeaders": {
        "Authorization": "Sanitized",
        "traceparent": "00-8aca96b55954764ea463365a684a87e0-0db60d209580234d-00",
        "User-Agent": [
          "azsdk-net-Storage.Files.DataLake/12.1.0-dev.20200403.1",
          "(.NET Core 4.6.28325.01; Microsoft Windows 10.0.18362 )"
        ],
        "x-ms-blob-public-access": "container",
        "x-ms-client-request-id": "9c6abdec-3714-f402-6e53-a53b9a8ad426",
        "x-ms-date": "Fri, 03 Apr 2020 20:55:46 GMT",
        "x-ms-return-client-request-id": "true",
        "x-ms-version": "2019-12-12"
      },
      "RequestBody": null,
      "StatusCode": 201,
      "ResponseHeaders": {
        "Content-Length": "0",
        "Date": "Fri, 03 Apr 2020 20:55:45 GMT",
        "ETag": "\u00220x8D7D811614ADB1D\u0022",
        "Last-Modified": "Fri, 03 Apr 2020 20:55:45 GMT",
        "Server": [
          "Windows-Azure-Blob/1.0",
          "Microsoft-HTTPAPI/2.0"
        ],
        "x-ms-client-request-id": "9c6abdec-3714-f402-6e53-a53b9a8ad426",
<<<<<<< HEAD
        "x-ms-request-id": "359757cc-201e-0001-533a-f3cde7000000",
=======
        "x-ms-request-id": "96219ea9-f01e-0012-67fa-093670000000",
>>>>>>> 8d420312
        "x-ms-version": "2019-12-12"
      },
      "ResponseBody": []
    },
    {
      "RequestUri": "http://seannsecanary.blob.core.windows.net/test-filesystem-78b17c25-8815-6d8b-92d6-0dec7b720dce/test-directory-e78cc97a-776c-6389-95f0-2e3c7aac2de0?comp=lease",
      "RequestMethod": "PUT",
      "RequestHeaders": {
        "Authorization": "Sanitized",
        "traceparent": "00-b859bf4dfbe76340bc50f48cf7a0592e-aaebf814ef409a49-00",
        "User-Agent": [
          "azsdk-net-Storage.Files.DataLake/12.1.0-dev.20200403.1",
          "(.NET Core 4.6.28325.01; Microsoft Windows 10.0.18362 )"
        ],
        "x-ms-client-request-id": "7c16c426-178a-091f-0f62-97273d9d47e9",
        "x-ms-date": "Fri, 03 Apr 2020 20:55:46 GMT",
        "x-ms-lease-action": "release",
        "x-ms-lease-id": "bd001e24-7107-2aba-4f45-39ec1cab26c0",
        "x-ms-return-client-request-id": "true",
        "x-ms-version": "2019-12-12"
      },
      "RequestBody": null,
      "StatusCode": 404,
      "ResponseHeaders": {
        "Content-Length": "215",
        "Content-Type": "application/xml",
        "Date": "Fri, 03 Apr 2020 20:55:45 GMT",
        "Server": [
          "Windows-Azure-Blob/1.0",
          "Microsoft-HTTPAPI/2.0"
        ],
        "x-ms-client-request-id": "7c16c426-178a-091f-0f62-97273d9d47e9",
        "x-ms-error-code": "BlobNotFound",
<<<<<<< HEAD
        "x-ms-request-id": "359757d7-201e-0001-5a3a-f3cde7000000",
=======
        "x-ms-request-id": "96219eb1-f01e-0012-6dfa-093670000000",
>>>>>>> 8d420312
        "x-ms-version": "2019-12-12"
      },
      "ResponseBody": [
        "\uFEFF\u003C?xml version=\u00221.0\u0022 encoding=\u0022utf-8\u0022?\u003E\u003CError\u003E\u003CCode\u003EBlobNotFound\u003C/Code\u003E\u003CMessage\u003EThe specified blob does not exist.\n",
        "RequestId:96219eb1-f01e-0012-6dfa-093670000000\n",
        "Time:2020-04-03T20:55:45.5454524Z\u003C/Message\u003E\u003C/Error\u003E"
      ]
    },
    {
      "RequestUri": "http://seannsecanary.blob.core.windows.net/test-filesystem-78b17c25-8815-6d8b-92d6-0dec7b720dce?restype=container",
      "RequestMethod": "DELETE",
      "RequestHeaders": {
        "Authorization": "Sanitized",
        "traceparent": "00-241736a6abfb2249b3820a26c303a5bf-34691c5d7eb8194b-00",
        "User-Agent": [
          "azsdk-net-Storage.Files.DataLake/12.1.0-dev.20200403.1",
          "(.NET Core 4.6.28325.01; Microsoft Windows 10.0.18362 )"
        ],
        "x-ms-client-request-id": "57c677cb-a995-ed36-c75a-67c2325b3896",
        "x-ms-date": "Fri, 03 Apr 2020 20:55:47 GMT",
        "x-ms-return-client-request-id": "true",
        "x-ms-version": "2019-12-12"
      },
      "RequestBody": null,
      "StatusCode": 202,
      "ResponseHeaders": {
        "Content-Length": "0",
        "Date": "Fri, 03 Apr 2020 20:55:45 GMT",
        "Server": [
          "Windows-Azure-Blob/1.0",
          "Microsoft-HTTPAPI/2.0"
        ],
        "x-ms-client-request-id": "57c677cb-a995-ed36-c75a-67c2325b3896",
<<<<<<< HEAD
        "x-ms-request-id": "359757db-201e-0001-5e3a-f3cde7000000",
=======
        "x-ms-request-id": "96219eb8-f01e-0012-74fa-093670000000",
>>>>>>> 8d420312
        "x-ms-version": "2019-12-12"
      },
      "ResponseBody": []
    }
  ],
  "Variables": {
    "RandomSeed": "2037945834",
    "Storage_TestConfigHierarchicalNamespace": "NamespaceTenant\nseannsecanary\nU2FuaXRpemVk\nhttp://seannsecanary.blob.core.windows.net\nhttp://seannsecanary.file.core.windows.net\nhttp://seannsecanary.queue.core.windows.net\nhttp://seannsecanary.table.core.windows.net\n\n\n\n\nhttp://seannsecanary-secondary.blob.core.windows.net\nhttp://seannsecanary-secondary.file.core.windows.net\nhttp://seannsecanary-secondary.queue.core.windows.net\nhttp://seannsecanary-secondary.table.core.windows.net\n68390a19-a643-458b-b726-408abf67b4fc\nSanitized\n72f988bf-86f1-41af-91ab-2d7cd011db47\nhttps://login.microsoftonline.com/\nCloud\nBlobEndpoint=http://seannsecanary.blob.core.windows.net/;QueueEndpoint=http://seannsecanary.queue.core.windows.net/;FileEndpoint=http://seannsecanary.file.core.windows.net/;BlobSecondaryEndpoint=http://seannsecanary-secondary.blob.core.windows.net/;QueueSecondaryEndpoint=http://seannsecanary-secondary.queue.core.windows.net/;FileSecondaryEndpoint=http://seannsecanary-secondary.file.core.windows.net/;AccountName=seannsecanary;AccountKey=Sanitized\n"
  }
}<|MERGE_RESOLUTION|>--- conflicted
+++ resolved
@@ -28,11 +28,7 @@
           "Microsoft-HTTPAPI/2.0"
         ],
         "x-ms-client-request-id": "9c6abdec-3714-f402-6e53-a53b9a8ad426",
-<<<<<<< HEAD
-        "x-ms-request-id": "359757cc-201e-0001-533a-f3cde7000000",
-=======
         "x-ms-request-id": "96219ea9-f01e-0012-67fa-093670000000",
->>>>>>> 8d420312
         "x-ms-version": "2019-12-12"
       },
       "ResponseBody": []
@@ -66,11 +62,7 @@
         ],
         "x-ms-client-request-id": "7c16c426-178a-091f-0f62-97273d9d47e9",
         "x-ms-error-code": "BlobNotFound",
-<<<<<<< HEAD
-        "x-ms-request-id": "359757d7-201e-0001-5a3a-f3cde7000000",
-=======
         "x-ms-request-id": "96219eb1-f01e-0012-6dfa-093670000000",
->>>>>>> 8d420312
         "x-ms-version": "2019-12-12"
       },
       "ResponseBody": [
@@ -104,11 +96,7 @@
           "Microsoft-HTTPAPI/2.0"
         ],
         "x-ms-client-request-id": "57c677cb-a995-ed36-c75a-67c2325b3896",
-<<<<<<< HEAD
-        "x-ms-request-id": "359757db-201e-0001-5e3a-f3cde7000000",
-=======
         "x-ms-request-id": "96219eb8-f01e-0012-74fa-093670000000",
->>>>>>> 8d420312
         "x-ms-version": "2019-12-12"
       },
       "ResponseBody": []
