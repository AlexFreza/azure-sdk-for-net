{
  "Entries": [
    {
      "RequestUri": "http://seannsecanary.blob.core.windows.net/test-filesystem-0a0c6168-e990-c779-0fc2-465fe56df523?restype=container",
      "RequestMethod": "PUT",
      "RequestHeaders": {
        "Authorization": "Sanitized",
        "traceparent": "00-775ed7e79ab14f47935e71651425a0a9-80490df576e14e4d-00",
        "User-Agent": [
          "azsdk-net-Storage.Files.DataLake/12.1.0-dev.20200403.1",
          "(.NET Core 4.6.28325.01; Microsoft Windows 10.0.18362 )"
        ],
        "x-ms-blob-public-access": "container",
        "x-ms-client-request-id": "51af9bf2-959d-2682-29ab-021e446b079d",
        "x-ms-date": "Fri, 03 Apr 2020 20:58:16 GMT",
        "x-ms-return-client-request-id": "true",
        "x-ms-version": "2019-12-12"
      },
      "RequestBody": null,
      "StatusCode": 201,
      "ResponseHeaders": {
        "Content-Length": "0",
        "Date": "Fri, 03 Apr 2020 20:58:14 GMT",
        "ETag": "\u00220x8D7D811BAA891D1\u0022",
        "Last-Modified": "Fri, 03 Apr 2020 20:58:15 GMT",
        "Server": [
          "Windows-Azure-Blob/1.0",
          "Microsoft-HTTPAPI/2.0"
        ],
        "x-ms-client-request-id": "51af9bf2-959d-2682-29ab-021e446b079d",
<<<<<<< HEAD
        "x-ms-request-id": "fcb3803d-001e-0039-1a3b-f36927000000",
=======
        "x-ms-request-id": "9621e73d-f01e-0012-63fa-093670000000",
>>>>>>> 8d420312
        "x-ms-version": "2019-12-12"
      },
      "ResponseBody": []
    },
    {
      "RequestUri": "http://seannsecanary.dfs.core.windows.net/test-filesystem-0a0c6168-e990-c779-0fc2-465fe56df523/?action=setAccessControl",
      "RequestMethod": "PATCH",
      "RequestHeaders": {
        "Authorization": "Sanitized",
        "traceparent": "00-59f51e5b2fe5cd449efed3b9182ee80f-d86498676aa4ee45-00",
        "User-Agent": [
          "azsdk-net-Storage.Files.DataLake/12.1.0-dev.20200403.1",
          "(.NET Core 4.6.28325.01; Microsoft Windows 10.0.18362 )"
        ],
        "x-ms-client-request-id": "496d6cd2-a3be-0086-6bb3-1228291986bf",
        "x-ms-date": "Fri, 03 Apr 2020 20:58:16 GMT",
        "x-ms-permissions": "rwxrwxrwx",
        "x-ms-return-client-request-id": "true",
        "x-ms-version": "2019-12-12"
      },
      "RequestBody": null,
      "StatusCode": 200,
      "ResponseHeaders": {
        "Content-Length": "0",
        "Date": "Fri, 03 Apr 2020 20:58:14 GMT",
        "ETag": "\u00220x8D7D811BAB8C1C2\u0022",
        "Last-Modified": "Fri, 03 Apr 2020 20:58:15 GMT",
        "Server": [
          "Windows-Azure-HDFS/1.0",
          "Microsoft-HTTPAPI/2.0"
        ],
        "x-ms-client-request-id": "496d6cd2-a3be-0086-6bb3-1228291986bf",
        "x-ms-namespace-enabled": "true",
<<<<<<< HEAD
        "x-ms-request-id": "b06eb4a1-501f-0034-2b3b-f3a1f3000000",
=======
        "x-ms-request-id": "fa43fe97-201f-0097-7ffa-091bad000000",
>>>>>>> 8d420312
        "x-ms-version": "2019-12-12"
      },
      "ResponseBody": []
    },
    {
      "RequestUri": "http://seannsecanary.blob.core.windows.net/test-filesystem-0a0c6168-e990-c779-0fc2-465fe56df523?restype=container",
      "RequestMethod": "DELETE",
      "RequestHeaders": {
        "Authorization": "Sanitized",
        "traceparent": "00-903693d5842b6d4091ef8da0cb880fb1-7aa04d88fbe19c45-00",
        "User-Agent": [
          "azsdk-net-Storage.Files.DataLake/12.1.0-dev.20200403.1",
          "(.NET Core 4.6.28325.01; Microsoft Windows 10.0.18362 )"
        ],
        "x-ms-client-request-id": "d74c3467-bdfe-00df-8326-26f262a11410",
        "x-ms-date": "Fri, 03 Apr 2020 20:58:17 GMT",
        "x-ms-return-client-request-id": "true",
        "x-ms-version": "2019-12-12"
      },
      "RequestBody": null,
      "StatusCode": 202,
      "ResponseHeaders": {
        "Content-Length": "0",
        "Date": "Fri, 03 Apr 2020 20:58:15 GMT",
        "Server": [
          "Windows-Azure-Blob/1.0",
          "Microsoft-HTTPAPI/2.0"
        ],
        "x-ms-client-request-id": "d74c3467-bdfe-00df-8326-26f262a11410",
<<<<<<< HEAD
        "x-ms-request-id": "fcb3805c-001e-0039-363b-f36927000000",
=======
        "x-ms-request-id": "9621e757-f01e-0012-76fa-093670000000",
>>>>>>> 8d420312
        "x-ms-version": "2019-12-12"
      },
      "ResponseBody": []
    }
  ],
  "Variables": {
    "RandomSeed": "1820641228",
    "Storage_TestConfigHierarchicalNamespace": "NamespaceTenant\nseannsecanary\nU2FuaXRpemVk\nhttp://seannsecanary.blob.core.windows.net\nhttp://seannsecanary.file.core.windows.net\nhttp://seannsecanary.queue.core.windows.net\nhttp://seannsecanary.table.core.windows.net\n\n\n\n\nhttp://seannsecanary-secondary.blob.core.windows.net\nhttp://seannsecanary-secondary.file.core.windows.net\nhttp://seannsecanary-secondary.queue.core.windows.net\nhttp://seannsecanary-secondary.table.core.windows.net\n68390a19-a643-458b-b726-408abf67b4fc\nSanitized\n72f988bf-86f1-41af-91ab-2d7cd011db47\nhttps://login.microsoftonline.com/\nCloud\nBlobEndpoint=http://seannsecanary.blob.core.windows.net/;QueueEndpoint=http://seannsecanary.queue.core.windows.net/;FileEndpoint=http://seannsecanary.file.core.windows.net/;BlobSecondaryEndpoint=http://seannsecanary-secondary.blob.core.windows.net/;QueueSecondaryEndpoint=http://seannsecanary-secondary.queue.core.windows.net/;FileSecondaryEndpoint=http://seannsecanary-secondary.file.core.windows.net/;AccountName=seannsecanary;AccountKey=Sanitized\n"
  }
}<|MERGE_RESOLUTION|>--- conflicted
+++ resolved
@@ -28,11 +28,7 @@
           "Microsoft-HTTPAPI/2.0"
         ],
         "x-ms-client-request-id": "51af9bf2-959d-2682-29ab-021e446b079d",
-<<<<<<< HEAD
-        "x-ms-request-id": "fcb3803d-001e-0039-1a3b-f36927000000",
-=======
         "x-ms-request-id": "9621e73d-f01e-0012-63fa-093670000000",
->>>>>>> 8d420312
         "x-ms-version": "2019-12-12"
       },
       "ResponseBody": []
@@ -66,11 +62,7 @@
         ],
         "x-ms-client-request-id": "496d6cd2-a3be-0086-6bb3-1228291986bf",
         "x-ms-namespace-enabled": "true",
-<<<<<<< HEAD
-        "x-ms-request-id": "b06eb4a1-501f-0034-2b3b-f3a1f3000000",
-=======
         "x-ms-request-id": "fa43fe97-201f-0097-7ffa-091bad000000",
->>>>>>> 8d420312
         "x-ms-version": "2019-12-12"
       },
       "ResponseBody": []
@@ -100,11 +92,7 @@
           "Microsoft-HTTPAPI/2.0"
         ],
         "x-ms-client-request-id": "d74c3467-bdfe-00df-8326-26f262a11410",
-<<<<<<< HEAD
-        "x-ms-request-id": "fcb3805c-001e-0039-363b-f36927000000",
-=======
         "x-ms-request-id": "9621e757-f01e-0012-76fa-093670000000",
->>>>>>> 8d420312
         "x-ms-version": "2019-12-12"
       },
       "ResponseBody": []
