--- conflicted
+++ resolved
@@ -1,22 +1,6 @@
 {
   "Entries": [
     {
-<<<<<<< HEAD
-      "RequestUri": "https://seanstagehierarchical.blob.core.windows.net/test-filesystem-6fe4ddab-f76b-5a82-24da-9a0421b806ce?restype=container",
-      "RequestMethod": "PUT",
-      "RequestHeaders": {
-        "Authorization": "Sanitized",
-        "traceparent": "00-420e887bc7b3af4aa100198815bedd97-0a7d5c89fd0c8441-00",
-        "User-Agent": [
-          "azsdk-net-Storage.Files.DataLake/12.0.0-dev.20200305.1",
-          "(.NET Core 4.6.28325.01; Microsoft Windows 10.0.18363 )"
-        ],
-        "x-ms-blob-public-access": "container",
-        "x-ms-client-request-id": "46b93678-318c-4212-13ee-40502a7cc435",
-        "x-ms-date": "Thu, 05 Mar 2020 22:09:37 GMT",
-        "x-ms-return-client-request-id": "true",
-        "x-ms-version": "2019-10-10"
-=======
       "RequestUri": "http://seannsecanary.blob.core.windows.net/test-filesystem-6fe4ddab-f76b-5a82-24da-9a0421b806ce?restype=container",
       "RequestMethod": "PUT",
       "RequestHeaders": {
@@ -31,52 +15,25 @@
         "x-ms-date": "Fri, 03 Apr 2020 20:55:39 GMT",
         "x-ms-return-client-request-id": "true",
         "x-ms-version": "2019-12-12"
->>>>>>> 32e373e2
-      },
-      "RequestBody": null,
-      "StatusCode": 201,
-      "ResponseHeaders": {
-        "Content-Length": "0",
-<<<<<<< HEAD
-        "Date": "Thu, 05 Mar 2020 22:09:37 GMT",
-        "ETag": "\u00220x8D7C151E4FC6049\u0022",
-        "Last-Modified": "Thu, 05 Mar 2020 22:09:37 GMT",
-=======
+      },
+      "RequestBody": null,
+      "StatusCode": 201,
+      "ResponseHeaders": {
+        "Content-Length": "0",
         "Date": "Fri, 03 Apr 2020 20:55:38 GMT",
         "ETag": "\u00220x8D7D8115CFB5204\u0022",
         "Last-Modified": "Fri, 03 Apr 2020 20:55:38 GMT",
->>>>>>> 32e373e2
         "Server": [
           "Windows-Azure-Blob/1.0",
           "Microsoft-HTTPAPI/2.0"
         ],
         "x-ms-client-request-id": "46b93678-318c-4212-13ee-40502a7cc435",
-<<<<<<< HEAD
-        "x-ms-request-id": "179548c1-101e-0025-603a-f33b47000000",
-        "x-ms-version": "2019-10-10"
-=======
         "x-ms-request-id": "96219b96-f01e-0012-6bfa-093670000000",
         "x-ms-version": "2019-12-12"
->>>>>>> 32e373e2
-      },
-      "ResponseBody": []
-    },
-    {
-<<<<<<< HEAD
-      "RequestUri": "https://seanstagehierarchical.dfs.core.windows.net/test-filesystem-6fe4ddab-f76b-5a82-24da-9a0421b806ce/test-directory-c52d6172-9a18-b7d3-19fa-b3ca4ee8ac77?resource=directory",
-      "RequestMethod": "PUT",
-      "RequestHeaders": {
-        "Authorization": "Sanitized",
-        "traceparent": "00-dd35263ee386ce4ab703957d107de9e1-fdd0a2f587dd6b49-00",
-        "User-Agent": [
-          "azsdk-net-Storage.Files.DataLake/12.0.0-dev.20200305.1",
-          "(.NET Core 4.6.28325.01; Microsoft Windows 10.0.18363 )"
-        ],
-        "x-ms-client-request-id": "4c2773dc-cd7f-de18-6202-2c917e47f42a",
-        "x-ms-date": "Thu, 05 Mar 2020 22:09:37 GMT",
-        "x-ms-return-client-request-id": "true",
-        "x-ms-version": "2019-10-10"
-=======
+      },
+      "ResponseBody": []
+    },
+    {
       "RequestUri": "http://seannsecanary.dfs.core.windows.net/test-filesystem-6fe4ddab-f76b-5a82-24da-9a0421b806ce/test-directory-c52d6172-9a18-b7d3-19fa-b3ca4ee8ac77?resource=directory",
       "RequestMethod": "PUT",
       "RequestHeaders": {
@@ -90,52 +47,25 @@
         "x-ms-date": "Fri, 03 Apr 2020 20:55:39 GMT",
         "x-ms-return-client-request-id": "true",
         "x-ms-version": "2019-12-12"
->>>>>>> 32e373e2
-      },
-      "RequestBody": null,
-      "StatusCode": 201,
-      "ResponseHeaders": {
-        "Content-Length": "0",
-<<<<<<< HEAD
-        "Date": "Thu, 05 Mar 2020 22:09:37 GMT",
-        "ETag": "\u00220x8D7C151E52E68F3\u0022",
-        "Last-Modified": "Thu, 05 Mar 2020 22:09:37 GMT",
-=======
+      },
+      "RequestBody": null,
+      "StatusCode": 201,
+      "ResponseHeaders": {
+        "Content-Length": "0",
         "Date": "Fri, 03 Apr 2020 20:55:38 GMT",
         "ETag": "\u00220x8D7D8115D09CB4F\u0022",
         "Last-Modified": "Fri, 03 Apr 2020 20:55:38 GMT",
->>>>>>> 32e373e2
         "Server": [
           "Windows-Azure-HDFS/1.0",
           "Microsoft-HTTPAPI/2.0"
         ],
         "x-ms-client-request-id": "4c2773dc-cd7f-de18-6202-2c917e47f42a",
-<<<<<<< HEAD
-        "x-ms-request-id": "30cfdf59-201f-0011-123a-f3088f000000",
-        "x-ms-version": "2019-10-10"
-=======
         "x-ms-request-id": "fa43fc20-201f-0097-74fa-091bad000000",
         "x-ms-version": "2019-12-12"
->>>>>>> 32e373e2
-      },
-      "ResponseBody": []
-    },
-    {
-<<<<<<< HEAD
-      "RequestUri": "https://seanstagehierarchical.dfs.core.windows.net/test-filesystem-6fe4ddab-f76b-5a82-24da-9a0421b806ce/test-directory-c209c841-d9f0-b336-1e12-6010429103a6?resource=directory",
-      "RequestMethod": "PUT",
-      "RequestHeaders": {
-        "Authorization": "Sanitized",
-        "traceparent": "00-e5e64784877e4c43aa623632e997e1ed-d0bbb7ae0a0c6644-00",
-        "User-Agent": [
-          "azsdk-net-Storage.Files.DataLake/12.0.0-dev.20200305.1",
-          "(.NET Core 4.6.28325.01; Microsoft Windows 10.0.18363 )"
-        ],
-        "x-ms-client-request-id": "eb002c14-fd69-034f-3d74-2d6c6c089cd0",
-        "x-ms-date": "Thu, 05 Mar 2020 22:09:37 GMT",
-        "x-ms-return-client-request-id": "true",
-        "x-ms-version": "2019-10-10"
-=======
+      },
+      "ResponseBody": []
+    },
+    {
       "RequestUri": "http://seannsecanary.dfs.core.windows.net/test-filesystem-6fe4ddab-f76b-5a82-24da-9a0421b806ce/test-directory-c209c841-d9f0-b336-1e12-6010429103a6?resource=directory",
       "RequestMethod": "PUT",
       "RequestHeaders": {
@@ -149,57 +79,30 @@
         "x-ms-date": "Fri, 03 Apr 2020 20:55:39 GMT",
         "x-ms-return-client-request-id": "true",
         "x-ms-version": "2019-12-12"
->>>>>>> 32e373e2
-      },
-      "RequestBody": null,
-      "StatusCode": 201,
-      "ResponseHeaders": {
-        "Content-Length": "0",
-<<<<<<< HEAD
-        "Date": "Thu, 05 Mar 2020 22:09:37 GMT",
-        "ETag": "\u00220x8D7C151E53A8F16\u0022",
-        "Last-Modified": "Thu, 05 Mar 2020 22:09:37 GMT",
-=======
+      },
+      "RequestBody": null,
+      "StatusCode": 201,
+      "ResponseHeaders": {
+        "Content-Length": "0",
         "Date": "Fri, 03 Apr 2020 20:55:38 GMT",
         "ETag": "\u00220x8D7D8115D16D735\u0022",
         "Last-Modified": "Fri, 03 Apr 2020 20:55:38 GMT",
->>>>>>> 32e373e2
         "Server": [
           "Windows-Azure-HDFS/1.0",
           "Microsoft-HTTPAPI/2.0"
         ],
         "x-ms-client-request-id": "eb002c14-fd69-034f-3d74-2d6c6c089cd0",
-<<<<<<< HEAD
-        "x-ms-request-id": "30cfdf5a-201f-0011-133a-f3088f000000",
-        "x-ms-version": "2019-10-10"
-=======
         "x-ms-request-id": "fa43fc21-201f-0097-75fa-091bad000000",
         "x-ms-version": "2019-12-12"
->>>>>>> 32e373e2
-      },
-      "ResponseBody": []
-    },
-    {
-<<<<<<< HEAD
-      "RequestUri": "https://seanstagehierarchical.dfs.core.windows.net/test-filesystem-6fe4ddab-f76b-5a82-24da-9a0421b806ce/test-directory-c209c841-d9f0-b336-1e12-6010429103a6?mode=legacy",
-=======
+      },
+      "ResponseBody": []
+    },
+    {
       "RequestUri": "http://seannsecanary.dfs.core.windows.net/test-filesystem-6fe4ddab-f76b-5a82-24da-9a0421b806ce/test-directory-c209c841-d9f0-b336-1e12-6010429103a6?mode=legacy",
->>>>>>> 32e373e2
-      "RequestMethod": "PUT",
-      "RequestHeaders": {
-        "Authorization": "Sanitized",
-        "User-Agent": [
-<<<<<<< HEAD
-          "azsdk-net-Storage.Files.DataLake/12.0.0-dev.20200305.1",
-          "(.NET Core 4.6.28325.01; Microsoft Windows 10.0.18363 )"
-        ],
-        "x-ms-client-request-id": "15fb4377-1791-3d3d-23ea-9c4c318a0c48",
-        "x-ms-date": "Thu, 05 Mar 2020 22:09:37 GMT",
-        "x-ms-rename-source": "/test-filesystem-6fe4ddab-f76b-5a82-24da-9a0421b806ce/test-directory-c52d6172-9a18-b7d3-19fa-b3ca4ee8ac77",
-        "x-ms-return-client-request-id": "true",
-        "x-ms-source-if-modified-since": "Fri, 06 Mar 2020 22:09:37 GMT",
-        "x-ms-version": "2019-10-10"
-=======
+      "RequestMethod": "PUT",
+      "RequestHeaders": {
+        "Authorization": "Sanitized",
+        "User-Agent": [
           "azsdk-net-Storage.Files.DataLake/12.1.0-dev.20200403.1",
           "(.NET Core 4.6.28325.01; Microsoft Windows 10.0.18362 )"
         ],
@@ -209,55 +112,25 @@
         "x-ms-return-client-request-id": "true",
         "x-ms-source-if-modified-since": "Sat, 04 Apr 2020 20:55:39 GMT",
         "x-ms-version": "2019-12-12"
->>>>>>> 32e373e2
       },
       "RequestBody": null,
       "StatusCode": 412,
       "ResponseHeaders": {
         "Content-Length": "213",
         "Content-Type": "application/json; charset=utf-8",
-<<<<<<< HEAD
-        "Date": "Thu, 05 Mar 2020 22:09:37 GMT",
-=======
         "Date": "Fri, 03 Apr 2020 20:55:38 GMT",
->>>>>>> 32e373e2
         "Server": [
           "Windows-Azure-HDFS/1.0",
           "Microsoft-HTTPAPI/2.0"
         ],
         "x-ms-client-request-id": "15fb4377-1791-3d3d-23ea-9c4c318a0c48",
         "x-ms-error-code": "SourceConditionNotMet",
-<<<<<<< HEAD
-        "x-ms-request-id": "30cfdf5b-201f-0011-143a-f3088f000000",
-        "x-ms-version": "2019-10-10"
-=======
         "x-ms-request-id": "fa43fc22-201f-0097-76fa-091bad000000",
         "x-ms-version": "2019-12-12"
->>>>>>> 32e373e2
       },
       "ResponseBody": {
         "error": {
           "code": "SourceConditionNotMet",
-<<<<<<< HEAD
-          "message": "The source condition specified using HTTP conditional header(s) is not met.\nRequestId:30cfdf5b-201f-0011-143a-f3088f000000\nTime:2020-03-05T22:09:37.9719363Z"
-        }
-      }
-    },
-    {
-      "RequestUri": "https://seanstagehierarchical.blob.core.windows.net/test-filesystem-6fe4ddab-f76b-5a82-24da-9a0421b806ce?restype=container",
-      "RequestMethod": "DELETE",
-      "RequestHeaders": {
-        "Authorization": "Sanitized",
-        "traceparent": "00-db0ecc2ae4cbce45b990fe4b6a92876a-3bac131c13df4948-00",
-        "User-Agent": [
-          "azsdk-net-Storage.Files.DataLake/12.0.0-dev.20200305.1",
-          "(.NET Core 4.6.28325.01; Microsoft Windows 10.0.18363 )"
-        ],
-        "x-ms-client-request-id": "28f5bf53-860c-e73f-4818-e66f7c1eaf45",
-        "x-ms-date": "Thu, 05 Mar 2020 22:09:38 GMT",
-        "x-ms-return-client-request-id": "true",
-        "x-ms-version": "2019-10-10"
-=======
           "message": "The source condition specified using HTTP conditional header(s) is not met.\nRequestId:fa43fc22-201f-0097-76fa-091bad000000\nTime:2020-04-03T20:55:38.6732178Z"
         }
       }
@@ -276,49 +149,23 @@
         "x-ms-date": "Fri, 03 Apr 2020 20:55:40 GMT",
         "x-ms-return-client-request-id": "true",
         "x-ms-version": "2019-12-12"
->>>>>>> 32e373e2
       },
       "RequestBody": null,
       "StatusCode": 202,
       "ResponseHeaders": {
         "Content-Length": "0",
-<<<<<<< HEAD
-        "Date": "Thu, 05 Mar 2020 22:09:37 GMT",
-=======
         "Date": "Fri, 03 Apr 2020 20:55:38 GMT",
->>>>>>> 32e373e2
         "Server": [
           "Windows-Azure-Blob/1.0",
           "Microsoft-HTTPAPI/2.0"
         ],
         "x-ms-client-request-id": "28f5bf53-860c-e73f-4818-e66f7c1eaf45",
-<<<<<<< HEAD
-        "x-ms-request-id": "179548cb-101e-0025-683a-f33b47000000",
-        "x-ms-version": "2019-10-10"
-=======
         "x-ms-request-id": "96219bc2-f01e-0012-13fa-093670000000",
         "x-ms-version": "2019-12-12"
->>>>>>> 32e373e2
-      },
-      "ResponseBody": []
-    },
-    {
-<<<<<<< HEAD
-      "RequestUri": "https://seanstagehierarchical.blob.core.windows.net/test-filesystem-9a312983-143b-e514-8000-5372fb64b217?restype=container",
-      "RequestMethod": "PUT",
-      "RequestHeaders": {
-        "Authorization": "Sanitized",
-        "traceparent": "00-a3d64a91b0cd864dac62e7f7b084ab18-bd2e103ca64a704f-00",
-        "User-Agent": [
-          "azsdk-net-Storage.Files.DataLake/12.0.0-dev.20200305.1",
-          "(.NET Core 4.6.28325.01; Microsoft Windows 10.0.18363 )"
-        ],
-        "x-ms-blob-public-access": "container",
-        "x-ms-client-request-id": "6155d56e-17db-3fc8-ab10-a80b32ccece3",
-        "x-ms-date": "Thu, 05 Mar 2020 22:09:38 GMT",
-        "x-ms-return-client-request-id": "true",
-        "x-ms-version": "2019-10-10"
-=======
+      },
+      "ResponseBody": []
+    },
+    {
       "RequestUri": "http://seannsecanary.blob.core.windows.net/test-filesystem-9a312983-143b-e514-8000-5372fb64b217?restype=container",
       "RequestMethod": "PUT",
       "RequestHeaders": {
@@ -333,52 +180,25 @@
         "x-ms-date": "Fri, 03 Apr 2020 20:55:40 GMT",
         "x-ms-return-client-request-id": "true",
         "x-ms-version": "2019-12-12"
->>>>>>> 32e373e2
-      },
-      "RequestBody": null,
-      "StatusCode": 201,
-      "ResponseHeaders": {
-        "Content-Length": "0",
-<<<<<<< HEAD
-        "Date": "Thu, 05 Mar 2020 22:09:37 GMT",
-        "ETag": "\u00220x8D7C151E58A299D\u0022",
-        "Last-Modified": "Thu, 05 Mar 2020 22:09:38 GMT",
-=======
+      },
+      "RequestBody": null,
+      "StatusCode": 201,
+      "ResponseHeaders": {
+        "Content-Length": "0",
         "Date": "Fri, 03 Apr 2020 20:55:38 GMT",
         "ETag": "\u00220x8D7D8115D5BFA22\u0022",
         "Last-Modified": "Fri, 03 Apr 2020 20:55:38 GMT",
->>>>>>> 32e373e2
         "Server": [
           "Windows-Azure-Blob/1.0",
           "Microsoft-HTTPAPI/2.0"
         ],
         "x-ms-client-request-id": "6155d56e-17db-3fc8-ab10-a80b32ccece3",
-<<<<<<< HEAD
-        "x-ms-request-id": "33bac563-201e-002e-7a3a-f3c02c000000",
-        "x-ms-version": "2019-10-10"
-=======
         "x-ms-request-id": "96219bcb-f01e-0012-1bfa-093670000000",
         "x-ms-version": "2019-12-12"
->>>>>>> 32e373e2
-      },
-      "ResponseBody": []
-    },
-    {
-<<<<<<< HEAD
-      "RequestUri": "https://seanstagehierarchical.dfs.core.windows.net/test-filesystem-9a312983-143b-e514-8000-5372fb64b217/test-directory-e436cf66-3d26-9fb0-eea6-22264fd33a2c?resource=directory",
-      "RequestMethod": "PUT",
-      "RequestHeaders": {
-        "Authorization": "Sanitized",
-        "traceparent": "00-0da2803d48202149825947c462d210dd-73d424a07ddc7146-00",
-        "User-Agent": [
-          "azsdk-net-Storage.Files.DataLake/12.0.0-dev.20200305.1",
-          "(.NET Core 4.6.28325.01; Microsoft Windows 10.0.18363 )"
-        ],
-        "x-ms-client-request-id": "dbdae029-9a1e-307d-25b5-7334f4a1f0d8",
-        "x-ms-date": "Thu, 05 Mar 2020 22:09:38 GMT",
-        "x-ms-return-client-request-id": "true",
-        "x-ms-version": "2019-10-10"
-=======
+      },
+      "ResponseBody": []
+    },
+    {
       "RequestUri": "http://seannsecanary.dfs.core.windows.net/test-filesystem-9a312983-143b-e514-8000-5372fb64b217/test-directory-e436cf66-3d26-9fb0-eea6-22264fd33a2c?resource=directory",
       "RequestMethod": "PUT",
       "RequestHeaders": {
@@ -392,52 +212,25 @@
         "x-ms-date": "Fri, 03 Apr 2020 20:55:40 GMT",
         "x-ms-return-client-request-id": "true",
         "x-ms-version": "2019-12-12"
->>>>>>> 32e373e2
-      },
-      "RequestBody": null,
-      "StatusCode": 201,
-      "ResponseHeaders": {
-        "Content-Length": "0",
-<<<<<<< HEAD
-        "Date": "Thu, 05 Mar 2020 22:09:38 GMT",
-        "ETag": "\u00220x8D7C151E5BD5502\u0022",
-        "Last-Modified": "Thu, 05 Mar 2020 22:09:38 GMT",
-=======
+      },
+      "RequestBody": null,
+      "StatusCode": 201,
+      "ResponseHeaders": {
+        "Content-Length": "0",
         "Date": "Fri, 03 Apr 2020 20:55:38 GMT",
         "ETag": "\u00220x8D7D8115D6DDA0E\u0022",
         "Last-Modified": "Fri, 03 Apr 2020 20:55:38 GMT",
->>>>>>> 32e373e2
         "Server": [
           "Windows-Azure-HDFS/1.0",
           "Microsoft-HTTPAPI/2.0"
         ],
         "x-ms-client-request-id": "dbdae029-9a1e-307d-25b5-7334f4a1f0d8",
-<<<<<<< HEAD
-        "x-ms-request-id": "f1e759ad-901f-0004-763a-f31f3c000000",
-        "x-ms-version": "2019-10-10"
-=======
         "x-ms-request-id": "fa43fc23-201f-0097-77fa-091bad000000",
         "x-ms-version": "2019-12-12"
->>>>>>> 32e373e2
-      },
-      "ResponseBody": []
-    },
-    {
-<<<<<<< HEAD
-      "RequestUri": "https://seanstagehierarchical.dfs.core.windows.net/test-filesystem-9a312983-143b-e514-8000-5372fb64b217/test-directory-82897bd5-c6c8-15d4-9314-146d772c64be?resource=directory",
-      "RequestMethod": "PUT",
-      "RequestHeaders": {
-        "Authorization": "Sanitized",
-        "traceparent": "00-ebf9187b705658439893bccfb9612ac9-49371011c61cee4a-00",
-        "User-Agent": [
-          "azsdk-net-Storage.Files.DataLake/12.0.0-dev.20200305.1",
-          "(.NET Core 4.6.28325.01; Microsoft Windows 10.0.18363 )"
-        ],
-        "x-ms-client-request-id": "bfaeeec8-d5a7-62e2-0cc5-47098610b9f9",
-        "x-ms-date": "Thu, 05 Mar 2020 22:09:38 GMT",
-        "x-ms-return-client-request-id": "true",
-        "x-ms-version": "2019-10-10"
-=======
+      },
+      "ResponseBody": []
+    },
+    {
       "RequestUri": "http://seannsecanary.dfs.core.windows.net/test-filesystem-9a312983-143b-e514-8000-5372fb64b217/test-directory-82897bd5-c6c8-15d4-9314-146d772c64be?resource=directory",
       "RequestMethod": "PUT",
       "RequestHeaders": {
@@ -451,57 +244,30 @@
         "x-ms-date": "Fri, 03 Apr 2020 20:55:40 GMT",
         "x-ms-return-client-request-id": "true",
         "x-ms-version": "2019-12-12"
->>>>>>> 32e373e2
-      },
-      "RequestBody": null,
-      "StatusCode": 201,
-      "ResponseHeaders": {
-        "Content-Length": "0",
-<<<<<<< HEAD
-        "Date": "Thu, 05 Mar 2020 22:09:38 GMT",
-        "ETag": "\u00220x8D7C151E5CA436B\u0022",
-        "Last-Modified": "Thu, 05 Mar 2020 22:09:38 GMT",
-=======
+      },
+      "RequestBody": null,
+      "StatusCode": 201,
+      "ResponseHeaders": {
+        "Content-Length": "0",
         "Date": "Fri, 03 Apr 2020 20:55:38 GMT",
         "ETag": "\u00220x8D7D8115D7A0F3A\u0022",
         "Last-Modified": "Fri, 03 Apr 2020 20:55:39 GMT",
->>>>>>> 32e373e2
         "Server": [
           "Windows-Azure-HDFS/1.0",
           "Microsoft-HTTPAPI/2.0"
         ],
         "x-ms-client-request-id": "bfaeeec8-d5a7-62e2-0cc5-47098610b9f9",
-<<<<<<< HEAD
-        "x-ms-request-id": "f1e759ae-901f-0004-773a-f31f3c000000",
-        "x-ms-version": "2019-10-10"
-=======
         "x-ms-request-id": "fa43fc24-201f-0097-78fa-091bad000000",
         "x-ms-version": "2019-12-12"
->>>>>>> 32e373e2
-      },
-      "ResponseBody": []
-    },
-    {
-<<<<<<< HEAD
-      "RequestUri": "https://seanstagehierarchical.dfs.core.windows.net/test-filesystem-9a312983-143b-e514-8000-5372fb64b217/test-directory-82897bd5-c6c8-15d4-9314-146d772c64be?mode=legacy",
-=======
+      },
+      "ResponseBody": []
+    },
+    {
       "RequestUri": "http://seannsecanary.dfs.core.windows.net/test-filesystem-9a312983-143b-e514-8000-5372fb64b217/test-directory-82897bd5-c6c8-15d4-9314-146d772c64be?mode=legacy",
->>>>>>> 32e373e2
-      "RequestMethod": "PUT",
-      "RequestHeaders": {
-        "Authorization": "Sanitized",
-        "User-Agent": [
-<<<<<<< HEAD
-          "azsdk-net-Storage.Files.DataLake/12.0.0-dev.20200305.1",
-          "(.NET Core 4.6.28325.01; Microsoft Windows 10.0.18363 )"
-        ],
-        "x-ms-client-request-id": "89a5e6e7-a47d-7816-949a-613317046221",
-        "x-ms-date": "Thu, 05 Mar 2020 22:09:38 GMT",
-        "x-ms-rename-source": "/test-filesystem-9a312983-143b-e514-8000-5372fb64b217/test-directory-e436cf66-3d26-9fb0-eea6-22264fd33a2c",
-        "x-ms-return-client-request-id": "true",
-        "x-ms-source-if-unmodified-since": "Wed, 04 Mar 2020 22:09:37 GMT",
-        "x-ms-version": "2019-10-10"
-=======
+      "RequestMethod": "PUT",
+      "RequestHeaders": {
+        "Authorization": "Sanitized",
+        "User-Agent": [
           "azsdk-net-Storage.Files.DataLake/12.1.0-dev.20200403.1",
           "(.NET Core 4.6.28325.01; Microsoft Windows 10.0.18362 )"
         ],
@@ -511,55 +277,25 @@
         "x-ms-return-client-request-id": "true",
         "x-ms-source-if-unmodified-since": "Thu, 02 Apr 2020 20:55:39 GMT",
         "x-ms-version": "2019-12-12"
->>>>>>> 32e373e2
       },
       "RequestBody": null,
       "StatusCode": 412,
       "ResponseHeaders": {
         "Content-Length": "213",
         "Content-Type": "application/json; charset=utf-8",
-<<<<<<< HEAD
-        "Date": "Thu, 05 Mar 2020 22:09:38 GMT",
-=======
         "Date": "Fri, 03 Apr 2020 20:55:38 GMT",
->>>>>>> 32e373e2
         "Server": [
           "Windows-Azure-HDFS/1.0",
           "Microsoft-HTTPAPI/2.0"
         ],
         "x-ms-client-request-id": "89a5e6e7-a47d-7816-949a-613317046221",
         "x-ms-error-code": "SourceConditionNotMet",
-<<<<<<< HEAD
-        "x-ms-request-id": "f1e759af-901f-0004-783a-f31f3c000000",
-        "x-ms-version": "2019-10-10"
-=======
         "x-ms-request-id": "fa43fc25-201f-0097-79fa-091bad000000",
         "x-ms-version": "2019-12-12"
->>>>>>> 32e373e2
       },
       "ResponseBody": {
         "error": {
           "code": "SourceConditionNotMet",
-<<<<<<< HEAD
-          "message": "The source condition specified using HTTP conditional header(s) is not met.\nRequestId:f1e759af-901f-0004-783a-f31f3c000000\nTime:2020-03-05T22:09:38.9178968Z"
-        }
-      }
-    },
-    {
-      "RequestUri": "https://seanstagehierarchical.blob.core.windows.net/test-filesystem-9a312983-143b-e514-8000-5372fb64b217?restype=container",
-      "RequestMethod": "DELETE",
-      "RequestHeaders": {
-        "Authorization": "Sanitized",
-        "traceparent": "00-35cc63ef571fff43aa1640c4919be50d-31297ff26cfcfb4a-00",
-        "User-Agent": [
-          "azsdk-net-Storage.Files.DataLake/12.0.0-dev.20200305.1",
-          "(.NET Core 4.6.28325.01; Microsoft Windows 10.0.18363 )"
-        ],
-        "x-ms-client-request-id": "9f22ba8d-306b-ad7b-9e6e-e80a1fac5e69",
-        "x-ms-date": "Thu, 05 Mar 2020 22:09:39 GMT",
-        "x-ms-return-client-request-id": "true",
-        "x-ms-version": "2019-10-10"
-=======
           "message": "The source condition specified using HTTP conditional header(s) is not met.\nRequestId:fa43fc25-201f-0097-79fa-091bad000000\nTime:2020-04-03T20:55:39.1415468Z"
         }
       }
@@ -578,49 +314,23 @@
         "x-ms-date": "Fri, 03 Apr 2020 20:55:40 GMT",
         "x-ms-return-client-request-id": "true",
         "x-ms-version": "2019-12-12"
->>>>>>> 32e373e2
       },
       "RequestBody": null,
       "StatusCode": 202,
       "ResponseHeaders": {
         "Content-Length": "0",
-<<<<<<< HEAD
-        "Date": "Thu, 05 Mar 2020 22:09:38 GMT",
-=======
-        "Date": "Fri, 03 Apr 2020 20:55:39 GMT",
->>>>>>> 32e373e2
+        "Date": "Fri, 03 Apr 2020 20:55:39 GMT",
         "Server": [
           "Windows-Azure-Blob/1.0",
           "Microsoft-HTTPAPI/2.0"
         ],
         "x-ms-client-request-id": "9f22ba8d-306b-ad7b-9e6e-e80a1fac5e69",
-<<<<<<< HEAD
-        "x-ms-request-id": "33bac56d-201e-002e-7f3a-f3c02c000000",
-        "x-ms-version": "2019-10-10"
-=======
         "x-ms-request-id": "96219bf5-f01e-0012-3dfa-093670000000",
         "x-ms-version": "2019-12-12"
->>>>>>> 32e373e2
-      },
-      "ResponseBody": []
-    },
-    {
-<<<<<<< HEAD
-      "RequestUri": "https://seanstagehierarchical.blob.core.windows.net/test-filesystem-bedb2f3e-0e73-366c-5c5e-7b445210f3a6?restype=container",
-      "RequestMethod": "PUT",
-      "RequestHeaders": {
-        "Authorization": "Sanitized",
-        "traceparent": "00-2c4ec5534498304195c4c3e47d3705f0-5947803219f0e545-00",
-        "User-Agent": [
-          "azsdk-net-Storage.Files.DataLake/12.0.0-dev.20200305.1",
-          "(.NET Core 4.6.28325.01; Microsoft Windows 10.0.18363 )"
-        ],
-        "x-ms-blob-public-access": "container",
-        "x-ms-client-request-id": "54c7e8da-df12-7f1e-4eeb-430cb5375a8d",
-        "x-ms-date": "Thu, 05 Mar 2020 22:09:39 GMT",
-        "x-ms-return-client-request-id": "true",
-        "x-ms-version": "2019-10-10"
-=======
+      },
+      "ResponseBody": []
+    },
+    {
       "RequestUri": "http://seannsecanary.blob.core.windows.net/test-filesystem-bedb2f3e-0e73-366c-5c5e-7b445210f3a6?restype=container",
       "RequestMethod": "PUT",
       "RequestHeaders": {
@@ -635,52 +345,25 @@
         "x-ms-date": "Fri, 03 Apr 2020 20:55:40 GMT",
         "x-ms-return-client-request-id": "true",
         "x-ms-version": "2019-12-12"
->>>>>>> 32e373e2
-      },
-      "RequestBody": null,
-      "StatusCode": 201,
-      "ResponseHeaders": {
-        "Content-Length": "0",
-<<<<<<< HEAD
-        "Date": "Thu, 05 Mar 2020 22:09:38 GMT",
-        "ETag": "\u00220x8D7C151E61C91E1\u0022",
-        "Last-Modified": "Thu, 05 Mar 2020 22:09:39 GMT",
-=======
+      },
+      "RequestBody": null,
+      "StatusCode": 201,
+      "ResponseHeaders": {
+        "Content-Length": "0",
         "Date": "Fri, 03 Apr 2020 20:55:39 GMT",
         "ETag": "\u00220x8D7D8115DA7419E\u0022",
         "Last-Modified": "Fri, 03 Apr 2020 20:55:39 GMT",
->>>>>>> 32e373e2
         "Server": [
           "Windows-Azure-Blob/1.0",
           "Microsoft-HTTPAPI/2.0"
         ],
         "x-ms-client-request-id": "54c7e8da-df12-7f1e-4eeb-430cb5375a8d",
-<<<<<<< HEAD
-        "x-ms-request-id": "6afb33bc-f01e-0012-083a-f3e9eb000000",
-        "x-ms-version": "2019-10-10"
-=======
         "x-ms-request-id": "96219c08-f01e-0012-4efa-093670000000",
         "x-ms-version": "2019-12-12"
->>>>>>> 32e373e2
-      },
-      "ResponseBody": []
-    },
-    {
-<<<<<<< HEAD
-      "RequestUri": "https://seanstagehierarchical.dfs.core.windows.net/test-filesystem-bedb2f3e-0e73-366c-5c5e-7b445210f3a6/test-directory-4f0c417a-0107-7c88-79f1-321984b96edd?resource=directory",
-      "RequestMethod": "PUT",
-      "RequestHeaders": {
-        "Authorization": "Sanitized",
-        "traceparent": "00-d0658b5c8a026247884a0fe3f6a48f8b-bde36518ce48cd47-00",
-        "User-Agent": [
-          "azsdk-net-Storage.Files.DataLake/12.0.0-dev.20200305.1",
-          "(.NET Core 4.6.28325.01; Microsoft Windows 10.0.18363 )"
-        ],
-        "x-ms-client-request-id": "8738fcff-d772-d959-604b-db20ac04fa94",
-        "x-ms-date": "Thu, 05 Mar 2020 22:09:39 GMT",
-        "x-ms-return-client-request-id": "true",
-        "x-ms-version": "2019-10-10"
-=======
+      },
+      "ResponseBody": []
+    },
+    {
       "RequestUri": "http://seannsecanary.dfs.core.windows.net/test-filesystem-bedb2f3e-0e73-366c-5c5e-7b445210f3a6/test-directory-4f0c417a-0107-7c88-79f1-321984b96edd?resource=directory",
       "RequestMethod": "PUT",
       "RequestHeaders": {
@@ -694,52 +377,25 @@
         "x-ms-date": "Fri, 03 Apr 2020 20:55:40 GMT",
         "x-ms-return-client-request-id": "true",
         "x-ms-version": "2019-12-12"
->>>>>>> 32e373e2
-      },
-      "RequestBody": null,
-      "StatusCode": 201,
-      "ResponseHeaders": {
-        "Content-Length": "0",
-<<<<<<< HEAD
-        "Date": "Thu, 05 Mar 2020 22:09:38 GMT",
-        "ETag": "\u00220x8D7C151E64D8468\u0022",
-        "Last-Modified": "Thu, 05 Mar 2020 22:09:39 GMT",
-=======
+      },
+      "RequestBody": null,
+      "StatusCode": 201,
+      "ResponseHeaders": {
+        "Content-Length": "0",
         "Date": "Fri, 03 Apr 2020 20:55:39 GMT",
         "ETag": "\u00220x8D7D8115DB6EA34\u0022",
         "Last-Modified": "Fri, 03 Apr 2020 20:55:39 GMT",
->>>>>>> 32e373e2
         "Server": [
           "Windows-Azure-HDFS/1.0",
           "Microsoft-HTTPAPI/2.0"
         ],
         "x-ms-client-request-id": "8738fcff-d772-d959-604b-db20ac04fa94",
-<<<<<<< HEAD
-        "x-ms-request-id": "3d4156ed-601f-0000-1b3a-f3923b000000",
-        "x-ms-version": "2019-10-10"
-=======
         "x-ms-request-id": "fa43fc27-201f-0097-7afa-091bad000000",
         "x-ms-version": "2019-12-12"
->>>>>>> 32e373e2
-      },
-      "ResponseBody": []
-    },
-    {
-<<<<<<< HEAD
-      "RequestUri": "https://seanstagehierarchical.dfs.core.windows.net/test-filesystem-bedb2f3e-0e73-366c-5c5e-7b445210f3a6/test-directory-9bd5657d-f0cd-da44-adee-9ce0f292fcd0?resource=directory",
-      "RequestMethod": "PUT",
-      "RequestHeaders": {
-        "Authorization": "Sanitized",
-        "traceparent": "00-6adb98dd73f9c942a0dfc0fedacefc1f-1d4399559305424d-00",
-        "User-Agent": [
-          "azsdk-net-Storage.Files.DataLake/12.0.0-dev.20200305.1",
-          "(.NET Core 4.6.28325.01; Microsoft Windows 10.0.18363 )"
-        ],
-        "x-ms-client-request-id": "1978792b-98d4-0e86-b75d-da833b78e6cd",
-        "x-ms-date": "Thu, 05 Mar 2020 22:09:39 GMT",
-        "x-ms-return-client-request-id": "true",
-        "x-ms-version": "2019-10-10"
-=======
+      },
+      "ResponseBody": []
+    },
+    {
       "RequestUri": "http://seannsecanary.dfs.core.windows.net/test-filesystem-bedb2f3e-0e73-366c-5c5e-7b445210f3a6/test-directory-9bd5657d-f0cd-da44-adee-9ce0f292fcd0?resource=directory",
       "RequestMethod": "PUT",
       "RequestHeaders": {
@@ -753,115 +409,58 @@
         "x-ms-date": "Fri, 03 Apr 2020 20:55:40 GMT",
         "x-ms-return-client-request-id": "true",
         "x-ms-version": "2019-12-12"
->>>>>>> 32e373e2
-      },
-      "RequestBody": null,
-      "StatusCode": 201,
-      "ResponseHeaders": {
-        "Content-Length": "0",
-<<<<<<< HEAD
-        "Date": "Thu, 05 Mar 2020 22:09:38 GMT",
-        "ETag": "\u00220x8D7C151E65AA2BF\u0022",
-        "Last-Modified": "Thu, 05 Mar 2020 22:09:39 GMT",
-=======
+      },
+      "RequestBody": null,
+      "StatusCode": 201,
+      "ResponseHeaders": {
+        "Content-Length": "0",
         "Date": "Fri, 03 Apr 2020 20:55:39 GMT",
         "ETag": "\u00220x8D7D8115DC3B7D3\u0022",
         "Last-Modified": "Fri, 03 Apr 2020 20:55:39 GMT",
->>>>>>> 32e373e2
         "Server": [
           "Windows-Azure-HDFS/1.0",
           "Microsoft-HTTPAPI/2.0"
         ],
         "x-ms-client-request-id": "1978792b-98d4-0e86-b75d-da833b78e6cd",
-<<<<<<< HEAD
-        "x-ms-request-id": "3d4156ee-601f-0000-1c3a-f3923b000000",
-        "x-ms-version": "2019-10-10"
-=======
         "x-ms-request-id": "fa43fc28-201f-0097-7bfa-091bad000000",
         "x-ms-version": "2019-12-12"
->>>>>>> 32e373e2
-      },
-      "ResponseBody": []
-    },
-    {
-<<<<<<< HEAD
-      "RequestUri": "https://seanstagehierarchical.dfs.core.windows.net/test-filesystem-bedb2f3e-0e73-366c-5c5e-7b445210f3a6/test-directory-9bd5657d-f0cd-da44-adee-9ce0f292fcd0?mode=legacy",
-=======
+      },
+      "ResponseBody": []
+    },
+    {
       "RequestUri": "http://seannsecanary.dfs.core.windows.net/test-filesystem-bedb2f3e-0e73-366c-5c5e-7b445210f3a6/test-directory-9bd5657d-f0cd-da44-adee-9ce0f292fcd0?mode=legacy",
->>>>>>> 32e373e2
-      "RequestMethod": "PUT",
-      "RequestHeaders": {
-        "Authorization": "Sanitized",
-        "User-Agent": [
-<<<<<<< HEAD
-          "azsdk-net-Storage.Files.DataLake/12.0.0-dev.20200305.1",
-          "(.NET Core 4.6.28325.01; Microsoft Windows 10.0.18363 )"
+      "RequestMethod": "PUT",
+      "RequestHeaders": {
+        "Authorization": "Sanitized",
+        "User-Agent": [
+          "azsdk-net-Storage.Files.DataLake/12.1.0-dev.20200403.1",
+          "(.NET Core 4.6.28325.01; Microsoft Windows 10.0.18362 )"
         ],
         "x-ms-client-request-id": "79b5ef7c-e31a-25fb-580b-cf230de72447",
-        "x-ms-date": "Thu, 05 Mar 2020 22:09:39 GMT",
+        "x-ms-date": "Fri, 03 Apr 2020 20:55:41 GMT",
         "x-ms-rename-source": "/test-filesystem-bedb2f3e-0e73-366c-5c5e-7b445210f3a6/test-directory-4f0c417a-0107-7c88-79f1-321984b96edd",
         "x-ms-return-client-request-id": "true",
         "x-ms-source-if-match": "\u0022garbage\u0022",
-        "x-ms-version": "2019-10-10"
-=======
-          "azsdk-net-Storage.Files.DataLake/12.1.0-dev.20200403.1",
-          "(.NET Core 4.6.28325.01; Microsoft Windows 10.0.18362 )"
-        ],
-        "x-ms-client-request-id": "79b5ef7c-e31a-25fb-580b-cf230de72447",
-        "x-ms-date": "Fri, 03 Apr 2020 20:55:41 GMT",
-        "x-ms-rename-source": "/test-filesystem-bedb2f3e-0e73-366c-5c5e-7b445210f3a6/test-directory-4f0c417a-0107-7c88-79f1-321984b96edd",
-        "x-ms-return-client-request-id": "true",
-        "x-ms-source-if-match": "\u0022garbage\u0022",
-        "x-ms-version": "2019-12-12"
->>>>>>> 32e373e2
+        "x-ms-version": "2019-12-12"
       },
       "RequestBody": null,
       "StatusCode": 412,
       "ResponseHeaders": {
         "Content-Length": "213",
         "Content-Type": "application/json; charset=utf-8",
-<<<<<<< HEAD
-        "Date": "Thu, 05 Mar 2020 22:09:39 GMT",
-=======
-        "Date": "Fri, 03 Apr 2020 20:55:39 GMT",
->>>>>>> 32e373e2
+        "Date": "Fri, 03 Apr 2020 20:55:39 GMT",
         "Server": [
           "Windows-Azure-HDFS/1.0",
           "Microsoft-HTTPAPI/2.0"
         ],
         "x-ms-client-request-id": "79b5ef7c-e31a-25fb-580b-cf230de72447",
         "x-ms-error-code": "SourceConditionNotMet",
-<<<<<<< HEAD
-        "x-ms-request-id": "3d4156ef-601f-0000-1d3a-f3923b000000",
-        "x-ms-version": "2019-10-10"
-=======
         "x-ms-request-id": "fa43fc29-201f-0097-7cfa-091bad000000",
         "x-ms-version": "2019-12-12"
->>>>>>> 32e373e2
       },
       "ResponseBody": {
         "error": {
           "code": "SourceConditionNotMet",
-<<<<<<< HEAD
-          "message": "The source condition specified using HTTP conditional header(s) is not met.\nRequestId:3d4156ef-601f-0000-1d3a-f3923b000000\nTime:2020-03-05T22:09:39.8425427Z"
-        }
-      }
-    },
-    {
-      "RequestUri": "https://seanstagehierarchical.blob.core.windows.net/test-filesystem-bedb2f3e-0e73-366c-5c5e-7b445210f3a6?restype=container",
-      "RequestMethod": "DELETE",
-      "RequestHeaders": {
-        "Authorization": "Sanitized",
-        "traceparent": "00-ac824cf85fefc0489827cce701954e54-fee5cd821d972b4d-00",
-        "User-Agent": [
-          "azsdk-net-Storage.Files.DataLake/12.0.0-dev.20200305.1",
-          "(.NET Core 4.6.28325.01; Microsoft Windows 10.0.18363 )"
-        ],
-        "x-ms-client-request-id": "4c06a046-6dc3-6bb3-0f3d-75dfa4f08813",
-        "x-ms-date": "Thu, 05 Mar 2020 22:09:39 GMT",
-        "x-ms-return-client-request-id": "true",
-        "x-ms-version": "2019-10-10"
-=======
           "message": "The source condition specified using HTTP conditional header(s) is not met.\nRequestId:fa43fc29-201f-0097-7cfa-091bad000000\nTime:2020-04-03T20:55:39.6118781Z"
         }
       }
@@ -880,238 +479,132 @@
         "x-ms-date": "Fri, 03 Apr 2020 20:55:41 GMT",
         "x-ms-return-client-request-id": "true",
         "x-ms-version": "2019-12-12"
->>>>>>> 32e373e2
       },
       "RequestBody": null,
       "StatusCode": 202,
       "ResponseHeaders": {
         "Content-Length": "0",
-<<<<<<< HEAD
-        "Date": "Thu, 05 Mar 2020 22:09:39 GMT",
-=======
-        "Date": "Fri, 03 Apr 2020 20:55:39 GMT",
->>>>>>> 32e373e2
+        "Date": "Fri, 03 Apr 2020 20:55:39 GMT",
         "Server": [
           "Windows-Azure-Blob/1.0",
           "Microsoft-HTTPAPI/2.0"
         ],
         "x-ms-client-request-id": "4c06a046-6dc3-6bb3-0f3d-75dfa4f08813",
-<<<<<<< HEAD
-        "x-ms-request-id": "6afb33c1-f01e-0012-0a3a-f3e9eb000000",
-        "x-ms-version": "2019-10-10"
-=======
         "x-ms-request-id": "96219c50-f01e-0012-0efa-093670000000",
         "x-ms-version": "2019-12-12"
->>>>>>> 32e373e2
-      },
-      "ResponseBody": []
-    },
-    {
-<<<<<<< HEAD
-      "RequestUri": "https://seanstagehierarchical.blob.core.windows.net/test-filesystem-aa929451-5e9a-d829-2bfe-1337c49d680e?restype=container",
-      "RequestMethod": "PUT",
-      "RequestHeaders": {
-        "Authorization": "Sanitized",
-        "traceparent": "00-329c3aca21b4d648b0f37f0d78cb0af7-9c055a3e5df8f447-00",
-        "User-Agent": [
-          "azsdk-net-Storage.Files.DataLake/12.0.0-dev.20200305.1",
-          "(.NET Core 4.6.28325.01; Microsoft Windows 10.0.18363 )"
+      },
+      "ResponseBody": []
+    },
+    {
+      "RequestUri": "http://seannsecanary.blob.core.windows.net/test-filesystem-aa929451-5e9a-d829-2bfe-1337c49d680e?restype=container",
+      "RequestMethod": "PUT",
+      "RequestHeaders": {
+        "Authorization": "Sanitized",
+        "traceparent": "00-8ccc7b0491e6bc40bd0d92f0b9628937-e8f0541b8667304f-00",
+        "User-Agent": [
+          "azsdk-net-Storage.Files.DataLake/12.1.0-dev.20200403.1",
+          "(.NET Core 4.6.28325.01; Microsoft Windows 10.0.18362 )"
         ],
         "x-ms-blob-public-access": "container",
         "x-ms-client-request-id": "280c0b59-7db7-e8d5-762e-20c5597ba771",
-        "x-ms-date": "Thu, 05 Mar 2020 22:09:40 GMT",
-        "x-ms-return-client-request-id": "true",
-        "x-ms-version": "2019-10-10"
-=======
-      "RequestUri": "http://seannsecanary.blob.core.windows.net/test-filesystem-aa929451-5e9a-d829-2bfe-1337c49d680e?restype=container",
-      "RequestMethod": "PUT",
-      "RequestHeaders": {
-        "Authorization": "Sanitized",
-        "traceparent": "00-8ccc7b0491e6bc40bd0d92f0b9628937-e8f0541b8667304f-00",
-        "User-Agent": [
-          "azsdk-net-Storage.Files.DataLake/12.1.0-dev.20200403.1",
-          "(.NET Core 4.6.28325.01; Microsoft Windows 10.0.18362 )"
-        ],
-        "x-ms-blob-public-access": "container",
-        "x-ms-client-request-id": "280c0b59-7db7-e8d5-762e-20c5597ba771",
-        "x-ms-date": "Fri, 03 Apr 2020 20:55:41 GMT",
-        "x-ms-return-client-request-id": "true",
-        "x-ms-version": "2019-12-12"
->>>>>>> 32e373e2
-      },
-      "RequestBody": null,
-      "StatusCode": 201,
-      "ResponseHeaders": {
-        "Content-Length": "0",
-<<<<<<< HEAD
-        "Date": "Thu, 05 Mar 2020 22:09:40 GMT",
-        "ETag": "\u00220x8D7C151E6A5B053\u0022",
-        "Last-Modified": "Thu, 05 Mar 2020 22:09:40 GMT",
-=======
+        "x-ms-date": "Fri, 03 Apr 2020 20:55:41 GMT",
+        "x-ms-return-client-request-id": "true",
+        "x-ms-version": "2019-12-12"
+      },
+      "RequestBody": null,
+      "StatusCode": 201,
+      "ResponseHeaders": {
+        "Content-Length": "0",
         "Date": "Fri, 03 Apr 2020 20:55:39 GMT",
         "ETag": "\u00220x8D7D8115DEA2323\u0022",
         "Last-Modified": "Fri, 03 Apr 2020 20:55:39 GMT",
->>>>>>> 32e373e2
         "Server": [
           "Windows-Azure-Blob/1.0",
           "Microsoft-HTTPAPI/2.0"
         ],
         "x-ms-client-request-id": "280c0b59-7db7-e8d5-762e-20c5597ba771",
-<<<<<<< HEAD
-        "x-ms-request-id": "fcb36472-001e-0039-2d3a-f36927000000",
-        "x-ms-version": "2019-10-10"
-=======
         "x-ms-request-id": "96219c5f-f01e-0012-1afa-093670000000",
         "x-ms-version": "2019-12-12"
->>>>>>> 32e373e2
-      },
-      "ResponseBody": []
-    },
-    {
-<<<<<<< HEAD
-      "RequestUri": "https://seanstagehierarchical.dfs.core.windows.net/test-filesystem-aa929451-5e9a-d829-2bfe-1337c49d680e/test-directory-44fc66d4-1b12-7932-1054-2257b456aa48?resource=directory",
-      "RequestMethod": "PUT",
-      "RequestHeaders": {
-        "Authorization": "Sanitized",
-        "traceparent": "00-cee82b839c0bdf4088363a014035cc65-0725997bc86b6f4b-00",
-        "User-Agent": [
-          "azsdk-net-Storage.Files.DataLake/12.0.0-dev.20200305.1",
-          "(.NET Core 4.6.28325.01; Microsoft Windows 10.0.18363 )"
+      },
+      "ResponseBody": []
+    },
+    {
+      "RequestUri": "http://seannsecanary.dfs.core.windows.net/test-filesystem-aa929451-5e9a-d829-2bfe-1337c49d680e/test-directory-44fc66d4-1b12-7932-1054-2257b456aa48?resource=directory",
+      "RequestMethod": "PUT",
+      "RequestHeaders": {
+        "Authorization": "Sanitized",
+        "traceparent": "00-660a737cdac77d418c3b7b59c6cdc675-1e3baca24485b445-00",
+        "User-Agent": [
+          "azsdk-net-Storage.Files.DataLake/12.1.0-dev.20200403.1",
+          "(.NET Core 4.6.28325.01; Microsoft Windows 10.0.18362 )"
         ],
         "x-ms-client-request-id": "c7ff379b-cee7-3d62-d992-17625a7e3320",
-        "x-ms-date": "Thu, 05 Mar 2020 22:09:40 GMT",
-        "x-ms-return-client-request-id": "true",
-        "x-ms-version": "2019-10-10"
-=======
-      "RequestUri": "http://seannsecanary.dfs.core.windows.net/test-filesystem-aa929451-5e9a-d829-2bfe-1337c49d680e/test-directory-44fc66d4-1b12-7932-1054-2257b456aa48?resource=directory",
-      "RequestMethod": "PUT",
-      "RequestHeaders": {
-        "Authorization": "Sanitized",
-        "traceparent": "00-660a737cdac77d418c3b7b59c6cdc675-1e3baca24485b445-00",
-        "User-Agent": [
-          "azsdk-net-Storage.Files.DataLake/12.1.0-dev.20200403.1",
-          "(.NET Core 4.6.28325.01; Microsoft Windows 10.0.18362 )"
-        ],
-        "x-ms-client-request-id": "c7ff379b-cee7-3d62-d992-17625a7e3320",
-        "x-ms-date": "Fri, 03 Apr 2020 20:55:41 GMT",
-        "x-ms-return-client-request-id": "true",
-        "x-ms-version": "2019-12-12"
->>>>>>> 32e373e2
-      },
-      "RequestBody": null,
-      "StatusCode": 201,
-      "ResponseHeaders": {
-        "Content-Length": "0",
-<<<<<<< HEAD
-        "Date": "Thu, 05 Mar 2020 22:09:40 GMT",
-        "ETag": "\u00220x8D7C151E6D6872F\u0022",
-        "Last-Modified": "Thu, 05 Mar 2020 22:09:40 GMT",
-=======
+        "x-ms-date": "Fri, 03 Apr 2020 20:55:41 GMT",
+        "x-ms-return-client-request-id": "true",
+        "x-ms-version": "2019-12-12"
+      },
+      "RequestBody": null,
+      "StatusCode": 201,
+      "ResponseHeaders": {
+        "Content-Length": "0",
         "Date": "Fri, 03 Apr 2020 20:55:39 GMT",
         "ETag": "\u00220x8D7D8115DFADC5B\u0022",
         "Last-Modified": "Fri, 03 Apr 2020 20:55:39 GMT",
->>>>>>> 32e373e2
         "Server": [
           "Windows-Azure-HDFS/1.0",
           "Microsoft-HTTPAPI/2.0"
         ],
         "x-ms-client-request-id": "c7ff379b-cee7-3d62-d992-17625a7e3320",
-<<<<<<< HEAD
-        "x-ms-request-id": "4128fe15-301f-000d-493a-f35aef000000",
-        "x-ms-version": "2019-10-10"
-=======
         "x-ms-request-id": "fa43fc2a-201f-0097-7dfa-091bad000000",
         "x-ms-version": "2019-12-12"
->>>>>>> 32e373e2
-      },
-      "ResponseBody": []
-    },
-    {
-<<<<<<< HEAD
-      "RequestUri": "https://seanstagehierarchical.dfs.core.windows.net/test-filesystem-aa929451-5e9a-d829-2bfe-1337c49d680e/test-directory-bcdad784-ef9d-93e0-0f96-bb1e247fc252?resource=directory",
-      "RequestMethod": "PUT",
-      "RequestHeaders": {
-        "Authorization": "Sanitized",
-        "traceparent": "00-a990a1b691ee5e4da49b88fc54b21868-4649ca6e6b8bdd4f-00",
-        "User-Agent": [
-          "azsdk-net-Storage.Files.DataLake/12.0.0-dev.20200305.1",
-          "(.NET Core 4.6.28325.01; Microsoft Windows 10.0.18363 )"
+      },
+      "ResponseBody": []
+    },
+    {
+      "RequestUri": "http://seannsecanary.dfs.core.windows.net/test-filesystem-aa929451-5e9a-d829-2bfe-1337c49d680e/test-directory-bcdad784-ef9d-93e0-0f96-bb1e247fc252?resource=directory",
+      "RequestMethod": "PUT",
+      "RequestHeaders": {
+        "Authorization": "Sanitized",
+        "traceparent": "00-8b947ac1a29bc34f8fde396e3e8a5639-b2eac22773e4ac43-00",
+        "User-Agent": [
+          "azsdk-net-Storage.Files.DataLake/12.1.0-dev.20200403.1",
+          "(.NET Core 4.6.28325.01; Microsoft Windows 10.0.18362 )"
         ],
         "x-ms-client-request-id": "df2ed6c1-27e4-ac6f-566b-b85013441859",
-        "x-ms-date": "Thu, 05 Mar 2020 22:09:40 GMT",
-        "x-ms-return-client-request-id": "true",
-        "x-ms-version": "2019-10-10"
-=======
-      "RequestUri": "http://seannsecanary.dfs.core.windows.net/test-filesystem-aa929451-5e9a-d829-2bfe-1337c49d680e/test-directory-bcdad784-ef9d-93e0-0f96-bb1e247fc252?resource=directory",
-      "RequestMethod": "PUT",
-      "RequestHeaders": {
-        "Authorization": "Sanitized",
-        "traceparent": "00-8b947ac1a29bc34f8fde396e3e8a5639-b2eac22773e4ac43-00",
-        "User-Agent": [
-          "azsdk-net-Storage.Files.DataLake/12.1.0-dev.20200403.1",
-          "(.NET Core 4.6.28325.01; Microsoft Windows 10.0.18362 )"
-        ],
-        "x-ms-client-request-id": "df2ed6c1-27e4-ac6f-566b-b85013441859",
-        "x-ms-date": "Fri, 03 Apr 2020 20:55:41 GMT",
-        "x-ms-return-client-request-id": "true",
-        "x-ms-version": "2019-12-12"
->>>>>>> 32e373e2
-      },
-      "RequestBody": null,
-      "StatusCode": 201,
-      "ResponseHeaders": {
-        "Content-Length": "0",
-<<<<<<< HEAD
-        "Date": "Thu, 05 Mar 2020 22:09:40 GMT",
-        "ETag": "\u00220x8D7C151E6E31CF1\u0022",
-        "Last-Modified": "Thu, 05 Mar 2020 22:09:40 GMT",
-=======
+        "x-ms-date": "Fri, 03 Apr 2020 20:55:41 GMT",
+        "x-ms-return-client-request-id": "true",
+        "x-ms-version": "2019-12-12"
+      },
+      "RequestBody": null,
+      "StatusCode": 201,
+      "ResponseHeaders": {
+        "Content-Length": "0",
         "Date": "Fri, 03 Apr 2020 20:55:39 GMT",
         "ETag": "\u00220x8D7D8115E0729A2\u0022",
         "Last-Modified": "Fri, 03 Apr 2020 20:55:39 GMT",
->>>>>>> 32e373e2
         "Server": [
           "Windows-Azure-HDFS/1.0",
           "Microsoft-HTTPAPI/2.0"
         ],
         "x-ms-client-request-id": "df2ed6c1-27e4-ac6f-566b-b85013441859",
-<<<<<<< HEAD
-        "x-ms-request-id": "4128fe16-301f-000d-4a3a-f35aef000000",
-        "x-ms-version": "2019-10-10"
-=======
         "x-ms-request-id": "fa43fc2b-201f-0097-7efa-091bad000000",
         "x-ms-version": "2019-12-12"
->>>>>>> 32e373e2
-      },
-      "ResponseBody": []
-    },
-    {
-<<<<<<< HEAD
-      "RequestUri": "https://seanstagehierarchical.blob.core.windows.net/test-filesystem-aa929451-5e9a-d829-2bfe-1337c49d680e/test-directory-44fc66d4-1b12-7932-1054-2257b456aa48",
-=======
+      },
+      "ResponseBody": []
+    },
+    {
       "RequestUri": "http://seannsecanary.blob.core.windows.net/test-filesystem-aa929451-5e9a-d829-2bfe-1337c49d680e/test-directory-44fc66d4-1b12-7932-1054-2257b456aa48",
->>>>>>> 32e373e2
       "RequestMethod": "HEAD",
       "RequestHeaders": {
         "Authorization": "Sanitized",
         "User-Agent": [
-<<<<<<< HEAD
-          "azsdk-net-Storage.Files.DataLake/12.0.0-dev.20200305.1",
-          "(.NET Core 4.6.28325.01; Microsoft Windows 10.0.18363 )"
+          "azsdk-net-Storage.Files.DataLake/12.1.0-dev.20200403.1",
+          "(.NET Core 4.6.28325.01; Microsoft Windows 10.0.18362 )"
         ],
         "x-ms-client-request-id": "4e5caf8b-e251-4a6d-a610-26eb290f09f6",
-        "x-ms-date": "Thu, 05 Mar 2020 22:09:40 GMT",
-        "x-ms-return-client-request-id": "true",
-        "x-ms-version": "2019-10-10"
-=======
-          "azsdk-net-Storage.Files.DataLake/12.1.0-dev.20200403.1",
-          "(.NET Core 4.6.28325.01; Microsoft Windows 10.0.18362 )"
-        ],
-        "x-ms-client-request-id": "4e5caf8b-e251-4a6d-a610-26eb290f09f6",
-        "x-ms-date": "Fri, 03 Apr 2020 20:55:41 GMT",
-        "x-ms-return-client-request-id": "true",
-        "x-ms-version": "2019-12-12"
->>>>>>> 32e373e2
+        "x-ms-date": "Fri, 03 Apr 2020 20:55:41 GMT",
+        "x-ms-return-client-request-id": "true",
+        "x-ms-version": "2019-12-12"
       },
       "RequestBody": null,
       "StatusCode": 200,
@@ -1119,15 +612,9 @@
         "Accept-Ranges": "bytes",
         "Content-Length": "0",
         "Content-Type": "application/octet-stream",
-<<<<<<< HEAD
-        "Date": "Thu, 05 Mar 2020 22:09:40 GMT",
-        "ETag": "\u00220x8D7C151E6D6872F\u0022",
-        "Last-Modified": "Thu, 05 Mar 2020 22:09:40 GMT",
-=======
         "Date": "Fri, 03 Apr 2020 20:55:39 GMT",
         "ETag": "\u00220x8D7D8115DFADC5B\u0022",
         "Last-Modified": "Fri, 03 Apr 2020 20:55:39 GMT",
->>>>>>> 32e373e2
         "Server": [
           "Windows-Azure-Blob/1.0",
           "Microsoft-HTTPAPI/2.0"
@@ -1136,15 +623,6 @@
         "x-ms-access-tier-inferred": "true",
         "x-ms-blob-type": "BlockBlob",
         "x-ms-client-request-id": "4e5caf8b-e251-4a6d-a610-26eb290f09f6",
-<<<<<<< HEAD
-        "x-ms-creation-time": "Thu, 05 Mar 2020 22:09:40 GMT",
-        "x-ms-lease-state": "available",
-        "x-ms-lease-status": "unlocked",
-        "x-ms-meta-hdi_isfolder": "true",
-        "x-ms-request-id": "fcb364a0-001e-0039-553a-f36927000000",
-        "x-ms-server-encrypted": "true",
-        "x-ms-version": "2019-10-10"
-=======
         "x-ms-creation-time": "Fri, 03 Apr 2020 20:55:39 GMT",
         "x-ms-lease-state": "available",
         "x-ms-lease-status": "unlocked",
@@ -1152,89 +630,43 @@
         "x-ms-request-id": "96219c79-f01e-0012-2ffa-093670000000",
         "x-ms-server-encrypted": "true",
         "x-ms-version": "2019-12-12"
->>>>>>> 32e373e2
-      },
-      "ResponseBody": []
-    },
-    {
-<<<<<<< HEAD
-      "RequestUri": "https://seanstagehierarchical.dfs.core.windows.net/test-filesystem-aa929451-5e9a-d829-2bfe-1337c49d680e/test-directory-bcdad784-ef9d-93e0-0f96-bb1e247fc252?mode=legacy",
-=======
+      },
+      "ResponseBody": []
+    },
+    {
       "RequestUri": "http://seannsecanary.dfs.core.windows.net/test-filesystem-aa929451-5e9a-d829-2bfe-1337c49d680e/test-directory-bcdad784-ef9d-93e0-0f96-bb1e247fc252?mode=legacy",
->>>>>>> 32e373e2
-      "RequestMethod": "PUT",
-      "RequestHeaders": {
-        "Authorization": "Sanitized",
-        "User-Agent": [
-<<<<<<< HEAD
-          "azsdk-net-Storage.Files.DataLake/12.0.0-dev.20200305.1",
-          "(.NET Core 4.6.28325.01; Microsoft Windows 10.0.18363 )"
+      "RequestMethod": "PUT",
+      "RequestHeaders": {
+        "Authorization": "Sanitized",
+        "User-Agent": [
+          "azsdk-net-Storage.Files.DataLake/12.1.0-dev.20200403.1",
+          "(.NET Core 4.6.28325.01; Microsoft Windows 10.0.18362 )"
         ],
         "x-ms-client-request-id": "63c59dff-cae8-ed08-57a7-9db18fdd7867",
-        "x-ms-date": "Thu, 05 Mar 2020 22:09:40 GMT",
+        "x-ms-date": "Fri, 03 Apr 2020 20:55:41 GMT",
         "x-ms-rename-source": "/test-filesystem-aa929451-5e9a-d829-2bfe-1337c49d680e/test-directory-44fc66d4-1b12-7932-1054-2257b456aa48",
         "x-ms-return-client-request-id": "true",
-        "x-ms-source-if-none-match": "\u00220x8D7C151E6D6872F\u0022",
-        "x-ms-version": "2019-10-10"
-=======
-          "azsdk-net-Storage.Files.DataLake/12.1.0-dev.20200403.1",
-          "(.NET Core 4.6.28325.01; Microsoft Windows 10.0.18362 )"
-        ],
-        "x-ms-client-request-id": "63c59dff-cae8-ed08-57a7-9db18fdd7867",
-        "x-ms-date": "Fri, 03 Apr 2020 20:55:41 GMT",
-        "x-ms-rename-source": "/test-filesystem-aa929451-5e9a-d829-2bfe-1337c49d680e/test-directory-44fc66d4-1b12-7932-1054-2257b456aa48",
-        "x-ms-return-client-request-id": "true",
         "x-ms-source-if-none-match": "\u00220x8D7D8115DFADC5B\u0022",
         "x-ms-version": "2019-12-12"
->>>>>>> 32e373e2
       },
       "RequestBody": null,
       "StatusCode": 412,
       "ResponseHeaders": {
         "Content-Length": "213",
         "Content-Type": "application/json; charset=utf-8",
-<<<<<<< HEAD
-        "Date": "Thu, 05 Mar 2020 22:09:40 GMT",
-=======
-        "Date": "Fri, 03 Apr 2020 20:55:39 GMT",
->>>>>>> 32e373e2
+        "Date": "Fri, 03 Apr 2020 20:55:39 GMT",
         "Server": [
           "Windows-Azure-HDFS/1.0",
           "Microsoft-HTTPAPI/2.0"
         ],
         "x-ms-client-request-id": "63c59dff-cae8-ed08-57a7-9db18fdd7867",
         "x-ms-error-code": "SourceConditionNotMet",
-<<<<<<< HEAD
-        "x-ms-request-id": "4128fe17-301f-000d-4b3a-f35aef000000",
-        "x-ms-version": "2019-10-10"
-=======
         "x-ms-request-id": "fa43fc2c-201f-0097-7ffa-091bad000000",
         "x-ms-version": "2019-12-12"
->>>>>>> 32e373e2
       },
       "ResponseBody": {
         "error": {
           "code": "SourceConditionNotMet",
-<<<<<<< HEAD
-          "message": "The source condition specified using HTTP conditional header(s) is not met.\nRequestId:4128fe17-301f-000d-4b3a-f35aef000000\nTime:2020-03-05T22:09:40.8170120Z"
-        }
-      }
-    },
-    {
-      "RequestUri": "https://seanstagehierarchical.blob.core.windows.net/test-filesystem-aa929451-5e9a-d829-2bfe-1337c49d680e?restype=container",
-      "RequestMethod": "DELETE",
-      "RequestHeaders": {
-        "Authorization": "Sanitized",
-        "traceparent": "00-09df666bb1c49844ba3ce8191f69c75a-94b55f1a7c70a244-00",
-        "User-Agent": [
-          "azsdk-net-Storage.Files.DataLake/12.0.0-dev.20200305.1",
-          "(.NET Core 4.6.28325.01; Microsoft Windows 10.0.18363 )"
-        ],
-        "x-ms-client-request-id": "8bebb174-a64a-be0d-7d41-0a5c28987b2f",
-        "x-ms-date": "Thu, 05 Mar 2020 22:09:40 GMT",
-        "x-ms-return-client-request-id": "true",
-        "x-ms-version": "2019-10-10"
-=======
           "message": "The source condition specified using HTTP conditional header(s) is not met.\nRequestId:fa43fc2c-201f-0097-7ffa-091bad000000\nTime:2020-04-03T20:55:40.1452533Z"
         }
       }
@@ -1253,232 +685,125 @@
         "x-ms-date": "Fri, 03 Apr 2020 20:55:41 GMT",
         "x-ms-return-client-request-id": "true",
         "x-ms-version": "2019-12-12"
->>>>>>> 32e373e2
       },
       "RequestBody": null,
       "StatusCode": 202,
       "ResponseHeaders": {
         "Content-Length": "0",
-<<<<<<< HEAD
-        "Date": "Thu, 05 Mar 2020 22:09:40 GMT",
-=======
         "Date": "Fri, 03 Apr 2020 20:55:40 GMT",
->>>>>>> 32e373e2
         "Server": [
           "Windows-Azure-Blob/1.0",
           "Microsoft-HTTPAPI/2.0"
         ],
         "x-ms-client-request-id": "8bebb174-a64a-be0d-7d41-0a5c28987b2f",
-<<<<<<< HEAD
-        "x-ms-request-id": "fcb364b9-001e-0039-6a3a-f36927000000",
-        "x-ms-version": "2019-10-10"
-=======
         "x-ms-request-id": "96219c90-f01e-0012-41fa-093670000000",
         "x-ms-version": "2019-12-12"
->>>>>>> 32e373e2
-      },
-      "ResponseBody": []
-    },
-    {
-<<<<<<< HEAD
-      "RequestUri": "https://seanstagehierarchical.blob.core.windows.net/test-filesystem-1a720114-10ff-f7c1-86ff-fd9788437310?restype=container",
-      "RequestMethod": "PUT",
-      "RequestHeaders": {
-        "Authorization": "Sanitized",
-        "traceparent": "00-5f5dd2c99c762e4f9416c68fb9f15c56-ab6a81d02334a642-00",
-        "User-Agent": [
-          "azsdk-net-Storage.Files.DataLake/12.0.0-dev.20200305.1",
-          "(.NET Core 4.6.28325.01; Microsoft Windows 10.0.18363 )"
+      },
+      "ResponseBody": []
+    },
+    {
+      "RequestUri": "http://seannsecanary.blob.core.windows.net/test-filesystem-1a720114-10ff-f7c1-86ff-fd9788437310?restype=container",
+      "RequestMethod": "PUT",
+      "RequestHeaders": {
+        "Authorization": "Sanitized",
+        "traceparent": "00-4f861cc78b341a44b99dfc230b592ad3-bdac696417ccc24d-00",
+        "User-Agent": [
+          "azsdk-net-Storage.Files.DataLake/12.1.0-dev.20200403.1",
+          "(.NET Core 4.6.28325.01; Microsoft Windows 10.0.18362 )"
         ],
         "x-ms-blob-public-access": "container",
         "x-ms-client-request-id": "78b011d5-89d5-6433-eff4-044aa8763539",
-        "x-ms-date": "Thu, 05 Mar 2020 22:09:41 GMT",
-        "x-ms-return-client-request-id": "true",
-        "x-ms-version": "2019-10-10"
-=======
-      "RequestUri": "http://seannsecanary.blob.core.windows.net/test-filesystem-1a720114-10ff-f7c1-86ff-fd9788437310?restype=container",
-      "RequestMethod": "PUT",
-      "RequestHeaders": {
-        "Authorization": "Sanitized",
-        "traceparent": "00-4f861cc78b341a44b99dfc230b592ad3-bdac696417ccc24d-00",
-        "User-Agent": [
-          "azsdk-net-Storage.Files.DataLake/12.1.0-dev.20200403.1",
-          "(.NET Core 4.6.28325.01; Microsoft Windows 10.0.18362 )"
-        ],
-        "x-ms-blob-public-access": "container",
-        "x-ms-client-request-id": "78b011d5-89d5-6433-eff4-044aa8763539",
-        "x-ms-date": "Fri, 03 Apr 2020 20:55:41 GMT",
-        "x-ms-return-client-request-id": "true",
-        "x-ms-version": "2019-12-12"
->>>>>>> 32e373e2
-      },
-      "RequestBody": null,
-      "StatusCode": 201,
-      "ResponseHeaders": {
-        "Content-Length": "0",
-<<<<<<< HEAD
-        "Date": "Thu, 05 Mar 2020 22:09:40 GMT",
-        "ETag": "\u00220x8D7C151E739CB10\u0022",
-        "Last-Modified": "Thu, 05 Mar 2020 22:09:41 GMT",
-=======
+        "x-ms-date": "Fri, 03 Apr 2020 20:55:41 GMT",
+        "x-ms-return-client-request-id": "true",
+        "x-ms-version": "2019-12-12"
+      },
+      "RequestBody": null,
+      "StatusCode": 201,
+      "ResponseHeaders": {
+        "Content-Length": "0",
         "Date": "Fri, 03 Apr 2020 20:55:40 GMT",
         "ETag": "\u00220x8D7D8115E39D839\u0022",
         "Last-Modified": "Fri, 03 Apr 2020 20:55:40 GMT",
->>>>>>> 32e373e2
         "Server": [
           "Windows-Azure-Blob/1.0",
           "Microsoft-HTTPAPI/2.0"
         ],
         "x-ms-client-request-id": "78b011d5-89d5-6433-eff4-044aa8763539",
-<<<<<<< HEAD
-        "x-ms-request-id": "359755a6-201e-0001-503a-f3cde7000000",
-        "x-ms-version": "2019-10-10"
-=======
         "x-ms-request-id": "96219c9a-f01e-0012-47fa-093670000000",
         "x-ms-version": "2019-12-12"
->>>>>>> 32e373e2
-      },
-      "ResponseBody": []
-    },
-    {
-<<<<<<< HEAD
-      "RequestUri": "https://seanstagehierarchical.dfs.core.windows.net/test-filesystem-1a720114-10ff-f7c1-86ff-fd9788437310/test-directory-bd59facd-9d5b-273d-e464-9d4a024ff8cc?resource=directory",
-      "RequestMethod": "PUT",
-      "RequestHeaders": {
-        "Authorization": "Sanitized",
-        "traceparent": "00-91d08801487a0d4caa8d86a092c3ab57-21b294e2d81ca74f-00",
-        "User-Agent": [
-          "azsdk-net-Storage.Files.DataLake/12.0.0-dev.20200305.1",
-          "(.NET Core 4.6.28325.01; Microsoft Windows 10.0.18363 )"
+      },
+      "ResponseBody": []
+    },
+    {
+      "RequestUri": "http://seannsecanary.dfs.core.windows.net/test-filesystem-1a720114-10ff-f7c1-86ff-fd9788437310/test-directory-bd59facd-9d5b-273d-e464-9d4a024ff8cc?resource=directory",
+      "RequestMethod": "PUT",
+      "RequestHeaders": {
+        "Authorization": "Sanitized",
+        "traceparent": "00-49734713868307469280f73a68948176-aadbab216424224d-00",
+        "User-Agent": [
+          "azsdk-net-Storage.Files.DataLake/12.1.0-dev.20200403.1",
+          "(.NET Core 4.6.28325.01; Microsoft Windows 10.0.18362 )"
         ],
         "x-ms-client-request-id": "04a4d47f-df61-3771-d389-9470ebe861a0",
-        "x-ms-date": "Thu, 05 Mar 2020 22:09:41 GMT",
-        "x-ms-return-client-request-id": "true",
-        "x-ms-version": "2019-10-10"
-=======
-      "RequestUri": "http://seannsecanary.dfs.core.windows.net/test-filesystem-1a720114-10ff-f7c1-86ff-fd9788437310/test-directory-bd59facd-9d5b-273d-e464-9d4a024ff8cc?resource=directory",
-      "RequestMethod": "PUT",
-      "RequestHeaders": {
-        "Authorization": "Sanitized",
-        "traceparent": "00-49734713868307469280f73a68948176-aadbab216424224d-00",
-        "User-Agent": [
-          "azsdk-net-Storage.Files.DataLake/12.1.0-dev.20200403.1",
-          "(.NET Core 4.6.28325.01; Microsoft Windows 10.0.18362 )"
-        ],
-        "x-ms-client-request-id": "04a4d47f-df61-3771-d389-9470ebe861a0",
-        "x-ms-date": "Fri, 03 Apr 2020 20:55:41 GMT",
-        "x-ms-return-client-request-id": "true",
-        "x-ms-version": "2019-12-12"
->>>>>>> 32e373e2
-      },
-      "RequestBody": null,
-      "StatusCode": 201,
-      "ResponseHeaders": {
-        "Content-Length": "0",
-<<<<<<< HEAD
-        "Date": "Thu, 05 Mar 2020 22:09:41 GMT",
-        "ETag": "\u00220x8D7C151E76970AA\u0022",
-        "Last-Modified": "Thu, 05 Mar 2020 22:09:41 GMT",
-=======
+        "x-ms-date": "Fri, 03 Apr 2020 20:55:41 GMT",
+        "x-ms-return-client-request-id": "true",
+        "x-ms-version": "2019-12-12"
+      },
+      "RequestBody": null,
+      "StatusCode": 201,
+      "ResponseHeaders": {
+        "Content-Length": "0",
         "Date": "Fri, 03 Apr 2020 20:55:40 GMT",
         "ETag": "\u00220x8D7D8115E4A198A\u0022",
         "Last-Modified": "Fri, 03 Apr 2020 20:55:40 GMT",
->>>>>>> 32e373e2
         "Server": [
           "Windows-Azure-HDFS/1.0",
           "Microsoft-HTTPAPI/2.0"
         ],
         "x-ms-client-request-id": "04a4d47f-df61-3771-d389-9470ebe861a0",
-<<<<<<< HEAD
-        "x-ms-request-id": "19e46c53-601f-003f-433a-f35a98000000",
-        "x-ms-version": "2019-10-10"
-=======
         "x-ms-request-id": "fa43fc2e-201f-0097-80fa-091bad000000",
         "x-ms-version": "2019-12-12"
->>>>>>> 32e373e2
-      },
-      "ResponseBody": []
-    },
-    {
-<<<<<<< HEAD
-      "RequestUri": "https://seanstagehierarchical.dfs.core.windows.net/test-filesystem-1a720114-10ff-f7c1-86ff-fd9788437310/test-directory-78e838fb-beb4-d3a6-bedf-8782af403f12?resource=directory",
-      "RequestMethod": "PUT",
-      "RequestHeaders": {
-        "Authorization": "Sanitized",
-        "traceparent": "00-16524cc88394c4449833215a03284c53-f08c84297000ab43-00",
-        "User-Agent": [
-          "azsdk-net-Storage.Files.DataLake/12.0.0-dev.20200305.1",
-          "(.NET Core 4.6.28325.01; Microsoft Windows 10.0.18363 )"
+      },
+      "ResponseBody": []
+    },
+    {
+      "RequestUri": "http://seannsecanary.dfs.core.windows.net/test-filesystem-1a720114-10ff-f7c1-86ff-fd9788437310/test-directory-78e838fb-beb4-d3a6-bedf-8782af403f12?resource=directory",
+      "RequestMethod": "PUT",
+      "RequestHeaders": {
+        "Authorization": "Sanitized",
+        "traceparent": "00-55d113db8d5ca848b5ed21baf61ad889-696b7a24c859cd43-00",
+        "User-Agent": [
+          "azsdk-net-Storage.Files.DataLake/12.1.0-dev.20200403.1",
+          "(.NET Core 4.6.28325.01; Microsoft Windows 10.0.18362 )"
         ],
         "x-ms-client-request-id": "af014d77-ede9-c052-2dd0-458158ee8893",
-        "x-ms-date": "Thu, 05 Mar 2020 22:09:41 GMT",
-        "x-ms-return-client-request-id": "true",
-        "x-ms-version": "2019-10-10"
-=======
-      "RequestUri": "http://seannsecanary.dfs.core.windows.net/test-filesystem-1a720114-10ff-f7c1-86ff-fd9788437310/test-directory-78e838fb-beb4-d3a6-bedf-8782af403f12?resource=directory",
-      "RequestMethod": "PUT",
-      "RequestHeaders": {
-        "Authorization": "Sanitized",
-        "traceparent": "00-55d113db8d5ca848b5ed21baf61ad889-696b7a24c859cd43-00",
-        "User-Agent": [
-          "azsdk-net-Storage.Files.DataLake/12.1.0-dev.20200403.1",
-          "(.NET Core 4.6.28325.01; Microsoft Windows 10.0.18362 )"
-        ],
-        "x-ms-client-request-id": "af014d77-ede9-c052-2dd0-458158ee8893",
-        "x-ms-date": "Fri, 03 Apr 2020 20:55:41 GMT",
-        "x-ms-return-client-request-id": "true",
-        "x-ms-version": "2019-12-12"
->>>>>>> 32e373e2
-      },
-      "RequestBody": null,
-      "StatusCode": 201,
-      "ResponseHeaders": {
-        "Content-Length": "0",
-<<<<<<< HEAD
-        "Date": "Thu, 05 Mar 2020 22:09:41 GMT",
-        "ETag": "\u00220x8D7C151E775B4C9\u0022",
-        "Last-Modified": "Thu, 05 Mar 2020 22:09:41 GMT",
-=======
+        "x-ms-date": "Fri, 03 Apr 2020 20:55:41 GMT",
+        "x-ms-return-client-request-id": "true",
+        "x-ms-version": "2019-12-12"
+      },
+      "RequestBody": null,
+      "StatusCode": 201,
+      "ResponseHeaders": {
+        "Content-Length": "0",
         "Date": "Fri, 03 Apr 2020 20:55:40 GMT",
         "ETag": "\u00220x8D7D8115E564F1D\u0022",
         "Last-Modified": "Fri, 03 Apr 2020 20:55:40 GMT",
->>>>>>> 32e373e2
         "Server": [
           "Windows-Azure-HDFS/1.0",
           "Microsoft-HTTPAPI/2.0"
         ],
         "x-ms-client-request-id": "af014d77-ede9-c052-2dd0-458158ee8893",
-<<<<<<< HEAD
-        "x-ms-request-id": "19e46c54-601f-003f-443a-f35a98000000",
-        "x-ms-version": "2019-10-10"
-=======
         "x-ms-request-id": "fa43fc2f-201f-0097-01fa-091bad000000",
         "x-ms-version": "2019-12-12"
->>>>>>> 32e373e2
-      },
-      "ResponseBody": []
-    },
-    {
-<<<<<<< HEAD
-      "RequestUri": "https://seanstagehierarchical.dfs.core.windows.net/test-filesystem-1a720114-10ff-f7c1-86ff-fd9788437310/test-directory-78e838fb-beb4-d3a6-bedf-8782af403f12?mode=legacy",
-=======
+      },
+      "ResponseBody": []
+    },
+    {
       "RequestUri": "http://seannsecanary.dfs.core.windows.net/test-filesystem-1a720114-10ff-f7c1-86ff-fd9788437310/test-directory-78e838fb-beb4-d3a6-bedf-8782af403f12?mode=legacy",
->>>>>>> 32e373e2
-      "RequestMethod": "PUT",
-      "RequestHeaders": {
-        "Authorization": "Sanitized",
-        "User-Agent": [
-<<<<<<< HEAD
-          "azsdk-net-Storage.Files.DataLake/12.0.0-dev.20200305.1",
-          "(.NET Core 4.6.28325.01; Microsoft Windows 10.0.18363 )"
-        ],
-        "x-ms-client-request-id": "610b3952-903e-1129-450a-00daafe92acf",
-        "x-ms-date": "Thu, 05 Mar 2020 22:09:41 GMT",
-        "x-ms-rename-source": "/test-filesystem-1a720114-10ff-f7c1-86ff-fd9788437310/test-directory-bd59facd-9d5b-273d-e464-9d4a024ff8cc",
-        "x-ms-return-client-request-id": "true",
-        "x-ms-source-lease-id": "6448953a-c52b-e580-ed78-2f783c640404",
-        "x-ms-version": "2019-10-10"
-=======
+      "RequestMethod": "PUT",
+      "RequestHeaders": {
+        "Authorization": "Sanitized",
+        "User-Agent": [
           "azsdk-net-Storage.Files.DataLake/12.1.0-dev.20200403.1",
           "(.NET Core 4.6.28325.01; Microsoft Windows 10.0.18362 )"
         ],
@@ -1488,55 +813,25 @@
         "x-ms-return-client-request-id": "true",
         "x-ms-source-lease-id": "6448953a-c52b-e580-ed78-2f783c640404",
         "x-ms-version": "2019-12-12"
->>>>>>> 32e373e2
       },
       "RequestBody": null,
       "StatusCode": 412,
       "ResponseHeaders": {
         "Content-Length": "176",
         "Content-Type": "application/json; charset=utf-8",
-<<<<<<< HEAD
-        "Date": "Thu, 05 Mar 2020 22:09:41 GMT",
-=======
         "Date": "Fri, 03 Apr 2020 20:55:40 GMT",
->>>>>>> 32e373e2
         "Server": [
           "Windows-Azure-HDFS/1.0",
           "Microsoft-HTTPAPI/2.0"
         ],
         "x-ms-client-request-id": "610b3952-903e-1129-450a-00daafe92acf",
         "x-ms-error-code": "LeaseNotPresent",
-<<<<<<< HEAD
-        "x-ms-request-id": "19e46c55-601f-003f-453a-f35a98000000",
-        "x-ms-version": "2019-10-10"
-=======
         "x-ms-request-id": "fa43fc30-201f-0097-02fa-091bad000000",
         "x-ms-version": "2019-12-12"
->>>>>>> 32e373e2
       },
       "ResponseBody": {
         "error": {
           "code": "LeaseNotPresent",
-<<<<<<< HEAD
-          "message": "There is currently no lease on the resource.\nRequestId:19e46c55-601f-003f-453a-f35a98000000\nTime:2020-03-05T22:09:41.7185650Z"
-        }
-      }
-    },
-    {
-      "RequestUri": "https://seanstagehierarchical.blob.core.windows.net/test-filesystem-1a720114-10ff-f7c1-86ff-fd9788437310?restype=container",
-      "RequestMethod": "DELETE",
-      "RequestHeaders": {
-        "Authorization": "Sanitized",
-        "traceparent": "00-a096b16ad88a0d41934870416ad25d9e-67932dfa881eac44-00",
-        "User-Agent": [
-          "azsdk-net-Storage.Files.DataLake/12.0.0-dev.20200305.1",
-          "(.NET Core 4.6.28325.01; Microsoft Windows 10.0.18363 )"
-        ],
-        "x-ms-client-request-id": "1f2e5063-26e3-b854-5860-0f12321b57e4",
-        "x-ms-date": "Thu, 05 Mar 2020 22:09:41 GMT",
-        "x-ms-return-client-request-id": "true",
-        "x-ms-version": "2019-10-10"
-=======
           "message": "There is currently no lease on the resource.\nRequestId:fa43fc30-201f-0097-02fa-091bad000000\nTime:2020-04-03T20:55:40.5935686Z"
         }
       }
@@ -1555,42 +850,26 @@
         "x-ms-date": "Fri, 03 Apr 2020 20:55:42 GMT",
         "x-ms-return-client-request-id": "true",
         "x-ms-version": "2019-12-12"
->>>>>>> 32e373e2
       },
       "RequestBody": null,
       "StatusCode": 202,
       "ResponseHeaders": {
         "Content-Length": "0",
-<<<<<<< HEAD
-        "Date": "Thu, 05 Mar 2020 22:09:41 GMT",
-=======
         "Date": "Fri, 03 Apr 2020 20:55:40 GMT",
->>>>>>> 32e373e2
         "Server": [
           "Windows-Azure-Blob/1.0",
           "Microsoft-HTTPAPI/2.0"
         ],
         "x-ms-client-request-id": "1f2e5063-26e3-b854-5860-0f12321b57e4",
-<<<<<<< HEAD
-        "x-ms-request-id": "359755d0-201e-0001-763a-f3cde7000000",
-        "x-ms-version": "2019-10-10"
-=======
         "x-ms-request-id": "96219cb8-f01e-0012-5ffa-093670000000",
         "x-ms-version": "2019-12-12"
->>>>>>> 32e373e2
       },
       "ResponseBody": []
     }
   ],
   "Variables": {
-<<<<<<< HEAD
-    "DateTimeOffsetNow": "2020-03-05T14:09:37.1963509-08:00",
-    "RandomSeed": "1191638404",
-    "Storage_TestConfigHierarchicalNamespace": "NamespaceTenant\nseanstagehierarchical\nU2FuaXRpemVk\nhttps://seanstagehierarchical.blob.core.windows.net\nhttp://seanstagehierarchical.file.core.windows.net\nhttp://seanstagehierarchical.queue.core.windows.net\nhttp://seanstagehierarchical.table.core.windows.net\n\n\n\n\nhttp://seanstagehierarchical-secondary.blob.core.windows.net\nhttp://seanstagehierarchical-secondary.file.core.windows.net\nhttp://seanstagehierarchical-secondary.queue.core.windows.net\nhttp://seanstagehierarchical-secondary.table.core.windows.net\n68390a19-a643-458b-b726-408abf67b4fc\nSanitized\n72f988bf-86f1-41af-91ab-2d7cd011db47\nhttps://login.microsoftonline.com/\nCloud\nBlobEndpoint=https://seanstagehierarchical.blob.core.windows.net/;QueueEndpoint=http://seanstagehierarchical.queue.core.windows.net/;FileEndpoint=http://seanstagehierarchical.file.core.windows.net/;BlobSecondaryEndpoint=http://seanstagehierarchical-secondary.blob.core.windows.net/;QueueSecondaryEndpoint=http://seanstagehierarchical-secondary.queue.core.windows.net/;FileSecondaryEndpoint=http://seanstagehierarchical-secondary.file.core.windows.net/;AccountName=seanstagehierarchical;AccountKey=Sanitized\n"
-=======
     "DateTimeOffsetNow": "2020-04-03T13:55:39.6625062-07:00",
     "RandomSeed": "1191638404",
     "Storage_TestConfigHierarchicalNamespace": "NamespaceTenant\nseannsecanary\nU2FuaXRpemVk\nhttp://seannsecanary.blob.core.windows.net\nhttp://seannsecanary.file.core.windows.net\nhttp://seannsecanary.queue.core.windows.net\nhttp://seannsecanary.table.core.windows.net\n\n\n\n\nhttp://seannsecanary-secondary.blob.core.windows.net\nhttp://seannsecanary-secondary.file.core.windows.net\nhttp://seannsecanary-secondary.queue.core.windows.net\nhttp://seannsecanary-secondary.table.core.windows.net\n68390a19-a643-458b-b726-408abf67b4fc\nSanitized\n72f988bf-86f1-41af-91ab-2d7cd011db47\nhttps://login.microsoftonline.com/\nCloud\nBlobEndpoint=http://seannsecanary.blob.core.windows.net/;QueueEndpoint=http://seannsecanary.queue.core.windows.net/;FileEndpoint=http://seannsecanary.file.core.windows.net/;BlobSecondaryEndpoint=http://seannsecanary-secondary.blob.core.windows.net/;QueueSecondaryEndpoint=http://seannsecanary-secondary.queue.core.windows.net/;FileSecondaryEndpoint=http://seannsecanary-secondary.file.core.windows.net/;AccountName=seannsecanary;AccountKey=Sanitized\n"
->>>>>>> 32e373e2
   }
 }