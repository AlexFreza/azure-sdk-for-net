{
  "Entries": [
    {
      "RequestUri": "https://seannsecanary.blob.core.windows.net/test-filesystem-21255e8f-c1c9-629d-8458-11c0d98e1f66?restype=container",
      "RequestMethod": "PUT",
      "RequestHeaders": {
        "Authorization": "Sanitized",
        "traceparent": "00-640216b8e925b34f873ae1abe65959ce-5bb1827f8dcab748-00",
        "User-Agent": [
          "azsdk-net-Storage.Files.DataLake/12.3.0-dev.20200601.1",
          "(.NET Core 4.6.28619.01; Microsoft Windows 10.0.18362 )"
        ],
        "x-ms-blob-public-access": "container",
        "x-ms-client-request-id": "6cd217dd-e60a-afd9-bc4b-a508ca3bf5ae",
        "x-ms-date": "Mon, 01 Jun 2020 20:25:08 GMT",
        "x-ms-return-client-request-id": "true",
        "x-ms-version": "2019-12-12"
      },
      "RequestBody": null,
      "StatusCode": 201,
      "ResponseHeaders": {
        "Content-Length": "0",
        "Date": "Mon, 01 Jun 2020 20:25:09 GMT",
        "ETag": "\u00220x8D80669E18A6B21\u0022",
        "Last-Modified": "Mon, 01 Jun 2020 20:25:09 GMT",
        "Server": [
          "Windows-Azure-Blob/1.0",
          "Microsoft-HTTPAPI/2.0"
        ],
        "x-ms-client-request-id": "6cd217dd-e60a-afd9-bc4b-a508ca3bf5ae",
<<<<<<< HEAD
        "x-ms-request-id": "45e52e69-501e-001b-113e-f3ac38000000",
=======
        "x-ms-request-id": "5134533b-b01e-005e-1c52-38a640000000",
>>>>>>> 8d420312
        "x-ms-version": "2019-12-12"
      },
      "ResponseBody": []
    },
    {
      "RequestUri": "https://seannsecanary.dfs.core.windows.net/test-filesystem-21255e8f-c1c9-629d-8458-11c0d98e1f66/test-directory-905b17e6-df95-d9a2-7bc0-f6626cd50bb2?resource=directory",
      "RequestMethod": "PUT",
      "RequestHeaders": {
        "Authorization": "Sanitized",
        "traceparent": "00-4ac130f47be0ea41ac35e06cbcaa6f89-dcf4da71fc35e04f-00",
        "User-Agent": [
          "azsdk-net-Storage.Files.DataLake/12.3.0-dev.20200601.1",
          "(.NET Core 4.6.28619.01; Microsoft Windows 10.0.18362 )"
        ],
        "x-ms-client-request-id": "5584c24a-9f03-3aa8-6de9-0a4aed1740ab",
        "x-ms-date": "Mon, 01 Jun 2020 20:25:08 GMT",
        "x-ms-return-client-request-id": "true",
        "x-ms-version": "2019-12-12"
      },
      "RequestBody": null,
      "StatusCode": 201,
      "ResponseHeaders": {
        "Content-Length": "0",
        "Date": "Mon, 01 Jun 2020 20:25:09 GMT",
        "ETag": "\u00220x8D80669E1AEE923\u0022",
        "Last-Modified": "Mon, 01 Jun 2020 20:25:10 GMT",
        "Server": [
          "Windows-Azure-HDFS/1.0",
          "Microsoft-HTTPAPI/2.0"
        ],
        "x-ms-client-request-id": "5584c24a-9f03-3aa8-6de9-0a4aed1740ab",
<<<<<<< HEAD
        "x-ms-request-id": "dc315dc6-901f-0049-083e-f3d0d0000000",
=======
        "x-ms-request-id": "7b017ad0-001f-0039-2352-38b6bc000000",
>>>>>>> 8d420312
        "x-ms-version": "2019-12-12"
      },
      "ResponseBody": []
    },
    {
<<<<<<< HEAD
      "RequestUri": "https://seanstagehierarchical.blob.core.windows.net/test-filesystem-21255e8f-c1c9-629d-8458-11c0d98e1f66/test-directory-905b17e6-df95-d9a2-7bc0-f6626cd50bb2?sv=2019-12-12\u0026st=2020-03-05T21%3A33%3A12Z\u0026se=2020-03-05T23%3A33%3A12Z\u0026sr=c\u0026sp=racwdl\u0026sig=Sanitized",
=======
      "RequestUri": "https://seannsecanary.blob.core.windows.net/test-filesystem-21255e8f-c1c9-629d-8458-11c0d98e1f66/test-directory-905b17e6-df95-d9a2-7bc0-f6626cd50bb2?sv=2019-12-12\u0026st=2020-06-01T19%3A25%3A09Z\u0026se=2020-06-01T21%3A25%3A09Z\u0026sr=c\u0026sp=racwdl\u0026sig=Sanitized",
>>>>>>> 8d420312
      "RequestMethod": "HEAD",
      "RequestHeaders": {
        "traceparent": "00-8cc7ed70b0f71941b474c9f35340ff5e-b129715c35915642-00",
        "User-Agent": [
          "azsdk-net-Storage.Files.DataLake/12.3.0-dev.20200601.1",
          "(.NET Core 4.6.28619.01; Microsoft Windows 10.0.18362 )"
        ],
        "x-ms-client-request-id": "08be89ec-a0b6-adab-b664-250b4e8464df",
        "x-ms-return-client-request-id": "true",
        "x-ms-version": "2019-12-12"
      },
      "RequestBody": null,
      "StatusCode": 200,
      "ResponseHeaders": {
        "Accept-Ranges": "bytes",
        "Content-Length": "0",
        "Content-Type": "application/octet-stream",
        "Date": "Mon, 01 Jun 2020 20:25:10 GMT",
        "ETag": "\u00220x8D80669E1AEE923\u0022",
        "Last-Modified": "Mon, 01 Jun 2020 20:25:10 GMT",
        "Server": [
          "Windows-Azure-Blob/1.0",
          "Microsoft-HTTPAPI/2.0"
        ],
        "x-ms-access-tier": "Hot",
        "x-ms-access-tier-inferred": "true",
        "x-ms-blob-type": "BlockBlob",
        "x-ms-client-request-id": "08be89ec-a0b6-adab-b664-250b4e8464df",
        "x-ms-creation-time": "Mon, 01 Jun 2020 20:25:10 GMT",
        "x-ms-lease-state": "available",
        "x-ms-lease-status": "unlocked",
        "x-ms-meta-hdi_isfolder": "true",
        "x-ms-request-id": "fbb51342-701e-007e-2f52-38dde7000000",
        "x-ms-server-encrypted": "true",
        "x-ms-version": "2019-12-12"
      },
      "ResponseBody": []
    },
    {
      "RequestUri": "https://seannsecanary.blob.core.windows.net/test-filesystem-21255e8f-c1c9-629d-8458-11c0d98e1f66?restype=container",
      "RequestMethod": "DELETE",
      "RequestHeaders": {
        "Authorization": "Sanitized",
        "traceparent": "00-3239e2362d79164b9e633bd6a01ec4cd-34fca609957a2b4b-00",
        "User-Agent": [
          "azsdk-net-Storage.Files.DataLake/12.3.0-dev.20200601.1",
          "(.NET Core 4.6.28619.01; Microsoft Windows 10.0.18362 )"
        ],
        "x-ms-client-request-id": "645ef2b8-3759-c4f4-0804-655cbe3436c2",
        "x-ms-date": "Mon, 01 Jun 2020 20:25:10 GMT",
        "x-ms-return-client-request-id": "true",
        "x-ms-version": "2019-12-12"
      },
      "RequestBody": null,
      "StatusCode": 202,
      "ResponseHeaders": {
        "Content-Length": "0",
        "Date": "Mon, 01 Jun 2020 20:25:10 GMT",
        "Server": [
          "Windows-Azure-Blob/1.0",
          "Microsoft-HTTPAPI/2.0"
        ],
        "x-ms-client-request-id": "645ef2b8-3759-c4f4-0804-655cbe3436c2",
<<<<<<< HEAD
        "x-ms-request-id": "45e52e7a-501e-001b-1d3e-f3ac38000000",
=======
        "x-ms-request-id": "5134541f-b01e-005e-5852-38a640000000",
>>>>>>> 8d420312
        "x-ms-version": "2019-12-12"
      },
      "ResponseBody": []
    }
  ],
  "Variables": {
    "DateTimeOffsetNow": "2020-06-01T15:25:09.1477120-05:00",
    "RandomSeed": "1172517548",
    "Storage_TestConfigHierarchicalNamespace": "NamespaceTenant\nseannsecanary\nU2FuaXRpemVk\nhttps://seannsecanary.blob.core.windows.net\nhttps://seannsecanary.file.core.windows.net\nhttps://seannsecanary.queue.core.windows.net\nhttps://seannsecanary.table.core.windows.net\n\n\n\n\nhttps://seannsecanary-secondary.blob.core.windows.net\nhttps://seannsecanary-secondary.file.core.windows.net\nhttps://seannsecanary-secondary.queue.core.windows.net\nhttps://seannsecanary-secondary.table.core.windows.net\n68390a19-a643-458b-b726-408abf67b4fc\nSanitized\n72f988bf-86f1-41af-91ab-2d7cd011db47\nhttps://login.microsoftonline.com/\nCloud\nBlobEndpoint=https://seannsecanary.blob.core.windows.net/;QueueEndpoint=https://seannsecanary.queue.core.windows.net/;FileEndpoint=https://seannsecanary.file.core.windows.net/;BlobSecondaryEndpoint=https://seannsecanary-secondary.blob.core.windows.net/;QueueSecondaryEndpoint=https://seannsecanary-secondary.queue.core.windows.net/;FileSecondaryEndpoint=https://seannsecanary-secondary.file.core.windows.net/;AccountName=seannsecanary;AccountKey=Sanitized\n"
  }
}<|MERGE_RESOLUTION|>--- conflicted
+++ resolved
@@ -28,11 +28,7 @@
           "Microsoft-HTTPAPI/2.0"
         ],
         "x-ms-client-request-id": "6cd217dd-e60a-afd9-bc4b-a508ca3bf5ae",
-<<<<<<< HEAD
-        "x-ms-request-id": "45e52e69-501e-001b-113e-f3ac38000000",
-=======
         "x-ms-request-id": "5134533b-b01e-005e-1c52-38a640000000",
->>>>>>> 8d420312
         "x-ms-version": "2019-12-12"
       },
       "ResponseBody": []
@@ -64,21 +60,13 @@
           "Microsoft-HTTPAPI/2.0"
         ],
         "x-ms-client-request-id": "5584c24a-9f03-3aa8-6de9-0a4aed1740ab",
-<<<<<<< HEAD
-        "x-ms-request-id": "dc315dc6-901f-0049-083e-f3d0d0000000",
-=======
         "x-ms-request-id": "7b017ad0-001f-0039-2352-38b6bc000000",
->>>>>>> 8d420312
         "x-ms-version": "2019-12-12"
       },
       "ResponseBody": []
     },
     {
-<<<<<<< HEAD
-      "RequestUri": "https://seanstagehierarchical.blob.core.windows.net/test-filesystem-21255e8f-c1c9-629d-8458-11c0d98e1f66/test-directory-905b17e6-df95-d9a2-7bc0-f6626cd50bb2?sv=2019-12-12\u0026st=2020-03-05T21%3A33%3A12Z\u0026se=2020-03-05T23%3A33%3A12Z\u0026sr=c\u0026sp=racwdl\u0026sig=Sanitized",
-=======
       "RequestUri": "https://seannsecanary.blob.core.windows.net/test-filesystem-21255e8f-c1c9-629d-8458-11c0d98e1f66/test-directory-905b17e6-df95-d9a2-7bc0-f6626cd50bb2?sv=2019-12-12\u0026st=2020-06-01T19%3A25%3A09Z\u0026se=2020-06-01T21%3A25%3A09Z\u0026sr=c\u0026sp=racwdl\u0026sig=Sanitized",
->>>>>>> 8d420312
       "RequestMethod": "HEAD",
       "RequestHeaders": {
         "traceparent": "00-8cc7ed70b0f71941b474c9f35340ff5e-b129715c35915642-00",
@@ -142,11 +130,7 @@
           "Microsoft-HTTPAPI/2.0"
         ],
         "x-ms-client-request-id": "645ef2b8-3759-c4f4-0804-655cbe3436c2",
-<<<<<<< HEAD
-        "x-ms-request-id": "45e52e7a-501e-001b-1d3e-f3ac38000000",
-=======
         "x-ms-request-id": "5134541f-b01e-005e-5852-38a640000000",
->>>>>>> 8d420312
         "x-ms-version": "2019-12-12"
       },
       "ResponseBody": []
