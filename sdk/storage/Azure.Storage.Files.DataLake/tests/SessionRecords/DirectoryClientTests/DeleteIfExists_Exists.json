{
  "Entries": [
    {
      "RequestUri": "http://seannsecanary.blob.core.windows.net/test-filesystem-9cd5ec80-4129-c46e-98d8-a5c37d976c46?restype=container",
      "RequestMethod": "PUT",
      "RequestHeaders": {
        "Authorization": "Sanitized",
        "traceparent": "00-367cc50893827b42a457b12eeaf10a1c-fe908ce451b1734e-00",
        "User-Agent": [
          "azsdk-net-Storage.Files.DataLake/12.1.0-dev.20200403.1",
          "(.NET Core 4.6.28325.01; Microsoft Windows 10.0.18362 )"
        ],
        "x-ms-blob-public-access": "container",
        "x-ms-client-request-id": "80a38016-4b22-9eff-11ff-c74cfe6c3280",
        "x-ms-date": "Sat, 04 Apr 2020 01:53:48 GMT",
        "x-ms-return-client-request-id": "true",
<<<<<<< HEAD
        "x-ms-version": "2019-10-10"
=======
        "x-ms-version": "2019-12-12"
>>>>>>> 32e373e2
      },
      "RequestBody": null,
      "StatusCode": 201,
      "ResponseHeaders": {
        "Content-Length": "0",
        "Date": "Sat, 04 Apr 2020 01:53:47 GMT",
        "ETag": "\u00220x8D7D83B0440FDF2\u0022",
        "Last-Modified": "Sat, 04 Apr 2020 01:53:48 GMT",
        "Server": [
          "Windows-Azure-Blob/1.0",
          "Microsoft-HTTPAPI/2.0"
        ],
<<<<<<< HEAD
        "x-ms-client-request-id": "a3382b17-6897-fb9a-b251-a9dfe2e71d44",
        "x-ms-request-id": "baab2c89-001e-00a3-5c9f-ff1a9a000000",
        "x-ms-version": "2019-10-10"
=======
        "x-ms-client-request-id": "80a38016-4b22-9eff-11ff-c74cfe6c3280",
        "x-ms-request-id": "42c9910d-901e-002b-6523-0acd6c000000",
        "x-ms-version": "2019-12-12"
>>>>>>> 32e373e2
      },
      "ResponseBody": []
    },
    {
      "RequestUri": "http://seannsecanary.dfs.core.windows.net/test-filesystem-9cd5ec80-4129-c46e-98d8-a5c37d976c46/test-directory-1220b54c-b362-d7bc-f616-fafe7dbe52f8?resource=directory",
      "RequestMethod": "PUT",
      "RequestHeaders": {
        "Authorization": "Sanitized",
        "traceparent": "00-be2d9fbe20909745a1a6b9783d2a2dc8-d91d84be4043804c-00",
        "User-Agent": [
          "azsdk-net-Storage.Files.DataLake/12.1.0-dev.20200403.1",
          "(.NET Core 4.6.28325.01; Microsoft Windows 10.0.18362 )"
        ],
        "x-ms-client-request-id": "bd6442f8-727e-62a7-c4cc-890b50002152",
        "x-ms-date": "Sat, 04 Apr 2020 01:53:48 GMT",
        "x-ms-return-client-request-id": "true",
<<<<<<< HEAD
        "x-ms-version": "2019-10-10"
=======
        "x-ms-version": "2019-12-12"
>>>>>>> 32e373e2
      },
      "RequestBody": null,
      "StatusCode": 201,
      "ResponseHeaders": {
        "Content-Length": "0",
        "Date": "Sat, 04 Apr 2020 01:53:48 GMT",
        "ETag": "\u00220x8D7D83B048069EC\u0022",
        "Last-Modified": "Sat, 04 Apr 2020 01:53:48 GMT",
        "Server": [
          "Windows-Azure-HDFS/1.0",
          "Microsoft-HTTPAPI/2.0"
        ],
<<<<<<< HEAD
        "x-ms-client-request-id": "19ee762f-2edc-9b37-601a-31b5b7336e79",
        "x-ms-request-id": "a3468307-501f-004a-439f-ffdcd0000000",
        "x-ms-version": "2019-10-10"
=======
        "x-ms-client-request-id": "bd6442f8-727e-62a7-c4cc-890b50002152",
        "x-ms-request-id": "64837b8e-b01f-0003-6223-0aacc4000000",
        "x-ms-version": "2019-12-12"
>>>>>>> 32e373e2
      },
      "ResponseBody": []
    },
    {
      "RequestUri": "http://seannsecanary.dfs.core.windows.net/test-filesystem-9cd5ec80-4129-c46e-98d8-a5c37d976c46/test-directory-1220b54c-b362-d7bc-f616-fafe7dbe52f8?recursive=true",
      "RequestMethod": "DELETE",
      "RequestHeaders": {
        "Authorization": "Sanitized",
        "traceparent": "00-eba18cbde043f7438b1683e16e310d38-2df9717fa7cacc42-00",
        "User-Agent": [
          "azsdk-net-Storage.Files.DataLake/12.1.0-dev.20200403.1",
          "(.NET Core 4.6.28325.01; Microsoft Windows 10.0.18362 )"
        ],
        "x-ms-client-request-id": "3a06c457-945a-e27a-f34b-38276218f77c",
        "x-ms-date": "Sat, 04 Apr 2020 01:53:48 GMT",
        "x-ms-return-client-request-id": "true",
<<<<<<< HEAD
        "x-ms-version": "2019-10-10"
=======
        "x-ms-version": "2019-12-12"
>>>>>>> 32e373e2
      },
      "RequestBody": null,
      "StatusCode": 200,
      "ResponseHeaders": {
        "Content-Length": "0",
        "Date": "Sat, 04 Apr 2020 01:53:48 GMT",
        "Server": [
          "Windows-Azure-HDFS/1.0",
          "Microsoft-HTTPAPI/2.0"
        ],
<<<<<<< HEAD
        "x-ms-client-request-id": "16363119-614b-62d6-8de8-2dfd319dbaf7",
        "x-ms-request-id": "a346830b-501f-004a-479f-ffdcd0000000",
        "x-ms-version": "2019-10-10"
=======
        "x-ms-client-request-id": "3a06c457-945a-e27a-f34b-38276218f77c",
        "x-ms-request-id": "64837b8f-b01f-0003-6323-0aacc4000000",
        "x-ms-version": "2019-12-12"
>>>>>>> 32e373e2
      },
      "ResponseBody": []
    },
    {
      "RequestUri": "http://seannsecanary.dfs.core.windows.net/test-filesystem-9cd5ec80-4129-c46e-98d8-a5c37d976c46/test-directory-1220b54c-b362-d7bc-f616-fafe7dbe52f8?recursive=true",
      "RequestMethod": "DELETE",
      "RequestHeaders": {
        "Authorization": "Sanitized",
        "traceparent": "00-1ec6113b4708014096431fd7f1b314cc-692577e6ef9b0540-00",
        "User-Agent": [
          "azsdk-net-Storage.Files.DataLake/12.1.0-dev.20200403.1",
          "(.NET Core 4.6.28325.01; Microsoft Windows 10.0.18362 )"
        ],
        "x-ms-client-request-id": "8cb43cd7-e6fa-18f8-5416-7073fd66fd78",
        "x-ms-date": "Sat, 04 Apr 2020 01:53:48 GMT",
        "x-ms-return-client-request-id": "true",
<<<<<<< HEAD
        "x-ms-version": "2019-10-10"
=======
        "x-ms-version": "2019-12-12"
>>>>>>> 32e373e2
      },
      "RequestBody": null,
      "StatusCode": 404,
      "ResponseHeaders": {
        "Content-Length": "163",
        "Content-Type": "application/json; charset=utf-8",
        "Date": "Sat, 04 Apr 2020 01:53:48 GMT",
        "Server": [
          "Windows-Azure-HDFS/1.0",
          "Microsoft-HTTPAPI/2.0"
        ],
        "x-ms-client-request-id": "8cb43cd7-e6fa-18f8-5416-7073fd66fd78",
        "x-ms-error-code": "PathNotFound",
<<<<<<< HEAD
        "x-ms-request-id": "a346830d-501f-004a-499f-ffdcd0000000",
        "x-ms-version": "2019-10-10"
=======
        "x-ms-request-id": "64837b90-b01f-0003-6423-0aacc4000000",
        "x-ms-version": "2019-12-12"
>>>>>>> 32e373e2
      },
      "ResponseBody": {
        "error": {
          "code": "PathNotFound",
          "message": "The specified path does not exist.\nRequestId:64837b90-b01f-0003-6423-0aacc4000000\nTime:2020-04-04T01:53:49.0364732Z"
        }
      }
    },
    {
      "RequestUri": "http://seannsecanary.blob.core.windows.net/test-filesystem-9cd5ec80-4129-c46e-98d8-a5c37d976c46?restype=container",
      "RequestMethod": "DELETE",
      "RequestHeaders": {
        "Authorization": "Sanitized",
        "traceparent": "00-74e6867c5bdc114085dbee6128e1a37c-1526714e908a5741-00",
        "User-Agent": [
          "azsdk-net-Storage.Files.DataLake/12.1.0-dev.20200403.1",
          "(.NET Core 4.6.28325.01; Microsoft Windows 10.0.18362 )"
        ],
        "x-ms-client-request-id": "254f0d51-6a63-2981-005b-bf99eb04c54f",
        "x-ms-date": "Sat, 04 Apr 2020 01:53:49 GMT",
        "x-ms-return-client-request-id": "true",
<<<<<<< HEAD
        "x-ms-version": "2019-10-10"
=======
        "x-ms-version": "2019-12-12"
>>>>>>> 32e373e2
      },
      "RequestBody": null,
      "StatusCode": 202,
      "ResponseHeaders": {
        "Content-Length": "0",
        "Date": "Sat, 04 Apr 2020 01:53:48 GMT",
        "Server": [
          "Windows-Azure-Blob/1.0",
          "Microsoft-HTTPAPI/2.0"
        ],
<<<<<<< HEAD
        "x-ms-client-request-id": "f42886d5-3401-86fa-4bc6-c0431aa13f1a",
        "x-ms-request-id": "baab2d29-001e-00a3-6a9f-ff1a9a000000",
        "x-ms-version": "2019-10-10"
=======
        "x-ms-client-request-id": "254f0d51-6a63-2981-005b-bf99eb04c54f",
        "x-ms-request-id": "42c99193-901e-002b-4b23-0acd6c000000",
        "x-ms-version": "2019-12-12"
>>>>>>> 32e373e2
      },
      "ResponseBody": []
    }
  ],
  "Variables": {
    "RandomSeed": "2102916733",
    "Storage_TestConfigHierarchicalNamespace": "NamespaceTenant\nseannsecanary\nU2FuaXRpemVk\nhttp://seannsecanary.blob.core.windows.net\nhttp://seannsecanary.file.core.windows.net\nhttp://seannsecanary.queue.core.windows.net\nhttp://seannsecanary.table.core.windows.net\n\n\n\n\nhttp://seannsecanary-secondary.blob.core.windows.net\nhttp://seannsecanary-secondary.file.core.windows.net\nhttp://seannsecanary-secondary.queue.core.windows.net\nhttp://seannsecanary-secondary.table.core.windows.net\n68390a19-a643-458b-b726-408abf67b4fc\nSanitized\n72f988bf-86f1-41af-91ab-2d7cd011db47\nhttps://login.microsoftonline.com/\nCloud\nBlobEndpoint=http://seannsecanary.blob.core.windows.net/;QueueEndpoint=http://seannsecanary.queue.core.windows.net/;FileEndpoint=http://seannsecanary.file.core.windows.net/;BlobSecondaryEndpoint=http://seannsecanary-secondary.blob.core.windows.net/;QueueSecondaryEndpoint=http://seannsecanary-secondary.queue.core.windows.net/;FileSecondaryEndpoint=http://seannsecanary-secondary.file.core.windows.net/;AccountName=seannsecanary;AccountKey=Sanitized\n"
  }
}<|MERGE_RESOLUTION|>--- conflicted
+++ resolved
@@ -1,219 +1,170 @@
 {
   "Entries": [
     {
-      "RequestUri": "http://seannsecanary.blob.core.windows.net/test-filesystem-9cd5ec80-4129-c46e-98d8-a5c37d976c46?restype=container",
+      "RequestUri": "http://seannsecanary.blob.core.windows.net/test-filesystem-1335b35f-4ddb-c399-888f-302ca8acaf3f?restype=container",
       "RequestMethod": "PUT",
       "RequestHeaders": {
         "Authorization": "Sanitized",
-        "traceparent": "00-367cc50893827b42a457b12eeaf10a1c-fe908ce451b1734e-00",
+        "traceparent": "00-ae934ffdb031be40aca51dcd6e9c03fe-63fe521e3230eb48-00",
         "User-Agent": [
-          "azsdk-net-Storage.Files.DataLake/12.1.0-dev.20200403.1",
+          "azsdk-net-Storage.Files.DataLake/12.2.0-dev.20200413.1",
           "(.NET Core 4.6.28325.01; Microsoft Windows 10.0.18362 )"
         ],
         "x-ms-blob-public-access": "container",
-        "x-ms-client-request-id": "80a38016-4b22-9eff-11ff-c74cfe6c3280",
-        "x-ms-date": "Sat, 04 Apr 2020 01:53:48 GMT",
+        "x-ms-client-request-id": "44640dfb-0001-2d6c-71df-dcc8d837afc5",
+        "x-ms-date": "Mon, 13 Apr 2020 21:13:41 GMT",
         "x-ms-return-client-request-id": "true",
-<<<<<<< HEAD
-        "x-ms-version": "2019-10-10"
-=======
         "x-ms-version": "2019-12-12"
->>>>>>> 32e373e2
       },
       "RequestBody": null,
       "StatusCode": 201,
       "ResponseHeaders": {
         "Content-Length": "0",
-        "Date": "Sat, 04 Apr 2020 01:53:47 GMT",
-        "ETag": "\u00220x8D7D83B0440FDF2\u0022",
-        "Last-Modified": "Sat, 04 Apr 2020 01:53:48 GMT",
+        "Date": "Mon, 13 Apr 2020 21:13:40 GMT",
+        "ETag": "\u00220x8D7DFEF8A669976\u0022",
+        "Last-Modified": "Mon, 13 Apr 2020 21:13:40 GMT",
         "Server": [
           "Windows-Azure-Blob/1.0",
           "Microsoft-HTTPAPI/2.0"
         ],
-<<<<<<< HEAD
-        "x-ms-client-request-id": "a3382b17-6897-fb9a-b251-a9dfe2e71d44",
-        "x-ms-request-id": "baab2c89-001e-00a3-5c9f-ff1a9a000000",
-        "x-ms-version": "2019-10-10"
-=======
-        "x-ms-client-request-id": "80a38016-4b22-9eff-11ff-c74cfe6c3280",
-        "x-ms-request-id": "42c9910d-901e-002b-6523-0acd6c000000",
+        "x-ms-client-request-id": "44640dfb-0001-2d6c-71df-dcc8d837afc5",
+        "x-ms-request-id": "4c680151-001e-0074-59d8-117950000000",
         "x-ms-version": "2019-12-12"
->>>>>>> 32e373e2
       },
       "ResponseBody": []
     },
     {
-      "RequestUri": "http://seannsecanary.dfs.core.windows.net/test-filesystem-9cd5ec80-4129-c46e-98d8-a5c37d976c46/test-directory-1220b54c-b362-d7bc-f616-fafe7dbe52f8?resource=directory",
+      "RequestUri": "http://seannsecanary.dfs.core.windows.net/test-filesystem-1335b35f-4ddb-c399-888f-302ca8acaf3f/test-directory-06287b03-9fbb-89b0-85ae-a8768e9dc621?resource=directory",
       "RequestMethod": "PUT",
       "RequestHeaders": {
         "Authorization": "Sanitized",
-        "traceparent": "00-be2d9fbe20909745a1a6b9783d2a2dc8-d91d84be4043804c-00",
+        "traceparent": "00-a70bcd6ebc00d744aa2c270b370a1201-b9cb90e79f9ffc41-00",
         "User-Agent": [
-          "azsdk-net-Storage.Files.DataLake/12.1.0-dev.20200403.1",
+          "azsdk-net-Storage.Files.DataLake/12.2.0-dev.20200413.1",
           "(.NET Core 4.6.28325.01; Microsoft Windows 10.0.18362 )"
         ],
-        "x-ms-client-request-id": "bd6442f8-727e-62a7-c4cc-890b50002152",
-        "x-ms-date": "Sat, 04 Apr 2020 01:53:48 GMT",
+        "x-ms-client-request-id": "82f8f9b5-c53e-5b7d-5ddb-be5257f69ed3",
+        "x-ms-date": "Mon, 13 Apr 2020 21:13:41 GMT",
         "x-ms-return-client-request-id": "true",
-<<<<<<< HEAD
-        "x-ms-version": "2019-10-10"
-=======
         "x-ms-version": "2019-12-12"
->>>>>>> 32e373e2
       },
       "RequestBody": null,
       "StatusCode": 201,
       "ResponseHeaders": {
         "Content-Length": "0",
-        "Date": "Sat, 04 Apr 2020 01:53:48 GMT",
-        "ETag": "\u00220x8D7D83B048069EC\u0022",
-        "Last-Modified": "Sat, 04 Apr 2020 01:53:48 GMT",
+        "Date": "Mon, 13 Apr 2020 21:13:40 GMT",
+        "ETag": "\u00220x8D7DFEF8A9E8087\u0022",
+        "Last-Modified": "Mon, 13 Apr 2020 21:13:41 GMT",
         "Server": [
           "Windows-Azure-HDFS/1.0",
           "Microsoft-HTTPAPI/2.0"
         ],
-<<<<<<< HEAD
-        "x-ms-client-request-id": "19ee762f-2edc-9b37-601a-31b5b7336e79",
-        "x-ms-request-id": "a3468307-501f-004a-439f-ffdcd0000000",
-        "x-ms-version": "2019-10-10"
-=======
-        "x-ms-client-request-id": "bd6442f8-727e-62a7-c4cc-890b50002152",
-        "x-ms-request-id": "64837b8e-b01f-0003-6223-0aacc4000000",
+        "x-ms-client-request-id": "82f8f9b5-c53e-5b7d-5ddb-be5257f69ed3",
+        "x-ms-request-id": "8cfa1b85-501f-0046-25d8-117927000000",
         "x-ms-version": "2019-12-12"
->>>>>>> 32e373e2
       },
       "ResponseBody": []
     },
     {
-      "RequestUri": "http://seannsecanary.dfs.core.windows.net/test-filesystem-9cd5ec80-4129-c46e-98d8-a5c37d976c46/test-directory-1220b54c-b362-d7bc-f616-fafe7dbe52f8?recursive=true",
+      "RequestUri": "http://seannsecanary.dfs.core.windows.net/test-filesystem-1335b35f-4ddb-c399-888f-302ca8acaf3f/test-directory-06287b03-9fbb-89b0-85ae-a8768e9dc621?recursive=true",
       "RequestMethod": "DELETE",
       "RequestHeaders": {
         "Authorization": "Sanitized",
-        "traceparent": "00-eba18cbde043f7438b1683e16e310d38-2df9717fa7cacc42-00",
+        "traceparent": "00-a812c06f2d2a4b4d940b51df01ef4015-7fc36ff9d791834a-00",
         "User-Agent": [
-          "azsdk-net-Storage.Files.DataLake/12.1.0-dev.20200403.1",
+          "azsdk-net-Storage.Files.DataLake/12.2.0-dev.20200413.1",
           "(.NET Core 4.6.28325.01; Microsoft Windows 10.0.18362 )"
         ],
-        "x-ms-client-request-id": "3a06c457-945a-e27a-f34b-38276218f77c",
-        "x-ms-date": "Sat, 04 Apr 2020 01:53:48 GMT",
+        "x-ms-client-request-id": "94c07501-43a5-fee2-79d5-3d6caceb2149",
+        "x-ms-date": "Mon, 13 Apr 2020 21:13:41 GMT",
         "x-ms-return-client-request-id": "true",
-<<<<<<< HEAD
-        "x-ms-version": "2019-10-10"
-=======
         "x-ms-version": "2019-12-12"
->>>>>>> 32e373e2
       },
       "RequestBody": null,
       "StatusCode": 200,
       "ResponseHeaders": {
         "Content-Length": "0",
-        "Date": "Sat, 04 Apr 2020 01:53:48 GMT",
+        "Date": "Mon, 13 Apr 2020 21:13:40 GMT",
         "Server": [
           "Windows-Azure-HDFS/1.0",
           "Microsoft-HTTPAPI/2.0"
         ],
-<<<<<<< HEAD
-        "x-ms-client-request-id": "16363119-614b-62d6-8de8-2dfd319dbaf7",
-        "x-ms-request-id": "a346830b-501f-004a-479f-ffdcd0000000",
-        "x-ms-version": "2019-10-10"
-=======
-        "x-ms-client-request-id": "3a06c457-945a-e27a-f34b-38276218f77c",
-        "x-ms-request-id": "64837b8f-b01f-0003-6323-0aacc4000000",
+        "x-ms-client-request-id": "94c07501-43a5-fee2-79d5-3d6caceb2149",
+        "x-ms-request-id": "8cfa1b86-501f-0046-26d8-117927000000",
         "x-ms-version": "2019-12-12"
->>>>>>> 32e373e2
       },
       "ResponseBody": []
     },
     {
-      "RequestUri": "http://seannsecanary.dfs.core.windows.net/test-filesystem-9cd5ec80-4129-c46e-98d8-a5c37d976c46/test-directory-1220b54c-b362-d7bc-f616-fafe7dbe52f8?recursive=true",
+      "RequestUri": "http://seannsecanary.dfs.core.windows.net/test-filesystem-1335b35f-4ddb-c399-888f-302ca8acaf3f/test-directory-06287b03-9fbb-89b0-85ae-a8768e9dc621?recursive=true",
       "RequestMethod": "DELETE",
       "RequestHeaders": {
         "Authorization": "Sanitized",
-        "traceparent": "00-1ec6113b4708014096431fd7f1b314cc-692577e6ef9b0540-00",
+        "traceparent": "00-2ab2915f7572d34c8139708810c1ab8b-7c0bd6b03e5d4a4b-00",
         "User-Agent": [
-          "azsdk-net-Storage.Files.DataLake/12.1.0-dev.20200403.1",
+          "azsdk-net-Storage.Files.DataLake/12.2.0-dev.20200413.1",
           "(.NET Core 4.6.28325.01; Microsoft Windows 10.0.18362 )"
         ],
-        "x-ms-client-request-id": "8cb43cd7-e6fa-18f8-5416-7073fd66fd78",
-        "x-ms-date": "Sat, 04 Apr 2020 01:53:48 GMT",
+        "x-ms-client-request-id": "e2519e4a-0936-d52e-d805-6831d610eb50",
+        "x-ms-date": "Mon, 13 Apr 2020 21:13:41 GMT",
         "x-ms-return-client-request-id": "true",
-<<<<<<< HEAD
-        "x-ms-version": "2019-10-10"
-=======
         "x-ms-version": "2019-12-12"
->>>>>>> 32e373e2
       },
       "RequestBody": null,
       "StatusCode": 404,
       "ResponseHeaders": {
         "Content-Length": "163",
         "Content-Type": "application/json; charset=utf-8",
-        "Date": "Sat, 04 Apr 2020 01:53:48 GMT",
+        "Date": "Mon, 13 Apr 2020 21:13:40 GMT",
         "Server": [
           "Windows-Azure-HDFS/1.0",
           "Microsoft-HTTPAPI/2.0"
         ],
-        "x-ms-client-request-id": "8cb43cd7-e6fa-18f8-5416-7073fd66fd78",
+        "x-ms-client-request-id": "e2519e4a-0936-d52e-d805-6831d610eb50",
         "x-ms-error-code": "PathNotFound",
-<<<<<<< HEAD
-        "x-ms-request-id": "a346830d-501f-004a-499f-ffdcd0000000",
-        "x-ms-version": "2019-10-10"
-=======
-        "x-ms-request-id": "64837b90-b01f-0003-6423-0aacc4000000",
+        "x-ms-request-id": "8cfa1b87-501f-0046-27d8-117927000000",
         "x-ms-version": "2019-12-12"
->>>>>>> 32e373e2
       },
       "ResponseBody": {
         "error": {
           "code": "PathNotFound",
-          "message": "The specified path does not exist.\nRequestId:64837b90-b01f-0003-6423-0aacc4000000\nTime:2020-04-04T01:53:49.0364732Z"
+          "message": "The specified path does not exist.\nRequestId:8cfa1b87-501f-0046-27d8-117927000000\nTime:2020-04-13T21:13:41.3744119Z"
         }
       }
     },
     {
-      "RequestUri": "http://seannsecanary.blob.core.windows.net/test-filesystem-9cd5ec80-4129-c46e-98d8-a5c37d976c46?restype=container",
+      "RequestUri": "http://seannsecanary.blob.core.windows.net/test-filesystem-1335b35f-4ddb-c399-888f-302ca8acaf3f?restype=container",
       "RequestMethod": "DELETE",
       "RequestHeaders": {
         "Authorization": "Sanitized",
-        "traceparent": "00-74e6867c5bdc114085dbee6128e1a37c-1526714e908a5741-00",
+        "traceparent": "00-2921ca5b2b92914e8458f75400000e0f-a5f7ba6e4c38c749-00",
         "User-Agent": [
-          "azsdk-net-Storage.Files.DataLake/12.1.0-dev.20200403.1",
+          "azsdk-net-Storage.Files.DataLake/12.2.0-dev.20200413.1",
           "(.NET Core 4.6.28325.01; Microsoft Windows 10.0.18362 )"
         ],
-        "x-ms-client-request-id": "254f0d51-6a63-2981-005b-bf99eb04c54f",
-        "x-ms-date": "Sat, 04 Apr 2020 01:53:49 GMT",
+        "x-ms-client-request-id": "0d212928-3e9a-0f13-ed78-655a63fbca6b",
+        "x-ms-date": "Mon, 13 Apr 2020 21:13:41 GMT",
         "x-ms-return-client-request-id": "true",
-<<<<<<< HEAD
-        "x-ms-version": "2019-10-10"
-=======
         "x-ms-version": "2019-12-12"
->>>>>>> 32e373e2
       },
       "RequestBody": null,
       "StatusCode": 202,
       "ResponseHeaders": {
         "Content-Length": "0",
-        "Date": "Sat, 04 Apr 2020 01:53:48 GMT",
+        "Date": "Mon, 13 Apr 2020 21:13:40 GMT",
         "Server": [
           "Windows-Azure-Blob/1.0",
           "Microsoft-HTTPAPI/2.0"
         ],
-<<<<<<< HEAD
-        "x-ms-client-request-id": "f42886d5-3401-86fa-4bc6-c0431aa13f1a",
-        "x-ms-request-id": "baab2d29-001e-00a3-6a9f-ff1a9a000000",
-        "x-ms-version": "2019-10-10"
-=======
-        "x-ms-client-request-id": "254f0d51-6a63-2981-005b-bf99eb04c54f",
-        "x-ms-request-id": "42c99193-901e-002b-4b23-0acd6c000000",
+        "x-ms-client-request-id": "0d212928-3e9a-0f13-ed78-655a63fbca6b",
+        "x-ms-request-id": "4c6801a2-001e-0074-1ad8-117950000000",
         "x-ms-version": "2019-12-12"
->>>>>>> 32e373e2
       },
       "ResponseBody": []
     }
   ],
   "Variables": {
-    "RandomSeed": "2102916733",
+    "RandomSeed": "590145390",
     "Storage_TestConfigHierarchicalNamespace": "NamespaceTenant\nseannsecanary\nU2FuaXRpemVk\nhttp://seannsecanary.blob.core.windows.net\nhttp://seannsecanary.file.core.windows.net\nhttp://seannsecanary.queue.core.windows.net\nhttp://seannsecanary.table.core.windows.net\n\n\n\n\nhttp://seannsecanary-secondary.blob.core.windows.net\nhttp://seannsecanary-secondary.file.core.windows.net\nhttp://seannsecanary-secondary.queue.core.windows.net\nhttp://seannsecanary-secondary.table.core.windows.net\n68390a19-a643-458b-b726-408abf67b4fc\nSanitized\n72f988bf-86f1-41af-91ab-2d7cd011db47\nhttps://login.microsoftonline.com/\nCloud\nBlobEndpoint=http://seannsecanary.blob.core.windows.net/;QueueEndpoint=http://seannsecanary.queue.core.windows.net/;FileEndpoint=http://seannsecanary.file.core.windows.net/;BlobSecondaryEndpoint=http://seannsecanary-secondary.blob.core.windows.net/;QueueSecondaryEndpoint=http://seannsecanary-secondary.queue.core.windows.net/;FileSecondaryEndpoint=http://seannsecanary-secondary.file.core.windows.net/;AccountName=seannsecanary;AccountKey=Sanitized\n"
   }
 }