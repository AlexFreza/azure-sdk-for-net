{
  "Entries": [
    {
<<<<<<< HEAD
      "RequestUri": "https://seanstagehierarchical.blob.core.windows.net/test-filesystem-6f61f185-49f8-ca53-0627-cc2fef6331c1?restype=container",
      "RequestMethod": "PUT",
      "RequestHeaders": {
        "Authorization": "Sanitized",
        "traceparent": "00-a3e884113ed2c54495f91d67a0277a98-1604f485942b1e49-00",
        "User-Agent": [
          "azsdk-net-Storage.Files.DataLake/12.0.0-dev.20200305.1",
          "(.NET Core 4.6.28325.01; Microsoft Windows 10.0.18363 )"
        ],
        "x-ms-blob-public-access": "container",
        "x-ms-client-request-id": "a16fa84a-4637-b353-e3e7-33f736009895",
        "x-ms-date": "Thu, 05 Mar 2020 22:07:24 GMT",
        "x-ms-return-client-request-id": "true",
        "x-ms-version": "2019-10-10"
=======
      "RequestUri": "http://seannsecanary.blob.core.windows.net/test-filesystem-6f61f185-49f8-ca53-0627-cc2fef6331c1?restype=container",
      "RequestMethod": "PUT",
      "RequestHeaders": {
        "Authorization": "Sanitized",
        "traceparent": "00-0e007e7692f0de4d91c7ebc9aaedbaab-52b287dbc4408648-00",
        "User-Agent": [
          "azsdk-net-Storage.Files.DataLake/12.1.0-dev.20200403.1",
          "(.NET Core 4.6.28325.01; Microsoft Windows 10.0.18362 )"
        ],
        "x-ms-blob-public-access": "container",
        "x-ms-client-request-id": "a16fa84a-4637-b353-e3e7-33f736009895",
        "x-ms-date": "Fri, 03 Apr 2020 20:53:09 GMT",
        "x-ms-return-client-request-id": "true",
        "x-ms-version": "2019-12-12"
>>>>>>> 32e373e2
      },
      "RequestBody": null,
      "StatusCode": 201,
      "ResponseHeaders": {
        "Content-Length": "0",
<<<<<<< HEAD
        "Date": "Thu, 05 Mar 2020 22:07:24 GMT",
        "ETag": "\u00220x8D7C15195E07D1C\u0022",
        "Last-Modified": "Thu, 05 Mar 2020 22:07:24 GMT",
=======
        "Date": "Fri, 03 Apr 2020 20:53:07 GMT",
        "ETag": "\u00220x8D7D81103865435\u0022",
        "Last-Modified": "Fri, 03 Apr 2020 20:53:08 GMT",
>>>>>>> 32e373e2
        "Server": [
          "Windows-Azure-Blob/1.0",
          "Microsoft-HTTPAPI/2.0"
        ],
        "x-ms-client-request-id": "a16fa84a-4637-b353-e3e7-33f736009895",
<<<<<<< HEAD
        "x-ms-request-id": "9c496c5f-601e-0000-623a-f3923b000000",
        "x-ms-version": "2019-10-10"
=======
        "x-ms-request-id": "9621585d-f01e-0012-4ff9-093670000000",
        "x-ms-version": "2019-12-12"
>>>>>>> 32e373e2
      },
      "ResponseBody": []
    },
    {
<<<<<<< HEAD
      "RequestUri": "https://seanstagehierarchical.dfs.core.windows.net/test-filesystem-6f61f185-49f8-ca53-0627-cc2fef6331c1/test-directory-ca446347-0b8e-d66f-6677-997a08c2b84b?resource=directory",
      "RequestMethod": "PUT",
      "RequestHeaders": {
        "Authorization": "Sanitized",
        "traceparent": "00-af104588f8236647b1759d5cd6681811-e9a5ca3fa075c348-00",
        "User-Agent": [
          "azsdk-net-Storage.Files.DataLake/12.0.0-dev.20200305.1",
          "(.NET Core 4.6.28325.01; Microsoft Windows 10.0.18363 )"
        ],
        "x-ms-client-request-id": "ae4aaae5-5476-3fcc-3999-3bbfacd9aa21",
        "x-ms-date": "Thu, 05 Mar 2020 22:07:24 GMT",
        "x-ms-properties": "foo=YmFy,meta=ZGF0YQ==,Capital=bGV0dGVy,UPPER=Y2FzZQ==",
        "x-ms-return-client-request-id": "true",
        "x-ms-version": "2019-10-10"
=======
      "RequestUri": "http://seannsecanary.dfs.core.windows.net/test-filesystem-6f61f185-49f8-ca53-0627-cc2fef6331c1/test-directory-ca446347-0b8e-d66f-6677-997a08c2b84b?resource=directory",
      "RequestMethod": "PUT",
      "RequestHeaders": {
        "Authorization": "Sanitized",
        "traceparent": "00-af05255653d71d4ea08cdf5e500e3f6d-c1ba2d43992ed644-00",
        "User-Agent": [
          "azsdk-net-Storage.Files.DataLake/12.1.0-dev.20200403.1",
          "(.NET Core 4.6.28325.01; Microsoft Windows 10.0.18362 )"
        ],
        "x-ms-client-request-id": "ae4aaae5-5476-3fcc-3999-3bbfacd9aa21",
        "x-ms-date": "Fri, 03 Apr 2020 20:53:09 GMT",
        "x-ms-properties": "foo=YmFy,meta=ZGF0YQ==,Capital=bGV0dGVy,UPPER=Y2FzZQ==",
        "x-ms-return-client-request-id": "true",
        "x-ms-version": "2019-12-12"
>>>>>>> 32e373e2
      },
      "RequestBody": null,
      "StatusCode": 201,
      "ResponseHeaders": {
        "Content-Length": "0",
<<<<<<< HEAD
        "Date": "Thu, 05 Mar 2020 22:07:25 GMT",
        "ETag": "\u00220x8D7C15196154097\u0022",
        "Last-Modified": "Thu, 05 Mar 2020 22:07:25 GMT",
=======
        "Date": "Fri, 03 Apr 2020 20:53:07 GMT",
        "ETag": "\u00220x8D7D81103946732\u0022",
        "Last-Modified": "Fri, 03 Apr 2020 20:53:08 GMT",
>>>>>>> 32e373e2
        "Server": [
          "Windows-Azure-HDFS/1.0",
          "Microsoft-HTTPAPI/2.0"
        ],
        "x-ms-client-request-id": "ae4aaae5-5476-3fcc-3999-3bbfacd9aa21",
<<<<<<< HEAD
        "x-ms-request-id": "c0bb0d21-501f-0024-6f3a-f3649b000000",
        "x-ms-version": "2019-10-10"
=======
        "x-ms-request-id": "fa43faa6-201f-0097-64f9-091bad000000",
        "x-ms-version": "2019-12-12"
>>>>>>> 32e373e2
      },
      "ResponseBody": []
    },
    {
<<<<<<< HEAD
      "RequestUri": "https://seanstagehierarchical.blob.core.windows.net/test-filesystem-6f61f185-49f8-ca53-0627-cc2fef6331c1/test-directory-ca446347-0b8e-d66f-6677-997a08c2b84b",
      "RequestMethod": "HEAD",
      "RequestHeaders": {
        "Authorization": "Sanitized",
        "traceparent": "00-24c77130364b1942aa7a4bbdde4aecdf-24b8d4164e174b49-00",
        "User-Agent": [
          "azsdk-net-Storage.Files.DataLake/12.0.0-dev.20200305.1",
          "(.NET Core 4.6.28325.01; Microsoft Windows 10.0.18363 )"
        ],
        "x-ms-client-request-id": "5d95c4c4-0977-b3d5-a3a4-0d5a54cab312",
        "x-ms-date": "Thu, 05 Mar 2020 22:07:25 GMT",
        "x-ms-return-client-request-id": "true",
        "x-ms-version": "2019-10-10"
=======
      "RequestUri": "http://seannsecanary.blob.core.windows.net/test-filesystem-6f61f185-49f8-ca53-0627-cc2fef6331c1/test-directory-ca446347-0b8e-d66f-6677-997a08c2b84b",
      "RequestMethod": "HEAD",
      "RequestHeaders": {
        "Authorization": "Sanitized",
        "traceparent": "00-1a3ccacd0de0fb45b136ce7f95f63cf9-b9e0dfa1a4f07f40-00",
        "User-Agent": [
          "azsdk-net-Storage.Files.DataLake/12.1.0-dev.20200403.1",
          "(.NET Core 4.6.28325.01; Microsoft Windows 10.0.18362 )"
        ],
        "x-ms-client-request-id": "5d95c4c4-0977-b3d5-a3a4-0d5a54cab312",
        "x-ms-date": "Fri, 03 Apr 2020 20:53:09 GMT",
        "x-ms-return-client-request-id": "true",
        "x-ms-version": "2019-12-12"
>>>>>>> 32e373e2
      },
      "RequestBody": null,
      "StatusCode": 200,
      "ResponseHeaders": {
        "Accept-Ranges": "bytes",
        "Content-Length": "0",
        "Content-Type": "application/octet-stream",
<<<<<<< HEAD
        "Date": "Thu, 05 Mar 2020 22:07:24 GMT",
        "ETag": "\u00220x8D7C15196154097\u0022",
        "Last-Modified": "Thu, 05 Mar 2020 22:07:25 GMT",
=======
        "Date": "Fri, 03 Apr 2020 20:53:07 GMT",
        "ETag": "\u00220x8D7D81103946732\u0022",
        "Last-Modified": "Fri, 03 Apr 2020 20:53:08 GMT",
>>>>>>> 32e373e2
        "Server": [
          "Windows-Azure-Blob/1.0",
          "Microsoft-HTTPAPI/2.0"
        ],
        "x-ms-access-tier": "Hot",
        "x-ms-access-tier-inferred": "true",
        "x-ms-blob-type": "BlockBlob",
        "x-ms-client-request-id": "5d95c4c4-0977-b3d5-a3a4-0d5a54cab312",
<<<<<<< HEAD
        "x-ms-creation-time": "Thu, 05 Mar 2020 22:07:25 GMT",
=======
        "x-ms-creation-time": "Fri, 03 Apr 2020 20:53:08 GMT",
>>>>>>> 32e373e2
        "x-ms-lease-state": "available",
        "x-ms-lease-status": "unlocked",
        "x-ms-meta-Capital": "letter",
        "x-ms-meta-foo": "bar",
        "x-ms-meta-hdi_isfolder": "true",
        "x-ms-meta-meta": "data",
        "x-ms-meta-UPPER": "case",
<<<<<<< HEAD
        "x-ms-request-id": "9c496c63-601e-0000-633a-f3923b000000",
        "x-ms-server-encrypted": "true",
        "x-ms-version": "2019-10-10"
=======
        "x-ms-request-id": "96215886-f01e-0012-71f9-093670000000",
        "x-ms-server-encrypted": "true",
        "x-ms-version": "2019-12-12"
>>>>>>> 32e373e2
      },
      "ResponseBody": []
    },
    {
<<<<<<< HEAD
      "RequestUri": "https://seanstagehierarchical.blob.core.windows.net/test-filesystem-6f61f185-49f8-ca53-0627-cc2fef6331c1?restype=container",
      "RequestMethod": "DELETE",
      "RequestHeaders": {
        "Authorization": "Sanitized",
        "traceparent": "00-43a833ca40ae5846871fcad6ddbe9125-9ffe4950f45c0040-00",
        "User-Agent": [
          "azsdk-net-Storage.Files.DataLake/12.0.0-dev.20200305.1",
          "(.NET Core 4.6.28325.01; Microsoft Windows 10.0.18363 )"
        ],
        "x-ms-client-request-id": "e7fa693d-4c43-25aa-123b-22774447620e",
        "x-ms-date": "Thu, 05 Mar 2020 22:07:25 GMT",
        "x-ms-return-client-request-id": "true",
        "x-ms-version": "2019-10-10"
=======
      "RequestUri": "http://seannsecanary.blob.core.windows.net/test-filesystem-6f61f185-49f8-ca53-0627-cc2fef6331c1?restype=container",
      "RequestMethod": "DELETE",
      "RequestHeaders": {
        "Authorization": "Sanitized",
        "traceparent": "00-cbe5eff6ca534e41b34c7b20c670f200-80ba1e072dcbf745-00",
        "User-Agent": [
          "azsdk-net-Storage.Files.DataLake/12.1.0-dev.20200403.1",
          "(.NET Core 4.6.28325.01; Microsoft Windows 10.0.18362 )"
        ],
        "x-ms-client-request-id": "e7fa693d-4c43-25aa-123b-22774447620e",
        "x-ms-date": "Fri, 03 Apr 2020 20:53:09 GMT",
        "x-ms-return-client-request-id": "true",
        "x-ms-version": "2019-12-12"
>>>>>>> 32e373e2
      },
      "RequestBody": null,
      "StatusCode": 202,
      "ResponseHeaders": {
        "Content-Length": "0",
<<<<<<< HEAD
        "Date": "Thu, 05 Mar 2020 22:07:24 GMT",
=======
        "Date": "Fri, 03 Apr 2020 20:53:07 GMT",
>>>>>>> 32e373e2
        "Server": [
          "Windows-Azure-Blob/1.0",
          "Microsoft-HTTPAPI/2.0"
        ],
        "x-ms-client-request-id": "e7fa693d-4c43-25aa-123b-22774447620e",
<<<<<<< HEAD
        "x-ms-request-id": "9c496c65-601e-0000-643a-f3923b000000",
        "x-ms-version": "2019-10-10"
=======
        "x-ms-request-id": "9621588e-f01e-0012-79f9-093670000000",
        "x-ms-version": "2019-12-12"
>>>>>>> 32e373e2
      },
      "ResponseBody": []
    }
  ],
  "Variables": {
    "RandomSeed": "1886637639",
<<<<<<< HEAD
    "Storage_TestConfigHierarchicalNamespace": "NamespaceTenant\nseanstagehierarchical\nU2FuaXRpemVk\nhttps://seanstagehierarchical.blob.core.windows.net\nhttp://seanstagehierarchical.file.core.windows.net\nhttp://seanstagehierarchical.queue.core.windows.net\nhttp://seanstagehierarchical.table.core.windows.net\n\n\n\n\nhttp://seanstagehierarchical-secondary.blob.core.windows.net\nhttp://seanstagehierarchical-secondary.file.core.windows.net\nhttp://seanstagehierarchical-secondary.queue.core.windows.net\nhttp://seanstagehierarchical-secondary.table.core.windows.net\n68390a19-a643-458b-b726-408abf67b4fc\nSanitized\n72f988bf-86f1-41af-91ab-2d7cd011db47\nhttps://login.microsoftonline.com/\nCloud\nBlobEndpoint=https://seanstagehierarchical.blob.core.windows.net/;QueueEndpoint=http://seanstagehierarchical.queue.core.windows.net/;FileEndpoint=http://seanstagehierarchical.file.core.windows.net/;BlobSecondaryEndpoint=http://seanstagehierarchical-secondary.blob.core.windows.net/;QueueSecondaryEndpoint=http://seanstagehierarchical-secondary.queue.core.windows.net/;FileSecondaryEndpoint=http://seanstagehierarchical-secondary.file.core.windows.net/;AccountName=seanstagehierarchical;AccountKey=Sanitized\n"
=======
    "Storage_TestConfigHierarchicalNamespace": "NamespaceTenant\nseannsecanary\nU2FuaXRpemVk\nhttp://seannsecanary.blob.core.windows.net\nhttp://seannsecanary.file.core.windows.net\nhttp://seannsecanary.queue.core.windows.net\nhttp://seannsecanary.table.core.windows.net\n\n\n\n\nhttp://seannsecanary-secondary.blob.core.windows.net\nhttp://seannsecanary-secondary.file.core.windows.net\nhttp://seannsecanary-secondary.queue.core.windows.net\nhttp://seannsecanary-secondary.table.core.windows.net\n68390a19-a643-458b-b726-408abf67b4fc\nSanitized\n72f988bf-86f1-41af-91ab-2d7cd011db47\nhttps://login.microsoftonline.com/\nCloud\nBlobEndpoint=http://seannsecanary.blob.core.windows.net/;QueueEndpoint=http://seannsecanary.queue.core.windows.net/;FileEndpoint=http://seannsecanary.file.core.windows.net/;BlobSecondaryEndpoint=http://seannsecanary-secondary.blob.core.windows.net/;QueueSecondaryEndpoint=http://seannsecanary-secondary.queue.core.windows.net/;FileSecondaryEndpoint=http://seannsecanary-secondary.file.core.windows.net/;AccountName=seannsecanary;AccountKey=Sanitized\n"
>>>>>>> 32e373e2
  }
}<|MERGE_RESOLUTION|>--- conflicted
+++ resolved
@@ -1,22 +1,6 @@
 {
   "Entries": [
     {
-<<<<<<< HEAD
-      "RequestUri": "https://seanstagehierarchical.blob.core.windows.net/test-filesystem-6f61f185-49f8-ca53-0627-cc2fef6331c1?restype=container",
-      "RequestMethod": "PUT",
-      "RequestHeaders": {
-        "Authorization": "Sanitized",
-        "traceparent": "00-a3e884113ed2c54495f91d67a0277a98-1604f485942b1e49-00",
-        "User-Agent": [
-          "azsdk-net-Storage.Files.DataLake/12.0.0-dev.20200305.1",
-          "(.NET Core 4.6.28325.01; Microsoft Windows 10.0.18363 )"
-        ],
-        "x-ms-blob-public-access": "container",
-        "x-ms-client-request-id": "a16fa84a-4637-b353-e3e7-33f736009895",
-        "x-ms-date": "Thu, 05 Mar 2020 22:07:24 GMT",
-        "x-ms-return-client-request-id": "true",
-        "x-ms-version": "2019-10-10"
-=======
       "RequestUri": "http://seannsecanary.blob.core.windows.net/test-filesystem-6f61f185-49f8-ca53-0627-cc2fef6331c1?restype=container",
       "RequestMethod": "PUT",
       "RequestHeaders": {
@@ -31,53 +15,25 @@
         "x-ms-date": "Fri, 03 Apr 2020 20:53:09 GMT",
         "x-ms-return-client-request-id": "true",
         "x-ms-version": "2019-12-12"
->>>>>>> 32e373e2
       },
       "RequestBody": null,
       "StatusCode": 201,
       "ResponseHeaders": {
         "Content-Length": "0",
-<<<<<<< HEAD
-        "Date": "Thu, 05 Mar 2020 22:07:24 GMT",
-        "ETag": "\u00220x8D7C15195E07D1C\u0022",
-        "Last-Modified": "Thu, 05 Mar 2020 22:07:24 GMT",
-=======
         "Date": "Fri, 03 Apr 2020 20:53:07 GMT",
         "ETag": "\u00220x8D7D81103865435\u0022",
         "Last-Modified": "Fri, 03 Apr 2020 20:53:08 GMT",
->>>>>>> 32e373e2
         "Server": [
           "Windows-Azure-Blob/1.0",
           "Microsoft-HTTPAPI/2.0"
         ],
         "x-ms-client-request-id": "a16fa84a-4637-b353-e3e7-33f736009895",
-<<<<<<< HEAD
-        "x-ms-request-id": "9c496c5f-601e-0000-623a-f3923b000000",
-        "x-ms-version": "2019-10-10"
-=======
         "x-ms-request-id": "9621585d-f01e-0012-4ff9-093670000000",
         "x-ms-version": "2019-12-12"
->>>>>>> 32e373e2
       },
       "ResponseBody": []
     },
     {
-<<<<<<< HEAD
-      "RequestUri": "https://seanstagehierarchical.dfs.core.windows.net/test-filesystem-6f61f185-49f8-ca53-0627-cc2fef6331c1/test-directory-ca446347-0b8e-d66f-6677-997a08c2b84b?resource=directory",
-      "RequestMethod": "PUT",
-      "RequestHeaders": {
-        "Authorization": "Sanitized",
-        "traceparent": "00-af104588f8236647b1759d5cd6681811-e9a5ca3fa075c348-00",
-        "User-Agent": [
-          "azsdk-net-Storage.Files.DataLake/12.0.0-dev.20200305.1",
-          "(.NET Core 4.6.28325.01; Microsoft Windows 10.0.18363 )"
-        ],
-        "x-ms-client-request-id": "ae4aaae5-5476-3fcc-3999-3bbfacd9aa21",
-        "x-ms-date": "Thu, 05 Mar 2020 22:07:24 GMT",
-        "x-ms-properties": "foo=YmFy,meta=ZGF0YQ==,Capital=bGV0dGVy,UPPER=Y2FzZQ==",
-        "x-ms-return-client-request-id": "true",
-        "x-ms-version": "2019-10-10"
-=======
       "RequestUri": "http://seannsecanary.dfs.core.windows.net/test-filesystem-6f61f185-49f8-ca53-0627-cc2fef6331c1/test-directory-ca446347-0b8e-d66f-6677-997a08c2b84b?resource=directory",
       "RequestMethod": "PUT",
       "RequestHeaders": {
@@ -92,52 +48,25 @@
         "x-ms-properties": "foo=YmFy,meta=ZGF0YQ==,Capital=bGV0dGVy,UPPER=Y2FzZQ==",
         "x-ms-return-client-request-id": "true",
         "x-ms-version": "2019-12-12"
->>>>>>> 32e373e2
       },
       "RequestBody": null,
       "StatusCode": 201,
       "ResponseHeaders": {
         "Content-Length": "0",
-<<<<<<< HEAD
-        "Date": "Thu, 05 Mar 2020 22:07:25 GMT",
-        "ETag": "\u00220x8D7C15196154097\u0022",
-        "Last-Modified": "Thu, 05 Mar 2020 22:07:25 GMT",
-=======
         "Date": "Fri, 03 Apr 2020 20:53:07 GMT",
         "ETag": "\u00220x8D7D81103946732\u0022",
         "Last-Modified": "Fri, 03 Apr 2020 20:53:08 GMT",
->>>>>>> 32e373e2
         "Server": [
           "Windows-Azure-HDFS/1.0",
           "Microsoft-HTTPAPI/2.0"
         ],
         "x-ms-client-request-id": "ae4aaae5-5476-3fcc-3999-3bbfacd9aa21",
-<<<<<<< HEAD
-        "x-ms-request-id": "c0bb0d21-501f-0024-6f3a-f3649b000000",
-        "x-ms-version": "2019-10-10"
-=======
         "x-ms-request-id": "fa43faa6-201f-0097-64f9-091bad000000",
         "x-ms-version": "2019-12-12"
->>>>>>> 32e373e2
       },
       "ResponseBody": []
     },
     {
-<<<<<<< HEAD
-      "RequestUri": "https://seanstagehierarchical.blob.core.windows.net/test-filesystem-6f61f185-49f8-ca53-0627-cc2fef6331c1/test-directory-ca446347-0b8e-d66f-6677-997a08c2b84b",
-      "RequestMethod": "HEAD",
-      "RequestHeaders": {
-        "Authorization": "Sanitized",
-        "traceparent": "00-24c77130364b1942aa7a4bbdde4aecdf-24b8d4164e174b49-00",
-        "User-Agent": [
-          "azsdk-net-Storage.Files.DataLake/12.0.0-dev.20200305.1",
-          "(.NET Core 4.6.28325.01; Microsoft Windows 10.0.18363 )"
-        ],
-        "x-ms-client-request-id": "5d95c4c4-0977-b3d5-a3a4-0d5a54cab312",
-        "x-ms-date": "Thu, 05 Mar 2020 22:07:25 GMT",
-        "x-ms-return-client-request-id": "true",
-        "x-ms-version": "2019-10-10"
-=======
       "RequestUri": "http://seannsecanary.blob.core.windows.net/test-filesystem-6f61f185-49f8-ca53-0627-cc2fef6331c1/test-directory-ca446347-0b8e-d66f-6677-997a08c2b84b",
       "RequestMethod": "HEAD",
       "RequestHeaders": {
@@ -151,7 +80,6 @@
         "x-ms-date": "Fri, 03 Apr 2020 20:53:09 GMT",
         "x-ms-return-client-request-id": "true",
         "x-ms-version": "2019-12-12"
->>>>>>> 32e373e2
       },
       "RequestBody": null,
       "StatusCode": 200,
@@ -159,15 +87,9 @@
         "Accept-Ranges": "bytes",
         "Content-Length": "0",
         "Content-Type": "application/octet-stream",
-<<<<<<< HEAD
-        "Date": "Thu, 05 Mar 2020 22:07:24 GMT",
-        "ETag": "\u00220x8D7C15196154097\u0022",
-        "Last-Modified": "Thu, 05 Mar 2020 22:07:25 GMT",
-=======
         "Date": "Fri, 03 Apr 2020 20:53:07 GMT",
         "ETag": "\u00220x8D7D81103946732\u0022",
         "Last-Modified": "Fri, 03 Apr 2020 20:53:08 GMT",
->>>>>>> 32e373e2
         "Server": [
           "Windows-Azure-Blob/1.0",
           "Microsoft-HTTPAPI/2.0"
@@ -176,11 +98,7 @@
         "x-ms-access-tier-inferred": "true",
         "x-ms-blob-type": "BlockBlob",
         "x-ms-client-request-id": "5d95c4c4-0977-b3d5-a3a4-0d5a54cab312",
-<<<<<<< HEAD
-        "x-ms-creation-time": "Thu, 05 Mar 2020 22:07:25 GMT",
-=======
         "x-ms-creation-time": "Fri, 03 Apr 2020 20:53:08 GMT",
->>>>>>> 32e373e2
         "x-ms-lease-state": "available",
         "x-ms-lease-status": "unlocked",
         "x-ms-meta-Capital": "letter",
@@ -188,34 +106,13 @@
         "x-ms-meta-hdi_isfolder": "true",
         "x-ms-meta-meta": "data",
         "x-ms-meta-UPPER": "case",
-<<<<<<< HEAD
-        "x-ms-request-id": "9c496c63-601e-0000-633a-f3923b000000",
-        "x-ms-server-encrypted": "true",
-        "x-ms-version": "2019-10-10"
-=======
         "x-ms-request-id": "96215886-f01e-0012-71f9-093670000000",
         "x-ms-server-encrypted": "true",
         "x-ms-version": "2019-12-12"
->>>>>>> 32e373e2
       },
       "ResponseBody": []
     },
     {
-<<<<<<< HEAD
-      "RequestUri": "https://seanstagehierarchical.blob.core.windows.net/test-filesystem-6f61f185-49f8-ca53-0627-cc2fef6331c1?restype=container",
-      "RequestMethod": "DELETE",
-      "RequestHeaders": {
-        "Authorization": "Sanitized",
-        "traceparent": "00-43a833ca40ae5846871fcad6ddbe9125-9ffe4950f45c0040-00",
-        "User-Agent": [
-          "azsdk-net-Storage.Files.DataLake/12.0.0-dev.20200305.1",
-          "(.NET Core 4.6.28325.01; Microsoft Windows 10.0.18363 )"
-        ],
-        "x-ms-client-request-id": "e7fa693d-4c43-25aa-123b-22774447620e",
-        "x-ms-date": "Thu, 05 Mar 2020 22:07:25 GMT",
-        "x-ms-return-client-request-id": "true",
-        "x-ms-version": "2019-10-10"
-=======
       "RequestUri": "http://seannsecanary.blob.core.windows.net/test-filesystem-6f61f185-49f8-ca53-0627-cc2fef6331c1?restype=container",
       "RequestMethod": "DELETE",
       "RequestHeaders": {
@@ -229,39 +126,25 @@
         "x-ms-date": "Fri, 03 Apr 2020 20:53:09 GMT",
         "x-ms-return-client-request-id": "true",
         "x-ms-version": "2019-12-12"
->>>>>>> 32e373e2
       },
       "RequestBody": null,
       "StatusCode": 202,
       "ResponseHeaders": {
         "Content-Length": "0",
-<<<<<<< HEAD
-        "Date": "Thu, 05 Mar 2020 22:07:24 GMT",
-=======
         "Date": "Fri, 03 Apr 2020 20:53:07 GMT",
->>>>>>> 32e373e2
         "Server": [
           "Windows-Azure-Blob/1.0",
           "Microsoft-HTTPAPI/2.0"
         ],
         "x-ms-client-request-id": "e7fa693d-4c43-25aa-123b-22774447620e",
-<<<<<<< HEAD
-        "x-ms-request-id": "9c496c65-601e-0000-643a-f3923b000000",
-        "x-ms-version": "2019-10-10"
-=======
         "x-ms-request-id": "9621588e-f01e-0012-79f9-093670000000",
         "x-ms-version": "2019-12-12"
->>>>>>> 32e373e2
       },
       "ResponseBody": []
     }
   ],
   "Variables": {
     "RandomSeed": "1886637639",
-<<<<<<< HEAD
-    "Storage_TestConfigHierarchicalNamespace": "NamespaceTenant\nseanstagehierarchical\nU2FuaXRpemVk\nhttps://seanstagehierarchical.blob.core.windows.net\nhttp://seanstagehierarchical.file.core.windows.net\nhttp://seanstagehierarchical.queue.core.windows.net\nhttp://seanstagehierarchical.table.core.windows.net\n\n\n\n\nhttp://seanstagehierarchical-secondary.blob.core.windows.net\nhttp://seanstagehierarchical-secondary.file.core.windows.net\nhttp://seanstagehierarchical-secondary.queue.core.windows.net\nhttp://seanstagehierarchical-secondary.table.core.windows.net\n68390a19-a643-458b-b726-408abf67b4fc\nSanitized\n72f988bf-86f1-41af-91ab-2d7cd011db47\nhttps://login.microsoftonline.com/\nCloud\nBlobEndpoint=https://seanstagehierarchical.blob.core.windows.net/;QueueEndpoint=http://seanstagehierarchical.queue.core.windows.net/;FileEndpoint=http://seanstagehierarchical.file.core.windows.net/;BlobSecondaryEndpoint=http://seanstagehierarchical-secondary.blob.core.windows.net/;QueueSecondaryEndpoint=http://seanstagehierarchical-secondary.queue.core.windows.net/;FileSecondaryEndpoint=http://seanstagehierarchical-secondary.file.core.windows.net/;AccountName=seanstagehierarchical;AccountKey=Sanitized\n"
-=======
     "Storage_TestConfigHierarchicalNamespace": "NamespaceTenant\nseannsecanary\nU2FuaXRpemVk\nhttp://seannsecanary.blob.core.windows.net\nhttp://seannsecanary.file.core.windows.net\nhttp://seannsecanary.queue.core.windows.net\nhttp://seannsecanary.table.core.windows.net\n\n\n\n\nhttp://seannsecanary-secondary.blob.core.windows.net\nhttp://seannsecanary-secondary.file.core.windows.net\nhttp://seannsecanary-secondary.queue.core.windows.net\nhttp://seannsecanary-secondary.table.core.windows.net\n68390a19-a643-458b-b726-408abf67b4fc\nSanitized\n72f988bf-86f1-41af-91ab-2d7cd011db47\nhttps://login.microsoftonline.com/\nCloud\nBlobEndpoint=http://seannsecanary.blob.core.windows.net/;QueueEndpoint=http://seannsecanary.queue.core.windows.net/;FileEndpoint=http://seannsecanary.file.core.windows.net/;BlobSecondaryEndpoint=http://seannsecanary-secondary.blob.core.windows.net/;QueueSecondaryEndpoint=http://seannsecanary-secondary.queue.core.windows.net/;FileSecondaryEndpoint=http://seannsecanary-secondary.file.core.windows.net/;AccountName=seannsecanary;AccountKey=Sanitized\n"
->>>>>>> 32e373e2
   }
 }