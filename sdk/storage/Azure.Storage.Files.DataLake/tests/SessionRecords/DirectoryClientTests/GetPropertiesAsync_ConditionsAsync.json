{
  "Entries": [
    {
      "RequestUri": "http://seannsecanary.blob.core.windows.net/test-filesystem-708b9693-5489-4e71-79c4-55feffa83fc0?restype=container",
      "RequestMethod": "PUT",
      "RequestHeaders": {
        "Authorization": "Sanitized",
        "traceparent": "00-19827c7344f6b84baec576b3d84f4edc-8153f1f768c3604d-00",
        "User-Agent": [
          "azsdk-net-Storage.Files.DataLake/12.1.0-dev.20200403.1",
          "(.NET Core 4.6.28325.01; Microsoft Windows 10.0.18362 )"
        ],
        "x-ms-blob-public-access": "container",
        "x-ms-client-request-id": "6651074c-0e84-a4b6-8b17-af298548c7ab",
        "x-ms-date": "Fri, 03 Apr 2020 20:57:14 GMT",
        "x-ms-return-client-request-id": "true",
        "x-ms-version": "2019-12-12"
      },
      "RequestBody": null,
      "StatusCode": 201,
      "ResponseHeaders": {
        "Content-Length": "0",
        "Date": "Fri, 03 Apr 2020 20:57:12 GMT",
        "ETag": "\u00220x8D7D811956C5A2F\u0022",
        "Last-Modified": "Fri, 03 Apr 2020 20:57:12 GMT",
        "Server": [
          "Windows-Azure-Blob/1.0",
          "Microsoft-HTTPAPI/2.0"
        ],
        "x-ms-client-request-id": "6651074c-0e84-a4b6-8b17-af298548c7ab",
<<<<<<< HEAD
        "x-ms-request-id": "91664186-501e-0024-243b-f3649b000000",
=======
        "x-ms-request-id": "9621c963-f01e-0012-2bfa-093670000000",
>>>>>>> 8d420312
        "x-ms-version": "2019-12-12"
      },
      "ResponseBody": []
    },
    {
      "RequestUri": "http://seannsecanary.dfs.core.windows.net/test-filesystem-708b9693-5489-4e71-79c4-55feffa83fc0/test-directory-7f1d6bc0-80ab-a51d-8048-e7100a6c705b?resource=directory",
      "RequestMethod": "PUT",
      "RequestHeaders": {
        "Authorization": "Sanitized",
        "traceparent": "00-6a2acfdfa2b47f4dbb8988b28ddeafc6-5f17cc595b19fb4e-00",
        "User-Agent": [
          "azsdk-net-Storage.Files.DataLake/12.1.0-dev.20200403.1",
          "(.NET Core 4.6.28325.01; Microsoft Windows 10.0.18362 )"
        ],
        "x-ms-client-request-id": "72449eb1-c200-cbd1-eaac-e53b26a69a1e",
        "x-ms-date": "Fri, 03 Apr 2020 20:57:14 GMT",
        "x-ms-return-client-request-id": "true",
        "x-ms-version": "2019-12-12"
      },
      "RequestBody": null,
      "StatusCode": 201,
      "ResponseHeaders": {
        "Content-Length": "0",
        "Date": "Fri, 03 Apr 2020 20:57:12 GMT",
        "ETag": "\u00220x8D7D811957E4316\u0022",
        "Last-Modified": "Fri, 03 Apr 2020 20:57:13 GMT",
        "Server": [
          "Windows-Azure-HDFS/1.0",
          "Microsoft-HTTPAPI/2.0"
        ],
        "x-ms-client-request-id": "72449eb1-c200-cbd1-eaac-e53b26a69a1e",
<<<<<<< HEAD
        "x-ms-request-id": "923c07b4-001f-0029-743b-f3ac4f000000",
=======
        "x-ms-request-id": "fa43fda0-201f-0097-3ffa-091bad000000",
>>>>>>> 8d420312
        "x-ms-version": "2019-12-12"
      },
      "ResponseBody": []
    },
    {
      "RequestUri": "http://seannsecanary.blob.core.windows.net/test-filesystem-708b9693-5489-4e71-79c4-55feffa83fc0/test-directory-7f1d6bc0-80ab-a51d-8048-e7100a6c705b",
      "RequestMethod": "HEAD",
      "RequestHeaders": {
        "Authorization": "Sanitized",
        "User-Agent": [
          "azsdk-net-Storage.Files.DataLake/12.1.0-dev.20200403.1",
          "(.NET Core 4.6.28325.01; Microsoft Windows 10.0.18362 )"
        ],
        "x-ms-client-request-id": "6c5fa68a-fe28-bf5b-06e5-0caaf2ff82b5",
        "x-ms-date": "Fri, 03 Apr 2020 20:57:14 GMT",
        "x-ms-return-client-request-id": "true",
        "x-ms-version": "2019-12-12"
      },
      "RequestBody": null,
      "StatusCode": 200,
      "ResponseHeaders": {
        "Accept-Ranges": "bytes",
        "Content-Length": "0",
        "Content-Type": "application/octet-stream",
        "Date": "Fri, 03 Apr 2020 20:57:12 GMT",
        "ETag": "\u00220x8D7D811957E4316\u0022",
        "Last-Modified": "Fri, 03 Apr 2020 20:57:13 GMT",
        "Server": [
          "Windows-Azure-Blob/1.0",
          "Microsoft-HTTPAPI/2.0"
        ],
        "x-ms-access-tier": "Hot",
        "x-ms-access-tier-inferred": "true",
        "x-ms-blob-type": "BlockBlob",
        "x-ms-client-request-id": "6c5fa68a-fe28-bf5b-06e5-0caaf2ff82b5",
        "x-ms-creation-time": "Fri, 03 Apr 2020 20:57:13 GMT",
        "x-ms-lease-state": "available",
        "x-ms-lease-status": "unlocked",
        "x-ms-meta-hdi_isfolder": "true",
        "x-ms-request-id": "9621c981-f01e-0012-46fa-093670000000",
        "x-ms-server-encrypted": "true",
        "x-ms-version": "2019-12-12"
      },
      "ResponseBody": []
    },
    {
      "RequestUri": "http://seannsecanary.blob.core.windows.net/test-filesystem-708b9693-5489-4e71-79c4-55feffa83fc0?restype=container",
      "RequestMethod": "DELETE",
      "RequestHeaders": {
        "Authorization": "Sanitized",
        "traceparent": "00-8e2d3e61aaf3de44801805f83acb6f3d-5e394b54dd95c74d-00",
        "User-Agent": [
          "azsdk-net-Storage.Files.DataLake/12.1.0-dev.20200403.1",
          "(.NET Core 4.6.28325.01; Microsoft Windows 10.0.18362 )"
        ],
        "x-ms-client-request-id": "7fb05144-2e47-a8f6-f8e8-a7b0c3aaf52f",
        "x-ms-date": "Fri, 03 Apr 2020 20:57:14 GMT",
        "x-ms-return-client-request-id": "true",
        "x-ms-version": "2019-12-12"
      },
      "RequestBody": null,
      "StatusCode": 202,
      "ResponseHeaders": {
        "Content-Length": "0",
        "Date": "Fri, 03 Apr 2020 20:57:12 GMT",
        "Server": [
          "Windows-Azure-Blob/1.0",
          "Microsoft-HTTPAPI/2.0"
        ],
        "x-ms-client-request-id": "7fb05144-2e47-a8f6-f8e8-a7b0c3aaf52f",
<<<<<<< HEAD
        "x-ms-request-id": "9166418a-501e-0024-273b-f3649b000000",
=======
        "x-ms-request-id": "9621c98a-f01e-0012-4ffa-093670000000",
>>>>>>> 8d420312
        "x-ms-version": "2019-12-12"
      },
      "ResponseBody": []
    },
    {
      "RequestUri": "http://seannsecanary.blob.core.windows.net/test-filesystem-96456df1-7c1d-7a50-fc7d-22ccbccf20df?restype=container",
      "RequestMethod": "PUT",
      "RequestHeaders": {
        "Authorization": "Sanitized",
        "traceparent": "00-fff608f50ff6e947a3ccffecba1a8d9a-4668adbaf199df4c-00",
        "User-Agent": [
          "azsdk-net-Storage.Files.DataLake/12.1.0-dev.20200403.1",
          "(.NET Core 4.6.28325.01; Microsoft Windows 10.0.18362 )"
        ],
        "x-ms-blob-public-access": "container",
        "x-ms-client-request-id": "31991266-39e1-c803-0136-83c90b29ec28",
        "x-ms-date": "Fri, 03 Apr 2020 20:57:14 GMT",
        "x-ms-return-client-request-id": "true",
        "x-ms-version": "2019-12-12"
      },
      "RequestBody": null,
      "StatusCode": 201,
      "ResponseHeaders": {
        "Content-Length": "0",
        "Date": "Fri, 03 Apr 2020 20:57:12 GMT",
        "ETag": "\u00220x8D7D81195A5EB34\u0022",
        "Last-Modified": "Fri, 03 Apr 2020 20:57:13 GMT",
        "Server": [
          "Windows-Azure-Blob/1.0",
          "Microsoft-HTTPAPI/2.0"
        ],
        "x-ms-client-request-id": "31991266-39e1-c803-0136-83c90b29ec28",
<<<<<<< HEAD
        "x-ms-request-id": "64e3c03f-b01e-0003-6e3b-f3735f000000",
=======
        "x-ms-request-id": "9621c998-f01e-0012-5afa-093670000000",
>>>>>>> 8d420312
        "x-ms-version": "2019-12-12"
      },
      "ResponseBody": []
    },
    {
      "RequestUri": "http://seannsecanary.dfs.core.windows.net/test-filesystem-96456df1-7c1d-7a50-fc7d-22ccbccf20df/test-directory-d79ac7c8-5444-efe1-ff0d-261889f51202?resource=directory",
      "RequestMethod": "PUT",
      "RequestHeaders": {
        "Authorization": "Sanitized",
        "traceparent": "00-16b098146cf50d4c805de7651ab4c6e3-1ae10caf841a1e4d-00",
        "User-Agent": [
          "azsdk-net-Storage.Files.DataLake/12.1.0-dev.20200403.1",
          "(.NET Core 4.6.28325.01; Microsoft Windows 10.0.18362 )"
        ],
        "x-ms-client-request-id": "a192c918-475f-1259-31aa-31d313eb3e0b",
        "x-ms-date": "Fri, 03 Apr 2020 20:57:14 GMT",
        "x-ms-return-client-request-id": "true",
        "x-ms-version": "2019-12-12"
      },
      "RequestBody": null,
      "StatusCode": 201,
      "ResponseHeaders": {
        "Content-Length": "0",
        "Date": "Fri, 03 Apr 2020 20:57:12 GMT",
        "ETag": "\u00220x8D7D81195B54D63\u0022",
        "Last-Modified": "Fri, 03 Apr 2020 20:57:13 GMT",
        "Server": [
          "Windows-Azure-HDFS/1.0",
          "Microsoft-HTTPAPI/2.0"
        ],
        "x-ms-client-request-id": "a192c918-475f-1259-31aa-31d313eb3e0b",
<<<<<<< HEAD
        "x-ms-request-id": "1ea16de6-701f-000c-5c3b-f30533000000",
=======
        "x-ms-request-id": "fa43fda1-201f-0097-40fa-091bad000000",
>>>>>>> 8d420312
        "x-ms-version": "2019-12-12"
      },
      "ResponseBody": []
    },
    {
      "RequestUri": "http://seannsecanary.blob.core.windows.net/test-filesystem-96456df1-7c1d-7a50-fc7d-22ccbccf20df/test-directory-d79ac7c8-5444-efe1-ff0d-261889f51202",
      "RequestMethod": "HEAD",
      "RequestHeaders": {
        "Authorization": "Sanitized",
        "If-Modified-Since": "Thu, 02 Apr 2020 20:57:14 GMT",
        "User-Agent": [
          "azsdk-net-Storage.Files.DataLake/12.1.0-dev.20200403.1",
          "(.NET Core 4.6.28325.01; Microsoft Windows 10.0.18362 )"
        ],
        "x-ms-client-request-id": "bf00dfe2-7163-18a3-2a53-788abd2bc9fc",
        "x-ms-date": "Fri, 03 Apr 2020 20:57:14 GMT",
        "x-ms-return-client-request-id": "true",
        "x-ms-version": "2019-12-12"
      },
      "RequestBody": null,
      "StatusCode": 200,
      "ResponseHeaders": {
        "Accept-Ranges": "bytes",
        "Content-Length": "0",
        "Content-Type": "application/octet-stream",
        "Date": "Fri, 03 Apr 2020 20:57:13 GMT",
        "ETag": "\u00220x8D7D81195B54D63\u0022",
        "Last-Modified": "Fri, 03 Apr 2020 20:57:13 GMT",
        "Server": [
          "Windows-Azure-Blob/1.0",
          "Microsoft-HTTPAPI/2.0"
        ],
        "x-ms-access-tier": "Hot",
        "x-ms-access-tier-inferred": "true",
        "x-ms-blob-type": "BlockBlob",
        "x-ms-client-request-id": "bf00dfe2-7163-18a3-2a53-788abd2bc9fc",
        "x-ms-creation-time": "Fri, 03 Apr 2020 20:57:13 GMT",
        "x-ms-lease-state": "available",
        "x-ms-lease-status": "unlocked",
        "x-ms-meta-hdi_isfolder": "true",
        "x-ms-request-id": "9621c9ae-f01e-0012-6bfa-093670000000",
        "x-ms-server-encrypted": "true",
        "x-ms-version": "2019-12-12"
      },
      "ResponseBody": []
    },
    {
      "RequestUri": "http://seannsecanary.blob.core.windows.net/test-filesystem-96456df1-7c1d-7a50-fc7d-22ccbccf20df?restype=container",
      "RequestMethod": "DELETE",
      "RequestHeaders": {
        "Authorization": "Sanitized",
        "traceparent": "00-8f25219513b9394fb16770a69bdda178-ad0e70784ef8054a-00",
        "User-Agent": [
          "azsdk-net-Storage.Files.DataLake/12.1.0-dev.20200403.1",
          "(.NET Core 4.6.28325.01; Microsoft Windows 10.0.18362 )"
        ],
        "x-ms-client-request-id": "33f0d63a-7fea-b2a8-dc50-5c6fc9681c9d",
        "x-ms-date": "Fri, 03 Apr 2020 20:57:15 GMT",
        "x-ms-return-client-request-id": "true",
        "x-ms-version": "2019-12-12"
      },
      "RequestBody": null,
      "StatusCode": 202,
      "ResponseHeaders": {
        "Content-Length": "0",
        "Date": "Fri, 03 Apr 2020 20:57:13 GMT",
        "Server": [
          "Windows-Azure-Blob/1.0",
          "Microsoft-HTTPAPI/2.0"
        ],
        "x-ms-client-request-id": "33f0d63a-7fea-b2a8-dc50-5c6fc9681c9d",
<<<<<<< HEAD
        "x-ms-request-id": "64e3c046-b01e-0003-723b-f3735f000000",
=======
        "x-ms-request-id": "9621c9bd-f01e-0012-74fa-093670000000",
>>>>>>> 8d420312
        "x-ms-version": "2019-12-12"
      },
      "ResponseBody": []
    },
    {
      "RequestUri": "http://seannsecanary.blob.core.windows.net/test-filesystem-1f49f2f4-71d2-3d20-5c2a-e9ab9802c079?restype=container",
      "RequestMethod": "PUT",
      "RequestHeaders": {
        "Authorization": "Sanitized",
        "traceparent": "00-1a8d21af213f3e40b31592a31b86e4f3-5305d033fbf0e144-00",
        "User-Agent": [
          "azsdk-net-Storage.Files.DataLake/12.1.0-dev.20200403.1",
          "(.NET Core 4.6.28325.01; Microsoft Windows 10.0.18362 )"
        ],
        "x-ms-blob-public-access": "container",
        "x-ms-client-request-id": "65ac3b9b-3f68-c996-b5b3-d7c095fd1ada",
        "x-ms-date": "Fri, 03 Apr 2020 20:57:15 GMT",
        "x-ms-return-client-request-id": "true",
        "x-ms-version": "2019-12-12"
      },
      "RequestBody": null,
      "StatusCode": 201,
      "ResponseHeaders": {
        "Content-Length": "0",
        "Date": "Fri, 03 Apr 2020 20:57:13 GMT",
        "ETag": "\u00220x8D7D81195DEDFE0\u0022",
        "Last-Modified": "Fri, 03 Apr 2020 20:57:13 GMT",
        "Server": [
          "Windows-Azure-Blob/1.0",
          "Microsoft-HTTPAPI/2.0"
        ],
        "x-ms-client-request-id": "65ac3b9b-3f68-c996-b5b3-d7c095fd1ada",
<<<<<<< HEAD
        "x-ms-request-id": "589c0a7a-e01e-0021-4b3b-f3b640000000",
=======
        "x-ms-request-id": "9621c9c8-f01e-0012-7efa-093670000000",
>>>>>>> 8d420312
        "x-ms-version": "2019-12-12"
      },
      "ResponseBody": []
    },
    {
      "RequestUri": "http://seannsecanary.dfs.core.windows.net/test-filesystem-1f49f2f4-71d2-3d20-5c2a-e9ab9802c079/test-directory-b97ae38f-3418-5e62-df6a-32904f35f548?resource=directory",
      "RequestMethod": "PUT",
      "RequestHeaders": {
        "Authorization": "Sanitized",
        "traceparent": "00-c70ab95d368d3e43abfc439fe27c9f89-28e0eca12a907540-00",
        "User-Agent": [
          "azsdk-net-Storage.Files.DataLake/12.1.0-dev.20200403.1",
          "(.NET Core 4.6.28325.01; Microsoft Windows 10.0.18362 )"
        ],
        "x-ms-client-request-id": "645a4728-539a-6755-d84d-85fe0c057a7f",
        "x-ms-date": "Fri, 03 Apr 2020 20:57:15 GMT",
        "x-ms-return-client-request-id": "true",
        "x-ms-version": "2019-12-12"
      },
      "RequestBody": null,
      "StatusCode": 201,
      "ResponseHeaders": {
        "Content-Length": "0",
        "Date": "Fri, 03 Apr 2020 20:57:13 GMT",
        "ETag": "\u00220x8D7D81195ED10BB\u0022",
        "Last-Modified": "Fri, 03 Apr 2020 20:57:13 GMT",
        "Server": [
          "Windows-Azure-HDFS/1.0",
          "Microsoft-HTTPAPI/2.0"
        ],
        "x-ms-client-request-id": "645a4728-539a-6755-d84d-85fe0c057a7f",
<<<<<<< HEAD
        "x-ms-request-id": "24af885a-101f-0025-4b3b-f33b47000000",
=======
        "x-ms-request-id": "fa43fda2-201f-0097-41fa-091bad000000",
>>>>>>> 8d420312
        "x-ms-version": "2019-12-12"
      },
      "ResponseBody": []
    },
    {
      "RequestUri": "http://seannsecanary.blob.core.windows.net/test-filesystem-1f49f2f4-71d2-3d20-5c2a-e9ab9802c079/test-directory-b97ae38f-3418-5e62-df6a-32904f35f548",
      "RequestMethod": "HEAD",
      "RequestHeaders": {
        "Authorization": "Sanitized",
        "If-Unmodified-Since": "Sat, 04 Apr 2020 20:57:14 GMT",
        "User-Agent": [
          "azsdk-net-Storage.Files.DataLake/12.1.0-dev.20200403.1",
          "(.NET Core 4.6.28325.01; Microsoft Windows 10.0.18362 )"
        ],
        "x-ms-client-request-id": "07684320-91db-c9ad-26a8-8409d512a973",
        "x-ms-date": "Fri, 03 Apr 2020 20:57:15 GMT",
        "x-ms-return-client-request-id": "true",
        "x-ms-version": "2019-12-12"
      },
      "RequestBody": null,
      "StatusCode": 200,
      "ResponseHeaders": {
        "Accept-Ranges": "bytes",
        "Content-Length": "0",
        "Content-Type": "application/octet-stream",
        "Date": "Fri, 03 Apr 2020 20:57:13 GMT",
        "ETag": "\u00220x8D7D81195ED10BB\u0022",
        "Last-Modified": "Fri, 03 Apr 2020 20:57:13 GMT",
        "Server": [
          "Windows-Azure-Blob/1.0",
          "Microsoft-HTTPAPI/2.0"
        ],
        "x-ms-access-tier": "Hot",
        "x-ms-access-tier-inferred": "true",
        "x-ms-blob-type": "BlockBlob",
        "x-ms-client-request-id": "07684320-91db-c9ad-26a8-8409d512a973",
        "x-ms-creation-time": "Fri, 03 Apr 2020 20:57:13 GMT",
        "x-ms-lease-state": "available",
        "x-ms-lease-status": "unlocked",
        "x-ms-meta-hdi_isfolder": "true",
        "x-ms-request-id": "9621c9d9-f01e-0012-0cfa-093670000000",
        "x-ms-server-encrypted": "true",
        "x-ms-version": "2019-12-12"
      },
      "ResponseBody": []
    },
    {
      "RequestUri": "http://seannsecanary.blob.core.windows.net/test-filesystem-1f49f2f4-71d2-3d20-5c2a-e9ab9802c079?restype=container",
      "RequestMethod": "DELETE",
      "RequestHeaders": {
        "Authorization": "Sanitized",
        "traceparent": "00-8166279285a445439a162c3875332a54-5211fff6037f5348-00",
        "User-Agent": [
          "azsdk-net-Storage.Files.DataLake/12.1.0-dev.20200403.1",
          "(.NET Core 4.6.28325.01; Microsoft Windows 10.0.18362 )"
        ],
        "x-ms-client-request-id": "c9ddf7ad-739d-2ca4-e1d9-f345387a5fbf",
        "x-ms-date": "Fri, 03 Apr 2020 20:57:15 GMT",
        "x-ms-return-client-request-id": "true",
        "x-ms-version": "2019-12-12"
      },
      "RequestBody": null,
      "StatusCode": 202,
      "ResponseHeaders": {
        "Content-Length": "0",
        "Date": "Fri, 03 Apr 2020 20:57:13 GMT",
        "Server": [
          "Windows-Azure-Blob/1.0",
          "Microsoft-HTTPAPI/2.0"
        ],
        "x-ms-client-request-id": "c9ddf7ad-739d-2ca4-e1d9-f345387a5fbf",
<<<<<<< HEAD
        "x-ms-request-id": "589c0a85-e01e-0021-513b-f3b640000000",
=======
        "x-ms-request-id": "9621c9df-f01e-0012-12fa-093670000000",
>>>>>>> 8d420312
        "x-ms-version": "2019-12-12"
      },
      "ResponseBody": []
    },
    {
      "RequestUri": "http://seannsecanary.blob.core.windows.net/test-filesystem-5085cc1a-6f10-f0e0-42fc-42b5fed7b662?restype=container",
      "RequestMethod": "PUT",
      "RequestHeaders": {
        "Authorization": "Sanitized",
        "traceparent": "00-baf50e319dc2d24a8b343b7618e30a64-60928532f00aed44-00",
        "User-Agent": [
          "azsdk-net-Storage.Files.DataLake/12.1.0-dev.20200403.1",
          "(.NET Core 4.6.28325.01; Microsoft Windows 10.0.18362 )"
        ],
        "x-ms-blob-public-access": "container",
        "x-ms-client-request-id": "47bad3c6-133e-3dec-17ec-86a030ee2d09",
        "x-ms-date": "Fri, 03 Apr 2020 20:57:15 GMT",
        "x-ms-return-client-request-id": "true",
        "x-ms-version": "2019-12-12"
      },
      "RequestBody": null,
      "StatusCode": 201,
      "ResponseHeaders": {
        "Content-Length": "0",
        "Date": "Fri, 03 Apr 2020 20:57:13 GMT",
        "ETag": "\u00220x8D7D8119612F1A5\u0022",
        "Last-Modified": "Fri, 03 Apr 2020 20:57:14 GMT",
        "Server": [
          "Windows-Azure-Blob/1.0",
          "Microsoft-HTTPAPI/2.0"
        ],
        "x-ms-client-request-id": "47bad3c6-133e-3dec-17ec-86a030ee2d09",
<<<<<<< HEAD
        "x-ms-request-id": "36c9fc07-201e-003e-363b-f30544000000",
=======
        "x-ms-request-id": "9621c9e7-f01e-0012-19fa-093670000000",
>>>>>>> 8d420312
        "x-ms-version": "2019-12-12"
      },
      "ResponseBody": []
    },
    {
      "RequestUri": "http://seannsecanary.dfs.core.windows.net/test-filesystem-5085cc1a-6f10-f0e0-42fc-42b5fed7b662/test-directory-b2019023-811e-3a89-f6eb-4272200bb386?resource=directory",
      "RequestMethod": "PUT",
      "RequestHeaders": {
        "Authorization": "Sanitized",
        "traceparent": "00-37b12d53b440cb4eab07f3df2b61162b-378ae4eed1ff2040-00",
        "User-Agent": [
          "azsdk-net-Storage.Files.DataLake/12.1.0-dev.20200403.1",
          "(.NET Core 4.6.28325.01; Microsoft Windows 10.0.18362 )"
        ],
        "x-ms-client-request-id": "acb04570-80b9-452c-4980-5152d0791d0b",
        "x-ms-date": "Fri, 03 Apr 2020 20:57:15 GMT",
        "x-ms-return-client-request-id": "true",
        "x-ms-version": "2019-12-12"
      },
      "RequestBody": null,
      "StatusCode": 201,
      "ResponseHeaders": {
        "Content-Length": "0",
        "Date": "Fri, 03 Apr 2020 20:57:13 GMT",
        "ETag": "\u00220x8D7D811962104EB\u0022",
        "Last-Modified": "Fri, 03 Apr 2020 20:57:14 GMT",
        "Server": [
          "Windows-Azure-HDFS/1.0",
          "Microsoft-HTTPAPI/2.0"
        ],
        "x-ms-client-request-id": "acb04570-80b9-452c-4980-5152d0791d0b",
<<<<<<< HEAD
        "x-ms-request-id": "2b8c0918-101f-001a-5c3b-f3f3e4000000",
=======
        "x-ms-request-id": "fa43fda3-201f-0097-42fa-091bad000000",
>>>>>>> 8d420312
        "x-ms-version": "2019-12-12"
      },
      "ResponseBody": []
    },
    {
      "RequestUri": "http://seannsecanary.blob.core.windows.net/test-filesystem-5085cc1a-6f10-f0e0-42fc-42b5fed7b662/test-directory-b2019023-811e-3a89-f6eb-4272200bb386",
      "RequestMethod": "HEAD",
      "RequestHeaders": {
        "Authorization": "Sanitized",
        "User-Agent": [
          "azsdk-net-Storage.Files.DataLake/12.1.0-dev.20200403.1",
          "(.NET Core 4.6.28325.01; Microsoft Windows 10.0.18362 )"
        ],
        "x-ms-client-request-id": "db022383-075a-49cc-ccaa-e29c1dd15f1f",
        "x-ms-date": "Fri, 03 Apr 2020 20:57:15 GMT",
        "x-ms-return-client-request-id": "true",
        "x-ms-version": "2019-12-12"
      },
      "RequestBody": null,
      "StatusCode": 200,
      "ResponseHeaders": {
        "Accept-Ranges": "bytes",
        "Content-Length": "0",
        "Content-Type": "application/octet-stream",
        "Date": "Fri, 03 Apr 2020 20:57:13 GMT",
        "ETag": "\u00220x8D7D811962104EB\u0022",
        "Last-Modified": "Fri, 03 Apr 2020 20:57:14 GMT",
        "Server": [
          "Windows-Azure-Blob/1.0",
          "Microsoft-HTTPAPI/2.0"
        ],
        "x-ms-access-tier": "Hot",
        "x-ms-access-tier-inferred": "true",
        "x-ms-blob-type": "BlockBlob",
        "x-ms-client-request-id": "db022383-075a-49cc-ccaa-e29c1dd15f1f",
        "x-ms-creation-time": "Fri, 03 Apr 2020 20:57:14 GMT",
        "x-ms-lease-state": "available",
        "x-ms-lease-status": "unlocked",
        "x-ms-meta-hdi_isfolder": "true",
        "x-ms-request-id": "9621ca06-f01e-0012-31fa-093670000000",
        "x-ms-server-encrypted": "true",
        "x-ms-version": "2019-12-12"
      },
      "ResponseBody": []
    },
    {
      "RequestUri": "http://seannsecanary.blob.core.windows.net/test-filesystem-5085cc1a-6f10-f0e0-42fc-42b5fed7b662/test-directory-b2019023-811e-3a89-f6eb-4272200bb386",
      "RequestMethod": "HEAD",
      "RequestHeaders": {
        "Authorization": "Sanitized",
        "If-Match": "\u00220x8D7D811962104EB\u0022",
        "User-Agent": [
          "azsdk-net-Storage.Files.DataLake/12.1.0-dev.20200403.1",
          "(.NET Core 4.6.28325.01; Microsoft Windows 10.0.18362 )"
        ],
        "x-ms-client-request-id": "adcf909e-4177-31b0-338c-6c551f4f979b",
        "x-ms-date": "Fri, 03 Apr 2020 20:57:15 GMT",
        "x-ms-return-client-request-id": "true",
        "x-ms-version": "2019-12-12"
      },
      "RequestBody": null,
      "StatusCode": 200,
      "ResponseHeaders": {
        "Accept-Ranges": "bytes",
        "Content-Length": "0",
        "Content-Type": "application/octet-stream",
        "Date": "Fri, 03 Apr 2020 20:57:13 GMT",
        "ETag": "\u00220x8D7D811962104EB\u0022",
        "Last-Modified": "Fri, 03 Apr 2020 20:57:14 GMT",
        "Server": [
          "Windows-Azure-Blob/1.0",
          "Microsoft-HTTPAPI/2.0"
        ],
        "x-ms-access-tier": "Hot",
        "x-ms-access-tier-inferred": "true",
        "x-ms-blob-type": "BlockBlob",
        "x-ms-client-request-id": "adcf909e-4177-31b0-338c-6c551f4f979b",
        "x-ms-creation-time": "Fri, 03 Apr 2020 20:57:14 GMT",
        "x-ms-lease-state": "available",
        "x-ms-lease-status": "unlocked",
        "x-ms-meta-hdi_isfolder": "true",
        "x-ms-request-id": "9621ca0c-f01e-0012-37fa-093670000000",
        "x-ms-server-encrypted": "true",
        "x-ms-version": "2019-12-12"
      },
      "ResponseBody": []
    },
    {
      "RequestUri": "http://seannsecanary.blob.core.windows.net/test-filesystem-5085cc1a-6f10-f0e0-42fc-42b5fed7b662?restype=container",
      "RequestMethod": "DELETE",
      "RequestHeaders": {
        "Authorization": "Sanitized",
        "traceparent": "00-0c6f820bf7630c41a902d8f8f7b25814-7316f9ad50f09446-00",
        "User-Agent": [
          "azsdk-net-Storage.Files.DataLake/12.1.0-dev.20200403.1",
          "(.NET Core 4.6.28325.01; Microsoft Windows 10.0.18362 )"
        ],
        "x-ms-client-request-id": "8cfdda20-b201-bfa7-09de-25d1c4ca4f09",
        "x-ms-date": "Fri, 03 Apr 2020 20:57:15 GMT",
        "x-ms-return-client-request-id": "true",
        "x-ms-version": "2019-12-12"
      },
      "RequestBody": null,
      "StatusCode": 202,
      "ResponseHeaders": {
        "Content-Length": "0",
        "Date": "Fri, 03 Apr 2020 20:57:13 GMT",
        "Server": [
          "Windows-Azure-Blob/1.0",
          "Microsoft-HTTPAPI/2.0"
        ],
        "x-ms-client-request-id": "8cfdda20-b201-bfa7-09de-25d1c4ca4f09",
<<<<<<< HEAD
        "x-ms-request-id": "36c9fc1a-201e-003e-3f3b-f30544000000",
=======
        "x-ms-request-id": "9621ca11-f01e-0012-3cfa-093670000000",
>>>>>>> 8d420312
        "x-ms-version": "2019-12-12"
      },
      "ResponseBody": []
    },
    {
      "RequestUri": "http://seannsecanary.blob.core.windows.net/test-filesystem-6e75a563-892c-16d6-2e7d-a9e4bf516a4e?restype=container",
      "RequestMethod": "PUT",
      "RequestHeaders": {
        "Authorization": "Sanitized",
        "traceparent": "00-3c09b0955596564a90b2dfa91b72df90-e105f4029d1d6948-00",
        "User-Agent": [
          "azsdk-net-Storage.Files.DataLake/12.1.0-dev.20200403.1",
          "(.NET Core 4.6.28325.01; Microsoft Windows 10.0.18362 )"
        ],
        "x-ms-blob-public-access": "container",
        "x-ms-client-request-id": "22fb7844-746f-9673-03e7-5e8408c3ffb8",
        "x-ms-date": "Fri, 03 Apr 2020 20:57:15 GMT",
        "x-ms-return-client-request-id": "true",
        "x-ms-version": "2019-12-12"
      },
      "RequestBody": null,
      "StatusCode": 201,
      "ResponseHeaders": {
        "Content-Length": "0",
        "Date": "Fri, 03 Apr 2020 20:57:14 GMT",
        "ETag": "\u00220x8D7D81196525013\u0022",
        "Last-Modified": "Fri, 03 Apr 2020 20:57:14 GMT",
        "Server": [
          "Windows-Azure-Blob/1.0",
          "Microsoft-HTTPAPI/2.0"
        ],
        "x-ms-client-request-id": "22fb7844-746f-9673-03e7-5e8408c3ffb8",
<<<<<<< HEAD
        "x-ms-request-id": "4a11eeaa-c01e-0026-183b-f3da23000000",
=======
        "x-ms-request-id": "9621ca18-f01e-0012-43fa-093670000000",
>>>>>>> 8d420312
        "x-ms-version": "2019-12-12"
      },
      "ResponseBody": []
    },
    {
      "RequestUri": "http://seannsecanary.dfs.core.windows.net/test-filesystem-6e75a563-892c-16d6-2e7d-a9e4bf516a4e/test-directory-f727d674-0995-58b7-0bb5-1cec9383b39d?resource=directory",
      "RequestMethod": "PUT",
      "RequestHeaders": {
        "Authorization": "Sanitized",
        "traceparent": "00-a2467fa4d53f0b49a013e5ea229f4086-07611185e1d1144b-00",
        "User-Agent": [
          "azsdk-net-Storage.Files.DataLake/12.1.0-dev.20200403.1",
          "(.NET Core 4.6.28325.01; Microsoft Windows 10.0.18362 )"
        ],
        "x-ms-client-request-id": "8cde3d41-9668-3aa4-c1a2-16ba5787027f",
        "x-ms-date": "Fri, 03 Apr 2020 20:57:15 GMT",
        "x-ms-return-client-request-id": "true",
        "x-ms-version": "2019-12-12"
      },
      "RequestBody": null,
      "StatusCode": 201,
      "ResponseHeaders": {
        "Content-Length": "0",
        "Date": "Fri, 03 Apr 2020 20:57:14 GMT",
        "ETag": "\u00220x8D7D8119661507F\u0022",
        "Last-Modified": "Fri, 03 Apr 2020 20:57:14 GMT",
        "Server": [
          "Windows-Azure-HDFS/1.0",
          "Microsoft-HTTPAPI/2.0"
        ],
        "x-ms-client-request-id": "8cde3d41-9668-3aa4-c1a2-16ba5787027f",
<<<<<<< HEAD
        "x-ms-request-id": "7a82a409-e01f-001e-443b-f37ee3000000",
=======
        "x-ms-request-id": "fa43fda5-201f-0097-43fa-091bad000000",
>>>>>>> 8d420312
        "x-ms-version": "2019-12-12"
      },
      "ResponseBody": []
    },
    {
      "RequestUri": "http://seannsecanary.blob.core.windows.net/test-filesystem-6e75a563-892c-16d6-2e7d-a9e4bf516a4e/test-directory-f727d674-0995-58b7-0bb5-1cec9383b39d",
      "RequestMethod": "HEAD",
      "RequestHeaders": {
        "Authorization": "Sanitized",
        "If-None-Match": "\u0022garbage\u0022",
        "User-Agent": [
          "azsdk-net-Storage.Files.DataLake/12.1.0-dev.20200403.1",
          "(.NET Core 4.6.28325.01; Microsoft Windows 10.0.18362 )"
        ],
        "x-ms-client-request-id": "55ab8efd-26a4-5835-cb65-86b43124ded1",
        "x-ms-date": "Fri, 03 Apr 2020 20:57:16 GMT",
        "x-ms-return-client-request-id": "true",
        "x-ms-version": "2019-12-12"
      },
      "RequestBody": null,
      "StatusCode": 200,
      "ResponseHeaders": {
        "Accept-Ranges": "bytes",
        "Content-Length": "0",
        "Content-Type": "application/octet-stream",
        "Date": "Fri, 03 Apr 2020 20:57:14 GMT",
        "ETag": "\u00220x8D7D8119661507F\u0022",
        "Last-Modified": "Fri, 03 Apr 2020 20:57:14 GMT",
        "Server": [
          "Windows-Azure-Blob/1.0",
          "Microsoft-HTTPAPI/2.0"
        ],
        "x-ms-access-tier": "Hot",
        "x-ms-access-tier-inferred": "true",
        "x-ms-blob-type": "BlockBlob",
        "x-ms-client-request-id": "55ab8efd-26a4-5835-cb65-86b43124ded1",
        "x-ms-creation-time": "Fri, 03 Apr 2020 20:57:14 GMT",
        "x-ms-lease-state": "available",
        "x-ms-lease-status": "unlocked",
        "x-ms-meta-hdi_isfolder": "true",
        "x-ms-request-id": "9621ca2b-f01e-0012-51fa-093670000000",
        "x-ms-server-encrypted": "true",
        "x-ms-version": "2019-12-12"
      },
      "ResponseBody": []
    },
    {
      "RequestUri": "http://seannsecanary.blob.core.windows.net/test-filesystem-6e75a563-892c-16d6-2e7d-a9e4bf516a4e?restype=container",
      "RequestMethod": "DELETE",
      "RequestHeaders": {
        "Authorization": "Sanitized",
        "traceparent": "00-5441b2cd0124d542b08125e4f9e77211-531a38fa1e1b7f4d-00",
        "User-Agent": [
          "azsdk-net-Storage.Files.DataLake/12.1.0-dev.20200403.1",
          "(.NET Core 4.6.28325.01; Microsoft Windows 10.0.18362 )"
        ],
        "x-ms-client-request-id": "c8bd21f6-acdc-0cdb-8b3c-cdbe32acfad2",
        "x-ms-date": "Fri, 03 Apr 2020 20:57:16 GMT",
        "x-ms-return-client-request-id": "true",
        "x-ms-version": "2019-12-12"
      },
      "RequestBody": null,
      "StatusCode": 202,
      "ResponseHeaders": {
        "Content-Length": "0",
        "Date": "Fri, 03 Apr 2020 20:57:14 GMT",
        "Server": [
          "Windows-Azure-Blob/1.0",
          "Microsoft-HTTPAPI/2.0"
        ],
        "x-ms-client-request-id": "c8bd21f6-acdc-0cdb-8b3c-cdbe32acfad2",
<<<<<<< HEAD
        "x-ms-request-id": "4a11eeb3-c01e-0026-1b3b-f3da23000000",
=======
        "x-ms-request-id": "9621ca3b-f01e-0012-5efa-093670000000",
>>>>>>> 8d420312
        "x-ms-version": "2019-12-12"
      },
      "ResponseBody": []
    },
    {
      "RequestUri": "http://seannsecanary.blob.core.windows.net/test-filesystem-0559cd13-bf16-de75-2422-79f191be601d?restype=container",
      "RequestMethod": "PUT",
      "RequestHeaders": {
        "Authorization": "Sanitized",
        "traceparent": "00-0cdc48c00543d14fb843c8dfc2636827-f43b5d98ce17ba48-00",
        "User-Agent": [
          "azsdk-net-Storage.Files.DataLake/12.1.0-dev.20200403.1",
          "(.NET Core 4.6.28325.01; Microsoft Windows 10.0.18362 )"
        ],
        "x-ms-blob-public-access": "container",
        "x-ms-client-request-id": "2963c2b7-6e54-375d-abde-a4b932e97bcd",
        "x-ms-date": "Fri, 03 Apr 2020 20:57:16 GMT",
        "x-ms-return-client-request-id": "true",
        "x-ms-version": "2019-12-12"
      },
      "RequestBody": null,
      "StatusCode": 201,
      "ResponseHeaders": {
        "Content-Length": "0",
        "Date": "Fri, 03 Apr 2020 20:57:14 GMT",
        "ETag": "\u00220x8D7D8119686FE34\u0022",
        "Last-Modified": "Fri, 03 Apr 2020 20:57:14 GMT",
        "Server": [
          "Windows-Azure-Blob/1.0",
          "Microsoft-HTTPAPI/2.0"
        ],
        "x-ms-client-request-id": "2963c2b7-6e54-375d-abde-a4b932e97bcd",
<<<<<<< HEAD
        "x-ms-request-id": "84b2f4b5-f01e-003d-403b-f3e420000000",
=======
        "x-ms-request-id": "9621ca44-f01e-0012-66fa-093670000000",
>>>>>>> 8d420312
        "x-ms-version": "2019-12-12"
      },
      "ResponseBody": []
    },
    {
      "RequestUri": "http://seannsecanary.dfs.core.windows.net/test-filesystem-0559cd13-bf16-de75-2422-79f191be601d/test-directory-20ccafdb-eaee-fd6a-d868-1eec5d318d77?resource=directory",
      "RequestMethod": "PUT",
      "RequestHeaders": {
        "Authorization": "Sanitized",
        "traceparent": "00-4de5932f058b13429269b6eadf2ad2f1-2d0ae8cfd170d34f-00",
        "User-Agent": [
          "azsdk-net-Storage.Files.DataLake/12.1.0-dev.20200403.1",
          "(.NET Core 4.6.28325.01; Microsoft Windows 10.0.18362 )"
        ],
        "x-ms-client-request-id": "a26794ae-36e0-cd41-5766-51eb4f71da7a",
        "x-ms-date": "Fri, 03 Apr 2020 20:57:16 GMT",
        "x-ms-return-client-request-id": "true",
        "x-ms-version": "2019-12-12"
      },
      "RequestBody": null,
      "StatusCode": 201,
      "ResponseHeaders": {
        "Content-Length": "0",
        "Date": "Fri, 03 Apr 2020 20:57:14 GMT",
        "ETag": "\u00220x8D7D8119696F5C3\u0022",
        "Last-Modified": "Fri, 03 Apr 2020 20:57:14 GMT",
        "Server": [
          "Windows-Azure-HDFS/1.0",
          "Microsoft-HTTPAPI/2.0"
        ],
        "x-ms-client-request-id": "a26794ae-36e0-cd41-5766-51eb4f71da7a",
<<<<<<< HEAD
        "x-ms-request-id": "19e46cd0-601f-003f-1b3b-f35a98000000",
=======
        "x-ms-request-id": "fa43fda6-201f-0097-44fa-091bad000000",
>>>>>>> 8d420312
        "x-ms-version": "2019-12-12"
      },
      "ResponseBody": []
    },
    {
      "RequestUri": "http://seannsecanary.blob.core.windows.net/test-filesystem-0559cd13-bf16-de75-2422-79f191be601d/test-directory-20ccafdb-eaee-fd6a-d868-1eec5d318d77?comp=lease",
      "RequestMethod": "PUT",
      "RequestHeaders": {
        "Authorization": "Sanitized",
        "traceparent": "00-aa6059475cfc7940af6710b1cbb102c4-ec8bd3eaa951e644-00",
        "User-Agent": [
          "azsdk-net-Storage.Files.DataLake/12.1.0-dev.20200403.1",
          "(.NET Core 4.6.28325.01; Microsoft Windows 10.0.18362 )"
        ],
        "x-ms-client-request-id": "4538eaac-d44d-024e-21c2-bc98cad94776",
        "x-ms-date": "Fri, 03 Apr 2020 20:57:16 GMT",
        "x-ms-lease-action": "acquire",
        "x-ms-lease-duration": "-1",
        "x-ms-proposed-lease-id": "e9ee2c50-abaf-a472-e548-6c6786e18a9c",
        "x-ms-return-client-request-id": "true",
        "x-ms-version": "2019-12-12"
      },
      "RequestBody": null,
      "StatusCode": 201,
      "ResponseHeaders": {
        "Content-Length": "0",
        "Date": "Fri, 03 Apr 2020 20:57:14 GMT",
        "ETag": "\u00220x8D7D8119696F5C3\u0022",
        "Last-Modified": "Fri, 03 Apr 2020 20:57:14 GMT",
        "Server": [
          "Windows-Azure-Blob/1.0",
          "Microsoft-HTTPAPI/2.0"
        ],
        "x-ms-client-request-id": "4538eaac-d44d-024e-21c2-bc98cad94776",
        "x-ms-lease-id": "e9ee2c50-abaf-a472-e548-6c6786e18a9c",
<<<<<<< HEAD
        "x-ms-request-id": "84b2f4bc-f01e-003d-423b-f3e420000000",
=======
        "x-ms-request-id": "9621ca63-f01e-0012-7ffa-093670000000",
>>>>>>> 8d420312
        "x-ms-version": "2019-12-12"
      },
      "ResponseBody": []
    },
    {
      "RequestUri": "http://seannsecanary.blob.core.windows.net/test-filesystem-0559cd13-bf16-de75-2422-79f191be601d/test-directory-20ccafdb-eaee-fd6a-d868-1eec5d318d77",
      "RequestMethod": "HEAD",
      "RequestHeaders": {
        "Authorization": "Sanitized",
        "User-Agent": [
          "azsdk-net-Storage.Files.DataLake/12.1.0-dev.20200403.1",
          "(.NET Core 4.6.28325.01; Microsoft Windows 10.0.18362 )"
        ],
        "x-ms-client-request-id": "9bbb2914-45a8-d64f-d23b-a6072effca2f",
        "x-ms-date": "Fri, 03 Apr 2020 20:57:16 GMT",
        "x-ms-lease-id": "e9ee2c50-abaf-a472-e548-6c6786e18a9c",
        "x-ms-return-client-request-id": "true",
        "x-ms-version": "2019-12-12"
      },
      "RequestBody": null,
      "StatusCode": 200,
      "ResponseHeaders": {
        "Accept-Ranges": "bytes",
        "Content-Length": "0",
        "Content-Type": "application/octet-stream",
        "Date": "Fri, 03 Apr 2020 20:57:14 GMT",
        "ETag": "\u00220x8D7D8119696F5C3\u0022",
        "Last-Modified": "Fri, 03 Apr 2020 20:57:14 GMT",
        "Server": [
          "Windows-Azure-Blob/1.0",
          "Microsoft-HTTPAPI/2.0"
        ],
        "x-ms-access-tier": "Hot",
        "x-ms-access-tier-inferred": "true",
        "x-ms-blob-type": "BlockBlob",
        "x-ms-client-request-id": "9bbb2914-45a8-d64f-d23b-a6072effca2f",
        "x-ms-creation-time": "Fri, 03 Apr 2020 20:57:14 GMT",
        "x-ms-lease-duration": "infinite",
        "x-ms-lease-state": "leased",
        "x-ms-lease-status": "locked",
        "x-ms-meta-hdi_isfolder": "true",
        "x-ms-request-id": "9621ca66-f01e-0012-02fa-093670000000",
        "x-ms-server-encrypted": "true",
        "x-ms-version": "2019-12-12"
      },
      "ResponseBody": []
    },
    {
      "RequestUri": "http://seannsecanary.blob.core.windows.net/test-filesystem-0559cd13-bf16-de75-2422-79f191be601d?restype=container",
      "RequestMethod": "DELETE",
      "RequestHeaders": {
        "Authorization": "Sanitized",
        "traceparent": "00-2660b114e056114f8ea9171e422815ea-b9f10c81a4fae748-00",
        "User-Agent": [
          "azsdk-net-Storage.Files.DataLake/12.1.0-dev.20200403.1",
          "(.NET Core 4.6.28325.01; Microsoft Windows 10.0.18362 )"
        ],
        "x-ms-client-request-id": "a084b403-ab1d-96cd-656a-5cf86aa83795",
        "x-ms-date": "Fri, 03 Apr 2020 20:57:16 GMT",
        "x-ms-return-client-request-id": "true",
        "x-ms-version": "2019-12-12"
      },
      "RequestBody": null,
      "StatusCode": 202,
      "ResponseHeaders": {
        "Content-Length": "0",
        "Date": "Fri, 03 Apr 2020 20:57:14 GMT",
        "Server": [
          "Windows-Azure-Blob/1.0",
          "Microsoft-HTTPAPI/2.0"
        ],
        "x-ms-client-request-id": "a084b403-ab1d-96cd-656a-5cf86aa83795",
<<<<<<< HEAD
        "x-ms-request-id": "84b2f4be-f01e-003d-443b-f3e420000000",
=======
        "x-ms-request-id": "9621ca79-f01e-0012-0efa-093670000000",
>>>>>>> 8d420312
        "x-ms-version": "2019-12-12"
      },
      "ResponseBody": []
    }
  ],
  "Variables": {
    "DateTimeOffsetNow": "2020-04-03T13:57:14.3564100-07:00",
    "RandomSeed": "870311592",
    "Storage_TestConfigHierarchicalNamespace": "NamespaceTenant\nseannsecanary\nU2FuaXRpemVk\nhttp://seannsecanary.blob.core.windows.net\nhttp://seannsecanary.file.core.windows.net\nhttp://seannsecanary.queue.core.windows.net\nhttp://seannsecanary.table.core.windows.net\n\n\n\n\nhttp://seannsecanary-secondary.blob.core.windows.net\nhttp://seannsecanary-secondary.file.core.windows.net\nhttp://seannsecanary-secondary.queue.core.windows.net\nhttp://seannsecanary-secondary.table.core.windows.net\n68390a19-a643-458b-b726-408abf67b4fc\nSanitized\n72f988bf-86f1-41af-91ab-2d7cd011db47\nhttps://login.microsoftonline.com/\nCloud\nBlobEndpoint=http://seannsecanary.blob.core.windows.net/;QueueEndpoint=http://seannsecanary.queue.core.windows.net/;FileEndpoint=http://seannsecanary.file.core.windows.net/;BlobSecondaryEndpoint=http://seannsecanary-secondary.blob.core.windows.net/;QueueSecondaryEndpoint=http://seannsecanary-secondary.queue.core.windows.net/;FileSecondaryEndpoint=http://seannsecanary-secondary.file.core.windows.net/;AccountName=seannsecanary;AccountKey=Sanitized\n"
  }
}<|MERGE_RESOLUTION|>--- conflicted
+++ resolved
@@ -28,11 +28,7 @@
           "Microsoft-HTTPAPI/2.0"
         ],
         "x-ms-client-request-id": "6651074c-0e84-a4b6-8b17-af298548c7ab",
-<<<<<<< HEAD
-        "x-ms-request-id": "91664186-501e-0024-243b-f3649b000000",
-=======
         "x-ms-request-id": "9621c963-f01e-0012-2bfa-093670000000",
->>>>>>> 8d420312
         "x-ms-version": "2019-12-12"
       },
       "ResponseBody": []
@@ -64,11 +60,7 @@
           "Microsoft-HTTPAPI/2.0"
         ],
         "x-ms-client-request-id": "72449eb1-c200-cbd1-eaac-e53b26a69a1e",
-<<<<<<< HEAD
-        "x-ms-request-id": "923c07b4-001f-0029-743b-f3ac4f000000",
-=======
         "x-ms-request-id": "fa43fda0-201f-0097-3ffa-091bad000000",
->>>>>>> 8d420312
         "x-ms-version": "2019-12-12"
       },
       "ResponseBody": []
@@ -139,11 +131,7 @@
           "Microsoft-HTTPAPI/2.0"
         ],
         "x-ms-client-request-id": "7fb05144-2e47-a8f6-f8e8-a7b0c3aaf52f",
-<<<<<<< HEAD
-        "x-ms-request-id": "9166418a-501e-0024-273b-f3649b000000",
-=======
         "x-ms-request-id": "9621c98a-f01e-0012-4ffa-093670000000",
->>>>>>> 8d420312
         "x-ms-version": "2019-12-12"
       },
       "ResponseBody": []
@@ -176,11 +164,7 @@
           "Microsoft-HTTPAPI/2.0"
         ],
         "x-ms-client-request-id": "31991266-39e1-c803-0136-83c90b29ec28",
-<<<<<<< HEAD
-        "x-ms-request-id": "64e3c03f-b01e-0003-6e3b-f3735f000000",
-=======
         "x-ms-request-id": "9621c998-f01e-0012-5afa-093670000000",
->>>>>>> 8d420312
         "x-ms-version": "2019-12-12"
       },
       "ResponseBody": []
@@ -212,11 +196,7 @@
           "Microsoft-HTTPAPI/2.0"
         ],
         "x-ms-client-request-id": "a192c918-475f-1259-31aa-31d313eb3e0b",
-<<<<<<< HEAD
-        "x-ms-request-id": "1ea16de6-701f-000c-5c3b-f30533000000",
-=======
         "x-ms-request-id": "fa43fda1-201f-0097-40fa-091bad000000",
->>>>>>> 8d420312
         "x-ms-version": "2019-12-12"
       },
       "ResponseBody": []
@@ -288,11 +268,7 @@
           "Microsoft-HTTPAPI/2.0"
         ],
         "x-ms-client-request-id": "33f0d63a-7fea-b2a8-dc50-5c6fc9681c9d",
-<<<<<<< HEAD
-        "x-ms-request-id": "64e3c046-b01e-0003-723b-f3735f000000",
-=======
         "x-ms-request-id": "9621c9bd-f01e-0012-74fa-093670000000",
->>>>>>> 8d420312
         "x-ms-version": "2019-12-12"
       },
       "ResponseBody": []
@@ -325,11 +301,7 @@
           "Microsoft-HTTPAPI/2.0"
         ],
         "x-ms-client-request-id": "65ac3b9b-3f68-c996-b5b3-d7c095fd1ada",
-<<<<<<< HEAD
-        "x-ms-request-id": "589c0a7a-e01e-0021-4b3b-f3b640000000",
-=======
         "x-ms-request-id": "9621c9c8-f01e-0012-7efa-093670000000",
->>>>>>> 8d420312
         "x-ms-version": "2019-12-12"
       },
       "ResponseBody": []
@@ -361,11 +333,7 @@
           "Microsoft-HTTPAPI/2.0"
         ],
         "x-ms-client-request-id": "645a4728-539a-6755-d84d-85fe0c057a7f",
-<<<<<<< HEAD
-        "x-ms-request-id": "24af885a-101f-0025-4b3b-f33b47000000",
-=======
         "x-ms-request-id": "fa43fda2-201f-0097-41fa-091bad000000",
->>>>>>> 8d420312
         "x-ms-version": "2019-12-12"
       },
       "ResponseBody": []
@@ -437,11 +405,7 @@
           "Microsoft-HTTPAPI/2.0"
         ],
         "x-ms-client-request-id": "c9ddf7ad-739d-2ca4-e1d9-f345387a5fbf",
-<<<<<<< HEAD
-        "x-ms-request-id": "589c0a85-e01e-0021-513b-f3b640000000",
-=======
         "x-ms-request-id": "9621c9df-f01e-0012-12fa-093670000000",
->>>>>>> 8d420312
         "x-ms-version": "2019-12-12"
       },
       "ResponseBody": []
@@ -474,11 +438,7 @@
           "Microsoft-HTTPAPI/2.0"
         ],
         "x-ms-client-request-id": "47bad3c6-133e-3dec-17ec-86a030ee2d09",
-<<<<<<< HEAD
-        "x-ms-request-id": "36c9fc07-201e-003e-363b-f30544000000",
-=======
         "x-ms-request-id": "9621c9e7-f01e-0012-19fa-093670000000",
->>>>>>> 8d420312
         "x-ms-version": "2019-12-12"
       },
       "ResponseBody": []
@@ -510,11 +470,7 @@
           "Microsoft-HTTPAPI/2.0"
         ],
         "x-ms-client-request-id": "acb04570-80b9-452c-4980-5152d0791d0b",
-<<<<<<< HEAD
-        "x-ms-request-id": "2b8c0918-101f-001a-5c3b-f3f3e4000000",
-=======
         "x-ms-request-id": "fa43fda3-201f-0097-42fa-091bad000000",
->>>>>>> 8d420312
         "x-ms-version": "2019-12-12"
       },
       "ResponseBody": []
@@ -627,11 +583,7 @@
           "Microsoft-HTTPAPI/2.0"
         ],
         "x-ms-client-request-id": "8cfdda20-b201-bfa7-09de-25d1c4ca4f09",
-<<<<<<< HEAD
-        "x-ms-request-id": "36c9fc1a-201e-003e-3f3b-f30544000000",
-=======
         "x-ms-request-id": "9621ca11-f01e-0012-3cfa-093670000000",
->>>>>>> 8d420312
         "x-ms-version": "2019-12-12"
       },
       "ResponseBody": []
@@ -664,11 +616,7 @@
           "Microsoft-HTTPAPI/2.0"
         ],
         "x-ms-client-request-id": "22fb7844-746f-9673-03e7-5e8408c3ffb8",
-<<<<<<< HEAD
-        "x-ms-request-id": "4a11eeaa-c01e-0026-183b-f3da23000000",
-=======
         "x-ms-request-id": "9621ca18-f01e-0012-43fa-093670000000",
->>>>>>> 8d420312
         "x-ms-version": "2019-12-12"
       },
       "ResponseBody": []
@@ -700,11 +648,7 @@
           "Microsoft-HTTPAPI/2.0"
         ],
         "x-ms-client-request-id": "8cde3d41-9668-3aa4-c1a2-16ba5787027f",
-<<<<<<< HEAD
-        "x-ms-request-id": "7a82a409-e01f-001e-443b-f37ee3000000",
-=======
         "x-ms-request-id": "fa43fda5-201f-0097-43fa-091bad000000",
->>>>>>> 8d420312
         "x-ms-version": "2019-12-12"
       },
       "ResponseBody": []
@@ -776,11 +720,7 @@
           "Microsoft-HTTPAPI/2.0"
         ],
         "x-ms-client-request-id": "c8bd21f6-acdc-0cdb-8b3c-cdbe32acfad2",
-<<<<<<< HEAD
-        "x-ms-request-id": "4a11eeb3-c01e-0026-1b3b-f3da23000000",
-=======
         "x-ms-request-id": "9621ca3b-f01e-0012-5efa-093670000000",
->>>>>>> 8d420312
         "x-ms-version": "2019-12-12"
       },
       "ResponseBody": []
@@ -813,11 +753,7 @@
           "Microsoft-HTTPAPI/2.0"
         ],
         "x-ms-client-request-id": "2963c2b7-6e54-375d-abde-a4b932e97bcd",
-<<<<<<< HEAD
-        "x-ms-request-id": "84b2f4b5-f01e-003d-403b-f3e420000000",
-=======
         "x-ms-request-id": "9621ca44-f01e-0012-66fa-093670000000",
->>>>>>> 8d420312
         "x-ms-version": "2019-12-12"
       },
       "ResponseBody": []
@@ -849,11 +785,7 @@
           "Microsoft-HTTPAPI/2.0"
         ],
         "x-ms-client-request-id": "a26794ae-36e0-cd41-5766-51eb4f71da7a",
-<<<<<<< HEAD
-        "x-ms-request-id": "19e46cd0-601f-003f-1b3b-f35a98000000",
-=======
         "x-ms-request-id": "fa43fda6-201f-0097-44fa-091bad000000",
->>>>>>> 8d420312
         "x-ms-version": "2019-12-12"
       },
       "ResponseBody": []
@@ -889,11 +821,7 @@
         ],
         "x-ms-client-request-id": "4538eaac-d44d-024e-21c2-bc98cad94776",
         "x-ms-lease-id": "e9ee2c50-abaf-a472-e548-6c6786e18a9c",
-<<<<<<< HEAD
-        "x-ms-request-id": "84b2f4bc-f01e-003d-423b-f3e420000000",
-=======
         "x-ms-request-id": "9621ca63-f01e-0012-7ffa-093670000000",
->>>>>>> 8d420312
         "x-ms-version": "2019-12-12"
       },
       "ResponseBody": []
@@ -966,11 +894,7 @@
           "Microsoft-HTTPAPI/2.0"
         ],
         "x-ms-client-request-id": "a084b403-ab1d-96cd-656a-5cf86aa83795",
-<<<<<<< HEAD
-        "x-ms-request-id": "84b2f4be-f01e-003d-443b-f3e420000000",
-=======
         "x-ms-request-id": "9621ca79-f01e-0012-0efa-093670000000",
->>>>>>> 8d420312
         "x-ms-version": "2019-12-12"
       },
       "ResponseBody": []
