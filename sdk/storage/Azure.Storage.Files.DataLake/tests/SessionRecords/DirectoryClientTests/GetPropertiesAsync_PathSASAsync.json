{
  "Entries": [
    {
<<<<<<< HEAD
      "RequestUri": "https://seanstagehierarchical.blob.core.windows.net/test-filesystem-f0790c96-1603-c559-40cb-1f6385764348?restype=container",
      "RequestMethod": "PUT",
      "RequestHeaders": {
        "Authorization": "Sanitized",
        "traceparent": "00-4da01c4b14d6b946a6bfe4b5adbbc043-d04626b94e9a8445-00",
        "User-Agent": [
          "azsdk-net-Storage.Files.DataLake/12.0.0-dev.20200305.1",
          "(.NET Core 4.6.28325.01; Microsoft Windows 10.0.18363 )"
        ],
        "x-ms-blob-public-access": "container",
        "x-ms-client-request-id": "5ae58298-2b07-80ff-3d93-ff88d3d8f423",
        "x-ms-date": "Thu, 05 Mar 2020 22:33:14 GMT",
        "x-ms-return-client-request-id": "true",
        "x-ms-version": "2019-10-10"
=======
      "RequestUri": "http://seannsecanary.blob.core.windows.net/test-filesystem-f0790c96-1603-c559-40cb-1f6385764348?restype=container",
      "RequestMethod": "PUT",
      "RequestHeaders": {
        "Authorization": "Sanitized",
        "traceparent": "00-d51290c1975a814a9fd7e756cd30049a-0d96f0c04280614e-00",
        "User-Agent": [
          "azsdk-net-Storage.Files.DataLake/12.1.0-dev.20200403.1",
          "(.NET Core 4.6.28325.01; Microsoft Windows 10.0.18362 )"
        ],
        "x-ms-blob-public-access": "container",
        "x-ms-client-request-id": "5ae58298-2b07-80ff-3d93-ff88d3d8f423",
        "x-ms-date": "Fri, 03 Apr 2020 21:13:35 GMT",
        "x-ms-return-client-request-id": "true",
        "x-ms-version": "2019-12-12"
>>>>>>> 32e373e2
      },
      "RequestBody": null,
      "StatusCode": 201,
      "ResponseHeaders": {
        "Content-Length": "0",
<<<<<<< HEAD
        "Date": "Thu, 05 Mar 2020 22:33:13 GMT",
        "ETag": "\u00220x8D7C15531B138B9\u0022",
        "Last-Modified": "Thu, 05 Mar 2020 22:33:14 GMT",
=======
        "Date": "Fri, 03 Apr 2020 21:13:32 GMT",
        "ETag": "\u00220x8D7D813DE002626\u0022",
        "Last-Modified": "Fri, 03 Apr 2020 21:13:33 GMT",
>>>>>>> 32e373e2
        "Server": [
          "Windows-Azure-Blob/1.0",
          "Microsoft-HTTPAPI/2.0"
        ],
        "x-ms-client-request-id": "5ae58298-2b07-80ff-3d93-ff88d3d8f423",
<<<<<<< HEAD
        "x-ms-request-id": "69f9b5ed-701e-0033-563e-f3cd90000000",
        "x-ms-version": "2019-10-10"
=======
        "x-ms-request-id": "5699f6bb-501e-0079-2bfc-09b184000000",
        "x-ms-version": "2019-12-12"
>>>>>>> 32e373e2
      },
      "ResponseBody": []
    },
    {
<<<<<<< HEAD
      "RequestUri": "https://seanstagehierarchical.dfs.core.windows.net/test-filesystem-f0790c96-1603-c559-40cb-1f6385764348/test-directory-3ba42412-1571-e5cf-f17b-4380d01dfa6f?resource=directory",
      "RequestMethod": "PUT",
      "RequestHeaders": {
        "Authorization": "Sanitized",
        "traceparent": "00-0d503a9f6b22cd4a90ddd53f72c80621-dcf58c7b44ae1c4e-00",
        "User-Agent": [
          "azsdk-net-Storage.Files.DataLake/12.0.0-dev.20200305.1",
          "(.NET Core 4.6.28325.01; Microsoft Windows 10.0.18363 )"
        ],
        "x-ms-client-request-id": "4ee7d602-a037-4d67-511c-3d63ca8f7ce8",
        "x-ms-date": "Thu, 05 Mar 2020 22:33:14 GMT",
        "x-ms-return-client-request-id": "true",
        "x-ms-version": "2019-10-10"
=======
      "RequestUri": "http://seannsecanary.dfs.core.windows.net/test-filesystem-f0790c96-1603-c559-40cb-1f6385764348/test-directory-3ba42412-1571-e5cf-f17b-4380d01dfa6f?resource=directory",
      "RequestMethod": "PUT",
      "RequestHeaders": {
        "Authorization": "Sanitized",
        "traceparent": "00-32489f7b54cd3f4bbe624adc0bf64f9b-385a14ae390df04e-00",
        "User-Agent": [
          "azsdk-net-Storage.Files.DataLake/12.1.0-dev.20200403.1",
          "(.NET Core 4.6.28325.01; Microsoft Windows 10.0.18362 )"
        ],
        "x-ms-client-request-id": "4ee7d602-a037-4d67-511c-3d63ca8f7ce8",
        "x-ms-date": "Fri, 03 Apr 2020 21:13:35 GMT",
        "x-ms-return-client-request-id": "true",
        "x-ms-version": "2019-12-12"
>>>>>>> 32e373e2
      },
      "RequestBody": null,
      "StatusCode": 201,
      "ResponseHeaders": {
        "Content-Length": "0",
<<<<<<< HEAD
        "Date": "Thu, 05 Mar 2020 22:33:14 GMT",
        "ETag": "\u00220x8D7C15531E25B9F\u0022",
        "Last-Modified": "Thu, 05 Mar 2020 22:33:14 GMT",
=======
        "Date": "Fri, 03 Apr 2020 21:13:33 GMT",
        "ETag": "\u00220x8D7D813DE14471C\u0022",
        "Last-Modified": "Fri, 03 Apr 2020 21:13:33 GMT",
>>>>>>> 32e373e2
        "Server": [
          "Windows-Azure-HDFS/1.0",
          "Microsoft-HTTPAPI/2.0"
        ],
        "x-ms-client-request-id": "4ee7d602-a037-4d67-511c-3d63ca8f7ce8",
<<<<<<< HEAD
        "x-ms-request-id": "4d3b9969-201f-002e-333e-f3c02c000000",
        "x-ms-version": "2019-10-10"
=======
        "x-ms-request-id": "4ae6a224-401f-0038-49fc-09e960000000",
        "x-ms-version": "2019-12-12"
>>>>>>> 32e373e2
      },
      "ResponseBody": []
    },
    {
<<<<<<< HEAD
      "RequestUri": "https://seanstagehierarchical.blob.core.windows.net/test-filesystem-f0790c96-1603-c559-40cb-1f6385764348/test-directory-3ba42412-1571-e5cf-f17b-4380d01dfa6f?sv=2019-10-10\u0026st=2020-03-05T21%3A33%3A15Z\u0026se=2020-03-05T23%3A33%3A15Z\u0026sr=b\u0026sp=racwd\u0026sig=Sanitized",
      "RequestMethod": "HEAD",
      "RequestHeaders": {
        "traceparent": "00-661ed3c0739e0d4184c771b430a6d65e-20f348bfef2cdd4e-00",
        "User-Agent": [
          "azsdk-net-Storage.Files.DataLake/12.0.0-dev.20200305.1",
          "(.NET Core 4.6.28325.01; Microsoft Windows 10.0.18363 )"
        ],
        "x-ms-client-request-id": "fc856344-a6f1-31eb-489d-e3bc8aee7e7d",
        "x-ms-return-client-request-id": "true",
        "x-ms-version": "2019-10-10"
=======
      "RequestUri": "http://seannsecanary.blob.core.windows.net/test-filesystem-f0790c96-1603-c559-40cb-1f6385764348/test-directory-3ba42412-1571-e5cf-f17b-4380d01dfa6f?sv=2019-07-07\u0026st=2020-04-03T20%3A13%3A35Z\u0026se=2020-04-03T22%3A13%3A35Z\u0026sr=b\u0026sp=racwd\u0026sig=Sanitized",
      "RequestMethod": "HEAD",
      "RequestHeaders": {
        "traceparent": "00-9d34bd653711ad4193492fa7cea1897a-f80883e66f7ac241-00",
        "User-Agent": [
          "azsdk-net-Storage.Files.DataLake/12.1.0-dev.20200403.1",
          "(.NET Core 4.6.28325.01; Microsoft Windows 10.0.18362 )"
        ],
        "x-ms-client-request-id": "fc856344-a6f1-31eb-489d-e3bc8aee7e7d",
        "x-ms-return-client-request-id": "true",
        "x-ms-version": "2019-12-12"
>>>>>>> 32e373e2
      },
      "RequestBody": null,
      "StatusCode": 200,
      "ResponseHeaders": {
        "Accept-Ranges": "bytes",
        "Content-Length": "0",
        "Content-Type": "application/octet-stream",
<<<<<<< HEAD
        "Date": "Thu, 05 Mar 2020 22:33:14 GMT",
        "ETag": "\u00220x8D7C15531E25B9F\u0022",
        "Last-Modified": "Thu, 05 Mar 2020 22:33:14 GMT",
=======
        "Date": "Fri, 03 Apr 2020 21:13:32 GMT",
        "ETag": "\u00220x8D7D813DE14471C\u0022",
        "Last-Modified": "Fri, 03 Apr 2020 21:13:33 GMT",
>>>>>>> 32e373e2
        "Server": [
          "Windows-Azure-Blob/1.0",
          "Microsoft-HTTPAPI/2.0"
        ],
        "x-ms-access-tier": "Hot",
        "x-ms-access-tier-inferred": "true",
        "x-ms-blob-type": "BlockBlob",
        "x-ms-client-request-id": "fc856344-a6f1-31eb-489d-e3bc8aee7e7d",
<<<<<<< HEAD
        "x-ms-creation-time": "Thu, 05 Mar 2020 22:33:14 GMT",
        "x-ms-lease-state": "available",
        "x-ms-lease-status": "unlocked",
        "x-ms-meta-hdi_isfolder": "true",
        "x-ms-request-id": "2d199e90-901e-0004-453e-f31f3c000000",
        "x-ms-server-encrypted": "true",
        "x-ms-version": "2019-10-10"
=======
        "x-ms-creation-time": "Fri, 03 Apr 2020 21:13:33 GMT",
        "x-ms-lease-state": "available",
        "x-ms-lease-status": "unlocked",
        "x-ms-meta-hdi_isfolder": "true",
        "x-ms-request-id": "5699f6e5-501e-0079-50fc-09b184000000",
        "x-ms-server-encrypted": "true",
        "x-ms-version": "2019-12-12"
>>>>>>> 32e373e2
      },
      "ResponseBody": []
    },
    {
<<<<<<< HEAD
      "RequestUri": "https://seanstagehierarchical.blob.core.windows.net/test-filesystem-f0790c96-1603-c559-40cb-1f6385764348?restype=container",
      "RequestMethod": "DELETE",
      "RequestHeaders": {
        "Authorization": "Sanitized",
        "traceparent": "00-b0b22ccc7890474e93d69ce12e0d7f64-2846582451c04046-00",
        "User-Agent": [
          "azsdk-net-Storage.Files.DataLake/12.0.0-dev.20200305.1",
          "(.NET Core 4.6.28325.01; Microsoft Windows 10.0.18363 )"
        ],
        "x-ms-client-request-id": "661e2daf-7f09-c5f7-f39f-9dcd60d74542",
        "x-ms-date": "Thu, 05 Mar 2020 22:33:15 GMT",
        "x-ms-return-client-request-id": "true",
        "x-ms-version": "2019-10-10"
=======
      "RequestUri": "http://seannsecanary.blob.core.windows.net/test-filesystem-f0790c96-1603-c559-40cb-1f6385764348?restype=container",
      "RequestMethod": "DELETE",
      "RequestHeaders": {
        "Authorization": "Sanitized",
        "traceparent": "00-1b20b0312d9f8f4eb022f5d3ed006316-a1775e9d915c2b41-00",
        "User-Agent": [
          "azsdk-net-Storage.Files.DataLake/12.1.0-dev.20200403.1",
          "(.NET Core 4.6.28325.01; Microsoft Windows 10.0.18362 )"
        ],
        "x-ms-client-request-id": "661e2daf-7f09-c5f7-f39f-9dcd60d74542",
        "x-ms-date": "Fri, 03 Apr 2020 21:13:35 GMT",
        "x-ms-return-client-request-id": "true",
        "x-ms-version": "2019-12-12"
>>>>>>> 32e373e2
      },
      "RequestBody": null,
      "StatusCode": 202,
      "ResponseHeaders": {
        "Content-Length": "0",
<<<<<<< HEAD
        "Date": "Thu, 05 Mar 2020 22:33:14 GMT",
=======
        "Date": "Fri, 03 Apr 2020 21:13:33 GMT",
>>>>>>> 32e373e2
        "Server": [
          "Windows-Azure-Blob/1.0",
          "Microsoft-HTTPAPI/2.0"
        ],
        "x-ms-client-request-id": "661e2daf-7f09-c5f7-f39f-9dcd60d74542",
<<<<<<< HEAD
        "x-ms-request-id": "69f9b5f3-701e-0033-5a3e-f3cd90000000",
        "x-ms-version": "2019-10-10"
=======
        "x-ms-request-id": "5699f6ee-501e-0079-58fc-09b184000000",
        "x-ms-version": "2019-12-12"
>>>>>>> 32e373e2
      },
      "ResponseBody": []
    }
  ],
  "Variables": {
<<<<<<< HEAD
    "DateTimeOffsetNow": "2020-03-05T14:33:15.0608859-08:00",
    "RandomSeed": "2069103212",
    "Storage_TestConfigHierarchicalNamespace": "NamespaceTenant\nseanstagehierarchical\nU2FuaXRpemVk\nhttps://seanstagehierarchical.blob.core.windows.net\nhttp://seanstagehierarchical.file.core.windows.net\nhttp://seanstagehierarchical.queue.core.windows.net\nhttp://seanstagehierarchical.table.core.windows.net\n\n\n\n\nhttp://seanstagehierarchical-secondary.blob.core.windows.net\nhttp://seanstagehierarchical-secondary.file.core.windows.net\nhttp://seanstagehierarchical-secondary.queue.core.windows.net\nhttp://seanstagehierarchical-secondary.table.core.windows.net\n68390a19-a643-458b-b726-408abf67b4fc\nSanitized\n72f988bf-86f1-41af-91ab-2d7cd011db47\nhttps://login.microsoftonline.com/\nCloud\nBlobEndpoint=https://seanstagehierarchical.blob.core.windows.net/;QueueEndpoint=http://seanstagehierarchical.queue.core.windows.net/;FileEndpoint=http://seanstagehierarchical.file.core.windows.net/;BlobSecondaryEndpoint=http://seanstagehierarchical-secondary.blob.core.windows.net/;QueueSecondaryEndpoint=http://seanstagehierarchical-secondary.queue.core.windows.net/;FileSecondaryEndpoint=http://seanstagehierarchical-secondary.file.core.windows.net/;AccountName=seanstagehierarchical;AccountKey=Sanitized\n"
=======
    "DateTimeOffsetNow": "2020-04-03T14:13:35.3378200-07:00",
    "RandomSeed": "2069103212",
    "Storage_TestConfigHierarchicalNamespace": "NamespaceTenant\nseannsecanary\nU2FuaXRpemVk\nhttp://seannsecanary.blob.core.windows.net\nhttp://seannsecanary.file.core.windows.net\nhttp://seannsecanary.queue.core.windows.net\nhttp://seannsecanary.table.core.windows.net\n\n\n\n\nhttp://seannsecanary-secondary.blob.core.windows.net\nhttp://seannsecanary-secondary.file.core.windows.net\nhttp://seannsecanary-secondary.queue.core.windows.net\nhttp://seannsecanary-secondary.table.core.windows.net\n68390a19-a643-458b-b726-408abf67b4fc\nSanitized\n72f988bf-86f1-41af-91ab-2d7cd011db47\nhttps://login.microsoftonline.com/\nCloud\nBlobEndpoint=http://seannsecanary.blob.core.windows.net/;QueueEndpoint=http://seannsecanary.queue.core.windows.net/;FileEndpoint=http://seannsecanary.file.core.windows.net/;BlobSecondaryEndpoint=http://seannsecanary-secondary.blob.core.windows.net/;QueueSecondaryEndpoint=http://seannsecanary-secondary.queue.core.windows.net/;FileSecondaryEndpoint=http://seannsecanary-secondary.file.core.windows.net/;AccountName=seannsecanary;AccountKey=Sanitized\n"
>>>>>>> 32e373e2
  }
}<|MERGE_RESOLUTION|>--- conflicted
+++ resolved
@@ -1,22 +1,6 @@
 {
   "Entries": [
     {
-<<<<<<< HEAD
-      "RequestUri": "https://seanstagehierarchical.blob.core.windows.net/test-filesystem-f0790c96-1603-c559-40cb-1f6385764348?restype=container",
-      "RequestMethod": "PUT",
-      "RequestHeaders": {
-        "Authorization": "Sanitized",
-        "traceparent": "00-4da01c4b14d6b946a6bfe4b5adbbc043-d04626b94e9a8445-00",
-        "User-Agent": [
-          "azsdk-net-Storage.Files.DataLake/12.0.0-dev.20200305.1",
-          "(.NET Core 4.6.28325.01; Microsoft Windows 10.0.18363 )"
-        ],
-        "x-ms-blob-public-access": "container",
-        "x-ms-client-request-id": "5ae58298-2b07-80ff-3d93-ff88d3d8f423",
-        "x-ms-date": "Thu, 05 Mar 2020 22:33:14 GMT",
-        "x-ms-return-client-request-id": "true",
-        "x-ms-version": "2019-10-10"
-=======
       "RequestUri": "http://seannsecanary.blob.core.windows.net/test-filesystem-f0790c96-1603-c559-40cb-1f6385764348?restype=container",
       "RequestMethod": "PUT",
       "RequestHeaders": {
@@ -31,52 +15,25 @@
         "x-ms-date": "Fri, 03 Apr 2020 21:13:35 GMT",
         "x-ms-return-client-request-id": "true",
         "x-ms-version": "2019-12-12"
->>>>>>> 32e373e2
       },
       "RequestBody": null,
       "StatusCode": 201,
       "ResponseHeaders": {
         "Content-Length": "0",
-<<<<<<< HEAD
-        "Date": "Thu, 05 Mar 2020 22:33:13 GMT",
-        "ETag": "\u00220x8D7C15531B138B9\u0022",
-        "Last-Modified": "Thu, 05 Mar 2020 22:33:14 GMT",
-=======
         "Date": "Fri, 03 Apr 2020 21:13:32 GMT",
         "ETag": "\u00220x8D7D813DE002626\u0022",
         "Last-Modified": "Fri, 03 Apr 2020 21:13:33 GMT",
->>>>>>> 32e373e2
         "Server": [
           "Windows-Azure-Blob/1.0",
           "Microsoft-HTTPAPI/2.0"
         ],
         "x-ms-client-request-id": "5ae58298-2b07-80ff-3d93-ff88d3d8f423",
-<<<<<<< HEAD
-        "x-ms-request-id": "69f9b5ed-701e-0033-563e-f3cd90000000",
-        "x-ms-version": "2019-10-10"
-=======
         "x-ms-request-id": "5699f6bb-501e-0079-2bfc-09b184000000",
         "x-ms-version": "2019-12-12"
->>>>>>> 32e373e2
       },
       "ResponseBody": []
     },
     {
-<<<<<<< HEAD
-      "RequestUri": "https://seanstagehierarchical.dfs.core.windows.net/test-filesystem-f0790c96-1603-c559-40cb-1f6385764348/test-directory-3ba42412-1571-e5cf-f17b-4380d01dfa6f?resource=directory",
-      "RequestMethod": "PUT",
-      "RequestHeaders": {
-        "Authorization": "Sanitized",
-        "traceparent": "00-0d503a9f6b22cd4a90ddd53f72c80621-dcf58c7b44ae1c4e-00",
-        "User-Agent": [
-          "azsdk-net-Storage.Files.DataLake/12.0.0-dev.20200305.1",
-          "(.NET Core 4.6.28325.01; Microsoft Windows 10.0.18363 )"
-        ],
-        "x-ms-client-request-id": "4ee7d602-a037-4d67-511c-3d63ca8f7ce8",
-        "x-ms-date": "Thu, 05 Mar 2020 22:33:14 GMT",
-        "x-ms-return-client-request-id": "true",
-        "x-ms-version": "2019-10-10"
-=======
       "RequestUri": "http://seannsecanary.dfs.core.windows.net/test-filesystem-f0790c96-1603-c559-40cb-1f6385764348/test-directory-3ba42412-1571-e5cf-f17b-4380d01dfa6f?resource=directory",
       "RequestMethod": "PUT",
       "RequestHeaders": {
@@ -90,50 +47,25 @@
         "x-ms-date": "Fri, 03 Apr 2020 21:13:35 GMT",
         "x-ms-return-client-request-id": "true",
         "x-ms-version": "2019-12-12"
->>>>>>> 32e373e2
       },
       "RequestBody": null,
       "StatusCode": 201,
       "ResponseHeaders": {
         "Content-Length": "0",
-<<<<<<< HEAD
-        "Date": "Thu, 05 Mar 2020 22:33:14 GMT",
-        "ETag": "\u00220x8D7C15531E25B9F\u0022",
-        "Last-Modified": "Thu, 05 Mar 2020 22:33:14 GMT",
-=======
         "Date": "Fri, 03 Apr 2020 21:13:33 GMT",
         "ETag": "\u00220x8D7D813DE14471C\u0022",
         "Last-Modified": "Fri, 03 Apr 2020 21:13:33 GMT",
->>>>>>> 32e373e2
         "Server": [
           "Windows-Azure-HDFS/1.0",
           "Microsoft-HTTPAPI/2.0"
         ],
         "x-ms-client-request-id": "4ee7d602-a037-4d67-511c-3d63ca8f7ce8",
-<<<<<<< HEAD
-        "x-ms-request-id": "4d3b9969-201f-002e-333e-f3c02c000000",
-        "x-ms-version": "2019-10-10"
-=======
         "x-ms-request-id": "4ae6a224-401f-0038-49fc-09e960000000",
         "x-ms-version": "2019-12-12"
->>>>>>> 32e373e2
       },
       "ResponseBody": []
     },
     {
-<<<<<<< HEAD
-      "RequestUri": "https://seanstagehierarchical.blob.core.windows.net/test-filesystem-f0790c96-1603-c559-40cb-1f6385764348/test-directory-3ba42412-1571-e5cf-f17b-4380d01dfa6f?sv=2019-10-10\u0026st=2020-03-05T21%3A33%3A15Z\u0026se=2020-03-05T23%3A33%3A15Z\u0026sr=b\u0026sp=racwd\u0026sig=Sanitized",
-      "RequestMethod": "HEAD",
-      "RequestHeaders": {
-        "traceparent": "00-661ed3c0739e0d4184c771b430a6d65e-20f348bfef2cdd4e-00",
-        "User-Agent": [
-          "azsdk-net-Storage.Files.DataLake/12.0.0-dev.20200305.1",
-          "(.NET Core 4.6.28325.01; Microsoft Windows 10.0.18363 )"
-        ],
-        "x-ms-client-request-id": "fc856344-a6f1-31eb-489d-e3bc8aee7e7d",
-        "x-ms-return-client-request-id": "true",
-        "x-ms-version": "2019-10-10"
-=======
       "RequestUri": "http://seannsecanary.blob.core.windows.net/test-filesystem-f0790c96-1603-c559-40cb-1f6385764348/test-directory-3ba42412-1571-e5cf-f17b-4380d01dfa6f?sv=2019-07-07\u0026st=2020-04-03T20%3A13%3A35Z\u0026se=2020-04-03T22%3A13%3A35Z\u0026sr=b\u0026sp=racwd\u0026sig=Sanitized",
       "RequestMethod": "HEAD",
       "RequestHeaders": {
@@ -145,7 +77,6 @@
         "x-ms-client-request-id": "fc856344-a6f1-31eb-489d-e3bc8aee7e7d",
         "x-ms-return-client-request-id": "true",
         "x-ms-version": "2019-12-12"
->>>>>>> 32e373e2
       },
       "RequestBody": null,
       "StatusCode": 200,
@@ -153,15 +84,9 @@
         "Accept-Ranges": "bytes",
         "Content-Length": "0",
         "Content-Type": "application/octet-stream",
-<<<<<<< HEAD
-        "Date": "Thu, 05 Mar 2020 22:33:14 GMT",
-        "ETag": "\u00220x8D7C15531E25B9F\u0022",
-        "Last-Modified": "Thu, 05 Mar 2020 22:33:14 GMT",
-=======
         "Date": "Fri, 03 Apr 2020 21:13:32 GMT",
         "ETag": "\u00220x8D7D813DE14471C\u0022",
         "Last-Modified": "Fri, 03 Apr 2020 21:13:33 GMT",
->>>>>>> 32e373e2
         "Server": [
           "Windows-Azure-Blob/1.0",
           "Microsoft-HTTPAPI/2.0"
@@ -170,15 +95,6 @@
         "x-ms-access-tier-inferred": "true",
         "x-ms-blob-type": "BlockBlob",
         "x-ms-client-request-id": "fc856344-a6f1-31eb-489d-e3bc8aee7e7d",
-<<<<<<< HEAD
-        "x-ms-creation-time": "Thu, 05 Mar 2020 22:33:14 GMT",
-        "x-ms-lease-state": "available",
-        "x-ms-lease-status": "unlocked",
-        "x-ms-meta-hdi_isfolder": "true",
-        "x-ms-request-id": "2d199e90-901e-0004-453e-f31f3c000000",
-        "x-ms-server-encrypted": "true",
-        "x-ms-version": "2019-10-10"
-=======
         "x-ms-creation-time": "Fri, 03 Apr 2020 21:13:33 GMT",
         "x-ms-lease-state": "available",
         "x-ms-lease-status": "unlocked",
@@ -186,26 +102,10 @@
         "x-ms-request-id": "5699f6e5-501e-0079-50fc-09b184000000",
         "x-ms-server-encrypted": "true",
         "x-ms-version": "2019-12-12"
->>>>>>> 32e373e2
       },
       "ResponseBody": []
     },
     {
-<<<<<<< HEAD
-      "RequestUri": "https://seanstagehierarchical.blob.core.windows.net/test-filesystem-f0790c96-1603-c559-40cb-1f6385764348?restype=container",
-      "RequestMethod": "DELETE",
-      "RequestHeaders": {
-        "Authorization": "Sanitized",
-        "traceparent": "00-b0b22ccc7890474e93d69ce12e0d7f64-2846582451c04046-00",
-        "User-Agent": [
-          "azsdk-net-Storage.Files.DataLake/12.0.0-dev.20200305.1",
-          "(.NET Core 4.6.28325.01; Microsoft Windows 10.0.18363 )"
-        ],
-        "x-ms-client-request-id": "661e2daf-7f09-c5f7-f39f-9dcd60d74542",
-        "x-ms-date": "Thu, 05 Mar 2020 22:33:15 GMT",
-        "x-ms-return-client-request-id": "true",
-        "x-ms-version": "2019-10-10"
-=======
       "RequestUri": "http://seannsecanary.blob.core.windows.net/test-filesystem-f0790c96-1603-c559-40cb-1f6385764348?restype=container",
       "RequestMethod": "DELETE",
       "RequestHeaders": {
@@ -219,42 +119,26 @@
         "x-ms-date": "Fri, 03 Apr 2020 21:13:35 GMT",
         "x-ms-return-client-request-id": "true",
         "x-ms-version": "2019-12-12"
->>>>>>> 32e373e2
       },
       "RequestBody": null,
       "StatusCode": 202,
       "ResponseHeaders": {
         "Content-Length": "0",
-<<<<<<< HEAD
-        "Date": "Thu, 05 Mar 2020 22:33:14 GMT",
-=======
         "Date": "Fri, 03 Apr 2020 21:13:33 GMT",
->>>>>>> 32e373e2
         "Server": [
           "Windows-Azure-Blob/1.0",
           "Microsoft-HTTPAPI/2.0"
         ],
         "x-ms-client-request-id": "661e2daf-7f09-c5f7-f39f-9dcd60d74542",
-<<<<<<< HEAD
-        "x-ms-request-id": "69f9b5f3-701e-0033-5a3e-f3cd90000000",
-        "x-ms-version": "2019-10-10"
-=======
         "x-ms-request-id": "5699f6ee-501e-0079-58fc-09b184000000",
         "x-ms-version": "2019-12-12"
->>>>>>> 32e373e2
       },
       "ResponseBody": []
     }
   ],
   "Variables": {
-<<<<<<< HEAD
-    "DateTimeOffsetNow": "2020-03-05T14:33:15.0608859-08:00",
-    "RandomSeed": "2069103212",
-    "Storage_TestConfigHierarchicalNamespace": "NamespaceTenant\nseanstagehierarchical\nU2FuaXRpemVk\nhttps://seanstagehierarchical.blob.core.windows.net\nhttp://seanstagehierarchical.file.core.windows.net\nhttp://seanstagehierarchical.queue.core.windows.net\nhttp://seanstagehierarchical.table.core.windows.net\n\n\n\n\nhttp://seanstagehierarchical-secondary.blob.core.windows.net\nhttp://seanstagehierarchical-secondary.file.core.windows.net\nhttp://seanstagehierarchical-secondary.queue.core.windows.net\nhttp://seanstagehierarchical-secondary.table.core.windows.net\n68390a19-a643-458b-b726-408abf67b4fc\nSanitized\n72f988bf-86f1-41af-91ab-2d7cd011db47\nhttps://login.microsoftonline.com/\nCloud\nBlobEndpoint=https://seanstagehierarchical.blob.core.windows.net/;QueueEndpoint=http://seanstagehierarchical.queue.core.windows.net/;FileEndpoint=http://seanstagehierarchical.file.core.windows.net/;BlobSecondaryEndpoint=http://seanstagehierarchical-secondary.blob.core.windows.net/;QueueSecondaryEndpoint=http://seanstagehierarchical-secondary.queue.core.windows.net/;FileSecondaryEndpoint=http://seanstagehierarchical-secondary.file.core.windows.net/;AccountName=seanstagehierarchical;AccountKey=Sanitized\n"
-=======
     "DateTimeOffsetNow": "2020-04-03T14:13:35.3378200-07:00",
     "RandomSeed": "2069103212",
     "Storage_TestConfigHierarchicalNamespace": "NamespaceTenant\nseannsecanary\nU2FuaXRpemVk\nhttp://seannsecanary.blob.core.windows.net\nhttp://seannsecanary.file.core.windows.net\nhttp://seannsecanary.queue.core.windows.net\nhttp://seannsecanary.table.core.windows.net\n\n\n\n\nhttp://seannsecanary-secondary.blob.core.windows.net\nhttp://seannsecanary-secondary.file.core.windows.net\nhttp://seannsecanary-secondary.queue.core.windows.net\nhttp://seannsecanary-secondary.table.core.windows.net\n68390a19-a643-458b-b726-408abf67b4fc\nSanitized\n72f988bf-86f1-41af-91ab-2d7cd011db47\nhttps://login.microsoftonline.com/\nCloud\nBlobEndpoint=http://seannsecanary.blob.core.windows.net/;QueueEndpoint=http://seannsecanary.queue.core.windows.net/;FileEndpoint=http://seannsecanary.file.core.windows.net/;BlobSecondaryEndpoint=http://seannsecanary-secondary.blob.core.windows.net/;QueueSecondaryEndpoint=http://seannsecanary-secondary.queue.core.windows.net/;FileSecondaryEndpoint=http://seannsecanary-secondary.file.core.windows.net/;AccountName=seannsecanary;AccountKey=Sanitized\n"
->>>>>>> 32e373e2
   }
 }