--- conflicted
+++ resolved
@@ -6,17 +6,10 @@
       "RequestHeaders": {
         "Content-Length": "169",
         "Content-Type": "application/x-www-form-urlencoded",
-<<<<<<< HEAD
-        "traceparent": "00-3cdc58544c6f264db910c892a4e1f41f-a9e19b601268bc4a-00",
+        "traceparent": "00-b46200362bc2434b8db85af0dc1079d5-5b3ed836e5bbed4c-00",
         "User-Agent": [
           "azsdk-net-Identity/1.1.1",
-          "(.NET Core 4.6.28325.01; Microsoft Windows 10.0.18363 )"
-=======
-        "traceparent": "00-b46200362bc2434b8db85af0dc1079d5-5b3ed836e5bbed4c-00",
-        "User-Agent": [
-          "azsdk-net-Identity/1.1.1",
-          "(.NET Core 4.6.28325.01; Microsoft Windows 10.0.18362 )"
->>>>>>> 32e373e2
+          "(.NET Core 4.6.28325.01; Microsoft Windows 10.0.18362 )"
         ],
         "x-ms-client-request-id": "8471dc134827aa1a811c9c40058b8237",
         "x-ms-return-client-request-id": "true"
@@ -27,25 +20,11 @@
         "Cache-Control": "no-store, no-cache",
         "Content-Length": "92",
         "Content-Type": "application/json; charset=utf-8",
-<<<<<<< HEAD
-        "Date": "Thu, 05 Mar 2020 22:32:49 GMT",
-=======
         "Date": "Fri, 03 Apr 2020 21:12:10 GMT",
->>>>>>> 32e373e2
         "Expires": "-1",
         "P3P": "CP=\u0022DSP CUR OTPi IND OTRi ONL FIN\u0022",
         "Pragma": "no-cache",
         "Set-Cookie": [
-<<<<<<< HEAD
-          "fpc=AjTj1R0T3MpMpp15cgRZC-jeSEc1AQAAABJ189UOAAAA; expires=Sat, 04-Apr-2020 22:32:50 GMT; path=/; secure; HttpOnly; SameSite=None",
-          "x-ms-gateway-slice=corp; path=/; SameSite=None; secure; HttpOnly",
-          "stsservicecookie=estscorp; path=/; SameSite=None; secure; HttpOnly"
-        ],
-        "Strict-Transport-Security": "max-age=31536000; includeSubDomains",
-        "X-Content-Type-Options": "nosniff",
-        "x-ms-ests-server": "2.1.10155.16 - WST ProdSlices",
-        "x-ms-request-id": "54e31b52-512a-436c-9f7e-8419f8a00900"
-=======
           "fpc=AqE5W7d6_O1PsyXpofKBvwveSEc1AQAAAKmdGdYOAAAA; expires=Sun, 03-May-2020 21:12:10 GMT; path=/; secure; HttpOnly; SameSite=None",
           "x-ms-gateway-slice=prod; path=/; SameSite=None; secure; HttpOnly",
           "stsservicecookie=ests; path=/; SameSite=None; secure; HttpOnly"
@@ -54,7 +33,6 @@
         "X-Content-Type-Options": "nosniff",
         "x-ms-ests-server": "2.1.10321.6 - SAN ProdSlices",
         "x-ms-request-id": "292de6ff-00a9-42f5-9fa4-f0a2f0f90800"
->>>>>>> 32e373e2
       },
       "ResponseBody": {
         "token_type": "Bearer",
@@ -68,52 +46,30 @@
       "RequestMethod": "PUT",
       "RequestHeaders": {
         "Authorization": "Sanitized",
-<<<<<<< HEAD
-        "traceparent": "00-3cdc58544c6f264db910c892a4e1f41f-38cef94f8fefcd47-00",
-        "User-Agent": [
-          "azsdk-net-Storage.Files.DataLake/12.0.0-dev.20200305.1",
-          "(.NET Core 4.6.28325.01; Microsoft Windows 10.0.18363 )"
-=======
         "traceparent": "00-b46200362bc2434b8db85af0dc1079d5-43e33b62b3a55b45-00",
         "User-Agent": [
           "azsdk-net-Storage.Files.DataLake/12.1.0-dev.20200403.1",
           "(.NET Core 4.6.28325.01; Microsoft Windows 10.0.18362 )"
->>>>>>> 32e373e2
         ],
         "x-ms-blob-public-access": "container",
         "x-ms-client-request-id": "bb7637d8-e07e-afb9-fe82-44ed93f41b96",
         "x-ms-return-client-request-id": "true",
-<<<<<<< HEAD
-        "x-ms-version": "2019-10-10"
-=======
-        "x-ms-version": "2019-12-12"
->>>>>>> 32e373e2
+        "x-ms-version": "2019-12-12"
       },
       "RequestBody": null,
       "StatusCode": 201,
       "ResponseHeaders": {
         "Content-Length": "0",
-<<<<<<< HEAD
-        "Date": "Thu, 05 Mar 2020 22:32:50 GMT",
-        "ETag": "\u00220x8D7C15523903F04\u0022",
-        "Last-Modified": "Thu, 05 Mar 2020 22:32:50 GMT",
-=======
         "Date": "Fri, 03 Apr 2020 21:12:11 GMT",
         "ETag": "\u00220x8D7D813AD21C8CD\u0022",
         "Last-Modified": "Fri, 03 Apr 2020 21:12:11 GMT",
->>>>>>> 32e373e2
         "Server": [
           "Windows-Azure-Blob/1.0",
           "Microsoft-HTTPAPI/2.0"
         ],
         "x-ms-client-request-id": "bb7637d8-e07e-afb9-fe82-44ed93f41b96",
-<<<<<<< HEAD
-        "x-ms-request-id": "00475952-101e-001a-6c3e-f3f3e4000000",
-        "x-ms-version": "2019-10-10"
-=======
         "x-ms-request-id": "061bdeb0-e01e-0021-4cfc-0969db000000",
         "x-ms-version": "2019-12-12"
->>>>>>> 32e373e2
       },
       "ResponseBody": []
     },
@@ -122,51 +78,29 @@
       "RequestMethod": "PUT",
       "RequestHeaders": {
         "Authorization": "Sanitized",
-<<<<<<< HEAD
-        "traceparent": "00-8fcc0103c52657488a133301e9a0f870-c0dade1d7a203948-00",
-        "User-Agent": [
-          "azsdk-net-Storage.Files.DataLake/12.0.0-dev.20200305.1",
-          "(.NET Core 4.6.28325.01; Microsoft Windows 10.0.18363 )"
+        "traceparent": "00-0cc85c329590ce4092262e1096fa4151-4120c933c983c642-00",
+        "User-Agent": [
+          "azsdk-net-Storage.Files.DataLake/12.1.0-dev.20200403.1",
+          "(.NET Core 4.6.28325.01; Microsoft Windows 10.0.18362 )"
         ],
         "x-ms-client-request-id": "351ea4ea-3896-90d9-1ccb-39624378a972",
         "x-ms-return-client-request-id": "true",
-        "x-ms-version": "2019-10-10"
-=======
-        "traceparent": "00-0cc85c329590ce4092262e1096fa4151-4120c933c983c642-00",
-        "User-Agent": [
-          "azsdk-net-Storage.Files.DataLake/12.1.0-dev.20200403.1",
-          "(.NET Core 4.6.28325.01; Microsoft Windows 10.0.18362 )"
-        ],
-        "x-ms-client-request-id": "351ea4ea-3896-90d9-1ccb-39624378a972",
-        "x-ms-return-client-request-id": "true",
-        "x-ms-version": "2019-12-12"
->>>>>>> 32e373e2
+        "x-ms-version": "2019-12-12"
       },
       "RequestBody": null,
       "StatusCode": 201,
       "ResponseHeaders": {
         "Content-Length": "0",
-<<<<<<< HEAD
-        "Date": "Thu, 05 Mar 2020 22:32:51 GMT",
-        "ETag": "\u00220x8D7C15523D72C3C\u0022",
-        "Last-Modified": "Thu, 05 Mar 2020 22:32:51 GMT",
-=======
         "Date": "Fri, 03 Apr 2020 21:12:12 GMT",
         "ETag": "\u00220x8D7D813ADDBD804\u0022",
         "Last-Modified": "Fri, 03 Apr 2020 21:12:12 GMT",
->>>>>>> 32e373e2
         "Server": [
           "Windows-Azure-HDFS/1.0",
           "Microsoft-HTTPAPI/2.0"
         ],
         "x-ms-client-request-id": "351ea4ea-3896-90d9-1ccb-39624378a972",
-<<<<<<< HEAD
-        "x-ms-request-id": "8c455aac-d01f-0048-4c3e-f38f0c000000",
-        "x-ms-version": "2019-10-10"
-=======
         "x-ms-request-id": "af746c54-201f-002e-44fc-091fb7000000",
         "x-ms-version": "2019-12-12"
->>>>>>> 32e373e2
       },
       "ResponseBody": []
     },
@@ -177,22 +111,6 @@
         "Authorization": "Sanitized",
         "Content-Length": "56",
         "Content-Type": "application/xml",
-<<<<<<< HEAD
-        "traceparent": "00-da5024bedb4ad64fbc7c58405d9cecb0-0323745150305f4e-00",
-        "User-Agent": [
-          "azsdk-net-Storage.Files.DataLake/12.0.0-dev.20200305.1",
-          "(.NET Core 4.6.28325.01; Microsoft Windows 10.0.18363 )"
-        ],
-        "x-ms-client-request-id": "6156eedd-4d6d-2ba0-8fbc-111938ee6951",
-        "x-ms-return-client-request-id": "true",
-        "x-ms-version": "2019-10-10"
-      },
-      "RequestBody": "\u003CKeyInfo\u003E\u003CExpiry\u003E2020-03-05T23:32:51Z\u003C/Expiry\u003E\u003C/KeyInfo\u003E",
-      "StatusCode": 200,
-      "ResponseHeaders": {
-        "Content-Type": "application/xml",
-        "Date": "Thu, 05 Mar 2020 22:32:51 GMT",
-=======
         "traceparent": "00-e7e83bdca402684cb28a1b7e2254da3e-0675fe782bf4214b-00",
         "User-Agent": [
           "azsdk-net-Storage.Files.DataLake/12.1.0-dev.20200403.1",
@@ -207,32 +125,12 @@
       "ResponseHeaders": {
         "Content-Type": "application/xml",
         "Date": "Fri, 03 Apr 2020 21:12:12 GMT",
->>>>>>> 32e373e2
         "Server": [
           "Windows-Azure-Blob/1.0",
           "Microsoft-HTTPAPI/2.0"
         ],
         "Transfer-Encoding": "chunked",
         "x-ms-client-request-id": "6156eedd-4d6d-2ba0-8fbc-111938ee6951",
-<<<<<<< HEAD
-        "x-ms-request-id": "00475957-101e-001a-6e3e-f3f3e4000000",
-        "x-ms-version": "2019-10-10"
-      },
-      "ResponseBody": "\uFEFF\u003C?xml version=\u00221.0\u0022 encoding=\u0022utf-8\u0022?\u003E\u003CUserDelegationKey\u003E\u003CSignedOid\u003Ec4f48289-bb84-4086-b250-6f94a8f64cee\u003C/SignedOid\u003E\u003CSignedTid\u003E72f988bf-86f1-41af-91ab-2d7cd011db47\u003C/SignedTid\u003E\u003CSignedStart\u003E2020-03-05T22:32:51Z\u003C/SignedStart\u003E\u003CSignedExpiry\u003E2020-03-05T23:32:51Z\u003C/SignedExpiry\u003E\u003CSignedService\u003Eb\u003C/SignedService\u003E\u003CSignedVersion\u003E2019-10-10\u003C/SignedVersion\u003E\u003CValue\u003EfIONM6d0byw3HUfRLokkpEINx9AsASNxByGaLVlpFtM=\u003C/Value\u003E\u003C/UserDelegationKey\u003E"
-    },
-    {
-      "RequestUri": "https://seanstagehierarchical.dfs.core.windows.net/test-filesystem-8217bbef-fd0e-801a-f140-aafe075456b1/test-directory-3fee2e2d-4047-94bd-3e21-6a25655b2dce?skoid=c4f48289-bb84-4086-b250-6f94a8f64cee\u0026sktid=72f988bf-86f1-41af-91ab-2d7cd011db47\u0026skt=2020-03-05T22%3A32%3A51Z\u0026ske=2020-03-05T23%3A32%3A51Z\u0026sks=b\u0026skv=2019-10-10\u0026sv=2019-10-10\u0026st=2020-03-05T21%3A32%3A51Z\u0026se=2020-03-05T23%3A32%3A51Z\u0026sr=c\u0026sp=racwdl\u0026sig=Sanitized\u0026action=getAccessControl",
-      "RequestMethod": "HEAD",
-      "RequestHeaders": {
-        "traceparent": "00-4bb875715de4744cba61a76bbacd9cf1-8cbf2ae601aff048-00",
-        "User-Agent": [
-          "azsdk-net-Storage.Files.DataLake/12.0.0-dev.20200305.1",
-          "(.NET Core 4.6.28325.01; Microsoft Windows 10.0.18363 )"
-        ],
-        "x-ms-client-request-id": "5585765e-4722-b204-6c5d-9aeadb97699d",
-        "x-ms-return-client-request-id": "true",
-        "x-ms-version": "2019-10-10"
-=======
         "x-ms-request-id": "061be014-e01e-0021-04fc-0969db000000",
         "x-ms-version": "2019-12-12"
       },
@@ -250,20 +148,13 @@
         "x-ms-client-request-id": "5585765e-4722-b204-6c5d-9aeadb97699d",
         "x-ms-return-client-request-id": "true",
         "x-ms-version": "2019-12-12"
->>>>>>> 32e373e2
       },
       "RequestBody": null,
       "StatusCode": 200,
       "ResponseHeaders": {
-<<<<<<< HEAD
-        "Date": "Thu, 05 Mar 2020 22:32:51 GMT",
-        "ETag": "\u00220x8D7C15523D72C3C\u0022",
-        "Last-Modified": "Thu, 05 Mar 2020 22:32:51 GMT",
-=======
         "Date": "Fri, 03 Apr 2020 21:12:13 GMT",
         "ETag": "\u00220x8D7D813ADDBD804\u0022",
         "Last-Modified": "Fri, 03 Apr 2020 21:12:12 GMT",
->>>>>>> 32e373e2
         "Server": [
           "Windows-Azure-HDFS/1.0",
           "Microsoft-HTTPAPI/2.0"
@@ -273,13 +164,8 @@
         "x-ms-group": "c4f48289-bb84-4086-b250-6f94a8f64cee",
         "x-ms-owner": "c4f48289-bb84-4086-b250-6f94a8f64cee",
         "x-ms-permissions": "rwxr-x---",
-<<<<<<< HEAD
-        "x-ms-request-id": "923c0a03-001f-0029-2e3e-f3ac4f000000",
-        "x-ms-version": "2019-10-10"
-=======
         "x-ms-request-id": "fef024a5-601f-0072-7dfc-094aef000000",
         "x-ms-version": "2019-12-12"
->>>>>>> 32e373e2
       },
       "ResponseBody": []
     },
@@ -288,60 +174,34 @@
       "RequestMethod": "DELETE",
       "RequestHeaders": {
         "Authorization": "Sanitized",
-<<<<<<< HEAD
-        "traceparent": "00-176b61fb836d784abcdee277c47370bf-7c41a6c210d6e04b-00",
-        "User-Agent": [
-          "azsdk-net-Storage.Files.DataLake/12.0.0-dev.20200305.1",
-          "(.NET Core 4.6.28325.01; Microsoft Windows 10.0.18363 )"
+        "traceparent": "00-33555972fddec94fbf3403011d354686-3a958518a145de4d-00",
+        "User-Agent": [
+          "azsdk-net-Storage.Files.DataLake/12.1.0-dev.20200403.1",
+          "(.NET Core 4.6.28325.01; Microsoft Windows 10.0.18362 )"
         ],
         "x-ms-client-request-id": "c1bbfb65-1368-8d2e-9862-c4d77a1c215a",
         "x-ms-return-client-request-id": "true",
-        "x-ms-version": "2019-10-10"
-=======
-        "traceparent": "00-33555972fddec94fbf3403011d354686-3a958518a145de4d-00",
-        "User-Agent": [
-          "azsdk-net-Storage.Files.DataLake/12.1.0-dev.20200403.1",
-          "(.NET Core 4.6.28325.01; Microsoft Windows 10.0.18362 )"
+        "x-ms-version": "2019-12-12"
+      },
+      "RequestBody": null,
+      "StatusCode": 202,
+      "ResponseHeaders": {
+        "Content-Length": "0",
+        "Date": "Fri, 03 Apr 2020 21:12:13 GMT",
+        "Server": [
+          "Windows-Azure-Blob/1.0",
+          "Microsoft-HTTPAPI/2.0"
         ],
         "x-ms-client-request-id": "c1bbfb65-1368-8d2e-9862-c4d77a1c215a",
-        "x-ms-return-client-request-id": "true",
-        "x-ms-version": "2019-12-12"
->>>>>>> 32e373e2
-      },
-      "RequestBody": null,
-      "StatusCode": 202,
-      "ResponseHeaders": {
-        "Content-Length": "0",
-<<<<<<< HEAD
-        "Date": "Thu, 05 Mar 2020 22:32:52 GMT",
-=======
-        "Date": "Fri, 03 Apr 2020 21:12:13 GMT",
->>>>>>> 32e373e2
-        "Server": [
-          "Windows-Azure-Blob/1.0",
-          "Microsoft-HTTPAPI/2.0"
-        ],
-        "x-ms-client-request-id": "c1bbfb65-1368-8d2e-9862-c4d77a1c215a",
-<<<<<<< HEAD
-        "x-ms-request-id": "00475961-101e-001a-733e-f3f3e4000000",
-        "x-ms-version": "2019-10-10"
-=======
         "x-ms-request-id": "061be096-e01e-0021-75fc-0969db000000",
         "x-ms-version": "2019-12-12"
->>>>>>> 32e373e2
       },
       "ResponseBody": []
     }
   ],
   "Variables": {
-<<<<<<< HEAD
-    "DateTimeOffsetNow": "2020-03-05T14:32:51.5032643-08:00",
-    "RandomSeed": "80865716",
-    "Storage_TestConfigHierarchicalNamespace": "NamespaceTenant\nseanstagehierarchical\nU2FuaXRpemVk\nhttps://seanstagehierarchical.blob.core.windows.net\nhttp://seanstagehierarchical.file.core.windows.net\nhttp://seanstagehierarchical.queue.core.windows.net\nhttp://seanstagehierarchical.table.core.windows.net\n\n\n\n\nhttp://seanstagehierarchical-secondary.blob.core.windows.net\nhttp://seanstagehierarchical-secondary.file.core.windows.net\nhttp://seanstagehierarchical-secondary.queue.core.windows.net\nhttp://seanstagehierarchical-secondary.table.core.windows.net\n68390a19-a643-458b-b726-408abf67b4fc\nSanitized\n72f988bf-86f1-41af-91ab-2d7cd011db47\nhttps://login.microsoftonline.com/\nCloud\nBlobEndpoint=https://seanstagehierarchical.blob.core.windows.net/;QueueEndpoint=http://seanstagehierarchical.queue.core.windows.net/;FileEndpoint=http://seanstagehierarchical.file.core.windows.net/;BlobSecondaryEndpoint=http://seanstagehierarchical-secondary.blob.core.windows.net/;QueueSecondaryEndpoint=http://seanstagehierarchical-secondary.queue.core.windows.net/;FileSecondaryEndpoint=http://seanstagehierarchical-secondary.file.core.windows.net/;AccountName=seanstagehierarchical;AccountKey=Sanitized\n"
-=======
     "DateTimeOffsetNow": "2020-04-03T14:12:14.4376509-07:00",
     "RandomSeed": "80865716",
     "Storage_TestConfigHierarchicalNamespace": "NamespaceTenant\nseannsecanary\nU2FuaXRpemVk\nhttp://seannsecanary.blob.core.windows.net\nhttp://seannsecanary.file.core.windows.net\nhttp://seannsecanary.queue.core.windows.net\nhttp://seannsecanary.table.core.windows.net\n\n\n\n\nhttp://seannsecanary-secondary.blob.core.windows.net\nhttp://seannsecanary-secondary.file.core.windows.net\nhttp://seannsecanary-secondary.queue.core.windows.net\nhttp://seannsecanary-secondary.table.core.windows.net\n68390a19-a643-458b-b726-408abf67b4fc\nSanitized\n72f988bf-86f1-41af-91ab-2d7cd011db47\nhttps://login.microsoftonline.com/\nCloud\nBlobEndpoint=http://seannsecanary.blob.core.windows.net/;QueueEndpoint=http://seannsecanary.queue.core.windows.net/;FileEndpoint=http://seannsecanary.file.core.windows.net/;BlobSecondaryEndpoint=http://seannsecanary-secondary.blob.core.windows.net/;QueueSecondaryEndpoint=http://seannsecanary-secondary.queue.core.windows.net/;FileSecondaryEndpoint=http://seannsecanary-secondary.file.core.windows.net/;AccountName=seannsecanary;AccountKey=Sanitized\n"
->>>>>>> 32e373e2
   }
 }