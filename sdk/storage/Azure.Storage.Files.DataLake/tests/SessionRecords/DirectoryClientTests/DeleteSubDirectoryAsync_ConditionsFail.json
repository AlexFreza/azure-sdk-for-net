{
  "Entries": [
    {
      "RequestUri": "http://seannsecanary.blob.core.windows.net/test-filesystem-bffd2b73-8efb-d573-82ab-02593f9afcca?restype=container",
      "RequestMethod": "PUT",
      "RequestHeaders": {
        "Authorization": "Sanitized",
        "traceparent": "00-08b69f6d7d9025438034c76541af6e38-21f002db49d8e74e-00",
        "User-Agent": [
          "azsdk-net-Storage.Files.DataLake/12.1.0-dev.20200403.1",
          "(.NET Core 4.6.28325.01; Microsoft Windows 10.0.18362 )"
        ],
        "x-ms-blob-public-access": "container",
        "x-ms-client-request-id": "5edd632f-43d8-3a60-26af-647f84ec6b92",
        "x-ms-date": "Fri, 03 Apr 2020 20:53:33 GMT",
        "x-ms-return-client-request-id": "true",
        "x-ms-version": "2019-12-12"
      },
      "RequestBody": null,
      "StatusCode": 201,
      "ResponseHeaders": {
        "Content-Length": "0",
        "Date": "Fri, 03 Apr 2020 20:53:30 GMT",
        "ETag": "\u00220x8D7D81111900EF1\u0022",
        "Last-Modified": "Fri, 03 Apr 2020 20:53:31 GMT",
        "Server": [
          "Windows-Azure-Blob/1.0",
          "Microsoft-HTTPAPI/2.0"
        ],
        "x-ms-client-request-id": "5edd632f-43d8-3a60-26af-647f84ec6b92",
<<<<<<< HEAD
        "x-ms-request-id": "b9eb42ec-001e-0016-773a-f364ec000000",
=======
        "x-ms-request-id": "962164f0-f01e-0012-02f9-093670000000",
>>>>>>> 8d420312
        "x-ms-version": "2019-12-12"
      },
      "ResponseBody": []
    },
    {
      "RequestUri": "http://seannsecanary.dfs.core.windows.net/test-filesystem-bffd2b73-8efb-d573-82ab-02593f9afcca/test-directory-861e9d2f-9c82-91e5-1805-61444553115d?resource=directory",
      "RequestMethod": "PUT",
      "RequestHeaders": {
        "Authorization": "Sanitized",
        "traceparent": "00-623485337e55fb4ebe018c10fb85b681-68d16ecf787a8644-00",
        "User-Agent": [
          "azsdk-net-Storage.Files.DataLake/12.1.0-dev.20200403.1",
          "(.NET Core 4.6.28325.01; Microsoft Windows 10.0.18362 )"
        ],
        "x-ms-client-request-id": "26f0b64b-5a06-9240-7d4c-45d2e21cf5d3",
        "x-ms-date": "Fri, 03 Apr 2020 20:53:33 GMT",
        "x-ms-return-client-request-id": "true",
        "x-ms-version": "2019-12-12"
      },
      "RequestBody": null,
      "StatusCode": 201,
      "ResponseHeaders": {
        "Content-Length": "0",
        "Date": "Fri, 03 Apr 2020 20:53:30 GMT",
        "ETag": "\u00220x8D7D811119E487A\u0022",
        "Last-Modified": "Fri, 03 Apr 2020 20:53:31 GMT",
        "Server": [
          "Windows-Azure-HDFS/1.0",
          "Microsoft-HTTPAPI/2.0"
        ],
        "x-ms-client-request-id": "26f0b64b-5a06-9240-7d4c-45d2e21cf5d3",
<<<<<<< HEAD
        "x-ms-request-id": "22528cc6-001f-0006-3e3a-f3a184000000",
=======
        "x-ms-request-id": "fa43fb2e-201f-0097-62f9-091bad000000",
>>>>>>> 8d420312
        "x-ms-version": "2019-12-12"
      },
      "ResponseBody": []
    },
    {
      "RequestUri": "http://seannsecanary.dfs.core.windows.net/test-filesystem-bffd2b73-8efb-d573-82ab-02593f9afcca/test-directory-861e9d2f-9c82-91e5-1805-61444553115d/test-directory-44b4069d-8fc2-91d5-ab5c-cdaec66f1485?resource=directory",
      "RequestMethod": "PUT",
      "RequestHeaders": {
        "Authorization": "Sanitized",
        "User-Agent": [
          "azsdk-net-Storage.Files.DataLake/12.1.0-dev.20200403.1",
          "(.NET Core 4.6.28325.01; Microsoft Windows 10.0.18362 )"
        ],
        "x-ms-client-request-id": "76d802de-2fde-bbaf-e05f-7aaa8c91cc0e",
        "x-ms-date": "Fri, 03 Apr 2020 20:53:33 GMT",
        "x-ms-return-client-request-id": "true",
        "x-ms-version": "2019-12-12"
      },
      "RequestBody": null,
      "StatusCode": 201,
      "ResponseHeaders": {
        "Content-Length": "0",
        "Date": "Fri, 03 Apr 2020 20:53:30 GMT",
        "ETag": "\u00220x8D7D81111AA6D93\u0022",
        "Last-Modified": "Fri, 03 Apr 2020 20:53:31 GMT",
        "Server": [
          "Windows-Azure-HDFS/1.0",
          "Microsoft-HTTPAPI/2.0"
        ],
        "x-ms-client-request-id": "76d802de-2fde-bbaf-e05f-7aaa8c91cc0e",
<<<<<<< HEAD
        "x-ms-request-id": "22528cc7-001f-0006-3f3a-f3a184000000",
=======
        "x-ms-request-id": "fa43fb2f-201f-0097-63f9-091bad000000",
>>>>>>> 8d420312
        "x-ms-version": "2019-12-12"
      },
      "ResponseBody": []
    },
    {
      "RequestUri": "http://seannsecanary.dfs.core.windows.net/test-filesystem-bffd2b73-8efb-d573-82ab-02593f9afcca/test-directory-861e9d2f-9c82-91e5-1805-61444553115d/test-directory-44b4069d-8fc2-91d5-ab5c-cdaec66f1485?recursive=true",
      "RequestMethod": "DELETE",
      "RequestHeaders": {
        "Authorization": "Sanitized",
        "If-Modified-Since": "Sat, 04 Apr 2020 20:53:33 GMT",
        "User-Agent": [
          "azsdk-net-Storage.Files.DataLake/12.1.0-dev.20200403.1",
          "(.NET Core 4.6.28325.01; Microsoft Windows 10.0.18362 )"
        ],
        "x-ms-client-request-id": "c4cf317c-9e96-62a6-3f3c-ae0370ade36e",
        "x-ms-date": "Fri, 03 Apr 2020 20:53:33 GMT",
        "x-ms-return-client-request-id": "true",
        "x-ms-version": "2019-12-12"
      },
      "RequestBody": null,
      "StatusCode": 412,
      "ResponseHeaders": {
        "Content-Length": "200",
        "Content-Type": "application/json; charset=utf-8",
        "Date": "Fri, 03 Apr 2020 20:53:31 GMT",
        "Server": [
          "Windows-Azure-HDFS/1.0",
          "Microsoft-HTTPAPI/2.0"
        ],
        "x-ms-client-request-id": "c4cf317c-9e96-62a6-3f3c-ae0370ade36e",
        "x-ms-error-code": "ConditionNotMet",
<<<<<<< HEAD
        "x-ms-request-id": "22528cc8-001f-0006-403a-f3a184000000",
=======
        "x-ms-request-id": "fa43fb30-201f-0097-64f9-091bad000000",
>>>>>>> 8d420312
        "x-ms-version": "2019-12-12"
      },
      "ResponseBody": {
        "error": {
          "code": "ConditionNotMet",
          "message": "The condition specified using HTTP conditional header(s) is not met.\nRequestId:fa43fb30-201f-0097-64f9-091bad000000\nTime:2020-04-03T20:53:31.9611640Z"
        }
      }
    },
    {
      "RequestUri": "http://seannsecanary.blob.core.windows.net/test-filesystem-bffd2b73-8efb-d573-82ab-02593f9afcca?restype=container",
      "RequestMethod": "DELETE",
      "RequestHeaders": {
        "Authorization": "Sanitized",
        "traceparent": "00-23f6b5d9c662244fa38a7cf73b66534e-8bbbbce584f8ee42-00",
        "User-Agent": [
          "azsdk-net-Storage.Files.DataLake/12.1.0-dev.20200403.1",
          "(.NET Core 4.6.28325.01; Microsoft Windows 10.0.18362 )"
        ],
        "x-ms-client-request-id": "5b2def25-08c2-9978-19de-b4e7b76d4101",
        "x-ms-date": "Fri, 03 Apr 2020 20:53:33 GMT",
        "x-ms-return-client-request-id": "true",
        "x-ms-version": "2019-12-12"
      },
      "RequestBody": null,
      "StatusCode": 202,
      "ResponseHeaders": {
        "Content-Length": "0",
        "Date": "Fri, 03 Apr 2020 20:53:31 GMT",
        "Server": [
          "Windows-Azure-Blob/1.0",
          "Microsoft-HTTPAPI/2.0"
        ],
        "x-ms-client-request-id": "5b2def25-08c2-9978-19de-b4e7b76d4101",
<<<<<<< HEAD
        "x-ms-request-id": "b9eb42f3-001e-0016-7a3a-f364ec000000",
=======
        "x-ms-request-id": "96216511-f01e-0012-1bf9-093670000000",
>>>>>>> 8d420312
        "x-ms-version": "2019-12-12"
      },
      "ResponseBody": []
    },
    {
      "RequestUri": "http://seannsecanary.blob.core.windows.net/test-filesystem-e15fd661-a12c-90ac-b956-3270d60c77ba?restype=container",
      "RequestMethod": "PUT",
      "RequestHeaders": {
        "Authorization": "Sanitized",
        "traceparent": "00-78442604814ac349b385eb45d88b7cda-8f15d83bc722e242-00",
        "User-Agent": [
          "azsdk-net-Storage.Files.DataLake/12.1.0-dev.20200403.1",
          "(.NET Core 4.6.28325.01; Microsoft Windows 10.0.18362 )"
        ],
        "x-ms-blob-public-access": "container",
        "x-ms-client-request-id": "1437c6e4-a825-834e-439c-a26bd507c20c",
        "x-ms-date": "Fri, 03 Apr 2020 20:53:33 GMT",
        "x-ms-return-client-request-id": "true",
        "x-ms-version": "2019-12-12"
      },
      "RequestBody": null,
      "StatusCode": 201,
      "ResponseHeaders": {
        "Content-Length": "0",
        "Date": "Fri, 03 Apr 2020 20:53:31 GMT",
        "ETag": "\u00220x8D7D81111D62579\u0022",
        "Last-Modified": "Fri, 03 Apr 2020 20:53:32 GMT",
        "Server": [
          "Windows-Azure-Blob/1.0",
          "Microsoft-HTTPAPI/2.0"
        ],
        "x-ms-client-request-id": "1437c6e4-a825-834e-439c-a26bd507c20c",
<<<<<<< HEAD
        "x-ms-request-id": "5f1aea99-901e-003b-293a-f3d79f000000",
=======
        "x-ms-request-id": "96216528-f01e-0012-2bf9-093670000000",
>>>>>>> 8d420312
        "x-ms-version": "2019-12-12"
      },
      "ResponseBody": []
    },
    {
      "RequestUri": "http://seannsecanary.dfs.core.windows.net/test-filesystem-e15fd661-a12c-90ac-b956-3270d60c77ba/test-directory-8335f966-c090-d981-2a9b-0a8c24ab5828?resource=directory",
      "RequestMethod": "PUT",
      "RequestHeaders": {
        "Authorization": "Sanitized",
        "traceparent": "00-74b1afa1c292d34499c7ae970fdc4eb7-94644fdcd81bba46-00",
        "User-Agent": [
          "azsdk-net-Storage.Files.DataLake/12.1.0-dev.20200403.1",
          "(.NET Core 4.6.28325.01; Microsoft Windows 10.0.18362 )"
        ],
        "x-ms-client-request-id": "3e9971dd-3d5b-2393-445e-e9899ec15f98",
        "x-ms-date": "Fri, 03 Apr 2020 20:53:33 GMT",
        "x-ms-return-client-request-id": "true",
        "x-ms-version": "2019-12-12"
      },
      "RequestBody": null,
      "StatusCode": 201,
      "ResponseHeaders": {
        "Content-Length": "0",
        "Date": "Fri, 03 Apr 2020 20:53:31 GMT",
        "ETag": "\u00220x8D7D81111E566D2\u0022",
        "Last-Modified": "Fri, 03 Apr 2020 20:53:32 GMT",
        "Server": [
          "Windows-Azure-HDFS/1.0",
          "Microsoft-HTTPAPI/2.0"
        ],
        "x-ms-client-request-id": "3e9971dd-3d5b-2393-445e-e9899ec15f98",
<<<<<<< HEAD
        "x-ms-request-id": "81a5119c-a01f-0042-7a3a-f32bbb000000",
=======
        "x-ms-request-id": "fa43fb31-201f-0097-65f9-091bad000000",
>>>>>>> 8d420312
        "x-ms-version": "2019-12-12"
      },
      "ResponseBody": []
    },
    {
      "RequestUri": "http://seannsecanary.dfs.core.windows.net/test-filesystem-e15fd661-a12c-90ac-b956-3270d60c77ba/test-directory-8335f966-c090-d981-2a9b-0a8c24ab5828/test-directory-c5d67943-b27b-0337-652b-9e36839ef3ea?resource=directory",
      "RequestMethod": "PUT",
      "RequestHeaders": {
        "Authorization": "Sanitized",
        "User-Agent": [
          "azsdk-net-Storage.Files.DataLake/12.1.0-dev.20200403.1",
          "(.NET Core 4.6.28325.01; Microsoft Windows 10.0.18362 )"
        ],
        "x-ms-client-request-id": "6c9fa5f9-2869-2b54-3996-d9309f5c9fa6",
        "x-ms-date": "Fri, 03 Apr 2020 20:53:33 GMT",
        "x-ms-return-client-request-id": "true",
        "x-ms-version": "2019-12-12"
      },
      "RequestBody": null,
      "StatusCode": 201,
      "ResponseHeaders": {
        "Content-Length": "0",
        "Date": "Fri, 03 Apr 2020 20:53:31 GMT",
        "ETag": "\u00220x8D7D81111F1D072\u0022",
        "Last-Modified": "Fri, 03 Apr 2020 20:53:32 GMT",
        "Server": [
          "Windows-Azure-HDFS/1.0",
          "Microsoft-HTTPAPI/2.0"
        ],
        "x-ms-client-request-id": "6c9fa5f9-2869-2b54-3996-d9309f5c9fa6",
<<<<<<< HEAD
        "x-ms-request-id": "81a5119d-a01f-0042-7b3a-f32bbb000000",
=======
        "x-ms-request-id": "fa43fb32-201f-0097-66f9-091bad000000",
>>>>>>> 8d420312
        "x-ms-version": "2019-12-12"
      },
      "ResponseBody": []
    },
    {
      "RequestUri": "http://seannsecanary.dfs.core.windows.net/test-filesystem-e15fd661-a12c-90ac-b956-3270d60c77ba/test-directory-8335f966-c090-d981-2a9b-0a8c24ab5828/test-directory-c5d67943-b27b-0337-652b-9e36839ef3ea?recursive=true",
      "RequestMethod": "DELETE",
      "RequestHeaders": {
        "Authorization": "Sanitized",
        "If-Unmodified-Since": "Thu, 02 Apr 2020 20:53:33 GMT",
        "User-Agent": [
          "azsdk-net-Storage.Files.DataLake/12.1.0-dev.20200403.1",
          "(.NET Core 4.6.28325.01; Microsoft Windows 10.0.18362 )"
        ],
        "x-ms-client-request-id": "dd3d79bf-87ff-8580-e584-797a419db71f",
        "x-ms-date": "Fri, 03 Apr 2020 20:53:33 GMT",
        "x-ms-return-client-request-id": "true",
        "x-ms-version": "2019-12-12"
      },
      "RequestBody": null,
      "StatusCode": 412,
      "ResponseHeaders": {
        "Content-Length": "200",
        "Content-Type": "application/json; charset=utf-8",
        "Date": "Fri, 03 Apr 2020 20:53:31 GMT",
        "Server": [
          "Windows-Azure-HDFS/1.0",
          "Microsoft-HTTPAPI/2.0"
        ],
        "x-ms-client-request-id": "dd3d79bf-87ff-8580-e584-797a419db71f",
        "x-ms-error-code": "ConditionNotMet",
<<<<<<< HEAD
        "x-ms-request-id": "81a5119e-a01f-0042-7c3a-f32bbb000000",
=======
        "x-ms-request-id": "fa43fb33-201f-0097-67f9-091bad000000",
>>>>>>> 8d420312
        "x-ms-version": "2019-12-12"
      },
      "ResponseBody": {
        "error": {
          "code": "ConditionNotMet",
          "message": "The condition specified using HTTP conditional header(s) is not met.\nRequestId:fa43fb33-201f-0097-67f9-091bad000000\nTime:2020-04-03T20:53:32.4114807Z"
        }
      }
    },
    {
      "RequestUri": "http://seannsecanary.blob.core.windows.net/test-filesystem-e15fd661-a12c-90ac-b956-3270d60c77ba?restype=container",
      "RequestMethod": "DELETE",
      "RequestHeaders": {
        "Authorization": "Sanitized",
        "traceparent": "00-944331b0684fd84daad106f29aba06c7-4b19fcd1a539ea40-00",
        "User-Agent": [
          "azsdk-net-Storage.Files.DataLake/12.1.0-dev.20200403.1",
          "(.NET Core 4.6.28325.01; Microsoft Windows 10.0.18362 )"
        ],
        "x-ms-client-request-id": "26707e0c-c21e-e3a7-7e56-7e8d330ce70f",
        "x-ms-date": "Fri, 03 Apr 2020 20:53:33 GMT",
        "x-ms-return-client-request-id": "true",
        "x-ms-version": "2019-12-12"
      },
      "RequestBody": null,
      "StatusCode": 202,
      "ResponseHeaders": {
        "Content-Length": "0",
        "Date": "Fri, 03 Apr 2020 20:53:31 GMT",
        "Server": [
          "Windows-Azure-Blob/1.0",
          "Microsoft-HTTPAPI/2.0"
        ],
        "x-ms-client-request-id": "26707e0c-c21e-e3a7-7e56-7e8d330ce70f",
<<<<<<< HEAD
        "x-ms-request-id": "5f1aeaa2-901e-003b-2d3a-f3d79f000000",
=======
        "x-ms-request-id": "96216562-f01e-0012-57f9-093670000000",
>>>>>>> 8d420312
        "x-ms-version": "2019-12-12"
      },
      "ResponseBody": []
    },
    {
      "RequestUri": "http://seannsecanary.blob.core.windows.net/test-filesystem-c1492ac8-10b4-b82c-67f0-bf88c796a6a3?restype=container",
      "RequestMethod": "PUT",
      "RequestHeaders": {
        "Authorization": "Sanitized",
        "traceparent": "00-cc75b0ac8a9c3e4b8c719cd05dd79059-c71f4c45e04a1248-00",
        "User-Agent": [
          "azsdk-net-Storage.Files.DataLake/12.1.0-dev.20200403.1",
          "(.NET Core 4.6.28325.01; Microsoft Windows 10.0.18362 )"
        ],
        "x-ms-blob-public-access": "container",
        "x-ms-client-request-id": "b421b08e-83f8-fcc3-52b7-be2e021e1be7",
        "x-ms-date": "Fri, 03 Apr 2020 20:53:34 GMT",
        "x-ms-return-client-request-id": "true",
        "x-ms-version": "2019-12-12"
      },
      "RequestBody": null,
      "StatusCode": 201,
      "ResponseHeaders": {
        "Content-Length": "0",
        "Date": "Fri, 03 Apr 2020 20:53:31 GMT",
        "ETag": "\u00220x8D7D811121F22B9\u0022",
        "Last-Modified": "Fri, 03 Apr 2020 20:53:32 GMT",
        "Server": [
          "Windows-Azure-Blob/1.0",
          "Microsoft-HTTPAPI/2.0"
        ],
        "x-ms-client-request-id": "b421b08e-83f8-fcc3-52b7-be2e021e1be7",
<<<<<<< HEAD
        "x-ms-request-id": "81606a04-d01e-002a-163a-f34d2b000000",
=======
        "x-ms-request-id": "96216572-f01e-0012-66f9-093670000000",
>>>>>>> 8d420312
        "x-ms-version": "2019-12-12"
      },
      "ResponseBody": []
    },
    {
      "RequestUri": "http://seannsecanary.dfs.core.windows.net/test-filesystem-c1492ac8-10b4-b82c-67f0-bf88c796a6a3/test-directory-324ddab0-249d-37e2-2942-438b14542ee2?resource=directory",
      "RequestMethod": "PUT",
      "RequestHeaders": {
        "Authorization": "Sanitized",
        "traceparent": "00-2870c244845c6541a10f4ce07393789b-3d94987d0ef30647-00",
        "User-Agent": [
          "azsdk-net-Storage.Files.DataLake/12.1.0-dev.20200403.1",
          "(.NET Core 4.6.28325.01; Microsoft Windows 10.0.18362 )"
        ],
        "x-ms-client-request-id": "ae27130d-e736-6975-cee9-8bb64038e7fd",
        "x-ms-date": "Fri, 03 Apr 2020 20:53:34 GMT",
        "x-ms-return-client-request-id": "true",
        "x-ms-version": "2019-12-12"
      },
      "RequestBody": null,
      "StatusCode": 201,
      "ResponseHeaders": {
        "Content-Length": "0",
        "Date": "Fri, 03 Apr 2020 20:53:31 GMT",
        "ETag": "\u00220x8D7D811122FF19C\u0022",
        "Last-Modified": "Fri, 03 Apr 2020 20:53:32 GMT",
        "Server": [
          "Windows-Azure-HDFS/1.0",
          "Microsoft-HTTPAPI/2.0"
        ],
        "x-ms-client-request-id": "ae27130d-e736-6975-cee9-8bb64038e7fd",
<<<<<<< HEAD
        "x-ms-request-id": "3ab45ca5-601f-002f-603a-f39ff0000000",
=======
        "x-ms-request-id": "fa43fb34-201f-0097-68f9-091bad000000",
>>>>>>> 8d420312
        "x-ms-version": "2019-12-12"
      },
      "ResponseBody": []
    },
    {
      "RequestUri": "http://seannsecanary.dfs.core.windows.net/test-filesystem-c1492ac8-10b4-b82c-67f0-bf88c796a6a3/test-directory-324ddab0-249d-37e2-2942-438b14542ee2/test-directory-5656db89-0524-be72-3092-f42bb46d6456?resource=directory",
      "RequestMethod": "PUT",
      "RequestHeaders": {
        "Authorization": "Sanitized",
        "User-Agent": [
          "azsdk-net-Storage.Files.DataLake/12.1.0-dev.20200403.1",
          "(.NET Core 4.6.28325.01; Microsoft Windows 10.0.18362 )"
        ],
        "x-ms-client-request-id": "f7eb728b-ad7c-083a-a068-7ea4f24ab560",
        "x-ms-date": "Fri, 03 Apr 2020 20:53:34 GMT",
        "x-ms-return-client-request-id": "true",
        "x-ms-version": "2019-12-12"
      },
      "RequestBody": null,
      "StatusCode": 201,
      "ResponseHeaders": {
        "Content-Length": "0",
        "Date": "Fri, 03 Apr 2020 20:53:31 GMT",
        "ETag": "\u00220x8D7D811123E842A\u0022",
        "Last-Modified": "Fri, 03 Apr 2020 20:53:32 GMT",
        "Server": [
          "Windows-Azure-HDFS/1.0",
          "Microsoft-HTTPAPI/2.0"
        ],
        "x-ms-client-request-id": "f7eb728b-ad7c-083a-a068-7ea4f24ab560",
<<<<<<< HEAD
        "x-ms-request-id": "3ab45ca6-601f-002f-613a-f39ff0000000",
=======
        "x-ms-request-id": "fa43fb35-201f-0097-69f9-091bad000000",
>>>>>>> 8d420312
        "x-ms-version": "2019-12-12"
      },
      "ResponseBody": []
    },
    {
      "RequestUri": "http://seannsecanary.dfs.core.windows.net/test-filesystem-c1492ac8-10b4-b82c-67f0-bf88c796a6a3/test-directory-324ddab0-249d-37e2-2942-438b14542ee2/test-directory-5656db89-0524-be72-3092-f42bb46d6456?recursive=true",
      "RequestMethod": "DELETE",
      "RequestHeaders": {
        "Authorization": "Sanitized",
        "If-Match": "\u0022garbage\u0022",
        "User-Agent": [
          "azsdk-net-Storage.Files.DataLake/12.1.0-dev.20200403.1",
          "(.NET Core 4.6.28325.01; Microsoft Windows 10.0.18362 )"
        ],
        "x-ms-client-request-id": "419fef16-6d82-90da-a975-60c40107feed",
        "x-ms-date": "Fri, 03 Apr 2020 20:53:34 GMT",
        "x-ms-return-client-request-id": "true",
        "x-ms-version": "2019-12-12"
      },
      "RequestBody": null,
      "StatusCode": 412,
      "ResponseHeaders": {
        "Content-Length": "200",
        "Content-Type": "application/json; charset=utf-8",
        "Date": "Fri, 03 Apr 2020 20:53:32 GMT",
        "Server": [
          "Windows-Azure-HDFS/1.0",
          "Microsoft-HTTPAPI/2.0"
        ],
        "x-ms-client-request-id": "419fef16-6d82-90da-a975-60c40107feed",
        "x-ms-error-code": "ConditionNotMet",
<<<<<<< HEAD
        "x-ms-request-id": "3ab45ca7-601f-002f-623a-f39ff0000000",
=======
        "x-ms-request-id": "fa43fb36-201f-0097-6af9-091bad000000",
>>>>>>> 8d420312
        "x-ms-version": "2019-12-12"
      },
      "ResponseBody": {
        "error": {
          "code": "ConditionNotMet",
          "message": "The condition specified using HTTP conditional header(s) is not met.\nRequestId:fa43fb36-201f-0097-6af9-091bad000000\nTime:2020-04-03T20:53:32.9138341Z"
        }
      }
    },
    {
      "RequestUri": "http://seannsecanary.blob.core.windows.net/test-filesystem-c1492ac8-10b4-b82c-67f0-bf88c796a6a3?restype=container",
      "RequestMethod": "DELETE",
      "RequestHeaders": {
        "Authorization": "Sanitized",
        "traceparent": "00-bc997bb895abc74486ea285b1374d519-1656356e282dcc4d-00",
        "User-Agent": [
          "azsdk-net-Storage.Files.DataLake/12.1.0-dev.20200403.1",
          "(.NET Core 4.6.28325.01; Microsoft Windows 10.0.18362 )"
        ],
        "x-ms-client-request-id": "038d4211-74aa-17de-5ae6-b244840a0828",
        "x-ms-date": "Fri, 03 Apr 2020 20:53:34 GMT",
        "x-ms-return-client-request-id": "true",
        "x-ms-version": "2019-12-12"
      },
      "RequestBody": null,
      "StatusCode": 202,
      "ResponseHeaders": {
        "Content-Length": "0",
        "Date": "Fri, 03 Apr 2020 20:53:32 GMT",
        "Server": [
          "Windows-Azure-Blob/1.0",
          "Microsoft-HTTPAPI/2.0"
        ],
        "x-ms-client-request-id": "038d4211-74aa-17de-5ae6-b244840a0828",
<<<<<<< HEAD
        "x-ms-request-id": "81606a24-d01e-002a-323a-f34d2b000000",
=======
        "x-ms-request-id": "96216599-f01e-0012-07f9-093670000000",
>>>>>>> 8d420312
        "x-ms-version": "2019-12-12"
      },
      "ResponseBody": []
    },
    {
      "RequestUri": "http://seannsecanary.blob.core.windows.net/test-filesystem-d6b83167-24e0-f7bf-a4fa-9ea0a5c30102?restype=container",
      "RequestMethod": "PUT",
      "RequestHeaders": {
        "Authorization": "Sanitized",
        "traceparent": "00-b0c7853441afa74eb97cd68f5f58c3df-847399251fd07e48-00",
        "User-Agent": [
          "azsdk-net-Storage.Files.DataLake/12.1.0-dev.20200403.1",
          "(.NET Core 4.6.28325.01; Microsoft Windows 10.0.18362 )"
        ],
        "x-ms-blob-public-access": "container",
        "x-ms-client-request-id": "5eaf9fd9-74ee-ecd8-8396-5eafd63e7197",
        "x-ms-date": "Fri, 03 Apr 2020 20:53:34 GMT",
        "x-ms-return-client-request-id": "true",
        "x-ms-version": "2019-12-12"
      },
      "RequestBody": null,
      "StatusCode": 201,
      "ResponseHeaders": {
        "Content-Length": "0",
        "Date": "Fri, 03 Apr 2020 20:53:32 GMT",
        "ETag": "\u00220x8D7D81112690A88\u0022",
        "Last-Modified": "Fri, 03 Apr 2020 20:53:33 GMT",
        "Server": [
          "Windows-Azure-Blob/1.0",
          "Microsoft-HTTPAPI/2.0"
        ],
        "x-ms-client-request-id": "5eaf9fd9-74ee-ecd8-8396-5eafd63e7197",
<<<<<<< HEAD
        "x-ms-request-id": "c8d7ebd7-701e-000c-573a-f30533000000",
=======
        "x-ms-request-id": "962165b2-f01e-0012-1af9-093670000000",
>>>>>>> 8d420312
        "x-ms-version": "2019-12-12"
      },
      "ResponseBody": []
    },
    {
      "RequestUri": "http://seannsecanary.dfs.core.windows.net/test-filesystem-d6b83167-24e0-f7bf-a4fa-9ea0a5c30102/test-directory-dd19b0e4-4957-6cae-ed52-cef14d298a9f?resource=directory",
      "RequestMethod": "PUT",
      "RequestHeaders": {
        "Authorization": "Sanitized",
        "traceparent": "00-ff32b0bca0f23d4b97e272652ff7f445-ba08a010da964447-00",
        "User-Agent": [
          "azsdk-net-Storage.Files.DataLake/12.1.0-dev.20200403.1",
          "(.NET Core 4.6.28325.01; Microsoft Windows 10.0.18362 )"
        ],
        "x-ms-client-request-id": "bcb1407d-43eb-9040-f143-709ca5e79f59",
        "x-ms-date": "Fri, 03 Apr 2020 20:53:34 GMT",
        "x-ms-return-client-request-id": "true",
        "x-ms-version": "2019-12-12"
      },
      "RequestBody": null,
      "StatusCode": 201,
      "ResponseHeaders": {
        "Content-Length": "0",
        "Date": "Fri, 03 Apr 2020 20:53:32 GMT",
        "ETag": "\u00220x8D7D811127AF0AF\u0022",
        "Last-Modified": "Fri, 03 Apr 2020 20:53:33 GMT",
        "Server": [
          "Windows-Azure-HDFS/1.0",
          "Microsoft-HTTPAPI/2.0"
        ],
        "x-ms-client-request-id": "bcb1407d-43eb-9040-f143-709ca5e79f59",
<<<<<<< HEAD
        "x-ms-request-id": "dc315b0a-901f-0049-1d3a-f3d0d0000000",
=======
        "x-ms-request-id": "fa43fb37-201f-0097-6bf9-091bad000000",
>>>>>>> 8d420312
        "x-ms-version": "2019-12-12"
      },
      "ResponseBody": []
    },
    {
      "RequestUri": "http://seannsecanary.dfs.core.windows.net/test-filesystem-d6b83167-24e0-f7bf-a4fa-9ea0a5c30102/test-directory-dd19b0e4-4957-6cae-ed52-cef14d298a9f/test-directory-d0d6be0b-6b78-4183-9c62-0e910dcacf5a?resource=directory",
      "RequestMethod": "PUT",
      "RequestHeaders": {
        "Authorization": "Sanitized",
        "User-Agent": [
          "azsdk-net-Storage.Files.DataLake/12.1.0-dev.20200403.1",
          "(.NET Core 4.6.28325.01; Microsoft Windows 10.0.18362 )"
        ],
        "x-ms-client-request-id": "ded7e126-bfbc-1151-bc70-1f8934af8326",
        "x-ms-date": "Fri, 03 Apr 2020 20:53:34 GMT",
        "x-ms-return-client-request-id": "true",
        "x-ms-version": "2019-12-12"
      },
      "RequestBody": null,
      "StatusCode": 201,
      "ResponseHeaders": {
        "Content-Length": "0",
        "Date": "Fri, 03 Apr 2020 20:53:32 GMT",
        "ETag": "\u00220x8D7D81112876F2D\u0022",
        "Last-Modified": "Fri, 03 Apr 2020 20:53:33 GMT",
        "Server": [
          "Windows-Azure-HDFS/1.0",
          "Microsoft-HTTPAPI/2.0"
        ],
        "x-ms-client-request-id": "ded7e126-bfbc-1151-bc70-1f8934af8326",
<<<<<<< HEAD
        "x-ms-request-id": "dc315b0b-901f-0049-1e3a-f3d0d0000000",
=======
        "x-ms-request-id": "fa43fb38-201f-0097-6cf9-091bad000000",
>>>>>>> 8d420312
        "x-ms-version": "2019-12-12"
      },
      "ResponseBody": []
    },
    {
      "RequestUri": "http://seannsecanary.blob.core.windows.net/test-filesystem-d6b83167-24e0-f7bf-a4fa-9ea0a5c30102/test-directory-dd19b0e4-4957-6cae-ed52-cef14d298a9f/test-directory-d0d6be0b-6b78-4183-9c62-0e910dcacf5a",
      "RequestMethod": "HEAD",
      "RequestHeaders": {
        "Authorization": "Sanitized",
        "User-Agent": [
          "azsdk-net-Storage.Files.DataLake/12.1.0-dev.20200403.1",
          "(.NET Core 4.6.28325.01; Microsoft Windows 10.0.18362 )"
        ],
        "x-ms-client-request-id": "2b6a2751-f0f2-039d-b363-4f07ae296115",
        "x-ms-date": "Fri, 03 Apr 2020 20:53:34 GMT",
        "x-ms-return-client-request-id": "true",
        "x-ms-version": "2019-12-12"
      },
      "RequestBody": null,
      "StatusCode": 200,
      "ResponseHeaders": {
        "Accept-Ranges": "bytes",
        "Content-Length": "0",
        "Content-Type": "application/octet-stream",
        "Date": "Fri, 03 Apr 2020 20:53:32 GMT",
        "ETag": "\u00220x8D7D81112876F2D\u0022",
        "Last-Modified": "Fri, 03 Apr 2020 20:53:33 GMT",
        "Server": [
          "Windows-Azure-Blob/1.0",
          "Microsoft-HTTPAPI/2.0"
        ],
        "x-ms-access-tier": "Hot",
        "x-ms-access-tier-inferred": "true",
        "x-ms-blob-type": "BlockBlob",
        "x-ms-client-request-id": "2b6a2751-f0f2-039d-b363-4f07ae296115",
        "x-ms-creation-time": "Fri, 03 Apr 2020 20:53:33 GMT",
        "x-ms-lease-state": "available",
        "x-ms-lease-status": "unlocked",
        "x-ms-meta-hdi_isfolder": "true",
        "x-ms-request-id": "962165e0-f01e-0012-41f9-093670000000",
        "x-ms-server-encrypted": "true",
        "x-ms-version": "2019-12-12"
      },
      "ResponseBody": []
    },
    {
      "RequestUri": "http://seannsecanary.dfs.core.windows.net/test-filesystem-d6b83167-24e0-f7bf-a4fa-9ea0a5c30102/test-directory-dd19b0e4-4957-6cae-ed52-cef14d298a9f/test-directory-d0d6be0b-6b78-4183-9c62-0e910dcacf5a?recursive=true",
      "RequestMethod": "DELETE",
      "RequestHeaders": {
        "Authorization": "Sanitized",
        "If-None-Match": "\u00220x8D7D81112876F2D\u0022",
        "User-Agent": [
          "azsdk-net-Storage.Files.DataLake/12.1.0-dev.20200403.1",
          "(.NET Core 4.6.28325.01; Microsoft Windows 10.0.18362 )"
        ],
        "x-ms-client-request-id": "0c38fa61-5844-8233-78d6-ed0f43da8fe1",
        "x-ms-date": "Fri, 03 Apr 2020 20:53:34 GMT",
        "x-ms-return-client-request-id": "true",
        "x-ms-version": "2019-12-12"
      },
      "RequestBody": null,
      "StatusCode": 412,
      "ResponseHeaders": {
        "Content-Length": "200",
        "Content-Type": "application/json; charset=utf-8",
        "Date": "Fri, 03 Apr 2020 20:53:32 GMT",
        "Server": [
          "Windows-Azure-HDFS/1.0",
          "Microsoft-HTTPAPI/2.0"
        ],
        "x-ms-client-request-id": "0c38fa61-5844-8233-78d6-ed0f43da8fe1",
        "x-ms-error-code": "ConditionNotMet",
<<<<<<< HEAD
        "x-ms-request-id": "dc315b0c-901f-0049-1f3a-f3d0d0000000",
=======
        "x-ms-request-id": "fa43fb39-201f-0097-6df9-091bad000000",
>>>>>>> 8d420312
        "x-ms-version": "2019-12-12"
      },
      "ResponseBody": {
        "error": {
          "code": "ConditionNotMet",
          "message": "The condition specified using HTTP conditional header(s) is not met.\nRequestId:fa43fb39-201f-0097-6df9-091bad000000\nTime:2020-04-03T20:53:33.4682245Z"
        }
      }
    },
    {
      "RequestUri": "http://seannsecanary.blob.core.windows.net/test-filesystem-d6b83167-24e0-f7bf-a4fa-9ea0a5c30102?restype=container",
      "RequestMethod": "DELETE",
      "RequestHeaders": {
        "Authorization": "Sanitized",
        "traceparent": "00-95e83ef2921a654e895f4e82a4db686e-dc3b13f0f5729d4b-00",
        "User-Agent": [
          "azsdk-net-Storage.Files.DataLake/12.1.0-dev.20200403.1",
          "(.NET Core 4.6.28325.01; Microsoft Windows 10.0.18362 )"
        ],
        "x-ms-client-request-id": "b3a545a8-54f1-5ad0-bad9-a3c782645025",
        "x-ms-date": "Fri, 03 Apr 2020 20:53:34 GMT",
        "x-ms-return-client-request-id": "true",
        "x-ms-version": "2019-12-12"
      },
      "RequestBody": null,
      "StatusCode": 202,
      "ResponseHeaders": {
        "Content-Length": "0",
        "Date": "Fri, 03 Apr 2020 20:53:32 GMT",
        "Server": [
          "Windows-Azure-Blob/1.0",
          "Microsoft-HTTPAPI/2.0"
        ],
        "x-ms-client-request-id": "b3a545a8-54f1-5ad0-bad9-a3c782645025",
<<<<<<< HEAD
        "x-ms-request-id": "c8d7ebe3-701e-000c-5f3a-f30533000000",
=======
        "x-ms-request-id": "962165e7-f01e-0012-48f9-093670000000",
>>>>>>> 8d420312
        "x-ms-version": "2019-12-12"
      },
      "ResponseBody": []
    },
    {
      "RequestUri": "http://seannsecanary.blob.core.windows.net/test-filesystem-be9cf20a-517d-70b4-7357-596d2cda6557?restype=container",
      "RequestMethod": "PUT",
      "RequestHeaders": {
        "Authorization": "Sanitized",
        "traceparent": "00-84de42e9a17ed3469d0557c4a5d460f3-22fa09a95e60844f-00",
        "User-Agent": [
          "azsdk-net-Storage.Files.DataLake/12.1.0-dev.20200403.1",
          "(.NET Core 4.6.28325.01; Microsoft Windows 10.0.18362 )"
        ],
        "x-ms-blob-public-access": "container",
        "x-ms-client-request-id": "2b4e0687-9084-5727-9135-409afa632ddf",
        "x-ms-date": "Fri, 03 Apr 2020 20:53:35 GMT",
        "x-ms-return-client-request-id": "true",
        "x-ms-version": "2019-12-12"
      },
      "RequestBody": null,
      "StatusCode": 201,
      "ResponseHeaders": {
        "Content-Length": "0",
        "Date": "Fri, 03 Apr 2020 20:53:32 GMT",
        "ETag": "\u00220x8D7D81112C0141B\u0022",
        "Last-Modified": "Fri, 03 Apr 2020 20:53:33 GMT",
        "Server": [
          "Windows-Azure-Blob/1.0",
          "Microsoft-HTTPAPI/2.0"
        ],
        "x-ms-client-request-id": "2b4e0687-9084-5727-9135-409afa632ddf",
<<<<<<< HEAD
        "x-ms-request-id": "beed2756-601e-002f-633a-f39ff0000000",
=======
        "x-ms-request-id": "962165ef-f01e-0012-4ef9-093670000000",
>>>>>>> 8d420312
        "x-ms-version": "2019-12-12"
      },
      "ResponseBody": []
    },
    {
      "RequestUri": "http://seannsecanary.dfs.core.windows.net/test-filesystem-be9cf20a-517d-70b4-7357-596d2cda6557/test-directory-39404b74-52fd-2ef0-0211-9947a23823b3?resource=directory",
      "RequestMethod": "PUT",
      "RequestHeaders": {
        "Authorization": "Sanitized",
        "traceparent": "00-d590a9ca58622f4f9ab3bb3b11238f00-24db17b1833f8e45-00",
        "User-Agent": [
          "azsdk-net-Storage.Files.DataLake/12.1.0-dev.20200403.1",
          "(.NET Core 4.6.28325.01; Microsoft Windows 10.0.18362 )"
        ],
        "x-ms-client-request-id": "0107ce09-247f-3450-1520-2972f7dfb459",
        "x-ms-date": "Fri, 03 Apr 2020 20:53:35 GMT",
        "x-ms-return-client-request-id": "true",
        "x-ms-version": "2019-12-12"
      },
      "RequestBody": null,
      "StatusCode": 201,
      "ResponseHeaders": {
        "Content-Length": "0",
        "Date": "Fri, 03 Apr 2020 20:53:32 GMT",
        "ETag": "\u00220x8D7D81112CEFEF3\u0022",
        "Last-Modified": "Fri, 03 Apr 2020 20:53:33 GMT",
        "Server": [
          "Windows-Azure-HDFS/1.0",
          "Microsoft-HTTPAPI/2.0"
        ],
        "x-ms-client-request-id": "0107ce09-247f-3450-1520-2972f7dfb459",
<<<<<<< HEAD
        "x-ms-request-id": "551d96cf-c01f-0019-4c3a-f31280000000",
=======
        "x-ms-request-id": "fa43fb3a-201f-0097-6ef9-091bad000000",
>>>>>>> 8d420312
        "x-ms-version": "2019-12-12"
      },
      "ResponseBody": []
    },
    {
      "RequestUri": "http://seannsecanary.dfs.core.windows.net/test-filesystem-be9cf20a-517d-70b4-7357-596d2cda6557/test-directory-39404b74-52fd-2ef0-0211-9947a23823b3/test-directory-f0a18c11-067d-3a53-7849-18eee7f092ac?resource=directory",
      "RequestMethod": "PUT",
      "RequestHeaders": {
        "Authorization": "Sanitized",
        "User-Agent": [
          "azsdk-net-Storage.Files.DataLake/12.1.0-dev.20200403.1",
          "(.NET Core 4.6.28325.01; Microsoft Windows 10.0.18362 )"
        ],
        "x-ms-client-request-id": "0eed115b-a0b4-0243-7bcc-89350b624c25",
        "x-ms-date": "Fri, 03 Apr 2020 20:53:35 GMT",
        "x-ms-return-client-request-id": "true",
        "x-ms-version": "2019-12-12"
      },
      "RequestBody": null,
      "StatusCode": 201,
      "ResponseHeaders": {
        "Content-Length": "0",
        "Date": "Fri, 03 Apr 2020 20:53:32 GMT",
        "ETag": "\u00220x8D7D81112DCC1E8\u0022",
        "Last-Modified": "Fri, 03 Apr 2020 20:53:33 GMT",
        "Server": [
          "Windows-Azure-HDFS/1.0",
          "Microsoft-HTTPAPI/2.0"
        ],
        "x-ms-client-request-id": "0eed115b-a0b4-0243-7bcc-89350b624c25",
<<<<<<< HEAD
        "x-ms-request-id": "551d96d0-c01f-0019-4d3a-f31280000000",
=======
        "x-ms-request-id": "fa43fb3b-201f-0097-6ff9-091bad000000",
>>>>>>> 8d420312
        "x-ms-version": "2019-12-12"
      },
      "ResponseBody": []
    },
    {
      "RequestUri": "http://seannsecanary.dfs.core.windows.net/test-filesystem-be9cf20a-517d-70b4-7357-596d2cda6557/test-directory-39404b74-52fd-2ef0-0211-9947a23823b3/test-directory-f0a18c11-067d-3a53-7849-18eee7f092ac?recursive=true",
      "RequestMethod": "DELETE",
      "RequestHeaders": {
        "Authorization": "Sanitized",
        "User-Agent": [
          "azsdk-net-Storage.Files.DataLake/12.1.0-dev.20200403.1",
          "(.NET Core 4.6.28325.01; Microsoft Windows 10.0.18362 )"
        ],
        "x-ms-client-request-id": "d592d74a-8302-e1f8-943c-586498fec858",
        "x-ms-date": "Fri, 03 Apr 2020 20:53:35 GMT",
        "x-ms-lease-id": "e6849ac9-872b-aa46-2d2b-6824a191980a",
        "x-ms-return-client-request-id": "true",
        "x-ms-version": "2019-12-12"
      },
      "RequestBody": null,
      "StatusCode": 412,
      "ResponseHeaders": {
        "Content-Length": "176",
        "Content-Type": "application/json; charset=utf-8",
        "Date": "Fri, 03 Apr 2020 20:53:33 GMT",
        "Server": [
          "Windows-Azure-HDFS/1.0",
          "Microsoft-HTTPAPI/2.0"
        ],
        "x-ms-client-request-id": "d592d74a-8302-e1f8-943c-586498fec858",
        "x-ms-error-code": "LeaseNotPresent",
<<<<<<< HEAD
        "x-ms-request-id": "551d96d1-c01f-0019-4e3a-f31280000000",
=======
        "x-ms-request-id": "fa43fb3c-201f-0097-70f9-091bad000000",
>>>>>>> 8d420312
        "x-ms-version": "2019-12-12"
      },
      "ResponseBody": {
        "error": {
          "code": "LeaseNotPresent",
          "message": "There is currently no lease on the resource.\nRequestId:fa43fb3c-201f-0097-70f9-091bad000000\nTime:2020-04-03T20:53:33.9475608Z"
        }
      }
    },
    {
      "RequestUri": "http://seannsecanary.blob.core.windows.net/test-filesystem-be9cf20a-517d-70b4-7357-596d2cda6557?restype=container",
      "RequestMethod": "DELETE",
      "RequestHeaders": {
        "Authorization": "Sanitized",
        "traceparent": "00-b3c200381fe0934a909ec5074fc897e5-4c90eca68128414a-00",
        "User-Agent": [
          "azsdk-net-Storage.Files.DataLake/12.1.0-dev.20200403.1",
          "(.NET Core 4.6.28325.01; Microsoft Windows 10.0.18362 )"
        ],
        "x-ms-client-request-id": "34eb71a2-76d0-0a22-8410-8b6587c45759",
        "x-ms-date": "Fri, 03 Apr 2020 20:53:35 GMT",
        "x-ms-return-client-request-id": "true",
        "x-ms-version": "2019-12-12"
      },
      "RequestBody": null,
      "StatusCode": 202,
      "ResponseHeaders": {
        "Content-Length": "0",
        "Date": "Fri, 03 Apr 2020 20:53:33 GMT",
        "Server": [
          "Windows-Azure-Blob/1.0",
          "Microsoft-HTTPAPI/2.0"
        ],
        "x-ms-client-request-id": "34eb71a2-76d0-0a22-8410-8b6587c45759",
<<<<<<< HEAD
        "x-ms-request-id": "beed2760-601e-002f-6a3a-f39ff0000000",
=======
        "x-ms-request-id": "9621661b-f01e-0012-78f9-093670000000",
>>>>>>> 8d420312
        "x-ms-version": "2019-12-12"
      },
      "ResponseBody": []
    }
  ],
  "Variables": {
    "DateTimeOffsetNow": "2020-04-03T13:53:33.1282040-07:00",
    "RandomSeed": "840641762",
    "Storage_TestConfigHierarchicalNamespace": "NamespaceTenant\nseannsecanary\nU2FuaXRpemVk\nhttp://seannsecanary.blob.core.windows.net\nhttp://seannsecanary.file.core.windows.net\nhttp://seannsecanary.queue.core.windows.net\nhttp://seannsecanary.table.core.windows.net\n\n\n\n\nhttp://seannsecanary-secondary.blob.core.windows.net\nhttp://seannsecanary-secondary.file.core.windows.net\nhttp://seannsecanary-secondary.queue.core.windows.net\nhttp://seannsecanary-secondary.table.core.windows.net\n68390a19-a643-458b-b726-408abf67b4fc\nSanitized\n72f988bf-86f1-41af-91ab-2d7cd011db47\nhttps://login.microsoftonline.com/\nCloud\nBlobEndpoint=http://seannsecanary.blob.core.windows.net/;QueueEndpoint=http://seannsecanary.queue.core.windows.net/;FileEndpoint=http://seannsecanary.file.core.windows.net/;BlobSecondaryEndpoint=http://seannsecanary-secondary.blob.core.windows.net/;QueueSecondaryEndpoint=http://seannsecanary-secondary.queue.core.windows.net/;FileSecondaryEndpoint=http://seannsecanary-secondary.file.core.windows.net/;AccountName=seannsecanary;AccountKey=Sanitized\n"
  }
}<|MERGE_RESOLUTION|>--- conflicted
+++ resolved
@@ -28,11 +28,7 @@
           "Microsoft-HTTPAPI/2.0"
         ],
         "x-ms-client-request-id": "5edd632f-43d8-3a60-26af-647f84ec6b92",
-<<<<<<< HEAD
-        "x-ms-request-id": "b9eb42ec-001e-0016-773a-f364ec000000",
-=======
         "x-ms-request-id": "962164f0-f01e-0012-02f9-093670000000",
->>>>>>> 8d420312
         "x-ms-version": "2019-12-12"
       },
       "ResponseBody": []
@@ -64,11 +60,7 @@
           "Microsoft-HTTPAPI/2.0"
         ],
         "x-ms-client-request-id": "26f0b64b-5a06-9240-7d4c-45d2e21cf5d3",
-<<<<<<< HEAD
-        "x-ms-request-id": "22528cc6-001f-0006-3e3a-f3a184000000",
-=======
         "x-ms-request-id": "fa43fb2e-201f-0097-62f9-091bad000000",
->>>>>>> 8d420312
         "x-ms-version": "2019-12-12"
       },
       "ResponseBody": []
@@ -99,11 +91,7 @@
           "Microsoft-HTTPAPI/2.0"
         ],
         "x-ms-client-request-id": "76d802de-2fde-bbaf-e05f-7aaa8c91cc0e",
-<<<<<<< HEAD
-        "x-ms-request-id": "22528cc7-001f-0006-3f3a-f3a184000000",
-=======
         "x-ms-request-id": "fa43fb2f-201f-0097-63f9-091bad000000",
->>>>>>> 8d420312
         "x-ms-version": "2019-12-12"
       },
       "ResponseBody": []
@@ -135,11 +123,7 @@
         ],
         "x-ms-client-request-id": "c4cf317c-9e96-62a6-3f3c-ae0370ade36e",
         "x-ms-error-code": "ConditionNotMet",
-<<<<<<< HEAD
-        "x-ms-request-id": "22528cc8-001f-0006-403a-f3a184000000",
-=======
         "x-ms-request-id": "fa43fb30-201f-0097-64f9-091bad000000",
->>>>>>> 8d420312
         "x-ms-version": "2019-12-12"
       },
       "ResponseBody": {
@@ -174,11 +158,7 @@
           "Microsoft-HTTPAPI/2.0"
         ],
         "x-ms-client-request-id": "5b2def25-08c2-9978-19de-b4e7b76d4101",
-<<<<<<< HEAD
-        "x-ms-request-id": "b9eb42f3-001e-0016-7a3a-f364ec000000",
-=======
         "x-ms-request-id": "96216511-f01e-0012-1bf9-093670000000",
->>>>>>> 8d420312
         "x-ms-version": "2019-12-12"
       },
       "ResponseBody": []
@@ -211,11 +191,7 @@
           "Microsoft-HTTPAPI/2.0"
         ],
         "x-ms-client-request-id": "1437c6e4-a825-834e-439c-a26bd507c20c",
-<<<<<<< HEAD
-        "x-ms-request-id": "5f1aea99-901e-003b-293a-f3d79f000000",
-=======
         "x-ms-request-id": "96216528-f01e-0012-2bf9-093670000000",
->>>>>>> 8d420312
         "x-ms-version": "2019-12-12"
       },
       "ResponseBody": []
@@ -247,11 +223,7 @@
           "Microsoft-HTTPAPI/2.0"
         ],
         "x-ms-client-request-id": "3e9971dd-3d5b-2393-445e-e9899ec15f98",
-<<<<<<< HEAD
-        "x-ms-request-id": "81a5119c-a01f-0042-7a3a-f32bbb000000",
-=======
         "x-ms-request-id": "fa43fb31-201f-0097-65f9-091bad000000",
->>>>>>> 8d420312
         "x-ms-version": "2019-12-12"
       },
       "ResponseBody": []
@@ -282,11 +254,7 @@
           "Microsoft-HTTPAPI/2.0"
         ],
         "x-ms-client-request-id": "6c9fa5f9-2869-2b54-3996-d9309f5c9fa6",
-<<<<<<< HEAD
-        "x-ms-request-id": "81a5119d-a01f-0042-7b3a-f32bbb000000",
-=======
         "x-ms-request-id": "fa43fb32-201f-0097-66f9-091bad000000",
->>>>>>> 8d420312
         "x-ms-version": "2019-12-12"
       },
       "ResponseBody": []
@@ -318,11 +286,7 @@
         ],
         "x-ms-client-request-id": "dd3d79bf-87ff-8580-e584-797a419db71f",
         "x-ms-error-code": "ConditionNotMet",
-<<<<<<< HEAD
-        "x-ms-request-id": "81a5119e-a01f-0042-7c3a-f32bbb000000",
-=======
         "x-ms-request-id": "fa43fb33-201f-0097-67f9-091bad000000",
->>>>>>> 8d420312
         "x-ms-version": "2019-12-12"
       },
       "ResponseBody": {
@@ -357,11 +321,7 @@
           "Microsoft-HTTPAPI/2.0"
         ],
         "x-ms-client-request-id": "26707e0c-c21e-e3a7-7e56-7e8d330ce70f",
-<<<<<<< HEAD
-        "x-ms-request-id": "5f1aeaa2-901e-003b-2d3a-f3d79f000000",
-=======
         "x-ms-request-id": "96216562-f01e-0012-57f9-093670000000",
->>>>>>> 8d420312
         "x-ms-version": "2019-12-12"
       },
       "ResponseBody": []
@@ -394,11 +354,7 @@
           "Microsoft-HTTPAPI/2.0"
         ],
         "x-ms-client-request-id": "b421b08e-83f8-fcc3-52b7-be2e021e1be7",
-<<<<<<< HEAD
-        "x-ms-request-id": "81606a04-d01e-002a-163a-f34d2b000000",
-=======
         "x-ms-request-id": "96216572-f01e-0012-66f9-093670000000",
->>>>>>> 8d420312
         "x-ms-version": "2019-12-12"
       },
       "ResponseBody": []
@@ -430,11 +386,7 @@
           "Microsoft-HTTPAPI/2.0"
         ],
         "x-ms-client-request-id": "ae27130d-e736-6975-cee9-8bb64038e7fd",
-<<<<<<< HEAD
-        "x-ms-request-id": "3ab45ca5-601f-002f-603a-f39ff0000000",
-=======
         "x-ms-request-id": "fa43fb34-201f-0097-68f9-091bad000000",
->>>>>>> 8d420312
         "x-ms-version": "2019-12-12"
       },
       "ResponseBody": []
@@ -465,11 +417,7 @@
           "Microsoft-HTTPAPI/2.0"
         ],
         "x-ms-client-request-id": "f7eb728b-ad7c-083a-a068-7ea4f24ab560",
-<<<<<<< HEAD
-        "x-ms-request-id": "3ab45ca6-601f-002f-613a-f39ff0000000",
-=======
         "x-ms-request-id": "fa43fb35-201f-0097-69f9-091bad000000",
->>>>>>> 8d420312
         "x-ms-version": "2019-12-12"
       },
       "ResponseBody": []
@@ -501,11 +449,7 @@
         ],
         "x-ms-client-request-id": "419fef16-6d82-90da-a975-60c40107feed",
         "x-ms-error-code": "ConditionNotMet",
-<<<<<<< HEAD
-        "x-ms-request-id": "3ab45ca7-601f-002f-623a-f39ff0000000",
-=======
         "x-ms-request-id": "fa43fb36-201f-0097-6af9-091bad000000",
->>>>>>> 8d420312
         "x-ms-version": "2019-12-12"
       },
       "ResponseBody": {
@@ -540,11 +484,7 @@
           "Microsoft-HTTPAPI/2.0"
         ],
         "x-ms-client-request-id": "038d4211-74aa-17de-5ae6-b244840a0828",
-<<<<<<< HEAD
-        "x-ms-request-id": "81606a24-d01e-002a-323a-f34d2b000000",
-=======
         "x-ms-request-id": "96216599-f01e-0012-07f9-093670000000",
->>>>>>> 8d420312
         "x-ms-version": "2019-12-12"
       },
       "ResponseBody": []
@@ -577,11 +517,7 @@
           "Microsoft-HTTPAPI/2.0"
         ],
         "x-ms-client-request-id": "5eaf9fd9-74ee-ecd8-8396-5eafd63e7197",
-<<<<<<< HEAD
-        "x-ms-request-id": "c8d7ebd7-701e-000c-573a-f30533000000",
-=======
         "x-ms-request-id": "962165b2-f01e-0012-1af9-093670000000",
->>>>>>> 8d420312
         "x-ms-version": "2019-12-12"
       },
       "ResponseBody": []
@@ -613,11 +549,7 @@
           "Microsoft-HTTPAPI/2.0"
         ],
         "x-ms-client-request-id": "bcb1407d-43eb-9040-f143-709ca5e79f59",
-<<<<<<< HEAD
-        "x-ms-request-id": "dc315b0a-901f-0049-1d3a-f3d0d0000000",
-=======
         "x-ms-request-id": "fa43fb37-201f-0097-6bf9-091bad000000",
->>>>>>> 8d420312
         "x-ms-version": "2019-12-12"
       },
       "ResponseBody": []
@@ -648,11 +580,7 @@
           "Microsoft-HTTPAPI/2.0"
         ],
         "x-ms-client-request-id": "ded7e126-bfbc-1151-bc70-1f8934af8326",
-<<<<<<< HEAD
-        "x-ms-request-id": "dc315b0b-901f-0049-1e3a-f3d0d0000000",
-=======
         "x-ms-request-id": "fa43fb38-201f-0097-6cf9-091bad000000",
->>>>>>> 8d420312
         "x-ms-version": "2019-12-12"
       },
       "ResponseBody": []
@@ -725,11 +653,7 @@
         ],
         "x-ms-client-request-id": "0c38fa61-5844-8233-78d6-ed0f43da8fe1",
         "x-ms-error-code": "ConditionNotMet",
-<<<<<<< HEAD
-        "x-ms-request-id": "dc315b0c-901f-0049-1f3a-f3d0d0000000",
-=======
         "x-ms-request-id": "fa43fb39-201f-0097-6df9-091bad000000",
->>>>>>> 8d420312
         "x-ms-version": "2019-12-12"
       },
       "ResponseBody": {
@@ -764,11 +688,7 @@
           "Microsoft-HTTPAPI/2.0"
         ],
         "x-ms-client-request-id": "b3a545a8-54f1-5ad0-bad9-a3c782645025",
-<<<<<<< HEAD
-        "x-ms-request-id": "c8d7ebe3-701e-000c-5f3a-f30533000000",
-=======
         "x-ms-request-id": "962165e7-f01e-0012-48f9-093670000000",
->>>>>>> 8d420312
         "x-ms-version": "2019-12-12"
       },
       "ResponseBody": []
@@ -801,11 +721,7 @@
           "Microsoft-HTTPAPI/2.0"
         ],
         "x-ms-client-request-id": "2b4e0687-9084-5727-9135-409afa632ddf",
-<<<<<<< HEAD
-        "x-ms-request-id": "beed2756-601e-002f-633a-f39ff0000000",
-=======
         "x-ms-request-id": "962165ef-f01e-0012-4ef9-093670000000",
->>>>>>> 8d420312
         "x-ms-version": "2019-12-12"
       },
       "ResponseBody": []
@@ -837,11 +753,7 @@
           "Microsoft-HTTPAPI/2.0"
         ],
         "x-ms-client-request-id": "0107ce09-247f-3450-1520-2972f7dfb459",
-<<<<<<< HEAD
-        "x-ms-request-id": "551d96cf-c01f-0019-4c3a-f31280000000",
-=======
         "x-ms-request-id": "fa43fb3a-201f-0097-6ef9-091bad000000",
->>>>>>> 8d420312
         "x-ms-version": "2019-12-12"
       },
       "ResponseBody": []
@@ -872,11 +784,7 @@
           "Microsoft-HTTPAPI/2.0"
         ],
         "x-ms-client-request-id": "0eed115b-a0b4-0243-7bcc-89350b624c25",
-<<<<<<< HEAD
-        "x-ms-request-id": "551d96d0-c01f-0019-4d3a-f31280000000",
-=======
         "x-ms-request-id": "fa43fb3b-201f-0097-6ff9-091bad000000",
->>>>>>> 8d420312
         "x-ms-version": "2019-12-12"
       },
       "ResponseBody": []
@@ -908,11 +816,7 @@
         ],
         "x-ms-client-request-id": "d592d74a-8302-e1f8-943c-586498fec858",
         "x-ms-error-code": "LeaseNotPresent",
-<<<<<<< HEAD
-        "x-ms-request-id": "551d96d1-c01f-0019-4e3a-f31280000000",
-=======
         "x-ms-request-id": "fa43fb3c-201f-0097-70f9-091bad000000",
->>>>>>> 8d420312
         "x-ms-version": "2019-12-12"
       },
       "ResponseBody": {
@@ -947,11 +851,7 @@
           "Microsoft-HTTPAPI/2.0"
         ],
         "x-ms-client-request-id": "34eb71a2-76d0-0a22-8410-8b6587c45759",
-<<<<<<< HEAD
-        "x-ms-request-id": "beed2760-601e-002f-6a3a-f39ff0000000",
-=======
         "x-ms-request-id": "9621661b-f01e-0012-78f9-093670000000",
->>>>>>> 8d420312
         "x-ms-version": "2019-12-12"
       },
       "ResponseBody": []
