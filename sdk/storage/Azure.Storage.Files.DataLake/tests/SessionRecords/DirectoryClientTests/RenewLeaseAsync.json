{
  "Entries": [
    {
<<<<<<< HEAD
      "RequestUri": "https://seanstagehierarchical.blob.core.windows.net/test-filesystem-5cbe515c-be4a-5f68-ae4b-d140c69e98a2?restype=container",
      "RequestMethod": "PUT",
      "RequestHeaders": {
        "Authorization": "Sanitized",
        "traceparent": "00-437c97ae5e4b6d49b845bbaa1c3294b0-a8758350cef8c44c-00",
        "User-Agent": [
          "azsdk-net-Storage.Files.DataLake/12.0.0-dev.20200305.1",
          "(.NET Core 4.6.28325.01; Microsoft Windows 10.0.18363 )"
        ],
        "x-ms-blob-public-access": "container",
        "x-ms-client-request-id": "df47c129-a0e1-4ce8-da50-b84364a17190",
        "x-ms-date": "Thu, 05 Mar 2020 22:09:41 GMT",
        "x-ms-return-client-request-id": "true",
        "x-ms-version": "2019-10-10"
=======
      "RequestUri": "http://seannsecanary.blob.core.windows.net/test-filesystem-5cbe515c-be4a-5f68-ae4b-d140c69e98a2?restype=container",
      "RequestMethod": "PUT",
      "RequestHeaders": {
        "Authorization": "Sanitized",
        "traceparent": "00-66d2b18cd9d91a43bb82c827880a2f8d-6dd1a379edf8c841-00",
        "User-Agent": [
          "azsdk-net-Storage.Files.DataLake/12.1.0-dev.20200403.1",
          "(.NET Core 4.6.28325.01; Microsoft Windows 10.0.18362 )"
        ],
        "x-ms-blob-public-access": "container",
        "x-ms-client-request-id": "df47c129-a0e1-4ce8-da50-b84364a17190",
        "x-ms-date": "Fri, 03 Apr 2020 20:55:42 GMT",
        "x-ms-return-client-request-id": "true",
        "x-ms-version": "2019-12-12"
>>>>>>> 32e373e2
      },
      "RequestBody": null,
      "StatusCode": 201,
      "ResponseHeaders": {
        "Content-Length": "0",
<<<<<<< HEAD
        "Date": "Thu, 05 Mar 2020 22:09:41 GMT",
        "ETag": "\u00220x8D7C151E7C2F46D\u0022",
        "Last-Modified": "Thu, 05 Mar 2020 22:09:42 GMT",
=======
        "Date": "Fri, 03 Apr 2020 20:55:40 GMT",
        "ETag": "\u00220x8D7D8115E7F7962\u0022",
        "Last-Modified": "Fri, 03 Apr 2020 20:55:40 GMT",
>>>>>>> 32e373e2
        "Server": [
          "Windows-Azure-Blob/1.0",
          "Microsoft-HTTPAPI/2.0"
        ],
        "x-ms-client-request-id": "df47c129-a0e1-4ce8-da50-b84364a17190",
<<<<<<< HEAD
        "x-ms-request-id": "4281bfd6-601e-003f-773a-f35a98000000",
        "x-ms-version": "2019-10-10"
=======
        "x-ms-request-id": "96219cc7-f01e-0012-6afa-093670000000",
        "x-ms-version": "2019-12-12"
>>>>>>> 32e373e2
      },
      "ResponseBody": []
    },
    {
<<<<<<< HEAD
      "RequestUri": "https://seanstagehierarchical.dfs.core.windows.net/test-filesystem-5cbe515c-be4a-5f68-ae4b-d140c69e98a2/test-directory-e58427b7-5adc-5e88-6837-352fbc392985?resource=directory",
      "RequestMethod": "PUT",
      "RequestHeaders": {
        "Authorization": "Sanitized",
        "traceparent": "00-02424e153592234a9653f5c628ebd9f8-6d14fa946e670c4d-00",
        "User-Agent": [
          "azsdk-net-Storage.Files.DataLake/12.0.0-dev.20200305.1",
          "(.NET Core 4.6.28325.01; Microsoft Windows 10.0.18363 )"
        ],
        "x-ms-client-request-id": "0e7671aa-bca4-cfdb-38e9-76a96ab990a0",
        "x-ms-date": "Thu, 05 Mar 2020 22:09:42 GMT",
        "x-ms-return-client-request-id": "true",
        "x-ms-version": "2019-10-10"
=======
      "RequestUri": "http://seannsecanary.dfs.core.windows.net/test-filesystem-5cbe515c-be4a-5f68-ae4b-d140c69e98a2/test-directory-e58427b7-5adc-5e88-6837-352fbc392985?resource=directory",
      "RequestMethod": "PUT",
      "RequestHeaders": {
        "Authorization": "Sanitized",
        "traceparent": "00-4817d2ce0a5c584590b67f0ffbf7938f-5f6f69d43b60c044-00",
        "User-Agent": [
          "azsdk-net-Storage.Files.DataLake/12.1.0-dev.20200403.1",
          "(.NET Core 4.6.28325.01; Microsoft Windows 10.0.18362 )"
        ],
        "x-ms-client-request-id": "0e7671aa-bca4-cfdb-38e9-76a96ab990a0",
        "x-ms-date": "Fri, 03 Apr 2020 20:55:42 GMT",
        "x-ms-return-client-request-id": "true",
        "x-ms-version": "2019-12-12"
>>>>>>> 32e373e2
      },
      "RequestBody": null,
      "StatusCode": 201,
      "ResponseHeaders": {
        "Content-Length": "0",
<<<<<<< HEAD
        "Date": "Thu, 05 Mar 2020 22:09:41 GMT",
        "ETag": "\u00220x8D7C151E7F3FB1C\u0022",
        "Last-Modified": "Thu, 05 Mar 2020 22:09:42 GMT",
=======
        "Date": "Fri, 03 Apr 2020 20:55:40 GMT",
        "ETag": "\u00220x8D7D8115E8E5D91\u0022",
        "Last-Modified": "Fri, 03 Apr 2020 20:55:40 GMT",
>>>>>>> 32e373e2
        "Server": [
          "Windows-Azure-HDFS/1.0",
          "Microsoft-HTTPAPI/2.0"
        ],
        "x-ms-client-request-id": "0e7671aa-bca4-cfdb-38e9-76a96ab990a0",
<<<<<<< HEAD
        "x-ms-request-id": "8a0a229b-701f-0041-3d3a-f3cadf000000",
        "x-ms-version": "2019-10-10"
=======
        "x-ms-request-id": "fa43fc31-201f-0097-03fa-091bad000000",
        "x-ms-version": "2019-12-12"
>>>>>>> 32e373e2
      },
      "ResponseBody": []
    },
    {
<<<<<<< HEAD
      "RequestUri": "https://seanstagehierarchical.blob.core.windows.net/test-filesystem-5cbe515c-be4a-5f68-ae4b-d140c69e98a2/test-directory-e58427b7-5adc-5e88-6837-352fbc392985?comp=lease",
      "RequestMethod": "PUT",
      "RequestHeaders": {
        "Authorization": "Sanitized",
        "traceparent": "00-eadbcdc1c1eb214d973e688446a3b4f6-058cec2e6d87c641-00",
        "User-Agent": [
          "azsdk-net-Storage.Files.DataLake/12.0.0-dev.20200305.1",
          "(.NET Core 4.6.28325.01; Microsoft Windows 10.0.18363 )"
        ],
        "x-ms-client-request-id": "136fc2ad-d70c-3dfa-3778-a8cff73dd845",
        "x-ms-date": "Thu, 05 Mar 2020 22:09:42 GMT",
=======
      "RequestUri": "http://seannsecanary.blob.core.windows.net/test-filesystem-5cbe515c-be4a-5f68-ae4b-d140c69e98a2/test-directory-e58427b7-5adc-5e88-6837-352fbc392985?comp=lease",
      "RequestMethod": "PUT",
      "RequestHeaders": {
        "Authorization": "Sanitized",
        "traceparent": "00-c0bb243070b7e74eb140625dad3f3f9f-a6eb52566e9fc146-00",
        "User-Agent": [
          "azsdk-net-Storage.Files.DataLake/12.1.0-dev.20200403.1",
          "(.NET Core 4.6.28325.01; Microsoft Windows 10.0.18362 )"
        ],
        "x-ms-client-request-id": "136fc2ad-d70c-3dfa-3778-a8cff73dd845",
        "x-ms-date": "Fri, 03 Apr 2020 20:55:42 GMT",
>>>>>>> 32e373e2
        "x-ms-lease-action": "acquire",
        "x-ms-lease-duration": "15",
        "x-ms-proposed-lease-id": "4a993326-6c8a-fe3a-66d4-c49ef6f317c3",
        "x-ms-return-client-request-id": "true",
<<<<<<< HEAD
        "x-ms-version": "2019-10-10"
=======
        "x-ms-version": "2019-12-12"
>>>>>>> 32e373e2
      },
      "RequestBody": null,
      "StatusCode": 201,
      "ResponseHeaders": {
        "Content-Length": "0",
<<<<<<< HEAD
        "Date": "Thu, 05 Mar 2020 22:09:42 GMT",
        "ETag": "\u00220x8D7C151E7F3FB1C\u0022",
        "Last-Modified": "Thu, 05 Mar 2020 22:09:42 GMT",
=======
        "Date": "Fri, 03 Apr 2020 20:55:40 GMT",
        "ETag": "\u00220x8D7D8115E8E5D91\u0022",
        "Last-Modified": "Fri, 03 Apr 2020 20:55:40 GMT",
>>>>>>> 32e373e2
        "Server": [
          "Windows-Azure-Blob/1.0",
          "Microsoft-HTTPAPI/2.0"
        ],
        "x-ms-client-request-id": "136fc2ad-d70c-3dfa-3778-a8cff73dd845",
        "x-ms-lease-id": "4a993326-6c8a-fe3a-66d4-c49ef6f317c3",
<<<<<<< HEAD
        "x-ms-request-id": "4281bfde-601e-003f-7b3a-f35a98000000",
        "x-ms-version": "2019-10-10"
=======
        "x-ms-request-id": "96219ce2-f01e-0012-74fa-093670000000",
        "x-ms-version": "2019-12-12"
>>>>>>> 32e373e2
      },
      "ResponseBody": []
    },
    {
<<<<<<< HEAD
      "RequestUri": "https://seanstagehierarchical.blob.core.windows.net/test-filesystem-5cbe515c-be4a-5f68-ae4b-d140c69e98a2/test-directory-e58427b7-5adc-5e88-6837-352fbc392985?comp=lease",
      "RequestMethod": "PUT",
      "RequestHeaders": {
        "Authorization": "Sanitized",
        "traceparent": "00-eaeb82feddcaf040971f30b334ccfc57-72e22614a0e4d740-00",
        "User-Agent": [
          "azsdk-net-Storage.Files.DataLake/12.0.0-dev.20200305.1",
          "(.NET Core 4.6.28325.01; Microsoft Windows 10.0.18363 )"
        ],
        "x-ms-client-request-id": "33f05d90-0383-3eb7-b547-124a7210f400",
        "x-ms-date": "Thu, 05 Mar 2020 22:09:42 GMT",
        "x-ms-lease-action": "renew",
        "x-ms-lease-id": "4a993326-6c8a-fe3a-66d4-c49ef6f317c3",
        "x-ms-return-client-request-id": "true",
        "x-ms-version": "2019-10-10"
=======
      "RequestUri": "http://seannsecanary.blob.core.windows.net/test-filesystem-5cbe515c-be4a-5f68-ae4b-d140c69e98a2/test-directory-e58427b7-5adc-5e88-6837-352fbc392985?comp=lease",
      "RequestMethod": "PUT",
      "RequestHeaders": {
        "Authorization": "Sanitized",
        "traceparent": "00-60c5b3f191890941a46f5d59617fbe66-a6b38ab63421aa45-00",
        "User-Agent": [
          "azsdk-net-Storage.Files.DataLake/12.1.0-dev.20200403.1",
          "(.NET Core 4.6.28325.01; Microsoft Windows 10.0.18362 )"
        ],
        "x-ms-client-request-id": "33f05d90-0383-3eb7-b547-124a7210f400",
        "x-ms-date": "Fri, 03 Apr 2020 20:55:42 GMT",
        "x-ms-lease-action": "renew",
        "x-ms-lease-id": "4a993326-6c8a-fe3a-66d4-c49ef6f317c3",
        "x-ms-return-client-request-id": "true",
        "x-ms-version": "2019-12-12"
>>>>>>> 32e373e2
      },
      "RequestBody": null,
      "StatusCode": 200,
      "ResponseHeaders": {
        "Content-Length": "0",
<<<<<<< HEAD
        "Date": "Thu, 05 Mar 2020 22:09:42 GMT",
        "ETag": "\u00220x8D7C151E7F3FB1C\u0022",
        "Last-Modified": "Thu, 05 Mar 2020 22:09:42 GMT",
=======
        "Date": "Fri, 03 Apr 2020 20:55:40 GMT",
        "ETag": "\u00220x8D7D8115E8E5D91\u0022",
        "Last-Modified": "Fri, 03 Apr 2020 20:55:40 GMT",
>>>>>>> 32e373e2
        "Server": [
          "Windows-Azure-Blob/1.0",
          "Microsoft-HTTPAPI/2.0"
        ],
        "x-ms-client-request-id": "33f05d90-0383-3eb7-b547-124a7210f400",
        "x-ms-lease-id": "4a993326-6c8a-fe3a-66d4-c49ef6f317c3",
<<<<<<< HEAD
        "x-ms-request-id": "4281bfdf-601e-003f-7c3a-f35a98000000",
        "x-ms-version": "2019-10-10"
=======
        "x-ms-request-id": "96219ce7-f01e-0012-77fa-093670000000",
        "x-ms-version": "2019-12-12"
>>>>>>> 32e373e2
      },
      "ResponseBody": []
    },
    {
<<<<<<< HEAD
      "RequestUri": "https://seanstagehierarchical.blob.core.windows.net/test-filesystem-5cbe515c-be4a-5f68-ae4b-d140c69e98a2?restype=container",
      "RequestMethod": "DELETE",
      "RequestHeaders": {
        "Authorization": "Sanitized",
        "traceparent": "00-3d536dec2f456d4a801480eafadfd3eb-db76ca9b5d2fb947-00",
        "User-Agent": [
          "azsdk-net-Storage.Files.DataLake/12.0.0-dev.20200305.1",
          "(.NET Core 4.6.28325.01; Microsoft Windows 10.0.18363 )"
        ],
        "x-ms-client-request-id": "9a3f59bd-a44c-cec1-fb55-05ec33939841",
        "x-ms-date": "Thu, 05 Mar 2020 22:09:42 GMT",
        "x-ms-return-client-request-id": "true",
        "x-ms-version": "2019-10-10"
=======
      "RequestUri": "http://seannsecanary.blob.core.windows.net/test-filesystem-5cbe515c-be4a-5f68-ae4b-d140c69e98a2?restype=container",
      "RequestMethod": "DELETE",
      "RequestHeaders": {
        "Authorization": "Sanitized",
        "traceparent": "00-9086063807c0d54892237de16b3ed041-aa3df1100f725146-00",
        "User-Agent": [
          "azsdk-net-Storage.Files.DataLake/12.1.0-dev.20200403.1",
          "(.NET Core 4.6.28325.01; Microsoft Windows 10.0.18362 )"
        ],
        "x-ms-client-request-id": "9a3f59bd-a44c-cec1-fb55-05ec33939841",
        "x-ms-date": "Fri, 03 Apr 2020 20:55:42 GMT",
        "x-ms-return-client-request-id": "true",
        "x-ms-version": "2019-12-12"
>>>>>>> 32e373e2
      },
      "RequestBody": null,
      "StatusCode": 202,
      "ResponseHeaders": {
        "Content-Length": "0",
<<<<<<< HEAD
        "Date": "Thu, 05 Mar 2020 22:09:42 GMT",
=======
        "Date": "Fri, 03 Apr 2020 20:55:40 GMT",
>>>>>>> 32e373e2
        "Server": [
          "Windows-Azure-Blob/1.0",
          "Microsoft-HTTPAPI/2.0"
        ],
        "x-ms-client-request-id": "9a3f59bd-a44c-cec1-fb55-05ec33939841",
<<<<<<< HEAD
        "x-ms-request-id": "4281bfe1-601e-003f-7e3a-f35a98000000",
        "x-ms-version": "2019-10-10"
=======
        "x-ms-request-id": "96219cf2-f01e-0012-80fa-093670000000",
        "x-ms-version": "2019-12-12"
>>>>>>> 32e373e2
      },
      "ResponseBody": []
    }
  ],
  "Variables": {
    "RandomSeed": "1353979993",
<<<<<<< HEAD
    "Storage_TestConfigHierarchicalNamespace": "NamespaceTenant\nseanstagehierarchical\nU2FuaXRpemVk\nhttps://seanstagehierarchical.blob.core.windows.net\nhttp://seanstagehierarchical.file.core.windows.net\nhttp://seanstagehierarchical.queue.core.windows.net\nhttp://seanstagehierarchical.table.core.windows.net\n\n\n\n\nhttp://seanstagehierarchical-secondary.blob.core.windows.net\nhttp://seanstagehierarchical-secondary.file.core.windows.net\nhttp://seanstagehierarchical-secondary.queue.core.windows.net\nhttp://seanstagehierarchical-secondary.table.core.windows.net\n68390a19-a643-458b-b726-408abf67b4fc\nSanitized\n72f988bf-86f1-41af-91ab-2d7cd011db47\nhttps://login.microsoftonline.com/\nCloud\nBlobEndpoint=https://seanstagehierarchical.blob.core.windows.net/;QueueEndpoint=http://seanstagehierarchical.queue.core.windows.net/;FileEndpoint=http://seanstagehierarchical.file.core.windows.net/;BlobSecondaryEndpoint=http://seanstagehierarchical-secondary.blob.core.windows.net/;QueueSecondaryEndpoint=http://seanstagehierarchical-secondary.queue.core.windows.net/;FileSecondaryEndpoint=http://seanstagehierarchical-secondary.file.core.windows.net/;AccountName=seanstagehierarchical;AccountKey=Sanitized\n"
=======
    "Storage_TestConfigHierarchicalNamespace": "NamespaceTenant\nseannsecanary\nU2FuaXRpemVk\nhttp://seannsecanary.blob.core.windows.net\nhttp://seannsecanary.file.core.windows.net\nhttp://seannsecanary.queue.core.windows.net\nhttp://seannsecanary.table.core.windows.net\n\n\n\n\nhttp://seannsecanary-secondary.blob.core.windows.net\nhttp://seannsecanary-secondary.file.core.windows.net\nhttp://seannsecanary-secondary.queue.core.windows.net\nhttp://seannsecanary-secondary.table.core.windows.net\n68390a19-a643-458b-b726-408abf67b4fc\nSanitized\n72f988bf-86f1-41af-91ab-2d7cd011db47\nhttps://login.microsoftonline.com/\nCloud\nBlobEndpoint=http://seannsecanary.blob.core.windows.net/;QueueEndpoint=http://seannsecanary.queue.core.windows.net/;FileEndpoint=http://seannsecanary.file.core.windows.net/;BlobSecondaryEndpoint=http://seannsecanary-secondary.blob.core.windows.net/;QueueSecondaryEndpoint=http://seannsecanary-secondary.queue.core.windows.net/;FileSecondaryEndpoint=http://seannsecanary-secondary.file.core.windows.net/;AccountName=seannsecanary;AccountKey=Sanitized\n"
>>>>>>> 32e373e2
  }
}<|MERGE_RESOLUTION|>--- conflicted
+++ resolved
@@ -1,22 +1,6 @@
 {
   "Entries": [
     {
-<<<<<<< HEAD
-      "RequestUri": "https://seanstagehierarchical.blob.core.windows.net/test-filesystem-5cbe515c-be4a-5f68-ae4b-d140c69e98a2?restype=container",
-      "RequestMethod": "PUT",
-      "RequestHeaders": {
-        "Authorization": "Sanitized",
-        "traceparent": "00-437c97ae5e4b6d49b845bbaa1c3294b0-a8758350cef8c44c-00",
-        "User-Agent": [
-          "azsdk-net-Storage.Files.DataLake/12.0.0-dev.20200305.1",
-          "(.NET Core 4.6.28325.01; Microsoft Windows 10.0.18363 )"
-        ],
-        "x-ms-blob-public-access": "container",
-        "x-ms-client-request-id": "df47c129-a0e1-4ce8-da50-b84364a17190",
-        "x-ms-date": "Thu, 05 Mar 2020 22:09:41 GMT",
-        "x-ms-return-client-request-id": "true",
-        "x-ms-version": "2019-10-10"
-=======
       "RequestUri": "http://seannsecanary.blob.core.windows.net/test-filesystem-5cbe515c-be4a-5f68-ae4b-d140c69e98a2?restype=container",
       "RequestMethod": "PUT",
       "RequestHeaders": {
@@ -31,52 +15,25 @@
         "x-ms-date": "Fri, 03 Apr 2020 20:55:42 GMT",
         "x-ms-return-client-request-id": "true",
         "x-ms-version": "2019-12-12"
->>>>>>> 32e373e2
       },
       "RequestBody": null,
       "StatusCode": 201,
       "ResponseHeaders": {
         "Content-Length": "0",
-<<<<<<< HEAD
-        "Date": "Thu, 05 Mar 2020 22:09:41 GMT",
-        "ETag": "\u00220x8D7C151E7C2F46D\u0022",
-        "Last-Modified": "Thu, 05 Mar 2020 22:09:42 GMT",
-=======
         "Date": "Fri, 03 Apr 2020 20:55:40 GMT",
         "ETag": "\u00220x8D7D8115E7F7962\u0022",
         "Last-Modified": "Fri, 03 Apr 2020 20:55:40 GMT",
->>>>>>> 32e373e2
         "Server": [
           "Windows-Azure-Blob/1.0",
           "Microsoft-HTTPAPI/2.0"
         ],
         "x-ms-client-request-id": "df47c129-a0e1-4ce8-da50-b84364a17190",
-<<<<<<< HEAD
-        "x-ms-request-id": "4281bfd6-601e-003f-773a-f35a98000000",
-        "x-ms-version": "2019-10-10"
-=======
         "x-ms-request-id": "96219cc7-f01e-0012-6afa-093670000000",
         "x-ms-version": "2019-12-12"
->>>>>>> 32e373e2
       },
       "ResponseBody": []
     },
     {
-<<<<<<< HEAD
-      "RequestUri": "https://seanstagehierarchical.dfs.core.windows.net/test-filesystem-5cbe515c-be4a-5f68-ae4b-d140c69e98a2/test-directory-e58427b7-5adc-5e88-6837-352fbc392985?resource=directory",
-      "RequestMethod": "PUT",
-      "RequestHeaders": {
-        "Authorization": "Sanitized",
-        "traceparent": "00-02424e153592234a9653f5c628ebd9f8-6d14fa946e670c4d-00",
-        "User-Agent": [
-          "azsdk-net-Storage.Files.DataLake/12.0.0-dev.20200305.1",
-          "(.NET Core 4.6.28325.01; Microsoft Windows 10.0.18363 )"
-        ],
-        "x-ms-client-request-id": "0e7671aa-bca4-cfdb-38e9-76a96ab990a0",
-        "x-ms-date": "Thu, 05 Mar 2020 22:09:42 GMT",
-        "x-ms-return-client-request-id": "true",
-        "x-ms-version": "2019-10-10"
-=======
       "RequestUri": "http://seannsecanary.dfs.core.windows.net/test-filesystem-5cbe515c-be4a-5f68-ae4b-d140c69e98a2/test-directory-e58427b7-5adc-5e88-6837-352fbc392985?resource=directory",
       "RequestMethod": "PUT",
       "RequestHeaders": {
@@ -90,50 +47,25 @@
         "x-ms-date": "Fri, 03 Apr 2020 20:55:42 GMT",
         "x-ms-return-client-request-id": "true",
         "x-ms-version": "2019-12-12"
->>>>>>> 32e373e2
       },
       "RequestBody": null,
       "StatusCode": 201,
       "ResponseHeaders": {
         "Content-Length": "0",
-<<<<<<< HEAD
-        "Date": "Thu, 05 Mar 2020 22:09:41 GMT",
-        "ETag": "\u00220x8D7C151E7F3FB1C\u0022",
-        "Last-Modified": "Thu, 05 Mar 2020 22:09:42 GMT",
-=======
         "Date": "Fri, 03 Apr 2020 20:55:40 GMT",
         "ETag": "\u00220x8D7D8115E8E5D91\u0022",
         "Last-Modified": "Fri, 03 Apr 2020 20:55:40 GMT",
->>>>>>> 32e373e2
         "Server": [
           "Windows-Azure-HDFS/1.0",
           "Microsoft-HTTPAPI/2.0"
         ],
         "x-ms-client-request-id": "0e7671aa-bca4-cfdb-38e9-76a96ab990a0",
-<<<<<<< HEAD
-        "x-ms-request-id": "8a0a229b-701f-0041-3d3a-f3cadf000000",
-        "x-ms-version": "2019-10-10"
-=======
         "x-ms-request-id": "fa43fc31-201f-0097-03fa-091bad000000",
         "x-ms-version": "2019-12-12"
->>>>>>> 32e373e2
       },
       "ResponseBody": []
     },
     {
-<<<<<<< HEAD
-      "RequestUri": "https://seanstagehierarchical.blob.core.windows.net/test-filesystem-5cbe515c-be4a-5f68-ae4b-d140c69e98a2/test-directory-e58427b7-5adc-5e88-6837-352fbc392985?comp=lease",
-      "RequestMethod": "PUT",
-      "RequestHeaders": {
-        "Authorization": "Sanitized",
-        "traceparent": "00-eadbcdc1c1eb214d973e688446a3b4f6-058cec2e6d87c641-00",
-        "User-Agent": [
-          "azsdk-net-Storage.Files.DataLake/12.0.0-dev.20200305.1",
-          "(.NET Core 4.6.28325.01; Microsoft Windows 10.0.18363 )"
-        ],
-        "x-ms-client-request-id": "136fc2ad-d70c-3dfa-3778-a8cff73dd845",
-        "x-ms-date": "Thu, 05 Mar 2020 22:09:42 GMT",
-=======
       "RequestUri": "http://seannsecanary.blob.core.windows.net/test-filesystem-5cbe515c-be4a-5f68-ae4b-d140c69e98a2/test-directory-e58427b7-5adc-5e88-6837-352fbc392985?comp=lease",
       "RequestMethod": "PUT",
       "RequestHeaders": {
@@ -145,64 +77,31 @@
         ],
         "x-ms-client-request-id": "136fc2ad-d70c-3dfa-3778-a8cff73dd845",
         "x-ms-date": "Fri, 03 Apr 2020 20:55:42 GMT",
->>>>>>> 32e373e2
         "x-ms-lease-action": "acquire",
         "x-ms-lease-duration": "15",
         "x-ms-proposed-lease-id": "4a993326-6c8a-fe3a-66d4-c49ef6f317c3",
         "x-ms-return-client-request-id": "true",
-<<<<<<< HEAD
-        "x-ms-version": "2019-10-10"
-=======
         "x-ms-version": "2019-12-12"
->>>>>>> 32e373e2
       },
       "RequestBody": null,
       "StatusCode": 201,
       "ResponseHeaders": {
         "Content-Length": "0",
-<<<<<<< HEAD
-        "Date": "Thu, 05 Mar 2020 22:09:42 GMT",
-        "ETag": "\u00220x8D7C151E7F3FB1C\u0022",
-        "Last-Modified": "Thu, 05 Mar 2020 22:09:42 GMT",
-=======
         "Date": "Fri, 03 Apr 2020 20:55:40 GMT",
         "ETag": "\u00220x8D7D8115E8E5D91\u0022",
         "Last-Modified": "Fri, 03 Apr 2020 20:55:40 GMT",
->>>>>>> 32e373e2
         "Server": [
           "Windows-Azure-Blob/1.0",
           "Microsoft-HTTPAPI/2.0"
         ],
         "x-ms-client-request-id": "136fc2ad-d70c-3dfa-3778-a8cff73dd845",
         "x-ms-lease-id": "4a993326-6c8a-fe3a-66d4-c49ef6f317c3",
-<<<<<<< HEAD
-        "x-ms-request-id": "4281bfde-601e-003f-7b3a-f35a98000000",
-        "x-ms-version": "2019-10-10"
-=======
         "x-ms-request-id": "96219ce2-f01e-0012-74fa-093670000000",
         "x-ms-version": "2019-12-12"
->>>>>>> 32e373e2
       },
       "ResponseBody": []
     },
     {
-<<<<<<< HEAD
-      "RequestUri": "https://seanstagehierarchical.blob.core.windows.net/test-filesystem-5cbe515c-be4a-5f68-ae4b-d140c69e98a2/test-directory-e58427b7-5adc-5e88-6837-352fbc392985?comp=lease",
-      "RequestMethod": "PUT",
-      "RequestHeaders": {
-        "Authorization": "Sanitized",
-        "traceparent": "00-eaeb82feddcaf040971f30b334ccfc57-72e22614a0e4d740-00",
-        "User-Agent": [
-          "azsdk-net-Storage.Files.DataLake/12.0.0-dev.20200305.1",
-          "(.NET Core 4.6.28325.01; Microsoft Windows 10.0.18363 )"
-        ],
-        "x-ms-client-request-id": "33f05d90-0383-3eb7-b547-124a7210f400",
-        "x-ms-date": "Thu, 05 Mar 2020 22:09:42 GMT",
-        "x-ms-lease-action": "renew",
-        "x-ms-lease-id": "4a993326-6c8a-fe3a-66d4-c49ef6f317c3",
-        "x-ms-return-client-request-id": "true",
-        "x-ms-version": "2019-10-10"
-=======
       "RequestUri": "http://seannsecanary.blob.core.windows.net/test-filesystem-5cbe515c-be4a-5f68-ae4b-d140c69e98a2/test-directory-e58427b7-5adc-5e88-6837-352fbc392985?comp=lease",
       "RequestMethod": "PUT",
       "RequestHeaders": {
@@ -218,53 +117,26 @@
         "x-ms-lease-id": "4a993326-6c8a-fe3a-66d4-c49ef6f317c3",
         "x-ms-return-client-request-id": "true",
         "x-ms-version": "2019-12-12"
->>>>>>> 32e373e2
       },
       "RequestBody": null,
       "StatusCode": 200,
       "ResponseHeaders": {
         "Content-Length": "0",
-<<<<<<< HEAD
-        "Date": "Thu, 05 Mar 2020 22:09:42 GMT",
-        "ETag": "\u00220x8D7C151E7F3FB1C\u0022",
-        "Last-Modified": "Thu, 05 Mar 2020 22:09:42 GMT",
-=======
         "Date": "Fri, 03 Apr 2020 20:55:40 GMT",
         "ETag": "\u00220x8D7D8115E8E5D91\u0022",
         "Last-Modified": "Fri, 03 Apr 2020 20:55:40 GMT",
->>>>>>> 32e373e2
         "Server": [
           "Windows-Azure-Blob/1.0",
           "Microsoft-HTTPAPI/2.0"
         ],
         "x-ms-client-request-id": "33f05d90-0383-3eb7-b547-124a7210f400",
         "x-ms-lease-id": "4a993326-6c8a-fe3a-66d4-c49ef6f317c3",
-<<<<<<< HEAD
-        "x-ms-request-id": "4281bfdf-601e-003f-7c3a-f35a98000000",
-        "x-ms-version": "2019-10-10"
-=======
         "x-ms-request-id": "96219ce7-f01e-0012-77fa-093670000000",
         "x-ms-version": "2019-12-12"
->>>>>>> 32e373e2
       },
       "ResponseBody": []
     },
     {
-<<<<<<< HEAD
-      "RequestUri": "https://seanstagehierarchical.blob.core.windows.net/test-filesystem-5cbe515c-be4a-5f68-ae4b-d140c69e98a2?restype=container",
-      "RequestMethod": "DELETE",
-      "RequestHeaders": {
-        "Authorization": "Sanitized",
-        "traceparent": "00-3d536dec2f456d4a801480eafadfd3eb-db76ca9b5d2fb947-00",
-        "User-Agent": [
-          "azsdk-net-Storage.Files.DataLake/12.0.0-dev.20200305.1",
-          "(.NET Core 4.6.28325.01; Microsoft Windows 10.0.18363 )"
-        ],
-        "x-ms-client-request-id": "9a3f59bd-a44c-cec1-fb55-05ec33939841",
-        "x-ms-date": "Thu, 05 Mar 2020 22:09:42 GMT",
-        "x-ms-return-client-request-id": "true",
-        "x-ms-version": "2019-10-10"
-=======
       "RequestUri": "http://seannsecanary.blob.core.windows.net/test-filesystem-5cbe515c-be4a-5f68-ae4b-d140c69e98a2?restype=container",
       "RequestMethod": "DELETE",
       "RequestHeaders": {
@@ -278,39 +150,25 @@
         "x-ms-date": "Fri, 03 Apr 2020 20:55:42 GMT",
         "x-ms-return-client-request-id": "true",
         "x-ms-version": "2019-12-12"
->>>>>>> 32e373e2
       },
       "RequestBody": null,
       "StatusCode": 202,
       "ResponseHeaders": {
         "Content-Length": "0",
-<<<<<<< HEAD
-        "Date": "Thu, 05 Mar 2020 22:09:42 GMT",
-=======
         "Date": "Fri, 03 Apr 2020 20:55:40 GMT",
->>>>>>> 32e373e2
         "Server": [
           "Windows-Azure-Blob/1.0",
           "Microsoft-HTTPAPI/2.0"
         ],
         "x-ms-client-request-id": "9a3f59bd-a44c-cec1-fb55-05ec33939841",
-<<<<<<< HEAD
-        "x-ms-request-id": "4281bfe1-601e-003f-7e3a-f35a98000000",
-        "x-ms-version": "2019-10-10"
-=======
         "x-ms-request-id": "96219cf2-f01e-0012-80fa-093670000000",
         "x-ms-version": "2019-12-12"
->>>>>>> 32e373e2
       },
       "ResponseBody": []
     }
   ],
   "Variables": {
     "RandomSeed": "1353979993",
-<<<<<<< HEAD
-    "Storage_TestConfigHierarchicalNamespace": "NamespaceTenant\nseanstagehierarchical\nU2FuaXRpemVk\nhttps://seanstagehierarchical.blob.core.windows.net\nhttp://seanstagehierarchical.file.core.windows.net\nhttp://seanstagehierarchical.queue.core.windows.net\nhttp://seanstagehierarchical.table.core.windows.net\n\n\n\n\nhttp://seanstagehierarchical-secondary.blob.core.windows.net\nhttp://seanstagehierarchical-secondary.file.core.windows.net\nhttp://seanstagehierarchical-secondary.queue.core.windows.net\nhttp://seanstagehierarchical-secondary.table.core.windows.net\n68390a19-a643-458b-b726-408abf67b4fc\nSanitized\n72f988bf-86f1-41af-91ab-2d7cd011db47\nhttps://login.microsoftonline.com/\nCloud\nBlobEndpoint=https://seanstagehierarchical.blob.core.windows.net/;QueueEndpoint=http://seanstagehierarchical.queue.core.windows.net/;FileEndpoint=http://seanstagehierarchical.file.core.windows.net/;BlobSecondaryEndpoint=http://seanstagehierarchical-secondary.blob.core.windows.net/;QueueSecondaryEndpoint=http://seanstagehierarchical-secondary.queue.core.windows.net/;FileSecondaryEndpoint=http://seanstagehierarchical-secondary.file.core.windows.net/;AccountName=seanstagehierarchical;AccountKey=Sanitized\n"
-=======
     "Storage_TestConfigHierarchicalNamespace": "NamespaceTenant\nseannsecanary\nU2FuaXRpemVk\nhttp://seannsecanary.blob.core.windows.net\nhttp://seannsecanary.file.core.windows.net\nhttp://seannsecanary.queue.core.windows.net\nhttp://seannsecanary.table.core.windows.net\n\n\n\n\nhttp://seannsecanary-secondary.blob.core.windows.net\nhttp://seannsecanary-secondary.file.core.windows.net\nhttp://seannsecanary-secondary.queue.core.windows.net\nhttp://seannsecanary-secondary.table.core.windows.net\n68390a19-a643-458b-b726-408abf67b4fc\nSanitized\n72f988bf-86f1-41af-91ab-2d7cd011db47\nhttps://login.microsoftonline.com/\nCloud\nBlobEndpoint=http://seannsecanary.blob.core.windows.net/;QueueEndpoint=http://seannsecanary.queue.core.windows.net/;FileEndpoint=http://seannsecanary.file.core.windows.net/;BlobSecondaryEndpoint=http://seannsecanary-secondary.blob.core.windows.net/;QueueSecondaryEndpoint=http://seannsecanary-secondary.queue.core.windows.net/;FileSecondaryEndpoint=http://seannsecanary-secondary.file.core.windows.net/;AccountName=seannsecanary;AccountKey=Sanitized\n"
->>>>>>> 32e373e2
   }
 }