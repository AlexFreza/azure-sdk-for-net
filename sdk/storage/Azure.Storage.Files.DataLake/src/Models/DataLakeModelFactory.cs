--- conflicted
+++ resolved
@@ -12,18 +12,6 @@
     /// </summary>
     public static partial class DataLakeModelFactory
     {
-<<<<<<< HEAD
-        #region AccessControlRecursiveChangesSummary
-        /// <summary>
-        /// Creates a new <see cref="AccessControlRecursiveChangesSummary"/> instance for mocking.
-        /// </summary>
-        /// <returns></returns>
-        public static AccessControlRecursiveChangesSummary AccessControlRecursiveChangesSummary(
-            int directoriesSuccessfulCount,
-            int filesSuccessfulCount,
-            int failureCount
-            ) => new AccessControlRecursiveChangesSummary()
-=======
         #region AccessControlChangeCounters
         /// <summary>
         /// Creates a new <see cref="AccessControlChangeCounters"/> instance for mocking.
@@ -34,45 +22,11 @@
             int filesSuccessfulCount,
             int failureCount
             ) => new AccessControlChangeCounters()
->>>>>>> 9ee5abe2
             {
                 ChangedDirectoriesCount = directoriesSuccessfulCount,
                 ChangedFilesCount = filesSuccessfulCount,
                 FailedChangesCount = failureCount,
             };
-<<<<<<< HEAD
-        #endregion AccessControlRecursiveChangesSummary
-
-        #region AccessControlRecursiveChanges
-        /// <summary>
-        /// Creates a new <see cref="AccessControlRecursiveChanges"/> instance for mocking.
-        /// </summary>
-        /// <returns></returns>
-        public static AccessControlRecursiveChanges AccessControlRecursiveChanges(
-            int directoriesSuccessfulCount,
-            int filesSuccessfulCount,
-            int failureCount,
-            IEnumerable<AccessControlRecursiveChangeFailure> failedEntries
-            ) => new AccessControlRecursiveChanges()
-            {
-                ChangedDirectoriesCount = directoriesSuccessfulCount,
-                ChangedFilesCount = filesSuccessfulCount,
-                FailedChangesCount = failureCount,
-                FailedEntries = failedEntries,
-            };
-        #endregion AccessControlRecursiveChanges
-
-        #region AccessControlRecursiveChangeFailure
-        /// <summary>
-        /// Creates a new <see cref="AccessControlRecursiveChangeFailure"/> instance for mocking.
-        /// </summary>
-        /// <returns></returns>
-        public static AccessControlRecursiveChangeFailure AccessControlRecursiveChangeFailure(
-            string name,
-            bool isDirectory,
-            string errorMessage
-            ) => new AccessControlRecursiveChangeFailure()
-=======
         #endregion AccessControlChangeCounters
 
         #region AccessControlChanges
@@ -104,15 +58,11 @@
             bool isDirectory,
             string errorMessage
             ) => new AccessControlChangeFailure()
->>>>>>> 9ee5abe2
             {
                 Name = name,
                 IsDirectory = isDirectory,
                 ErrorMessage = errorMessage,
             };
-<<<<<<< HEAD
-        #endregion AccessControlRecursiveChangeFailure
-=======
         #endregion AccessControlChangeFailure
 
 
@@ -130,7 +80,6 @@
                 ContinuationToken = continuationToken,
             };
         #endregion AccessControlChangeResult
->>>>>>> 9ee5abe2
 
         #region FileDownloadDetails
         /// <summary>
