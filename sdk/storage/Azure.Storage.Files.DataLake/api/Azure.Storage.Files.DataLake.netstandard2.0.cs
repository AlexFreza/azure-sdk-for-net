namespace Azure.Storage.Files.DataLake
{
    public partial class DataLakeClientOptions : Azure.Core.ClientOptions
    {
        public DataLakeClientOptions(Azure.Storage.Files.DataLake.DataLakeClientOptions.ServiceVersion version = Azure.Storage.Files.DataLake.DataLakeClientOptions.ServiceVersion.V2019_12_12) { }
        public System.Uri GeoRedundantSecondaryUri { get { throw null; } set { } }
        public Azure.Storage.Files.DataLake.DataLakeClientOptions.ServiceVersion Version { get { throw null; } }
        public enum ServiceVersion
        {
            V2019_02_02 = 1,
            V2019_07_07 = 2,
            V2019_12_12 = 3,
        }
    }
    public partial class DataLakeDirectoryClient : Azure.Storage.Files.DataLake.DataLakePathClient
    {
        protected DataLakeDirectoryClient() { }
        public DataLakeDirectoryClient(System.Uri directoryUri) { }
        public DataLakeDirectoryClient(System.Uri directoryUri, Azure.Core.TokenCredential credential) { }
        public DataLakeDirectoryClient(System.Uri directoryUri, Azure.Core.TokenCredential credential, Azure.Storage.Files.DataLake.DataLakeClientOptions options) { }
        public DataLakeDirectoryClient(System.Uri directoryUri, Azure.Storage.Files.DataLake.DataLakeClientOptions options) { }
        public DataLakeDirectoryClient(System.Uri directoryUri, Azure.Storage.StorageSharedKeyCredential credential) { }
        public DataLakeDirectoryClient(System.Uri directoryUri, Azure.Storage.StorageSharedKeyCredential credential, Azure.Storage.Files.DataLake.DataLakeClientOptions options) { }
        public virtual Azure.Response<Azure.Storage.Files.DataLake.Models.PathInfo> Create(Azure.Storage.Files.DataLake.Models.PathHttpHeaders httpHeaders = null, System.Collections.Generic.IDictionary<string, string> metadata = null, string permissions = null, string umask = null, Azure.Storage.Files.DataLake.Models.DataLakeRequestConditions conditions = null, System.Threading.CancellationToken cancellationToken = default(System.Threading.CancellationToken)) { throw null; }
        public virtual System.Threading.Tasks.Task<Azure.Response<Azure.Storage.Files.DataLake.Models.PathInfo>> CreateAsync(Azure.Storage.Files.DataLake.Models.PathHttpHeaders httpHeaders = null, System.Collections.Generic.IDictionary<string, string> metadata = null, string permissions = null, string umask = null, Azure.Storage.Files.DataLake.Models.DataLakeRequestConditions conditions = null, System.Threading.CancellationToken cancellationToken = default(System.Threading.CancellationToken)) { throw null; }
        public virtual Azure.Response<Azure.Storage.Files.DataLake.DataLakeFileClient> CreateFile(string fileName, Azure.Storage.Files.DataLake.Models.PathHttpHeaders httpHeaders = null, System.Collections.Generic.IDictionary<string, string> metadata = null, string permissions = null, string umask = null, Azure.Storage.Files.DataLake.Models.DataLakeRequestConditions conditions = null, System.Threading.CancellationToken cancellationToken = default(System.Threading.CancellationToken)) { throw null; }
        public virtual System.Threading.Tasks.Task<Azure.Response<Azure.Storage.Files.DataLake.DataLakeFileClient>> CreateFileAsync(string fileName, Azure.Storage.Files.DataLake.Models.PathHttpHeaders httpHeaders = null, System.Collections.Generic.IDictionary<string, string> metadata = null, string permissions = null, string umask = null, Azure.Storage.Files.DataLake.Models.DataLakeRequestConditions conditions = null, System.Threading.CancellationToken cancellationToken = default(System.Threading.CancellationToken)) { throw null; }
        public virtual Azure.Response<Azure.Storage.Files.DataLake.Models.PathInfo> CreateIfNotExists(Azure.Storage.Files.DataLake.Models.PathHttpHeaders httpHeaders = null, System.Collections.Generic.IDictionary<string, string> metadata = null, string permissions = null, string umask = null, System.Threading.CancellationToken cancellationToken = default(System.Threading.CancellationToken)) { throw null; }
        public virtual System.Threading.Tasks.Task<Azure.Response<Azure.Storage.Files.DataLake.Models.PathInfo>> CreateIfNotExistsAsync(Azure.Storage.Files.DataLake.Models.PathHttpHeaders httpHeaders = null, System.Collections.Generic.IDictionary<string, string> metadata = null, string permissions = null, string umask = null, System.Threading.CancellationToken cancellationToken = default(System.Threading.CancellationToken)) { throw null; }
        public virtual Azure.Response<Azure.Storage.Files.DataLake.DataLakeDirectoryClient> CreateSubDirectory(string path, Azure.Storage.Files.DataLake.Models.PathHttpHeaders httpHeaders = null, System.Collections.Generic.IDictionary<string, string> metadata = null, string permissions = null, string umask = null, Azure.Storage.Files.DataLake.Models.DataLakeRequestConditions conditions = null, System.Threading.CancellationToken cancellationToken = default(System.Threading.CancellationToken)) { throw null; }
        public virtual System.Threading.Tasks.Task<Azure.Response<Azure.Storage.Files.DataLake.DataLakeDirectoryClient>> CreateSubDirectoryAsync(string path, Azure.Storage.Files.DataLake.Models.PathHttpHeaders httpHeaders = null, System.Collections.Generic.IDictionary<string, string> metadata = null, string permissions = null, string umask = null, Azure.Storage.Files.DataLake.Models.DataLakeRequestConditions conditions = null, System.Threading.CancellationToken cancellationToken = default(System.Threading.CancellationToken)) { throw null; }
        public virtual Azure.Response Delete(Azure.Storage.Files.DataLake.Models.DataLakeRequestConditions conditions = null, System.Threading.CancellationToken cancellationToken = default(System.Threading.CancellationToken)) { throw null; }
        public virtual System.Threading.Tasks.Task<Azure.Response> DeleteAsync(Azure.Storage.Files.DataLake.Models.DataLakeRequestConditions conditions = null, System.Threading.CancellationToken cancellationToken = default(System.Threading.CancellationToken)) { throw null; }
        public virtual Azure.Response DeleteFile(string fileName, Azure.Storage.Files.DataLake.Models.DataLakeRequestConditions conditions = null, System.Threading.CancellationToken cancellationToken = default(System.Threading.CancellationToken)) { throw null; }
        public virtual System.Threading.Tasks.Task<Azure.Response> DeleteFileAsync(string fileName, Azure.Storage.Files.DataLake.Models.DataLakeRequestConditions conditions = null, System.Threading.CancellationToken cancellationToken = default(System.Threading.CancellationToken)) { throw null; }
        public virtual Azure.Response<bool> DeleteIfExists(Azure.Storage.Files.DataLake.Models.DataLakeRequestConditions conditions = null, System.Threading.CancellationToken cancellationToken = default(System.Threading.CancellationToken)) { throw null; }
        public virtual System.Threading.Tasks.Task<Azure.Response<bool>> DeleteIfExistsAsync(Azure.Storage.Files.DataLake.Models.DataLakeRequestConditions conditions = null, System.Threading.CancellationToken cancellationToken = default(System.Threading.CancellationToken)) { throw null; }
        public virtual Azure.Response DeleteSubDirectory(string path, string continuation = null, Azure.Storage.Files.DataLake.Models.DataLakeRequestConditions conditions = null, System.Threading.CancellationToken cancellationToken = default(System.Threading.CancellationToken)) { throw null; }
        public virtual System.Threading.Tasks.Task<Azure.Response> DeleteSubDirectoryAsync(string path, string continuation = null, Azure.Storage.Files.DataLake.Models.DataLakeRequestConditions conditions = null, System.Threading.CancellationToken cancellationToken = default(System.Threading.CancellationToken)) { throw null; }
        public override Azure.Response<Azure.Storage.Files.DataLake.Models.PathAccessControl> GetAccessControl(bool? userPrincipalName = default(bool?), Azure.Storage.Files.DataLake.Models.DataLakeRequestConditions conditions = null, System.Threading.CancellationToken cancellationToken = default(System.Threading.CancellationToken)) { throw null; }
        public override System.Threading.Tasks.Task<Azure.Response<Azure.Storage.Files.DataLake.Models.PathAccessControl>> GetAccessControlAsync(bool? userPrincipalName = default(bool?), Azure.Storage.Files.DataLake.Models.DataLakeRequestConditions conditions = null, System.Threading.CancellationToken cancellationToken = default(System.Threading.CancellationToken)) { throw null; }
        public virtual Azure.Storage.Files.DataLake.DataLakeFileClient GetFileClient(string fileName) { throw null; }
        public virtual new Azure.Response<Azure.Storage.Files.DataLake.Models.PathProperties> GetProperties(Azure.Storage.Files.DataLake.Models.DataLakeRequestConditions conditions = null, System.Threading.CancellationToken cancellationToken = default(System.Threading.CancellationToken)) { throw null; }
        public override System.Threading.Tasks.Task<Azure.Response<Azure.Storage.Files.DataLake.Models.PathProperties>> GetPropertiesAsync(Azure.Storage.Files.DataLake.Models.DataLakeRequestConditions conditions = null, System.Threading.CancellationToken cancellationToken = default(System.Threading.CancellationToken)) { throw null; }
        public virtual Azure.Storage.Files.DataLake.DataLakeDirectoryClient GetSubDirectoryClient(string subdirectoryName) { throw null; }
        public virtual new Azure.Response<Azure.Storage.Files.DataLake.DataLakeDirectoryClient> Rename(string destinationPath, string destinationFileSystem = null, Azure.Storage.Files.DataLake.Models.DataLakeRequestConditions sourceConditions = null, Azure.Storage.Files.DataLake.Models.DataLakeRequestConditions destinationConditions = null, System.Threading.CancellationToken cancellationToken = default(System.Threading.CancellationToken)) { throw null; }
        public virtual new System.Threading.Tasks.Task<Azure.Response<Azure.Storage.Files.DataLake.DataLakeDirectoryClient>> RenameAsync(string destinationPath, string destinationFileSystem = null, Azure.Storage.Files.DataLake.Models.DataLakeRequestConditions sourceConditions = null, Azure.Storage.Files.DataLake.Models.DataLakeRequestConditions destinationConditions = null, System.Threading.CancellationToken cancellationToken = default(System.Threading.CancellationToken)) { throw null; }
        public override Azure.Response<Azure.Storage.Files.DataLake.Models.PathInfo> SetAccessControlList(System.Collections.Generic.IList<Azure.Storage.Files.DataLake.Models.PathAccessControlItem> accessControlList, string owner = null, string group = null, Azure.Storage.Files.DataLake.Models.DataLakeRequestConditions conditions = null, System.Threading.CancellationToken cancellationToken = default(System.Threading.CancellationToken)) { throw null; }
        public override System.Threading.Tasks.Task<Azure.Response<Azure.Storage.Files.DataLake.Models.PathInfo>> SetAccessControlListAsync(System.Collections.Generic.IList<Azure.Storage.Files.DataLake.Models.PathAccessControlItem> accessControlList, string owner = null, string group = null, Azure.Storage.Files.DataLake.Models.DataLakeRequestConditions conditions = null, System.Threading.CancellationToken cancellationToken = default(System.Threading.CancellationToken)) { throw null; }
        public override Azure.Response<Azure.Storage.Files.DataLake.Models.PathInfo> SetHttpHeaders(Azure.Storage.Files.DataLake.Models.PathHttpHeaders httpHeaders = null, Azure.Storage.Files.DataLake.Models.DataLakeRequestConditions conditions = null, System.Threading.CancellationToken cancellationToken = default(System.Threading.CancellationToken)) { throw null; }
        public override System.Threading.Tasks.Task<Azure.Response<Azure.Storage.Files.DataLake.Models.PathInfo>> SetHttpHeadersAsync(Azure.Storage.Files.DataLake.Models.PathHttpHeaders httpHeaders = null, Azure.Storage.Files.DataLake.Models.DataLakeRequestConditions conditions = null, System.Threading.CancellationToken cancellationToken = default(System.Threading.CancellationToken)) { throw null; }
        public override Azure.Response<Azure.Storage.Files.DataLake.Models.PathInfo> SetMetadata(System.Collections.Generic.IDictionary<string, string> metadata, Azure.Storage.Files.DataLake.Models.DataLakeRequestConditions conditions = null, System.Threading.CancellationToken cancellationToken = default(System.Threading.CancellationToken)) { throw null; }
        public override System.Threading.Tasks.Task<Azure.Response<Azure.Storage.Files.DataLake.Models.PathInfo>> SetMetadataAsync(System.Collections.Generic.IDictionary<string, string> metadata, Azure.Storage.Files.DataLake.Models.DataLakeRequestConditions conditions = null, System.Threading.CancellationToken cancellationToken = default(System.Threading.CancellationToken)) { throw null; }
        public override Azure.Response<Azure.Storage.Files.DataLake.Models.PathInfo> SetPermissions(Azure.Storage.Files.DataLake.Models.PathPermissions permissions, string owner = null, string group = null, Azure.Storage.Files.DataLake.Models.DataLakeRequestConditions conditions = null, System.Threading.CancellationToken cancellationToken = default(System.Threading.CancellationToken)) { throw null; }
        public override System.Threading.Tasks.Task<Azure.Response<Azure.Storage.Files.DataLake.Models.PathInfo>> SetPermissionsAsync(Azure.Storage.Files.DataLake.Models.PathPermissions permissions, string owner = null, string group = null, Azure.Storage.Files.DataLake.Models.DataLakeRequestConditions conditions = null, System.Threading.CancellationToken cancellationToken = default(System.Threading.CancellationToken)) { throw null; }
    }
    public partial class DataLakeFileClient : Azure.Storage.Files.DataLake.DataLakePathClient
    {
        protected DataLakeFileClient() { }
        public DataLakeFileClient(System.Uri fileUri) { }
        public DataLakeFileClient(System.Uri fileUri, Azure.Core.TokenCredential credential) { }
        public DataLakeFileClient(System.Uri fileUri, Azure.Core.TokenCredential credential, Azure.Storage.Files.DataLake.DataLakeClientOptions options) { }
        public DataLakeFileClient(System.Uri fileUri, Azure.Storage.Files.DataLake.DataLakeClientOptions options) { }
        public DataLakeFileClient(System.Uri fileUri, Azure.Storage.StorageSharedKeyCredential credential) { }
        public DataLakeFileClient(System.Uri fileUri, Azure.Storage.StorageSharedKeyCredential credential, Azure.Storage.Files.DataLake.DataLakeClientOptions options) { }
        public virtual int MaxUploadBytes { get { throw null; } }
        public virtual Azure.Response Append(System.IO.Stream content, long offset, byte[] contentHash = null, string leaseId = null, System.IProgress<long> progressHandler = null, System.Threading.CancellationToken cancellationToken = default(System.Threading.CancellationToken)) { throw null; }
        public virtual System.Threading.Tasks.Task<Azure.Response> AppendAsync(System.IO.Stream content, long offset, byte[] contentHash = null, string leaseId = null, System.IProgress<long> progressHandler = null, System.Threading.CancellationToken cancellationToken = default(System.Threading.CancellationToken)) { throw null; }
        public virtual Azure.Response<Azure.Storage.Files.DataLake.Models.PathInfo> Create(Azure.Storage.Files.DataLake.Models.PathHttpHeaders httpHeaders = null, System.Collections.Generic.IDictionary<string, string> metadata = null, string permissions = null, string umask = null, Azure.Storage.Files.DataLake.Models.DataLakeRequestConditions conditions = null, System.Threading.CancellationToken cancellationToken = default(System.Threading.CancellationToken)) { throw null; }
        public virtual System.Threading.Tasks.Task<Azure.Response<Azure.Storage.Files.DataLake.Models.PathInfo>> CreateAsync(Azure.Storage.Files.DataLake.Models.PathHttpHeaders httpHeaders = null, System.Collections.Generic.IDictionary<string, string> metadata = null, string permissions = null, string umask = null, Azure.Storage.Files.DataLake.Models.DataLakeRequestConditions conditions = null, System.Threading.CancellationToken cancellationToken = default(System.Threading.CancellationToken)) { throw null; }
        public virtual Azure.Response<Azure.Storage.Files.DataLake.Models.PathInfo> CreateIfNotExists(Azure.Storage.Files.DataLake.Models.PathHttpHeaders httpHeaders = null, System.Collections.Generic.IDictionary<string, string> metadata = null, string permissions = null, string umask = null, System.Threading.CancellationToken cancellationToken = default(System.Threading.CancellationToken)) { throw null; }
        public virtual System.Threading.Tasks.Task<Azure.Response<Azure.Storage.Files.DataLake.Models.PathInfo>> CreateIfNotExistsAsync(Azure.Storage.Files.DataLake.Models.PathHttpHeaders httpHeaders = null, System.Collections.Generic.IDictionary<string, string> metadata = null, string permissions = null, string umask = null, System.Threading.CancellationToken cancellationToken = default(System.Threading.CancellationToken)) { throw null; }
        public virtual Azure.Response Delete(Azure.Storage.Files.DataLake.Models.DataLakeRequestConditions conditions = null, System.Threading.CancellationToken cancellationToken = default(System.Threading.CancellationToken)) { throw null; }
        public virtual System.Threading.Tasks.Task<Azure.Response> DeleteAsync(Azure.Storage.Files.DataLake.Models.DataLakeRequestConditions conditions = null, System.Threading.CancellationToken cancellationToken = default(System.Threading.CancellationToken)) { throw null; }
        public virtual Azure.Response<bool> DeleteIfExists(Azure.Storage.Files.DataLake.Models.DataLakeRequestConditions conditions = null, System.Threading.CancellationToken cancellationToken = default(System.Threading.CancellationToken)) { throw null; }
        public virtual System.Threading.Tasks.Task<Azure.Response<bool>> DeleteIfExistsAsync(Azure.Storage.Files.DataLake.Models.DataLakeRequestConditions conditions = null, System.Threading.CancellationToken cancellationToken = default(System.Threading.CancellationToken)) { throw null; }
        public virtual Azure.Response<Azure.Storage.Files.DataLake.Models.PathInfo> Flush(long position, bool? retainUncommittedData = default(bool?), bool? close = default(bool?), Azure.Storage.Files.DataLake.Models.PathHttpHeaders httpHeaders = null, Azure.Storage.Files.DataLake.Models.DataLakeRequestConditions conditions = null, System.Threading.CancellationToken cancellationToken = default(System.Threading.CancellationToken)) { throw null; }
        public virtual System.Threading.Tasks.Task<Azure.Response<Azure.Storage.Files.DataLake.Models.PathInfo>> FlushAsync(long position, bool? retainUncommittedData = default(bool?), bool? close = default(bool?), Azure.Storage.Files.DataLake.Models.PathHttpHeaders httpHeaders = null, Azure.Storage.Files.DataLake.Models.DataLakeRequestConditions conditions = null, System.Threading.CancellationToken cancellationToken = default(System.Threading.CancellationToken)) { throw null; }
        public override Azure.Response<Azure.Storage.Files.DataLake.Models.PathAccessControl> GetAccessControl(bool? userPrincipalName = default(bool?), Azure.Storage.Files.DataLake.Models.DataLakeRequestConditions conditions = null, System.Threading.CancellationToken cancellationToken = default(System.Threading.CancellationToken)) { throw null; }
        public override System.Threading.Tasks.Task<Azure.Response<Azure.Storage.Files.DataLake.Models.PathAccessControl>> GetAccessControlAsync(bool? userPrincipalName = default(bool?), Azure.Storage.Files.DataLake.Models.DataLakeRequestConditions conditions = null, System.Threading.CancellationToken cancellationToken = default(System.Threading.CancellationToken)) { throw null; }
        public virtual new Azure.Response<Azure.Storage.Files.DataLake.Models.PathProperties> GetProperties(Azure.Storage.Files.DataLake.Models.DataLakeRequestConditions conditions = null, System.Threading.CancellationToken cancellationToken = default(System.Threading.CancellationToken)) { throw null; }
        public override System.Threading.Tasks.Task<Azure.Response<Azure.Storage.Files.DataLake.Models.PathProperties>> GetPropertiesAsync(Azure.Storage.Files.DataLake.Models.DataLakeRequestConditions conditions = null, System.Threading.CancellationToken cancellationToken = default(System.Threading.CancellationToken)) { throw null; }
        public virtual Azure.Response<Azure.Storage.Files.DataLake.Models.FileDownloadInfo> Read() { throw null; }
        public virtual Azure.Response<Azure.Storage.Files.DataLake.Models.FileDownloadInfo> Read(Azure.HttpRange range = default(Azure.HttpRange), Azure.Storage.Files.DataLake.Models.DataLakeRequestConditions conditions = null, bool rangeGetContentHash = false, System.Threading.CancellationToken cancellationToken = default(System.Threading.CancellationToken)) { throw null; }
        public virtual Azure.Response<Azure.Storage.Files.DataLake.Models.FileDownloadInfo> Read(System.Threading.CancellationToken cancellationToken = default(System.Threading.CancellationToken)) { throw null; }
        public virtual System.Threading.Tasks.Task<Azure.Response<Azure.Storage.Files.DataLake.Models.FileDownloadInfo>> ReadAsync() { throw null; }
        public virtual System.Threading.Tasks.Task<Azure.Response<Azure.Storage.Files.DataLake.Models.FileDownloadInfo>> ReadAsync(Azure.HttpRange range = default(Azure.HttpRange), Azure.Storage.Files.DataLake.Models.DataLakeRequestConditions conditions = null, bool rangeGetContentHash = false, System.Threading.CancellationToken cancellationToken = default(System.Threading.CancellationToken)) { throw null; }
        public virtual System.Threading.Tasks.Task<Azure.Response<Azure.Storage.Files.DataLake.Models.FileDownloadInfo>> ReadAsync(System.Threading.CancellationToken cancellationToken = default(System.Threading.CancellationToken)) { throw null; }
        public virtual Azure.Response ReadTo(System.IO.Stream destination, Azure.Storage.Files.DataLake.Models.DataLakeRequestConditions conditions = null, Azure.Storage.StorageTransferOptions transferOptions = default(Azure.Storage.StorageTransferOptions), System.Threading.CancellationToken cancellationToken = default(System.Threading.CancellationToken)) { throw null; }
        public virtual Azure.Response ReadTo(string path, Azure.Storage.Files.DataLake.Models.DataLakeRequestConditions conditions = null, Azure.Storage.StorageTransferOptions transferOptions = default(Azure.Storage.StorageTransferOptions), System.Threading.CancellationToken cancellationToken = default(System.Threading.CancellationToken)) { throw null; }
        public virtual System.Threading.Tasks.Task<Azure.Response> ReadToAsync(System.IO.Stream destination, Azure.Storage.Files.DataLake.Models.DataLakeRequestConditions conditions = null, Azure.Storage.StorageTransferOptions transferOptions = default(Azure.Storage.StorageTransferOptions), System.Threading.CancellationToken cancellationToken = default(System.Threading.CancellationToken)) { throw null; }
        public virtual System.Threading.Tasks.Task<Azure.Response> ReadToAsync(string path, Azure.Storage.Files.DataLake.Models.DataLakeRequestConditions conditions = null, Azure.Storage.StorageTransferOptions transferOptions = default(Azure.Storage.StorageTransferOptions), System.Threading.CancellationToken cancellationToken = default(System.Threading.CancellationToken)) { throw null; }
        public virtual new Azure.Response<Azure.Storage.Files.DataLake.DataLakeFileClient> Rename(string destinationPath, string destinationFileSystem = null, Azure.Storage.Files.DataLake.Models.DataLakeRequestConditions sourceConditions = null, Azure.Storage.Files.DataLake.Models.DataLakeRequestConditions destinationConditions = null, System.Threading.CancellationToken cancellationToken = default(System.Threading.CancellationToken)) { throw null; }
        public virtual new System.Threading.Tasks.Task<Azure.Response<Azure.Storage.Files.DataLake.DataLakeFileClient>> RenameAsync(string destinationPath, string destinationFileSystem = null, Azure.Storage.Files.DataLake.Models.DataLakeRequestConditions sourceConditions = null, Azure.Storage.Files.DataLake.Models.DataLakeRequestConditions destinationConditions = null, System.Threading.CancellationToken cancellationToken = default(System.Threading.CancellationToken)) { throw null; }
        public override Azure.Response<Azure.Storage.Files.DataLake.Models.PathInfo> SetAccessControlList(System.Collections.Generic.IList<Azure.Storage.Files.DataLake.Models.PathAccessControlItem> accessControlList, string owner = null, string group = null, Azure.Storage.Files.DataLake.Models.DataLakeRequestConditions conditions = null, System.Threading.CancellationToken cancellationToken = default(System.Threading.CancellationToken)) { throw null; }
        public override System.Threading.Tasks.Task<Azure.Response<Azure.Storage.Files.DataLake.Models.PathInfo>> SetAccessControlListAsync(System.Collections.Generic.IList<Azure.Storage.Files.DataLake.Models.PathAccessControlItem> accessControlList, string owner = null, string group = null, Azure.Storage.Files.DataLake.Models.DataLakeRequestConditions conditions = null, System.Threading.CancellationToken cancellationToken = default(System.Threading.CancellationToken)) { throw null; }
        public override Azure.Response<Azure.Storage.Files.DataLake.Models.PathInfo> SetHttpHeaders(Azure.Storage.Files.DataLake.Models.PathHttpHeaders httpHeaders = null, Azure.Storage.Files.DataLake.Models.DataLakeRequestConditions conditions = null, System.Threading.CancellationToken cancellationToken = default(System.Threading.CancellationToken)) { throw null; }
        public override System.Threading.Tasks.Task<Azure.Response<Azure.Storage.Files.DataLake.Models.PathInfo>> SetHttpHeadersAsync(Azure.Storage.Files.DataLake.Models.PathHttpHeaders httpHeaders = null, Azure.Storage.Files.DataLake.Models.DataLakeRequestConditions conditions = null, System.Threading.CancellationToken cancellationToken = default(System.Threading.CancellationToken)) { throw null; }
        public override Azure.Response<Azure.Storage.Files.DataLake.Models.PathInfo> SetMetadata(System.Collections.Generic.IDictionary<string, string> metadata, Azure.Storage.Files.DataLake.Models.DataLakeRequestConditions conditions = null, System.Threading.CancellationToken cancellationToken = default(System.Threading.CancellationToken)) { throw null; }
        public override System.Threading.Tasks.Task<Azure.Response<Azure.Storage.Files.DataLake.Models.PathInfo>> SetMetadataAsync(System.Collections.Generic.IDictionary<string, string> metadata, Azure.Storage.Files.DataLake.Models.DataLakeRequestConditions conditions = null, System.Threading.CancellationToken cancellationToken = default(System.Threading.CancellationToken)) { throw null; }
        public override Azure.Response<Azure.Storage.Files.DataLake.Models.PathInfo> SetPermissions(Azure.Storage.Files.DataLake.Models.PathPermissions permissions, string owner = null, string group = null, Azure.Storage.Files.DataLake.Models.DataLakeRequestConditions conditions = null, System.Threading.CancellationToken cancellationToken = default(System.Threading.CancellationToken)) { throw null; }
        public override System.Threading.Tasks.Task<Azure.Response<Azure.Storage.Files.DataLake.Models.PathInfo>> SetPermissionsAsync(Azure.Storage.Files.DataLake.Models.PathPermissions permissions, string owner = null, string group = null, Azure.Storage.Files.DataLake.Models.DataLakeRequestConditions conditions = null, System.Threading.CancellationToken cancellationToken = default(System.Threading.CancellationToken)) { throw null; }
        public virtual Azure.Response<Azure.Storage.Files.DataLake.Models.PathInfo> Upload(System.IO.Stream content) { throw null; }
        public virtual Azure.Response<Azure.Storage.Files.DataLake.Models.PathInfo> Upload(System.IO.Stream content, Azure.Storage.Files.DataLake.Models.PathHttpHeaders httpHeaders = null, Azure.Storage.Files.DataLake.Models.DataLakeRequestConditions conditions = null, System.IProgress<long> progressHandler = null, Azure.Storage.StorageTransferOptions transferOptions = default(Azure.Storage.StorageTransferOptions), System.Threading.CancellationToken cancellationToken = default(System.Threading.CancellationToken)) { throw null; }
        public virtual Azure.Response<Azure.Storage.Files.DataLake.Models.PathInfo> Upload(System.IO.Stream content, bool overwrite = false, System.Threading.CancellationToken cancellationToken = default(System.Threading.CancellationToken)) { throw null; }
        public virtual Azure.Response<Azure.Storage.Files.DataLake.Models.PathInfo> Upload(string path) { throw null; }
        public virtual Azure.Response<Azure.Storage.Files.DataLake.Models.PathInfo> Upload(string path, Azure.Storage.Files.DataLake.Models.PathHttpHeaders httpHeaders = null, Azure.Storage.Files.DataLake.Models.DataLakeRequestConditions conditions = null, System.IProgress<long> progressHandler = null, Azure.Storage.StorageTransferOptions transferOptions = default(Azure.Storage.StorageTransferOptions), System.Threading.CancellationToken cancellationToken = default(System.Threading.CancellationToken)) { throw null; }
        public virtual Azure.Response<Azure.Storage.Files.DataLake.Models.PathInfo> Upload(string path, bool overwrite = false, System.Threading.CancellationToken cancellationToken = default(System.Threading.CancellationToken)) { throw null; }
        public virtual System.Threading.Tasks.Task<Azure.Response<Azure.Storage.Files.DataLake.Models.PathInfo>> UploadAsync(System.IO.Stream content) { throw null; }
        public virtual System.Threading.Tasks.Task<Azure.Response<Azure.Storage.Files.DataLake.Models.PathInfo>> UploadAsync(System.IO.Stream content, Azure.Storage.Files.DataLake.Models.PathHttpHeaders httpHeaders = null, Azure.Storage.Files.DataLake.Models.DataLakeRequestConditions conditions = null, System.IProgress<long> progressHandler = null, Azure.Storage.StorageTransferOptions transferOptions = default(Azure.Storage.StorageTransferOptions), System.Threading.CancellationToken cancellationToken = default(System.Threading.CancellationToken)) { throw null; }
        public virtual System.Threading.Tasks.Task<Azure.Response<Azure.Storage.Files.DataLake.Models.PathInfo>> UploadAsync(System.IO.Stream content, bool overwrite = false, System.Threading.CancellationToken cancellationToken = default(System.Threading.CancellationToken)) { throw null; }
        public virtual System.Threading.Tasks.Task<Azure.Response<Azure.Storage.Files.DataLake.Models.PathInfo>> UploadAsync(string path) { throw null; }
        public virtual System.Threading.Tasks.Task<Azure.Response<Azure.Storage.Files.DataLake.Models.PathInfo>> UploadAsync(string path, Azure.Storage.Files.DataLake.Models.PathHttpHeaders httpHeaders = null, Azure.Storage.Files.DataLake.Models.DataLakeRequestConditions conditions = null, System.IProgress<long> progressHandler = null, Azure.Storage.StorageTransferOptions transferOptions = default(Azure.Storage.StorageTransferOptions), System.Threading.CancellationToken cancellationToken = default(System.Threading.CancellationToken)) { throw null; }
        public virtual System.Threading.Tasks.Task<Azure.Response<Azure.Storage.Files.DataLake.Models.PathInfo>> UploadAsync(string path, bool overwrite = false, System.Threading.CancellationToken cancellationToken = default(System.Threading.CancellationToken)) { throw null; }
    }
    public partial class DataLakeFileSystemClient
    {
        protected DataLakeFileSystemClient() { }
        public DataLakeFileSystemClient(System.Uri fileSystemUri) { }
        public DataLakeFileSystemClient(System.Uri fileSystemUri, Azure.Core.TokenCredential credential) { }
        public DataLakeFileSystemClient(System.Uri fileSystemUri, Azure.Core.TokenCredential credential, Azure.Storage.Files.DataLake.DataLakeClientOptions options) { }
        public DataLakeFileSystemClient(System.Uri fileSystemUri, Azure.Storage.Files.DataLake.DataLakeClientOptions options) { }
        public DataLakeFileSystemClient(System.Uri fileSystemUri, Azure.Storage.StorageSharedKeyCredential credential) { }
        public DataLakeFileSystemClient(System.Uri fileSystemUri, Azure.Storage.StorageSharedKeyCredential credential, Azure.Storage.Files.DataLake.DataLakeClientOptions options) { }
        public virtual string AccountName { get { throw null; } }
        public virtual string Name { get { throw null; } }
        public virtual System.Uri Uri { get { throw null; } }
        public virtual Azure.Response<Azure.Storage.Files.DataLake.Models.FileSystemInfo> Create(Azure.Storage.Files.DataLake.Models.PublicAccessType publicAccessType = Azure.Storage.Files.DataLake.Models.PublicAccessType.None, System.Collections.Generic.IDictionary<string, string> metadata = null, System.Threading.CancellationToken cancellationToken = default(System.Threading.CancellationToken)) { throw null; }
        public virtual System.Threading.Tasks.Task<Azure.Response<Azure.Storage.Files.DataLake.Models.FileSystemInfo>> CreateAsync(Azure.Storage.Files.DataLake.Models.PublicAccessType publicAccessType = Azure.Storage.Files.DataLake.Models.PublicAccessType.None, System.Collections.Generic.IDictionary<string, string> metadata = null, System.Threading.CancellationToken cancellationToken = default(System.Threading.CancellationToken)) { throw null; }
        public virtual Azure.Response<Azure.Storage.Files.DataLake.DataLakeDirectoryClient> CreateDirectory(string path, Azure.Storage.Files.DataLake.Models.PathHttpHeaders httpHeaders = null, System.Collections.Generic.IDictionary<string, string> metadata = null, string permissions = null, string umask = null, Azure.Storage.Files.DataLake.Models.DataLakeRequestConditions conditions = null, System.Threading.CancellationToken cancellationToken = default(System.Threading.CancellationToken)) { throw null; }
        public virtual System.Threading.Tasks.Task<Azure.Response<Azure.Storage.Files.DataLake.DataLakeDirectoryClient>> CreateDirectoryAsync(string path, Azure.Storage.Files.DataLake.Models.PathHttpHeaders httpHeaders = null, System.Collections.Generic.IDictionary<string, string> metadata = null, string permissions = null, string umask = null, Azure.Storage.Files.DataLake.Models.DataLakeRequestConditions conditions = null, System.Threading.CancellationToken cancellationToken = default(System.Threading.CancellationToken)) { throw null; }
        public virtual Azure.Response<Azure.Storage.Files.DataLake.DataLakeFileClient> CreateFile(string path, Azure.Storage.Files.DataLake.Models.PathHttpHeaders httpHeaders = null, System.Collections.Generic.IDictionary<string, string> metadata = null, string permissions = null, string umask = null, Azure.Storage.Files.DataLake.Models.DataLakeRequestConditions conditions = null, System.Threading.CancellationToken cancellationToken = default(System.Threading.CancellationToken)) { throw null; }
        public virtual System.Threading.Tasks.Task<Azure.Response<Azure.Storage.Files.DataLake.DataLakeFileClient>> CreateFileAsync(string path, Azure.Storage.Files.DataLake.Models.PathHttpHeaders httpHeaders = null, System.Collections.Generic.IDictionary<string, string> metadata = null, string permissions = null, string umask = null, Azure.Storage.Files.DataLake.Models.DataLakeRequestConditions conditions = null, System.Threading.CancellationToken cancellationToken = default(System.Threading.CancellationToken)) { throw null; }
        public virtual Azure.Response<Azure.Storage.Files.DataLake.Models.FileSystemInfo> CreateIfNotExists(Azure.Storage.Files.DataLake.Models.PublicAccessType publicAccessType = Azure.Storage.Files.DataLake.Models.PublicAccessType.None, System.Collections.Generic.IDictionary<string, string> metadata = null, System.Threading.CancellationToken cancellationToken = default(System.Threading.CancellationToken)) { throw null; }
        public virtual System.Threading.Tasks.Task<Azure.Response<Azure.Storage.Files.DataLake.Models.FileSystemInfo>> CreateIfNotExistsAsync(Azure.Storage.Files.DataLake.Models.PublicAccessType publicAccessType = Azure.Storage.Files.DataLake.Models.PublicAccessType.None, System.Collections.Generic.IDictionary<string, string> metadata = null, System.Threading.CancellationToken cancellationToken = default(System.Threading.CancellationToken)) { throw null; }
        public virtual Azure.Response Delete(Azure.Storage.Files.DataLake.Models.DataLakeRequestConditions conditions = null, System.Threading.CancellationToken cancellationToken = default(System.Threading.CancellationToken)) { throw null; }
        public virtual System.Threading.Tasks.Task<Azure.Response> DeleteAsync(Azure.Storage.Files.DataLake.Models.DataLakeRequestConditions conditions = null, System.Threading.CancellationToken cancellationToken = default(System.Threading.CancellationToken)) { throw null; }
        public virtual Azure.Response DeleteDirectory(string path, Azure.Storage.Files.DataLake.Models.DataLakeRequestConditions conditions = null, System.Threading.CancellationToken cancellationToken = default(System.Threading.CancellationToken)) { throw null; }
        public virtual System.Threading.Tasks.Task<Azure.Response> DeleteDirectoryAsync(string path, Azure.Storage.Files.DataLake.Models.DataLakeRequestConditions conditions = null, System.Threading.CancellationToken cancellationToken = default(System.Threading.CancellationToken)) { throw null; }
        public virtual Azure.Response DeleteFile(string path, Azure.Storage.Files.DataLake.Models.DataLakeRequestConditions conditions = null, System.Threading.CancellationToken cancellationToken = default(System.Threading.CancellationToken)) { throw null; }
        public virtual System.Threading.Tasks.Task<Azure.Response> DeleteFileAsync(string path, Azure.Storage.Files.DataLake.Models.DataLakeRequestConditions conditions = null, System.Threading.CancellationToken cancellationToken = default(System.Threading.CancellationToken)) { throw null; }
        public virtual Azure.Response<bool> DeleteIfExists(Azure.Storage.Files.DataLake.Models.DataLakeRequestConditions conditions = null, System.Threading.CancellationToken cancellationToken = default(System.Threading.CancellationToken)) { throw null; }
        public virtual System.Threading.Tasks.Task<Azure.Response<bool>> DeleteIfExistsAsync(Azure.Storage.Files.DataLake.Models.DataLakeRequestConditions conditions = null, System.Threading.CancellationToken cancellationToken = default(System.Threading.CancellationToken)) { throw null; }
        public virtual Azure.Response<bool> Exists(System.Threading.CancellationToken cancellationToken = default(System.Threading.CancellationToken)) { throw null; }
        public virtual System.Threading.Tasks.Task<Azure.Response<bool>> ExistsAsync(System.Threading.CancellationToken cancellationToken = default(System.Threading.CancellationToken)) { throw null; }
        public virtual Azure.Response<Azure.Storage.Files.DataLake.Models.FileSystemAccessPolicy> GetAccessPolicy(Azure.Storage.Files.DataLake.Models.DataLakeRequestConditions conditions = null, System.Threading.CancellationToken cancellationToken = default(System.Threading.CancellationToken)) { throw null; }
        public virtual System.Threading.Tasks.Task<Azure.Response<Azure.Storage.Files.DataLake.Models.FileSystemAccessPolicy>> GetAccessPolicyAsync(Azure.Storage.Files.DataLake.Models.DataLakeRequestConditions conditions = null, System.Threading.CancellationToken cancellationToken = default(System.Threading.CancellationToken)) { throw null; }
        public virtual Azure.Storage.Files.DataLake.DataLakeDirectoryClient GetDirectoryClient(string directoryName) { throw null; }
        public virtual Azure.Storage.Files.DataLake.DataLakeFileClient GetFileClient(string fileName) { throw null; }
        public virtual Azure.Pageable<Azure.Storage.Files.DataLake.Models.PathItem> GetPaths(string path = null, bool recursive = false, bool userPrincipalName = false, System.Threading.CancellationToken cancellationToken = default(System.Threading.CancellationToken)) { throw null; }
        public virtual Azure.AsyncPageable<Azure.Storage.Files.DataLake.Models.PathItem> GetPathsAsync(string path = null, bool recursive = false, bool userPrincipalName = false, System.Threading.CancellationToken cancellationToken = default(System.Threading.CancellationToken)) { throw null; }
        public virtual Azure.Response<Azure.Storage.Files.DataLake.Models.FileSystemProperties> GetProperties(Azure.Storage.Files.DataLake.Models.DataLakeRequestConditions conditions = null, System.Threading.CancellationToken cancellationToken = default(System.Threading.CancellationToken)) { throw null; }
        public virtual System.Threading.Tasks.Task<Azure.Response<Azure.Storage.Files.DataLake.Models.FileSystemProperties>> GetPropertiesAsync(Azure.Storage.Files.DataLake.Models.DataLakeRequestConditions conditions = null, System.Threading.CancellationToken cancellationToken = default(System.Threading.CancellationToken)) { throw null; }
        public virtual Azure.Response<Azure.Storage.Files.DataLake.Models.FileSystemInfo> SetAccessPolicy(Azure.Storage.Files.DataLake.Models.PublicAccessType accessType = Azure.Storage.Files.DataLake.Models.PublicAccessType.None, System.Collections.Generic.IEnumerable<Azure.Storage.Files.DataLake.Models.DataLakeSignedIdentifier> permissions = null, Azure.Storage.Files.DataLake.Models.DataLakeRequestConditions conditions = null, System.Threading.CancellationToken cancellationToken = default(System.Threading.CancellationToken)) { throw null; }
        public virtual System.Threading.Tasks.Task<Azure.Response<Azure.Storage.Files.DataLake.Models.FileSystemInfo>> SetAccessPolicyAsync(Azure.Storage.Files.DataLake.Models.PublicAccessType accessType = Azure.Storage.Files.DataLake.Models.PublicAccessType.None, System.Collections.Generic.IEnumerable<Azure.Storage.Files.DataLake.Models.DataLakeSignedIdentifier> permissions = null, Azure.Storage.Files.DataLake.Models.DataLakeRequestConditions conditions = null, System.Threading.CancellationToken cancellationToken = default(System.Threading.CancellationToken)) { throw null; }
        public virtual Azure.Response<Azure.Storage.Files.DataLake.Models.FileSystemInfo> SetMetadata(System.Collections.Generic.IDictionary<string, string> metadata, Azure.Storage.Files.DataLake.Models.DataLakeRequestConditions conditions = null, System.Threading.CancellationToken cancellationToken = default(System.Threading.CancellationToken)) { throw null; }
        public virtual System.Threading.Tasks.Task<Azure.Response<Azure.Storage.Files.DataLake.Models.FileSystemInfo>> SetMetadataAsync(System.Collections.Generic.IDictionary<string, string> metadata, Azure.Storage.Files.DataLake.Models.DataLakeRequestConditions conditions = null, System.Threading.CancellationToken cancellationToken = default(System.Threading.CancellationToken)) { throw null; }
    }
    public partial class DataLakeLeaseClient
    {
        public static readonly System.TimeSpan InfiniteLeaseDuration;
        protected DataLakeLeaseClient() { }
        public DataLakeLeaseClient(Azure.Storage.Files.DataLake.DataLakeFileSystemClient client, string leaseId = null) { }
        public DataLakeLeaseClient(Azure.Storage.Files.DataLake.DataLakePathClient client, string leaseId = null) { }
        public virtual string LeaseId { get { throw null; } }
        public System.Uri Uri { get { throw null; } }
        public virtual Azure.Response<Azure.Storage.Files.DataLake.Models.DataLakeLease> Acquire(System.TimeSpan duration, Azure.RequestConditions conditions = null, System.Threading.CancellationToken cancellationToken = default(System.Threading.CancellationToken)) { throw null; }
        public virtual System.Threading.Tasks.Task<Azure.Response<Azure.Storage.Files.DataLake.Models.DataLakeLease>> AcquireAsync(System.TimeSpan duration, Azure.RequestConditions conditions = null, System.Threading.CancellationToken cancellationToken = default(System.Threading.CancellationToken)) { throw null; }
        public virtual Azure.Response<Azure.Storage.Files.DataLake.Models.DataLakeLease> Break(System.TimeSpan? breakPeriod = default(System.TimeSpan?), Azure.RequestConditions conditions = null, System.Threading.CancellationToken cancellationToken = default(System.Threading.CancellationToken)) { throw null; }
        public virtual System.Threading.Tasks.Task<Azure.Response<Azure.Storage.Files.DataLake.Models.DataLakeLease>> BreakAsync(System.TimeSpan? breakPeriod = default(System.TimeSpan?), Azure.RequestConditions conditions = null, System.Threading.CancellationToken cancellationToken = default(System.Threading.CancellationToken)) { throw null; }
        public virtual Azure.Response<Azure.Storage.Files.DataLake.Models.DataLakeLease> Change(string proposedId, Azure.RequestConditions conditions = null, System.Threading.CancellationToken cancellationToken = default(System.Threading.CancellationToken)) { throw null; }
        public virtual System.Threading.Tasks.Task<Azure.Response<Azure.Storage.Files.DataLake.Models.DataLakeLease>> ChangeAsync(string proposedId, Azure.RequestConditions conditions = null, System.Threading.CancellationToken cancellationToken = default(System.Threading.CancellationToken)) { throw null; }
        public virtual Azure.Response<Azure.Storage.Files.DataLake.Models.ReleasedObjectInfo> Release(Azure.RequestConditions conditions = null, System.Threading.CancellationToken cancellationToken = default(System.Threading.CancellationToken)) { throw null; }
        public virtual System.Threading.Tasks.Task<Azure.Response<Azure.Storage.Files.DataLake.Models.ReleasedObjectInfo>> ReleaseAsync(Azure.RequestConditions conditions = null, System.Threading.CancellationToken cancellationToken = default(System.Threading.CancellationToken)) { throw null; }
        public virtual Azure.Response<Azure.Storage.Files.DataLake.Models.DataLakeLease> Renew(Azure.RequestConditions conditions = null, System.Threading.CancellationToken cancellationToken = default(System.Threading.CancellationToken)) { throw null; }
        public virtual System.Threading.Tasks.Task<Azure.Response<Azure.Storage.Files.DataLake.Models.DataLakeLease>> RenewAsync(Azure.RequestConditions conditions = null, System.Threading.CancellationToken cancellationToken = default(System.Threading.CancellationToken)) { throw null; }
    }
    public static partial class DataLakeLeaseClientExtensions
    {
        public static Azure.Storage.Files.DataLake.DataLakeLeaseClient GetDataLakeLeaseClient(this Azure.Storage.Files.DataLake.DataLakeFileSystemClient client, string leaseId = null) { throw null; }
        public static Azure.Storage.Files.DataLake.DataLakeLeaseClient GetDataLakeLeaseClient(this Azure.Storage.Files.DataLake.DataLakePathClient client, string leaseId = null) { throw null; }
    }
    public partial class DataLakePathClient
    {
        protected DataLakePathClient() { }
        public DataLakePathClient(System.Uri pathUri) { }
        public DataLakePathClient(System.Uri pathUri, Azure.Core.TokenCredential credential) { }
        public DataLakePathClient(System.Uri pathUri, Azure.Core.TokenCredential credential, Azure.Storage.Files.DataLake.DataLakeClientOptions options) { }
        public DataLakePathClient(System.Uri pathUri, Azure.Storage.Files.DataLake.DataLakeClientOptions options) { }
        public DataLakePathClient(System.Uri pathUri, Azure.Storage.StorageSharedKeyCredential credential) { }
        public DataLakePathClient(System.Uri pathUri, Azure.Storage.StorageSharedKeyCredential credential, Azure.Storage.Files.DataLake.DataLakeClientOptions options) { }
        public virtual string AccountName { get { throw null; } }
        public virtual string FileSystemName { get { throw null; } }
        public virtual string Name { get { throw null; } }
        public virtual string Path { get { throw null; } }
        public virtual System.Uri Uri { get { throw null; } }
        public virtual Azure.Response<Azure.Storage.Files.DataLake.Models.PathInfo> Create(Azure.Storage.Files.DataLake.Models.PathResourceType resourceType, Azure.Storage.Files.DataLake.Models.PathHttpHeaders httpHeaders = null, System.Collections.Generic.IDictionary<string, string> metadata = null, string permissions = null, string umask = null, Azure.Storage.Files.DataLake.Models.DataLakeRequestConditions conditions = null, System.Threading.CancellationToken cancellationToken = default(System.Threading.CancellationToken)) { throw null; }
        public virtual System.Threading.Tasks.Task<Azure.Response<Azure.Storage.Files.DataLake.Models.PathInfo>> CreateAsync(Azure.Storage.Files.DataLake.Models.PathResourceType resourceType, Azure.Storage.Files.DataLake.Models.PathHttpHeaders httpHeaders = null, System.Collections.Generic.IDictionary<string, string> metadata = null, string permissions = null, string umask = null, Azure.Storage.Files.DataLake.Models.DataLakeRequestConditions conditions = null, System.Threading.CancellationToken cancellationToken = default(System.Threading.CancellationToken)) { throw null; }
        public virtual Azure.Response<Azure.Storage.Files.DataLake.Models.PathInfo> CreateIfNotExists(Azure.Storage.Files.DataLake.Models.PathResourceType resourceType, Azure.Storage.Files.DataLake.Models.PathHttpHeaders httpHeaders = null, System.Collections.Generic.IDictionary<string, string> metadata = null, string permissions = null, string umask = null, System.Threading.CancellationToken cancellationToken = default(System.Threading.CancellationToken)) { throw null; }
        public virtual System.Threading.Tasks.Task<Azure.Response<Azure.Storage.Files.DataLake.Models.PathInfo>> CreateIfNotExistsAsync(Azure.Storage.Files.DataLake.Models.PathResourceType resourceType, Azure.Storage.Files.DataLake.Models.PathHttpHeaders httpHeaders = null, System.Collections.Generic.IDictionary<string, string> metadata = null, string permissions = null, string umask = null, System.Threading.CancellationToken cancellationToken = default(System.Threading.CancellationToken)) { throw null; }
        public virtual Azure.Response Delete(bool? recursive = default(bool?), Azure.Storage.Files.DataLake.Models.DataLakeRequestConditions conditions = null, System.Threading.CancellationToken cancellationToken = default(System.Threading.CancellationToken)) { throw null; }
        public virtual System.Threading.Tasks.Task<Azure.Response> DeleteAsync(bool? recursive = default(bool?), Azure.Storage.Files.DataLake.Models.DataLakeRequestConditions conditions = null, System.Threading.CancellationToken cancellationToken = default(System.Threading.CancellationToken)) { throw null; }
        public virtual Azure.Response<bool> DeleteIfExists(bool? recursive = default(bool?), Azure.Storage.Files.DataLake.Models.DataLakeRequestConditions conditions = null, System.Threading.CancellationToken cancellationToken = default(System.Threading.CancellationToken)) { throw null; }
        public virtual System.Threading.Tasks.Task<Azure.Response<bool>> DeleteIfExistsAsync(bool? recursive = default(bool?), Azure.Storage.Files.DataLake.Models.DataLakeRequestConditions conditions = null, System.Threading.CancellationToken cancellationToken = default(System.Threading.CancellationToken)) { throw null; }
        public virtual Azure.Response<bool> Exists(System.Threading.CancellationToken cancellationToken = default(System.Threading.CancellationToken)) { throw null; }
        public virtual System.Threading.Tasks.Task<Azure.Response<bool>> ExistsAsync(System.Threading.CancellationToken cancellationToken = default(System.Threading.CancellationToken)) { throw null; }
        public virtual Azure.Response<Azure.Storage.Files.DataLake.Models.PathAccessControl> GetAccessControl(bool? userPrincipalName = default(bool?), Azure.Storage.Files.DataLake.Models.DataLakeRequestConditions conditions = null, System.Threading.CancellationToken cancellationToken = default(System.Threading.CancellationToken)) { throw null; }
        public virtual System.Threading.Tasks.Task<Azure.Response<Azure.Storage.Files.DataLake.Models.PathAccessControl>> GetAccessControlAsync(bool? userPrincipalName = default(bool?), Azure.Storage.Files.DataLake.Models.DataLakeRequestConditions conditions = null, System.Threading.CancellationToken cancellationToken = default(System.Threading.CancellationToken)) { throw null; }
        public virtual Azure.Response<Azure.Storage.Files.DataLake.Models.PathProperties> GetProperties(Azure.Storage.Files.DataLake.Models.DataLakeRequestConditions conditions = null, System.Threading.CancellationToken cancellationToken = default(System.Threading.CancellationToken)) { throw null; }
        public virtual System.Threading.Tasks.Task<Azure.Response<Azure.Storage.Files.DataLake.Models.PathProperties>> GetPropertiesAsync(Azure.Storage.Files.DataLake.Models.DataLakeRequestConditions conditions = null, System.Threading.CancellationToken cancellationToken = default(System.Threading.CancellationToken)) { throw null; }
        public virtual Azure.Response<Azure.Storage.Files.DataLake.Models.AccessControlChangeResult> RemoveAccessControlRecursive(System.Collections.Generic.IList<Azure.Storage.Files.DataLake.Models.RemovePathAccessControlItem> accessControlList, System.IProgress<Azure.Response<Azure.Storage.Files.DataLake.Models.AccessControlChanges>> progressHandler, Azure.Storage.Files.DataLake.Models.AccessControlChangeOptions options = default(Azure.Storage.Files.DataLake.Models.AccessControlChangeOptions), string continuationToken = null, System.Threading.CancellationToken cancellationToken = default(System.Threading.CancellationToken)) { throw null; }
        public virtual System.Threading.Tasks.Task<Azure.Response<Azure.Storage.Files.DataLake.Models.AccessControlChangeResult>> RemoveAccessControlRecursiveAsync(System.Collections.Generic.IList<Azure.Storage.Files.DataLake.Models.RemovePathAccessControlItem> accessControlList, System.IProgress<Azure.Response<Azure.Storage.Files.DataLake.Models.AccessControlChanges>> progressHandler, Azure.Storage.Files.DataLake.Models.AccessControlChangeOptions options = default(Azure.Storage.Files.DataLake.Models.AccessControlChangeOptions), string continuationToken = null, System.Threading.CancellationToken cancellationToken = default(System.Threading.CancellationToken)) { throw null; }
        public virtual Azure.Response<Azure.Storage.Files.DataLake.DataLakePathClient> Rename(string destinationPath, string destinationFileSystem = null, Azure.Storage.Files.DataLake.Models.DataLakeRequestConditions sourceConditions = null, Azure.Storage.Files.DataLake.Models.DataLakeRequestConditions destinationConditions = null, System.Threading.CancellationToken cancellationToken = default(System.Threading.CancellationToken)) { throw null; }
        public virtual System.Threading.Tasks.Task<Azure.Response<Azure.Storage.Files.DataLake.DataLakePathClient>> RenameAsync(string destinationPath, string destinationFileSystem = null, Azure.Storage.Files.DataLake.Models.DataLakeRequestConditions sourceConditions = null, Azure.Storage.Files.DataLake.Models.DataLakeRequestConditions destinationConditions = null, System.Threading.CancellationToken cancellationToken = default(System.Threading.CancellationToken)) { throw null; }
        public virtual Azure.Response<Azure.Storage.Files.DataLake.Models.PathInfo> SetAccessControlList(System.Collections.Generic.IList<Azure.Storage.Files.DataLake.Models.PathAccessControlItem> accessControlList, string owner = null, string group = null, Azure.Storage.Files.DataLake.Models.DataLakeRequestConditions conditions = null, System.Threading.CancellationToken cancellationToken = default(System.Threading.CancellationToken)) { throw null; }
        public virtual System.Threading.Tasks.Task<Azure.Response<Azure.Storage.Files.DataLake.Models.PathInfo>> SetAccessControlListAsync(System.Collections.Generic.IList<Azure.Storage.Files.DataLake.Models.PathAccessControlItem> accessControlList, string owner = null, string group = null, Azure.Storage.Files.DataLake.Models.DataLakeRequestConditions conditions = null, System.Threading.CancellationToken cancellationToken = default(System.Threading.CancellationToken)) { throw null; }
        public virtual Azure.Response<Azure.Storage.Files.DataLake.Models.AccessControlChangeResult> SetAccessControlRecursive(System.Collections.Generic.IList<Azure.Storage.Files.DataLake.Models.PathAccessControlItem> accessControlList, System.IProgress<Azure.Response<Azure.Storage.Files.DataLake.Models.AccessControlChanges>> progressHandler, Azure.Storage.Files.DataLake.Models.AccessControlChangeOptions options = default(Azure.Storage.Files.DataLake.Models.AccessControlChangeOptions), string continuationToken = null, System.Threading.CancellationToken cancellationToken = default(System.Threading.CancellationToken)) { throw null; }
        public virtual System.Threading.Tasks.Task<Azure.Response<Azure.Storage.Files.DataLake.Models.AccessControlChangeResult>> SetAccessControlRecursiveAsync(System.Collections.Generic.IList<Azure.Storage.Files.DataLake.Models.PathAccessControlItem> accessControlList, System.IProgress<Azure.Response<Azure.Storage.Files.DataLake.Models.AccessControlChanges>> progressHandler, Azure.Storage.Files.DataLake.Models.AccessControlChangeOptions options = default(Azure.Storage.Files.DataLake.Models.AccessControlChangeOptions), string continuationToken = null, System.Threading.CancellationToken cancellationToken = default(System.Threading.CancellationToken)) { throw null; }
        public virtual Azure.Response<Azure.Storage.Files.DataLake.Models.PathInfo> SetHttpHeaders(Azure.Storage.Files.DataLake.Models.PathHttpHeaders httpHeaders = null, Azure.Storage.Files.DataLake.Models.DataLakeRequestConditions conditions = null, System.Threading.CancellationToken cancellationToken = default(System.Threading.CancellationToken)) { throw null; }
        public virtual System.Threading.Tasks.Task<Azure.Response<Azure.Storage.Files.DataLake.Models.PathInfo>> SetHttpHeadersAsync(Azure.Storage.Files.DataLake.Models.PathHttpHeaders httpHeaders = null, Azure.Storage.Files.DataLake.Models.DataLakeRequestConditions conditions = null, System.Threading.CancellationToken cancellationToken = default(System.Threading.CancellationToken)) { throw null; }
        public virtual Azure.Response<Azure.Storage.Files.DataLake.Models.PathInfo> SetMetadata(System.Collections.Generic.IDictionary<string, string> metadata, Azure.Storage.Files.DataLake.Models.DataLakeRequestConditions conditions = null, System.Threading.CancellationToken cancellationToken = default(System.Threading.CancellationToken)) { throw null; }
        public virtual System.Threading.Tasks.Task<Azure.Response<Azure.Storage.Files.DataLake.Models.PathInfo>> SetMetadataAsync(System.Collections.Generic.IDictionary<string, string> metadata, Azure.Storage.Files.DataLake.Models.DataLakeRequestConditions conditions = null, System.Threading.CancellationToken cancellationToken = default(System.Threading.CancellationToken)) { throw null; }
        public virtual Azure.Response<Azure.Storage.Files.DataLake.Models.PathInfo> SetPermissions(Azure.Storage.Files.DataLake.Models.PathPermissions permissions, string owner = null, string group = null, Azure.Storage.Files.DataLake.Models.DataLakeRequestConditions conditions = null, System.Threading.CancellationToken cancellationToken = default(System.Threading.CancellationToken)) { throw null; }
        public virtual System.Threading.Tasks.Task<Azure.Response<Azure.Storage.Files.DataLake.Models.PathInfo>> SetPermissionsAsync(Azure.Storage.Files.DataLake.Models.PathPermissions permissions, string owner = null, string group = null, Azure.Storage.Files.DataLake.Models.DataLakeRequestConditions conditions = null, System.Threading.CancellationToken cancellationToken = default(System.Threading.CancellationToken)) { throw null; }
        public virtual Azure.Response<Azure.Storage.Files.DataLake.Models.AccessControlChangeResult> UpdateAccessControlRecursive(System.Collections.Generic.IList<Azure.Storage.Files.DataLake.Models.PathAccessControlItem> accessControlList, System.IProgress<Azure.Response<Azure.Storage.Files.DataLake.Models.AccessControlChanges>> progressHandler, Azure.Storage.Files.DataLake.Models.AccessControlChangeOptions options = default(Azure.Storage.Files.DataLake.Models.AccessControlChangeOptions), string continuationToken = null, System.Threading.CancellationToken cancellationToken = default(System.Threading.CancellationToken)) { throw null; }
        public virtual System.Threading.Tasks.Task<Azure.Response<Azure.Storage.Files.DataLake.Models.AccessControlChangeResult>> UpdateAccessControlRecursiveAsync(System.Collections.Generic.IList<Azure.Storage.Files.DataLake.Models.PathAccessControlItem> accessControlList, System.IProgress<Azure.Response<Azure.Storage.Files.DataLake.Models.AccessControlChanges>> progressHandler, Azure.Storage.Files.DataLake.Models.AccessControlChangeOptions options = default(Azure.Storage.Files.DataLake.Models.AccessControlChangeOptions), string continuationToken = null, System.Threading.CancellationToken cancellationToken = default(System.Threading.CancellationToken)) { throw null; }
    }
    public partial class DataLakeServiceClient
    {
        protected DataLakeServiceClient() { }
        public DataLakeServiceClient(System.Uri serviceUri) { }
        public DataLakeServiceClient(System.Uri serviceUri, Azure.Core.TokenCredential credential) { }
        public DataLakeServiceClient(System.Uri serviceUri, Azure.Core.TokenCredential credential, Azure.Storage.Files.DataLake.DataLakeClientOptions options) { }
        public DataLakeServiceClient(System.Uri serviceUri, Azure.Storage.Files.DataLake.DataLakeClientOptions options) { }
        public DataLakeServiceClient(System.Uri serviceUri, Azure.Storage.StorageSharedKeyCredential credential) { }
        public DataLakeServiceClient(System.Uri serviceUri, Azure.Storage.StorageSharedKeyCredential credential, Azure.Storage.Files.DataLake.DataLakeClientOptions options) { }
        public virtual string AccountName { get { throw null; } }
        public virtual System.Uri Uri { get { throw null; } }
        public virtual Azure.Response<Azure.Storage.Files.DataLake.DataLakeFileSystemClient> CreateFileSystem(string fileSystemName, Azure.Storage.Files.DataLake.Models.PublicAccessType publicAccessType = Azure.Storage.Files.DataLake.Models.PublicAccessType.None, System.Collections.Generic.IDictionary<string, string> metadata = null, System.Threading.CancellationToken cancellationToken = default(System.Threading.CancellationToken)) { throw null; }
        public virtual System.Threading.Tasks.Task<Azure.Response<Azure.Storage.Files.DataLake.DataLakeFileSystemClient>> CreateFileSystemAsync(string fileSystemName, Azure.Storage.Files.DataLake.Models.PublicAccessType publicAccessType = Azure.Storage.Files.DataLake.Models.PublicAccessType.None, System.Collections.Generic.IDictionary<string, string> metadata = null, System.Threading.CancellationToken cancellationToken = default(System.Threading.CancellationToken)) { throw null; }
        public virtual Azure.Response DeleteFileSystem(string fileSystemName, Azure.Storage.Files.DataLake.Models.DataLakeRequestConditions conditions = null, System.Threading.CancellationToken cancellationToken = default(System.Threading.CancellationToken)) { throw null; }
        public virtual System.Threading.Tasks.Task<Azure.Response> DeleteFileSystemAsync(string fileSystemName, Azure.Storage.Files.DataLake.Models.DataLakeRequestConditions conditions = null, System.Threading.CancellationToken cancellationToken = default(System.Threading.CancellationToken)) { throw null; }
        public virtual Azure.Storage.Files.DataLake.DataLakeFileSystemClient GetFileSystemClient(string fileSystemName) { throw null; }
        public virtual Azure.Pageable<Azure.Storage.Files.DataLake.Models.FileSystemItem> GetFileSystems(Azure.Storage.Files.DataLake.Models.FileSystemTraits traits = Azure.Storage.Files.DataLake.Models.FileSystemTraits.None, string prefix = null, System.Threading.CancellationToken cancellationToken = default(System.Threading.CancellationToken)) { throw null; }
        public virtual Azure.AsyncPageable<Azure.Storage.Files.DataLake.Models.FileSystemItem> GetFileSystemsAsync(Azure.Storage.Files.DataLake.Models.FileSystemTraits traits = Azure.Storage.Files.DataLake.Models.FileSystemTraits.None, string prefix = null, System.Threading.CancellationToken cancellationToken = default(System.Threading.CancellationToken)) { throw null; }
        public virtual Azure.Response<Azure.Storage.Files.DataLake.Models.UserDelegationKey> GetUserDelegationKey(System.DateTimeOffset? startsOn, System.DateTimeOffset expiresOn, System.Threading.CancellationToken cancellationToken = default(System.Threading.CancellationToken)) { throw null; }
        public virtual System.Threading.Tasks.Task<Azure.Response<Azure.Storage.Files.DataLake.Models.UserDelegationKey>> GetUserDelegationKeyAsync(System.DateTimeOffset? startsOn, System.DateTimeOffset expiresOn, System.Threading.CancellationToken cancellationToken = default(System.Threading.CancellationToken)) { throw null; }
    }
    public partial class DataLakeUriBuilder
    {
        public DataLakeUriBuilder(System.Uri uri) { }
        public string AccountName { get { throw null; } set { } }
        public string DirectoryOrFilePath { get { throw null; } set { } }
        public string FileSystemName { get { throw null; } set { } }
        public string Host { get { throw null; } set { } }
        public int Port { get { throw null; } set { } }
        public string Query { get { throw null; } set { } }
        public Azure.Storage.Sas.DataLakeSasQueryParameters Sas { get { throw null; } set { } }
        public string Scheme { get { throw null; } set { } }
        public string Snapshot { get { throw null; } set { } }
        public override string ToString() { throw null; }
        public System.Uri ToUri() { throw null; }
    }
}
namespace Azure.Storage.Files.DataLake.Models
{
    [System.Runtime.InteropServices.StructLayoutAttribute(System.Runtime.InteropServices.LayoutKind.Sequential)]
    public partial struct AccessControlChangeCounters
    {
        private int _dummyPrimitive;
        public long ChangedDirectoriesCount { get { throw null; } }
        public long ChangedFilesCount { get { throw null; } }
        public long FailedChangesCount { get { throw null; } }
    }
    [System.Runtime.InteropServices.StructLayoutAttribute(System.Runtime.InteropServices.LayoutKind.Sequential)]
    public partial struct AccessControlChangeFailure
    {
        private object _dummy;
        private int _dummyPrimitive;
        public string ErrorMessage { get { throw null; } }
        public bool IsDirectory { get { throw null; } }
        public string Name { get { throw null; } }
    }
    [System.Runtime.InteropServices.StructLayoutAttribute(System.Runtime.InteropServices.LayoutKind.Sequential)]
    public partial struct AccessControlChangeOptions
    {
        public int? BatchSize { get { throw null; } set { } }
        public int? MaxBatches { get { throw null; } set { } }
    }
    [System.Runtime.InteropServices.StructLayoutAttribute(System.Runtime.InteropServices.LayoutKind.Sequential)]
    public partial struct AccessControlChangeResult
    {
        private object _dummy;
        private int _dummyPrimitive;
        public string ContinuationToken { get { throw null; } }
        public Azure.Storage.Files.DataLake.Models.AccessControlChangeCounters Counters { get { throw null; } }
    }
    [System.Runtime.InteropServices.StructLayoutAttribute(System.Runtime.InteropServices.LayoutKind.Sequential)]
    public partial struct AccessControlChanges
    {
        private object _dummy;
        private int _dummyPrimitive;
        public Azure.Storage.Files.DataLake.Models.AccessControlChangeCounters AggregateCounters { get { throw null; } }
        public Azure.Storage.Files.DataLake.Models.AccessControlChangeCounters BatchCounters { get { throw null; } }
        public System.Collections.Generic.IEnumerable<Azure.Storage.Files.DataLake.Models.AccessControlChangeFailure> BatchFailures { get { throw null; } }
        public string ContinuationToken { get { throw null; } }
<<<<<<< HEAD
    }
    [System.Runtime.InteropServices.StructLayoutAttribute(System.Runtime.InteropServices.LayoutKind.Sequential)]
    public partial struct AccessControlRecursiveChangeOptions
    {
        public int? BatchSize { get { throw null; } set { } }
    }
    public partial class AccessControlRecursiveChangesSummary
    {
        internal AccessControlRecursiveChangesSummary() { }
        public long ChangedDirectoriesCount { get { throw null; } }
        public long ChangedFilesCount { get { throw null; } }
        public string ContinuationToken { get { throw null; } }
        public long FailedChangesCount { get { throw null; } }
=======
>>>>>>> 1e01f370
    }
    public enum AccessControlType
    {
        Other = 0,
        User = 1,
        Group = 2,
        Mask = 4,
    }
    public enum CopyStatus
    {
        Pending = 0,
        Success = 1,
        Aborted = 2,
        Failed = 3,
    }
    public partial class DataLakeAccessPolicy
    {
        public DataLakeAccessPolicy() { }
        public System.DateTimeOffset ExpiresOn { get { throw null; } set { } }
        public string Permissions { get { throw null; } set { } }
        public System.DateTimeOffset StartsOn { get { throw null; } set { } }
    }
    public partial class DataLakeLease
    {
        internal DataLakeLease() { }
        public Azure.ETag ETag { get { throw null; } }
        public System.DateTimeOffset LastModified { get { throw null; } }
        public string LeaseId { get { throw null; } }
        public int? LeaseTime { get { throw null; } }
    }
    public enum DataLakeLeaseDuration
    {
        Infinite = 0,
        Fixed = 1,
    }
    public enum DataLakeLeaseState
    {
        Available = 0,
        Leased = 1,
        Expired = 2,
        Breaking = 3,
        Broken = 4,
    }
    public enum DataLakeLeaseStatus
    {
        Locked = 0,
        Unlocked = 1,
    }
    public static partial class DataLakeModelFactory
    {
        public static Azure.Storage.Files.DataLake.Models.AccessControlChangeCounters AccessControlChangeCounters(int directoriesSuccessfulCount, int filesSuccessfulCount, int failureCount) { throw null; }
        public static Azure.Storage.Files.DataLake.Models.AccessControlChangeFailure AccessControlChangeFailure(string name, bool isDirectory, string errorMessage) { throw null; }
        public static Azure.Storage.Files.DataLake.Models.AccessControlChangeResult AccessControlChangeResult(Azure.Storage.Files.DataLake.Models.AccessControlChangeCounters counters, string continuationToken) { throw null; }
        public static Azure.Storage.Files.DataLake.Models.AccessControlChanges AccessControlChanges(Azure.Storage.Files.DataLake.Models.AccessControlChangeCounters aggregateCounters, Azure.Storage.Files.DataLake.Models.AccessControlChangeCounters batchCounters, System.Collections.Generic.IEnumerable<Azure.Storage.Files.DataLake.Models.AccessControlChangeFailure> batchFailures, string continuationToken) { throw null; }
        public static Azure.Storage.Files.DataLake.Models.FileDownloadDetails FileDownloadDetails(System.DateTimeOffset lastModified, System.Collections.Generic.IDictionary<string, string> metadata, string contentRange, Azure.ETag eTag, string contentEncoding, string cacheControl, string contentDisposition, string contentLanguage, System.DateTimeOffset copyCompletionTime, string copyStatusDescription, string copyId, string copyProgress, System.Uri copySource, Azure.Storage.Files.DataLake.Models.CopyStatus copyStatus, Azure.Storage.Files.DataLake.Models.DataLakeLeaseDuration leaseDuration, Azure.Storage.Files.DataLake.Models.DataLakeLeaseState leaseState, Azure.Storage.Files.DataLake.Models.DataLakeLeaseStatus leaseStatus, string acceptRanges, bool isServerEncrypted, string encryptionKeySha256, byte[] contentHash) { throw null; }
        public static Azure.Storage.Files.DataLake.Models.FileDownloadInfo FileDownloadInfo(long contentLength, System.IO.Stream content, byte[] contentHash, Azure.Storage.Files.DataLake.Models.FileDownloadDetails properties) { throw null; }
        public static Azure.Storage.Files.DataLake.Models.FileSystemInfo FileSystemInfo(Azure.ETag etag, System.DateTimeOffset lastModified) { throw null; }
        public static Azure.Storage.Files.DataLake.Models.FileSystemItem FileSystemItem(string name, Azure.Storage.Files.DataLake.Models.FileSystemProperties properties) { throw null; }
        public static Azure.Storage.Files.DataLake.Models.FileSystemProperties FileSystemProperties(System.DateTimeOffset lastModified, Azure.Storage.Files.DataLake.Models.DataLakeLeaseStatus? leaseStatus, Azure.Storage.Files.DataLake.Models.DataLakeLeaseState? leaseState, Azure.Storage.Files.DataLake.Models.DataLakeLeaseDuration? leaseDuration, Azure.Storage.Files.DataLake.Models.PublicAccessType? publicAccess, bool? hasImmutabilityPolicy, bool? hasLegalHold, Azure.ETag eTag) { throw null; }
        public static Azure.Storage.Files.DataLake.Models.DataLakeLease Lease(Azure.ETag eTag, System.DateTimeOffset lastModified, string leaseId, int? leaseTime) { throw null; }
        public static Azure.Storage.Files.DataLake.Models.PathAccessControl PathAccessControl(string owner, string group, Azure.Storage.Files.DataLake.Models.PathPermissions permissions, System.Collections.Generic.IList<Azure.Storage.Files.DataLake.Models.PathAccessControlItem> acl) { throw null; }
        public static Azure.Storage.Files.DataLake.Models.PathContentInfo PathContentInfo(string contentHash, Azure.ETag eTag, System.DateTimeOffset lastModified, string acceptRanges, string cacheControl, string contentDisposition, string contentEncoding, string contentLanguage, long contentLength, string contentRange, string contentType, System.Collections.Generic.IDictionary<string, string> metadata) { throw null; }
        public static Azure.Storage.Files.DataLake.Models.PathCreateInfo PathCreateInfo(Azure.Storage.Files.DataLake.Models.PathInfo pathInfo, string continuation) { throw null; }
        public static Azure.Storage.Files.DataLake.Models.PathInfo PathInfo(Azure.ETag eTag, System.DateTimeOffset lastModified) { throw null; }
        public static Azure.Storage.Files.DataLake.Models.PathItem PathItem(string name, bool? isDirectory, System.DateTimeOffset lastModified, Azure.ETag eTag, long? contentLength, string owner, string group, string permissions) { throw null; }
        [System.ComponentModel.EditorBrowsableAttribute(System.ComponentModel.EditorBrowsableState.Never)]
        public static Azure.Storage.Files.DataLake.Models.PathProperties PathProperties(System.DateTimeOffset lastModified, System.DateTimeOffset creationTime, System.Collections.Generic.IDictionary<string, string> metadata, System.DateTimeOffset copyCompletionTime, string copyStatusDescription, string copyId, string copyProgress, System.Uri copySource, Azure.Storage.Files.DataLake.Models.CopyStatus copyStatus, bool isIncrementalCopy, Azure.Storage.Files.DataLake.Models.DataLakeLeaseDuration leaseDuration, Azure.Storage.Files.DataLake.Models.DataLakeLeaseState leaseState, Azure.Storage.Files.DataLake.Models.DataLakeLeaseStatus leaseStatus, long contentLength, string contentType, Azure.ETag eTag, byte[] contentHash, string contentEncoding, string contentDisposition, string contentLanguage, string cacheControl, string acceptRanges, bool isServerEncrypted, string encryptionKeySha256, string accessTier, string archiveStatus, System.DateTimeOffset accessTierChangeTime) { throw null; }
        public static Azure.Storage.Files.DataLake.Models.PathProperties PathProperties(System.DateTimeOffset lastModified, System.DateTimeOffset creationTime, System.Collections.Generic.IDictionary<string, string> metadata, System.DateTimeOffset copyCompletionTime, string copyStatusDescription, string copyId, string copyProgress, System.Uri copySource, Azure.Storage.Files.DataLake.Models.CopyStatus copyStatus, bool isIncrementalCopy, Azure.Storage.Files.DataLake.Models.DataLakeLeaseDuration leaseDuration, Azure.Storage.Files.DataLake.Models.DataLakeLeaseState leaseState, Azure.Storage.Files.DataLake.Models.DataLakeLeaseStatus leaseStatus, long contentLength, string contentType, Azure.ETag eTag, byte[] contentHash, string contentEncoding, string contentDisposition, string contentLanguage, string cacheControl, string acceptRanges, bool isServerEncrypted, string encryptionKeySha256, string accessTier, string archiveStatus, System.DateTimeOffset accessTierChangeTime, bool isDirectory) { throw null; }
        public static Azure.Storage.Files.DataLake.Models.UserDelegationKey UserDelegationKey(string signedObjectId, string signedTenantId, System.DateTimeOffset signedStart, System.DateTimeOffset signedExpiry, string signedService, string signedVersion, string value) { throw null; }
    }
    public partial class DataLakeRequestConditions : Azure.RequestConditions
    {
        public DataLakeRequestConditions() { }
        public string LeaseId { get { throw null; } set { } }
        public override string ToString() { throw null; }
    }
    public partial class DataLakeSignedIdentifier
    {
        public DataLakeSignedIdentifier() { }
        public Azure.Storage.Files.DataLake.Models.DataLakeAccessPolicy AccessPolicy { get { throw null; } set { } }
        public string Id { get { throw null; } set { } }
    }
    public partial class FileDownloadDetails
    {
        internal FileDownloadDetails() { }
        public string AcceptRanges { get { throw null; } }
        public string CacheControl { get { throw null; } }
        public string ContentDisposition { get { throw null; } }
        public string ContentEncoding { get { throw null; } }
        public byte[] ContentHash { get { throw null; } }
        public string ContentLanguage { get { throw null; } }
        public string ContentRange { get { throw null; } }
        public System.DateTimeOffset CopyCompletedOn { get { throw null; } }
        public string CopyId { get { throw null; } }
        public string CopyProgress { get { throw null; } }
        public System.Uri CopySource { get { throw null; } }
        public Azure.Storage.Files.DataLake.Models.CopyStatus CopyStatus { get { throw null; } }
        public string CopyStatusDescription { get { throw null; } }
        public string EncryptionKeySha256 { get { throw null; } }
        public Azure.ETag ETag { get { throw null; } }
        public bool IsServerEncrypted { get { throw null; } }
        public System.DateTimeOffset LastModified { get { throw null; } }
        public Azure.Storage.Files.DataLake.Models.DataLakeLeaseDuration LeaseDuration { get { throw null; } }
        public Azure.Storage.Files.DataLake.Models.DataLakeLeaseState LeaseState { get { throw null; } }
        public Azure.Storage.Files.DataLake.Models.DataLakeLeaseStatus LeaseStatus { get { throw null; } }
        public System.Collections.Generic.IDictionary<string, string> Metadata { get { throw null; } }
    }
    public partial class FileDownloadInfo
    {
        internal FileDownloadInfo() { }
        public System.IO.Stream Content { get { throw null; } }
        public byte[] ContentHash { get { throw null; } }
        public long ContentLength { get { throw null; } }
        public Azure.Storage.Files.DataLake.Models.FileDownloadDetails Properties { get { throw null; } }
    }
    public partial class FileSystemAccessPolicy
    {
        public FileSystemAccessPolicy() { }
        public Azure.Storage.Files.DataLake.Models.PublicAccessType DataLakePublicAccess { get { throw null; } }
        public Azure.ETag ETag { get { throw null; } }
        public System.DateTimeOffset LastModified { get { throw null; } }
        public System.Collections.Generic.IEnumerable<Azure.Storage.Files.DataLake.Models.DataLakeSignedIdentifier> SignedIdentifiers { get { throw null; } }
    }
    public partial class FileSystemInfo
    {
        internal FileSystemInfo() { }
        public Azure.ETag ETag { get { throw null; } }
        public System.DateTimeOffset LastModified { get { throw null; } }
    }
    public partial class FileSystemItem
    {
        internal FileSystemItem() { }
        public string Name { get { throw null; } }
        public Azure.Storage.Files.DataLake.Models.FileSystemProperties Properties { get { throw null; } }
    }
    public partial class FileSystemProperties
    {
        internal FileSystemProperties() { }
        public Azure.ETag ETag { get { throw null; } }
        public bool? HasImmutabilityPolicy { get { throw null; } }
        public bool? HasLegalHold { get { throw null; } }
        public System.DateTimeOffset LastModified { get { throw null; } }
        public Azure.Storage.Files.DataLake.Models.DataLakeLeaseDuration? LeaseDuration { get { throw null; } }
        public Azure.Storage.Files.DataLake.Models.DataLakeLeaseState? LeaseState { get { throw null; } }
        public Azure.Storage.Files.DataLake.Models.DataLakeLeaseStatus? LeaseStatus { get { throw null; } }
        public System.Collections.Generic.IDictionary<string, string> Metadata { get { throw null; } }
        public Azure.Storage.Files.DataLake.Models.PublicAccessType? PublicAccess { get { throw null; } }
    }
    [System.FlagsAttribute]
    public enum FileSystemTraits
    {
        None = 0,
        Metadata = 1,
    }
    public partial class PathAccessControl
    {
        internal PathAccessControl() { }
        public System.Collections.Generic.IEnumerable<Azure.Storage.Files.DataLake.Models.PathAccessControlItem> AccessControlList { get { throw null; } }
        public string Group { get { throw null; } }
        public string Owner { get { throw null; } }
        public Azure.Storage.Files.DataLake.Models.PathPermissions Permissions { get { throw null; } }
    }
    public static partial class PathAccessControlExtensions
    {
        public static System.Collections.Generic.IList<Azure.Storage.Files.DataLake.Models.PathAccessControlItem> ParseAccessControlList(string s) { throw null; }
        public static Azure.Storage.Files.DataLake.Models.RolePermissions ParseOctalRolePermissions(char c) { throw null; }
        public static Azure.Storage.Files.DataLake.Models.RolePermissions ParseSymbolicRolePermissions(string s, bool allowStickyBit = false) { throw null; }
        public static string ToAccessControlListString(System.Collections.Generic.IList<Azure.Storage.Files.DataLake.Models.PathAccessControlItem> accessControlList) { throw null; }
        public static string ToOctalRolePermissions(this Azure.Storage.Files.DataLake.Models.RolePermissions rolePermissions) { throw null; }
        public static string ToSymbolicRolePermissions(this Azure.Storage.Files.DataLake.Models.RolePermissions rolePermissions) { throw null; }
    }
    public partial class PathAccessControlItem
    {
        public PathAccessControlItem() { }
        public PathAccessControlItem(Azure.Storage.Files.DataLake.Models.AccessControlType accessControlType, Azure.Storage.Files.DataLake.Models.RolePermissions permissions, bool defaultScope = false, string entityId = null) { }
        public Azure.Storage.Files.DataLake.Models.AccessControlType AccessControlType { get { throw null; } set { } }
        public bool DefaultScope { get { throw null; } set { } }
        public string EntityId { get { throw null; } set { } }
        public Azure.Storage.Files.DataLake.Models.RolePermissions Permissions { get { throw null; } set { } }
        public static Azure.Storage.Files.DataLake.Models.PathAccessControlItem Parse(string s) { throw null; }
        public override string ToString() { throw null; }
    }
    public partial class PathContentInfo
    {
        internal PathContentInfo() { }
        public string AcceptRanges { get { throw null; } }
        public string CacheControl { get { throw null; } }
        public string ContentDisposition { get { throw null; } }
        public string ContentEncoding { get { throw null; } }
        public string ContentHash { get { throw null; } }
        public string ContentLanguage { get { throw null; } }
        public long ContentLength { get { throw null; } }
        public string ContentRange { get { throw null; } }
        public string ContentType { get { throw null; } }
        public Azure.ETag ETag { get { throw null; } }
        public System.DateTimeOffset LastModified { get { throw null; } }
        public System.Collections.Generic.IDictionary<string, string> Metadata { get { throw null; } }
    }
    public partial class PathCreateInfo
    {
        internal PathCreateInfo() { }
        public string Continuation { get { throw null; } }
        public Azure.Storage.Files.DataLake.Models.PathInfo PathInfo { get { throw null; } }
    }
    public enum PathGetPropertiesAction
    {
        GetAccessControl = 0,
        GetStatus = 1,
    }
    public partial class PathHttpHeaders
    {
        public PathHttpHeaders() { }
        public string CacheControl { get { throw null; } set { } }
        public string ContentDisposition { get { throw null; } set { } }
        public string ContentEncoding { get { throw null; } set { } }
        public byte[] ContentHash { get { throw null; } set { } }
        public string ContentLanguage { get { throw null; } set { } }
        public string ContentType { get { throw null; } set { } }
        [System.ComponentModel.EditorBrowsableAttribute(System.ComponentModel.EditorBrowsableState.Never)]
        public override bool Equals(object obj) { throw null; }
        [System.ComponentModel.EditorBrowsableAttribute(System.ComponentModel.EditorBrowsableState.Never)]
        public override int GetHashCode() { throw null; }
        [System.ComponentModel.EditorBrowsableAttribute(System.ComponentModel.EditorBrowsableState.Never)]
        public override string ToString() { throw null; }
    }
    public partial class PathInfo
    {
        internal PathInfo() { }
        public Azure.ETag ETag { get { throw null; } }
        public System.DateTimeOffset LastModified { get { throw null; } }
    }
    public partial class PathItem
    {
        internal PathItem() { }
        public long? ContentLength { get { throw null; } }
        public Azure.ETag ETag { get { throw null; } }
        public string Group { get { throw null; } }
        public bool? IsDirectory { get { throw null; } }
        public System.DateTimeOffset LastModified { get { throw null; } }
        public string Name { get { throw null; } }
        public string Owner { get { throw null; } }
        public string Permissions { get { throw null; } }
    }
    public enum PathLeaseAction
    {
        Acquire = 0,
        Break = 1,
        Change = 2,
        Renew = 3,
        Release = 4,
    }
    public partial class PathPermissions
    {
        public PathPermissions() { }
        public PathPermissions(Azure.Storage.Files.DataLake.Models.RolePermissions owner, Azure.Storage.Files.DataLake.Models.RolePermissions group, Azure.Storage.Files.DataLake.Models.RolePermissions other, bool stickyBit = false, bool extendedInfoInAcl = false) { }
        public bool ExtendedAcls { get { throw null; } set { } }
        public Azure.Storage.Files.DataLake.Models.RolePermissions Group { get { throw null; } set { } }
        public Azure.Storage.Files.DataLake.Models.RolePermissions Other { get { throw null; } set { } }
        public Azure.Storage.Files.DataLake.Models.RolePermissions Owner { get { throw null; } set { } }
        public bool StickyBit { get { throw null; } set { } }
        public static Azure.Storage.Files.DataLake.Models.PathPermissions ParseOctalPermissions(string s) { throw null; }
        public static Azure.Storage.Files.DataLake.Models.PathPermissions ParseSymbolicPermissions(string s) { throw null; }
        public string ToOctalPermissions() { throw null; }
        public string ToSymbolicPermissions() { throw null; }
    }
    public partial class PathProperties
    {
        internal PathProperties() { }
        public string AcceptRanges { get { throw null; } }
        public string AccessTier { get { throw null; } }
        public System.DateTimeOffset AccessTierChangedOn { get { throw null; } }
        public string ArchiveStatus { get { throw null; } }
        public string CacheControl { get { throw null; } }
        public string ContentDisposition { get { throw null; } }
        public string ContentEncoding { get { throw null; } }
        public byte[] ContentHash { get { throw null; } }
        public string ContentLanguage { get { throw null; } }
        public long ContentLength { get { throw null; } }
        public string ContentType { get { throw null; } }
        public System.DateTimeOffset CopyCompletedOn { get { throw null; } }
        public string CopyId { get { throw null; } }
        public string CopyProgress { get { throw null; } }
        public System.Uri CopySource { get { throw null; } }
        public Azure.Storage.Files.DataLake.Models.CopyStatus CopyStatus { get { throw null; } }
        public string CopyStatusDescription { get { throw null; } }
        public System.DateTimeOffset CreatedOn { get { throw null; } }
        public string EncryptionKeySha256 { get { throw null; } }
        public Azure.ETag ETag { get { throw null; } }
        public bool IsDirectory { get { throw null; } }
        public bool IsIncrementalCopy { get { throw null; } }
        public bool IsServerEncrypted { get { throw null; } }
        public System.DateTimeOffset LastModified { get { throw null; } }
        public Azure.Storage.Files.DataLake.Models.DataLakeLeaseDuration LeaseDuration { get { throw null; } }
        public Azure.Storage.Files.DataLake.Models.DataLakeLeaseState LeaseState { get { throw null; } }
        public Azure.Storage.Files.DataLake.Models.DataLakeLeaseStatus LeaseStatus { get { throw null; } }
        public System.Collections.Generic.IDictionary<string, string> Metadata { get { throw null; } }
    }
    public enum PathRenameMode
    {
        Legacy = 0,
        Posix = 1,
    }
    public enum PathResourceType
    {
        Directory = 0,
        File = 1,
    }
    public enum PathUpdateAction
    {
        Append = 0,
        Flush = 1,
        SetProperties = 2,
        SetAccessControl = 3,
        SetAccessControlRecursive = 4,
    }
    public enum PublicAccessType
    {
        None = 0,
        FileSystem = 1,
        Path = 2,
    }
    [System.Runtime.InteropServices.StructLayoutAttribute(System.Runtime.InteropServices.LayoutKind.Sequential)]
    public readonly partial struct ReleasedObjectInfo : System.IEquatable<Azure.Storage.Files.DataLake.Models.ReleasedObjectInfo>
    {
        private readonly object _dummy;
        private readonly int _dummyPrimitive;
        public ReleasedObjectInfo(Azure.ETag eTag, System.DateTimeOffset lastModified) { throw null; }
        public Azure.ETag ETag { get { throw null; } }
        public System.DateTimeOffset LastModified { get { throw null; } }
        public bool Equals(Azure.Storage.Files.DataLake.Models.ReleasedObjectInfo other) { throw null; }
        [System.ComponentModel.EditorBrowsableAttribute(System.ComponentModel.EditorBrowsableState.Never)]
        public override bool Equals(object obj) { throw null; }
        [System.ComponentModel.EditorBrowsableAttribute(System.ComponentModel.EditorBrowsableState.Never)]
        public override int GetHashCode() { throw null; }
        public static bool operator ==(Azure.Storage.Files.DataLake.Models.ReleasedObjectInfo left, Azure.Storage.Files.DataLake.Models.ReleasedObjectInfo right) { throw null; }
        public static bool operator !=(Azure.Storage.Files.DataLake.Models.ReleasedObjectInfo left, Azure.Storage.Files.DataLake.Models.ReleasedObjectInfo right) { throw null; }
        [System.ComponentModel.EditorBrowsableAttribute(System.ComponentModel.EditorBrowsableState.Never)]
        public override string ToString() { throw null; }
    }
    public partial class RemovePathAccessControlItem
    {
        public RemovePathAccessControlItem(Azure.Storage.Files.DataLake.Models.AccessControlType accessControlType, bool defaultScope = false, string entityId = null) { }
        public Azure.Storage.Files.DataLake.Models.AccessControlType AccessControlType { get { throw null; } }
        public bool DefaultScope { get { throw null; } }
        public string EntityId { get { throw null; } }
        public static Azure.Storage.Files.DataLake.Models.RemovePathAccessControlItem Parse(string serializedAccessControl) { throw null; }
        public static System.Collections.Generic.IList<Azure.Storage.Files.DataLake.Models.RemovePathAccessControlItem> ParseAccessControlList(string s) { throw null; }
        public static string ToAccessControlListString(System.Collections.Generic.IList<Azure.Storage.Files.DataLake.Models.RemovePathAccessControlItem> accessControlList) { throw null; }
        public override string ToString() { throw null; }
    }
    [System.FlagsAttribute]
    public enum RolePermissions
    {
        None = 0,
        Execute = 1,
        Write = 2,
        Read = 4,
    }
    public partial class UserDelegationKey
    {
        internal UserDelegationKey() { }
        public System.DateTimeOffset SignedExpiresOn { get { throw null; } }
        public string SignedObjectId { get { throw null; } }
        public string SignedService { get { throw null; } }
        public System.DateTimeOffset SignedStartsOn { get { throw null; } }
        public string SignedTenantId { get { throw null; } }
        public string SignedVersion { get { throw null; } }
        public string Value { get { throw null; } }
    }
}
namespace Azure.Storage.Sas
{
    [System.FlagsAttribute]
    public enum DataLakeAccountSasPermissions
    {
        All = -1,
        Read = 1,
        Add = 2,
        Create = 4,
        Write = 8,
        Delete = 16,
        List = 32,
    }
    [System.FlagsAttribute]
    public enum DataLakeFileSystemSasPermissions
    {
        All = -1,
        Read = 1,
        Add = 2,
        Create = 4,
        Write = 8,
        Delete = 16,
        List = 32,
    }
    public partial class DataLakeSasBuilder
    {
        public DataLakeSasBuilder() { }
        public string CacheControl { get { throw null; } set { } }
        public string ContentDisposition { get { throw null; } set { } }
        public string ContentEncoding { get { throw null; } set { } }
        public string ContentLanguage { get { throw null; } set { } }
        public string ContentType { get { throw null; } set { } }
        public System.DateTimeOffset ExpiresOn { get { throw null; } set { } }
        public string FileSystemName { get { throw null; } set { } }
        public string Identifier { get { throw null; } set { } }
        public Azure.Storage.Sas.SasIPRange IPRange { get { throw null; } set { } }
        public string Path { get { throw null; } set { } }
        public string Permissions { get { throw null; } }
        public Azure.Storage.Sas.SasProtocol Protocol { get { throw null; } set { } }
        public string Resource { get { throw null; } set { } }
        public System.DateTimeOffset StartsOn { get { throw null; } set { } }
        public string Version { get { throw null; } set { } }
        [System.ComponentModel.EditorBrowsableAttribute(System.ComponentModel.EditorBrowsableState.Never)]
        public override bool Equals(object obj) { throw null; }
        [System.ComponentModel.EditorBrowsableAttribute(System.ComponentModel.EditorBrowsableState.Never)]
        public override int GetHashCode() { throw null; }
        public void SetPermissions(Azure.Storage.Sas.DataLakeAccountSasPermissions permissions) { }
        public void SetPermissions(Azure.Storage.Sas.DataLakeFileSystemSasPermissions permissions) { }
        public void SetPermissions(Azure.Storage.Sas.DataLakeSasPermissions permissions) { }
        public void SetPermissions(string rawPermissions) { }
        public Azure.Storage.Sas.DataLakeSasQueryParameters ToSasQueryParameters(Azure.Storage.Files.DataLake.Models.UserDelegationKey userDelegationKey, string accountName) { throw null; }
        public Azure.Storage.Sas.DataLakeSasQueryParameters ToSasQueryParameters(Azure.Storage.StorageSharedKeyCredential sharedKeyCredential) { throw null; }
        [System.ComponentModel.EditorBrowsableAttribute(System.ComponentModel.EditorBrowsableState.Never)]
        public override string ToString() { throw null; }
    }
    [System.FlagsAttribute]
    public enum DataLakeSasPermissions
    {
        All = -1,
        Read = 1,
        Add = 2,
        Create = 4,
        Write = 8,
        Delete = 16,
    }
    public sealed partial class DataLakeSasQueryParameters : Azure.Storage.Sas.SasQueryParameters
    {
        internal DataLakeSasQueryParameters() { }
        public static new Azure.Storage.Sas.DataLakeSasQueryParameters Empty { get { throw null; } }
        public System.DateTimeOffset KeyExpiresOn { get { throw null; } }
        public string KeyObjectId { get { throw null; } }
        public string KeyService { get { throw null; } }
        public System.DateTimeOffset KeyStartsOn { get { throw null; } }
        public string KeyTenantId { get { throw null; } }
        public string KeyVersion { get { throw null; } }
        public override string ToString() { throw null; }
    }
}<|MERGE_RESOLUTION|>--- conflicted
+++ resolved
@@ -304,22 +304,6 @@
         public Azure.Storage.Files.DataLake.Models.AccessControlChangeCounters BatchCounters { get { throw null; } }
         public System.Collections.Generic.IEnumerable<Azure.Storage.Files.DataLake.Models.AccessControlChangeFailure> BatchFailures { get { throw null; } }
         public string ContinuationToken { get { throw null; } }
-<<<<<<< HEAD
-    }
-    [System.Runtime.InteropServices.StructLayoutAttribute(System.Runtime.InteropServices.LayoutKind.Sequential)]
-    public partial struct AccessControlRecursiveChangeOptions
-    {
-        public int? BatchSize { get { throw null; } set { } }
-    }
-    public partial class AccessControlRecursiveChangesSummary
-    {
-        internal AccessControlRecursiveChangesSummary() { }
-        public long ChangedDirectoriesCount { get { throw null; } }
-        public long ChangedFilesCount { get { throw null; } }
-        public string ContinuationToken { get { throw null; } }
-        public long FailedChangesCount { get { throw null; } }
-=======
->>>>>>> 1e01f370
     }
     public enum AccessControlType
     {
