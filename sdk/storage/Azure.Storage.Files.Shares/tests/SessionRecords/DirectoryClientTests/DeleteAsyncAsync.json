{
  "Entries": [
    {
      "RequestUri": "http://seanstagetest.file.core.windows.net/test-share-3cefe2bb-48b3-1b25-8439-ee894230cc5e?restype=share",
      "RequestMethod": "PUT",
      "RequestHeaders": {
        "Authorization": "Sanitized",
        "traceparent": "00-78d29a43de23ab4aaa07c3ef7bc891a3-fe5a3a0e00ea0d44-00",
        "User-Agent": [
          "azsdk-net-Storage.Files.Shares/12.2.0-dev.20200305.1",
          "(.NET Core 4.6.28325.01; Microsoft Windows 10.0.18363 )"
        ],
        "x-ms-client-request-id": "e1a7caa8-e86b-eaee-994d-a9cfef040183",
        "x-ms-date": "Thu, 05 Mar 2020 21:42:47 GMT",
        "x-ms-return-client-request-id": "true",
<<<<<<< HEAD
        "x-ms-version": "2019-10-10"
=======
        "x-ms-version": "2019-12-12"
>>>>>>> 32e373e2
      },
      "RequestBody": null,
      "StatusCode": 201,
      "ResponseHeaders": {
        "Content-Length": "0",
        "Date": "Thu, 05 Mar 2020 21:42:47 GMT",
        "ETag": "\u00220x8D7C14E25917C8F\u0022",
        "Last-Modified": "Thu, 05 Mar 2020 21:42:47 GMT",
        "Server": [
          "Windows-Azure-File/1.0",
          "Microsoft-HTTPAPI/2.0"
        ],
        "x-ms-client-request-id": "e1a7caa8-e86b-eaee-994d-a9cfef040183",
        "x-ms-request-id": "c9ef6087-f01a-0012-3937-f3e9eb000000",
<<<<<<< HEAD
        "x-ms-version": "2019-10-10"
=======
        "x-ms-version": "2019-12-12"
>>>>>>> 32e373e2
      },
      "ResponseBody": []
    },
    {
      "RequestUri": "http://seanstagetest.file.core.windows.net/test-share-3cefe2bb-48b3-1b25-8439-ee894230cc5e/test-directory-93789cce-1e60-43f6-5813-13c00c794d0f?restype=directory",
      "RequestMethod": "PUT",
      "RequestHeaders": {
        "Authorization": "Sanitized",
        "traceparent": "00-bb54cb226b33a7439879e77eb6291a93-e68f9b86c5f27d4a-00",
        "User-Agent": [
          "azsdk-net-Storage.Files.Shares/12.2.0-dev.20200305.1",
          "(.NET Core 4.6.28325.01; Microsoft Windows 10.0.18363 )"
        ],
        "x-ms-client-request-id": "31deb7f1-0bfb-895d-d364-8858d42edd20",
        "x-ms-date": "Thu, 05 Mar 2020 21:42:47 GMT",
        "x-ms-file-attributes": "None",
        "x-ms-file-creation-time": "Now",
        "x-ms-file-last-write-time": "Now",
        "x-ms-file-permission": "Inherit",
        "x-ms-return-client-request-id": "true",
<<<<<<< HEAD
        "x-ms-version": "2019-10-10"
=======
        "x-ms-version": "2019-12-12"
>>>>>>> 32e373e2
      },
      "RequestBody": null,
      "StatusCode": 201,
      "ResponseHeaders": {
        "Content-Length": "0",
        "Date": "Thu, 05 Mar 2020 21:42:47 GMT",
        "ETag": "\u00220x8D7C14E259F7D77\u0022",
        "Last-Modified": "Thu, 05 Mar 2020 21:42:47 GMT",
        "Server": [
          "Windows-Azure-File/1.0",
          "Microsoft-HTTPAPI/2.0"
        ],
        "x-ms-client-request-id": "31deb7f1-0bfb-895d-d364-8858d42edd20",
        "x-ms-file-attributes": "Directory",
        "x-ms-file-change-time": "2020-03-05T21:42:47.9033719Z",
        "x-ms-file-creation-time": "2020-03-05T21:42:47.9033719Z",
        "x-ms-file-id": "13835128424026341376",
        "x-ms-file-last-write-time": "2020-03-05T21:42:47.9033719Z",
        "x-ms-file-parent-id": "0",
        "x-ms-file-permission-key": "7855875120676328179*422928105932735866",
        "x-ms-request-id": "c9ef6089-f01a-0012-3a37-f3e9eb000000",
        "x-ms-request-server-encrypted": "true",
<<<<<<< HEAD
        "x-ms-version": "2019-10-10"
=======
        "x-ms-version": "2019-12-12"
>>>>>>> 32e373e2
      },
      "ResponseBody": []
    },
    {
      "RequestUri": "http://seanstagetest.file.core.windows.net/test-share-3cefe2bb-48b3-1b25-8439-ee894230cc5e/test-directory-93789cce-1e60-43f6-5813-13c00c794d0f?restype=directory",
      "RequestMethod": "DELETE",
      "RequestHeaders": {
        "Authorization": "Sanitized",
        "traceparent": "00-bef8fdae988f884882e7d96cf86b836a-567166a8990c9e4b-00",
        "User-Agent": [
          "azsdk-net-Storage.Files.Shares/12.2.0-dev.20200305.1",
          "(.NET Core 4.6.28325.01; Microsoft Windows 10.0.18363 )"
        ],
        "x-ms-client-request-id": "55ceee26-1c9b-8f14-d257-a424639a9570",
        "x-ms-date": "Thu, 05 Mar 2020 21:42:48 GMT",
        "x-ms-return-client-request-id": "true",
<<<<<<< HEAD
        "x-ms-version": "2019-10-10"
=======
        "x-ms-version": "2019-12-12"
>>>>>>> 32e373e2
      },
      "RequestBody": null,
      "StatusCode": 202,
      "ResponseHeaders": {
        "Content-Length": "0",
        "Date": "Thu, 05 Mar 2020 21:42:47 GMT",
        "Server": [
          "Windows-Azure-File/1.0",
          "Microsoft-HTTPAPI/2.0"
        ],
        "x-ms-client-request-id": "55ceee26-1c9b-8f14-d257-a424639a9570",
        "x-ms-request-id": "c9ef608a-f01a-0012-3b37-f3e9eb000000",
<<<<<<< HEAD
        "x-ms-version": "2019-10-10"
=======
        "x-ms-version": "2019-12-12"
>>>>>>> 32e373e2
      },
      "ResponseBody": []
    },
    {
      "RequestUri": "http://seanstagetest.file.core.windows.net/test-share-3cefe2bb-48b3-1b25-8439-ee894230cc5e?restype=share",
      "RequestMethod": "DELETE",
      "RequestHeaders": {
        "Authorization": "Sanitized",
        "traceparent": "00-5a414d47b72984408fcc80b5f340f707-56042bf9e4643740-00",
        "User-Agent": [
          "azsdk-net-Storage.Files.Shares/12.2.0-dev.20200305.1",
          "(.NET Core 4.6.28325.01; Microsoft Windows 10.0.18363 )"
        ],
        "x-ms-client-request-id": "e632eaf0-875f-e384-85a4-edcce5d67f0f",
        "x-ms-date": "Thu, 05 Mar 2020 21:42:48 GMT",
        "x-ms-delete-snapshots": "include",
        "x-ms-return-client-request-id": "true",
<<<<<<< HEAD
        "x-ms-version": "2019-10-10"
=======
        "x-ms-version": "2019-12-12"
>>>>>>> 32e373e2
      },
      "RequestBody": null,
      "StatusCode": 202,
      "ResponseHeaders": {
        "Content-Length": "0",
        "Date": "Thu, 05 Mar 2020 21:42:47 GMT",
        "Server": [
          "Windows-Azure-File/1.0",
          "Microsoft-HTTPAPI/2.0"
        ],
        "x-ms-client-request-id": "e632eaf0-875f-e384-85a4-edcce5d67f0f",
        "x-ms-request-id": "c9ef608b-f01a-0012-3c37-f3e9eb000000",
<<<<<<< HEAD
        "x-ms-version": "2019-10-10"
=======
        "x-ms-version": "2019-12-12"
>>>>>>> 32e373e2
      },
      "ResponseBody": []
    }
  ],
  "Variables": {
    "RandomSeed": "937972167",
    "Storage_TestConfigDefault": "ProductionTenant\nseanstagetest\nU2FuaXRpemVk\nhttps://seanstagetest.blob.core.windows.net\nhttp://seanstagetest.file.core.windows.net\nhttp://seanstagetest.queue.core.windows.net\nhttp://seanstagetest.table.core.windows.net\n\n\n\n\nhttp://seanstagetest-secondary.blob.core.windows.net\nhttp://seanstagetest-secondary.file.core.windows.net\nhttp://seanstagetest-secondary.queue.core.windows.net\nhttp://seanstagetest-secondary.table.core.windows.net\n\nSanitized\n\n\nCloud\nBlobEndpoint=https://seanstagetest.blob.core.windows.net/;QueueEndpoint=http://seanstagetest.queue.core.windows.net/;FileEndpoint=http://seanstagetest.file.core.windows.net/;BlobSecondaryEndpoint=http://seanstagetest-secondary.blob.core.windows.net/;QueueSecondaryEndpoint=http://seanstagetest-secondary.queue.core.windows.net/;FileSecondaryEndpoint=http://seanstagetest-secondary.file.core.windows.net/;AccountName=seanstagetest;AccountKey=Sanitized\nseanscope1"
  }
}<|MERGE_RESOLUTION|>--- conflicted
+++ resolved
@@ -13,11 +13,7 @@
         "x-ms-client-request-id": "e1a7caa8-e86b-eaee-994d-a9cfef040183",
         "x-ms-date": "Thu, 05 Mar 2020 21:42:47 GMT",
         "x-ms-return-client-request-id": "true",
-<<<<<<< HEAD
-        "x-ms-version": "2019-10-10"
-=======
         "x-ms-version": "2019-12-12"
->>>>>>> 32e373e2
       },
       "RequestBody": null,
       "StatusCode": 201,
@@ -32,11 +28,7 @@
         ],
         "x-ms-client-request-id": "e1a7caa8-e86b-eaee-994d-a9cfef040183",
         "x-ms-request-id": "c9ef6087-f01a-0012-3937-f3e9eb000000",
-<<<<<<< HEAD
-        "x-ms-version": "2019-10-10"
-=======
         "x-ms-version": "2019-12-12"
->>>>>>> 32e373e2
       },
       "ResponseBody": []
     },
@@ -57,11 +49,7 @@
         "x-ms-file-last-write-time": "Now",
         "x-ms-file-permission": "Inherit",
         "x-ms-return-client-request-id": "true",
-<<<<<<< HEAD
-        "x-ms-version": "2019-10-10"
-=======
         "x-ms-version": "2019-12-12"
->>>>>>> 32e373e2
       },
       "RequestBody": null,
       "StatusCode": 201,
@@ -84,11 +72,7 @@
         "x-ms-file-permission-key": "7855875120676328179*422928105932735866",
         "x-ms-request-id": "c9ef6089-f01a-0012-3a37-f3e9eb000000",
         "x-ms-request-server-encrypted": "true",
-<<<<<<< HEAD
-        "x-ms-version": "2019-10-10"
-=======
         "x-ms-version": "2019-12-12"
->>>>>>> 32e373e2
       },
       "ResponseBody": []
     },
@@ -105,11 +89,7 @@
         "x-ms-client-request-id": "55ceee26-1c9b-8f14-d257-a424639a9570",
         "x-ms-date": "Thu, 05 Mar 2020 21:42:48 GMT",
         "x-ms-return-client-request-id": "true",
-<<<<<<< HEAD
-        "x-ms-version": "2019-10-10"
-=======
         "x-ms-version": "2019-12-12"
->>>>>>> 32e373e2
       },
       "RequestBody": null,
       "StatusCode": 202,
@@ -122,11 +102,7 @@
         ],
         "x-ms-client-request-id": "55ceee26-1c9b-8f14-d257-a424639a9570",
         "x-ms-request-id": "c9ef608a-f01a-0012-3b37-f3e9eb000000",
-<<<<<<< HEAD
-        "x-ms-version": "2019-10-10"
-=======
         "x-ms-version": "2019-12-12"
->>>>>>> 32e373e2
       },
       "ResponseBody": []
     },
@@ -144,11 +120,7 @@
         "x-ms-date": "Thu, 05 Mar 2020 21:42:48 GMT",
         "x-ms-delete-snapshots": "include",
         "x-ms-return-client-request-id": "true",
-<<<<<<< HEAD
-        "x-ms-version": "2019-10-10"
-=======
         "x-ms-version": "2019-12-12"
->>>>>>> 32e373e2
       },
       "RequestBody": null,
       "StatusCode": 202,
@@ -161,11 +133,7 @@
         ],
         "x-ms-client-request-id": "e632eaf0-875f-e384-85a4-edcce5d67f0f",
         "x-ms-request-id": "c9ef608b-f01a-0012-3c37-f3e9eb000000",
-<<<<<<< HEAD
-        "x-ms-version": "2019-10-10"
-=======
         "x-ms-version": "2019-12-12"
->>>>>>> 32e373e2
       },
       "ResponseBody": []
     }
