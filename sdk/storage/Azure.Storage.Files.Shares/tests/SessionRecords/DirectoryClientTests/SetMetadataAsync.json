{
  "Entries": [
    {
      "RequestUri": "http://seanstagetest.file.core.windows.net/test-share-16326b43-0c35-c143-1a49-f94177aad4ac?restype=share",
      "RequestMethod": "PUT",
      "RequestHeaders": {
        "Authorization": "Sanitized",
        "traceparent": "00-db3c98bbde804a4d9e14f40799a4ab5a-050888bf112f8548-00",
        "User-Agent": [
          "azsdk-net-Storage.Files.Shares/12.2.0-dev.20200305.1",
          "(.NET Core 4.6.28325.01; Microsoft Windows 10.0.18363 )"
        ],
        "x-ms-client-request-id": "0331721c-9b2d-218a-779f-1647519b6e69",
        "x-ms-date": "Thu, 05 Mar 2020 21:42:42 GMT",
        "x-ms-return-client-request-id": "true",
<<<<<<< HEAD
        "x-ms-version": "2019-10-10"
=======
        "x-ms-version": "2019-12-12"
>>>>>>> 32e373e2
      },
      "RequestBody": null,
      "StatusCode": 201,
      "ResponseHeaders": {
        "Content-Length": "0",
        "Date": "Thu, 05 Mar 2020 21:42:41 GMT",
        "ETag": "\u00220x8D7C14E221FD3C3\u0022",
        "Last-Modified": "Thu, 05 Mar 2020 21:42:42 GMT",
        "Server": [
          "Windows-Azure-File/1.0",
          "Microsoft-HTTPAPI/2.0"
        ],
        "x-ms-client-request-id": "0331721c-9b2d-218a-779f-1647519b6e69",
        "x-ms-request-id": "c9ef602d-f01a-0012-7736-f3e9eb000000",
<<<<<<< HEAD
        "x-ms-version": "2019-10-10"
=======
        "x-ms-version": "2019-12-12"
>>>>>>> 32e373e2
      },
      "ResponseBody": []
    },
    {
      "RequestUri": "http://seanstagetest.file.core.windows.net/test-share-16326b43-0c35-c143-1a49-f94177aad4ac/test-directory-f6263546-273e-47f3-c365-9cbb97c1586d?restype=directory",
      "RequestMethod": "PUT",
      "RequestHeaders": {
        "Authorization": "Sanitized",
        "traceparent": "00-292a560dc58af541bf26c855fb50bfb1-4526a85466821945-00",
        "User-Agent": [
          "azsdk-net-Storage.Files.Shares/12.2.0-dev.20200305.1",
          "(.NET Core 4.6.28325.01; Microsoft Windows 10.0.18363 )"
        ],
        "x-ms-client-request-id": "333a0b0a-4586-f56b-7fea-40c7ffce89b5",
        "x-ms-date": "Thu, 05 Mar 2020 21:42:42 GMT",
        "x-ms-file-attributes": "None",
        "x-ms-file-creation-time": "Now",
        "x-ms-file-last-write-time": "Now",
        "x-ms-file-permission": "Inherit",
        "x-ms-return-client-request-id": "true",
<<<<<<< HEAD
        "x-ms-version": "2019-10-10"
=======
        "x-ms-version": "2019-12-12"
>>>>>>> 32e373e2
      },
      "RequestBody": null,
      "StatusCode": 201,
      "ResponseHeaders": {
        "Content-Length": "0",
        "Date": "Thu, 05 Mar 2020 21:42:41 GMT",
        "ETag": "\u00220x8D7C14E222DACDA\u0022",
        "Last-Modified": "Thu, 05 Mar 2020 21:42:42 GMT",
        "Server": [
          "Windows-Azure-File/1.0",
          "Microsoft-HTTPAPI/2.0"
        ],
        "x-ms-client-request-id": "333a0b0a-4586-f56b-7fea-40c7ffce89b5",
        "x-ms-file-attributes": "Directory",
        "x-ms-file-change-time": "2020-03-05T21:42:42.1243098Z",
        "x-ms-file-creation-time": "2020-03-05T21:42:42.1243098Z",
        "x-ms-file-id": "13835128424026341376",
        "x-ms-file-last-write-time": "2020-03-05T21:42:42.1243098Z",
        "x-ms-file-parent-id": "0",
        "x-ms-file-permission-key": "7855875120676328179*422928105932735866",
        "x-ms-request-id": "c9ef602f-f01a-0012-7836-f3e9eb000000",
        "x-ms-request-server-encrypted": "true",
<<<<<<< HEAD
        "x-ms-version": "2019-10-10"
=======
        "x-ms-version": "2019-12-12"
>>>>>>> 32e373e2
      },
      "ResponseBody": []
    },
    {
      "RequestUri": "http://seanstagetest.file.core.windows.net/test-share-16326b43-0c35-c143-1a49-f94177aad4ac/test-directory-f6263546-273e-47f3-c365-9cbb97c1586d?restype=directory\u0026comp=metadata",
      "RequestMethod": "PUT",
      "RequestHeaders": {
        "Authorization": "Sanitized",
        "traceparent": "00-541baec1f0c6f6459a8b889541f5f1c0-933f324290388545-00",
        "User-Agent": [
          "azsdk-net-Storage.Files.Shares/12.2.0-dev.20200305.1",
          "(.NET Core 4.6.28325.01; Microsoft Windows 10.0.18363 )"
        ],
        "x-ms-client-request-id": "8bb1bfea-2486-c8e7-e430-848e8fb7fc8b",
        "x-ms-date": "Thu, 05 Mar 2020 21:42:42 GMT",
        "x-ms-meta-Capital": "letter",
        "x-ms-meta-foo": "bar",
        "x-ms-meta-meta": "data",
        "x-ms-meta-UPPER": "case",
        "x-ms-return-client-request-id": "true",
<<<<<<< HEAD
        "x-ms-version": "2019-10-10"
=======
        "x-ms-version": "2019-12-12"
>>>>>>> 32e373e2
      },
      "RequestBody": null,
      "StatusCode": 200,
      "ResponseHeaders": {
        "Content-Length": "0",
        "Date": "Thu, 05 Mar 2020 21:42:42 GMT",
        "ETag": "\u00220x8D7C14E22413666\u0022",
        "Last-Modified": "Thu, 05 Mar 2020 21:42:42 GMT",
        "Server": [
          "Windows-Azure-File/1.0",
          "Microsoft-HTTPAPI/2.0"
        ],
        "x-ms-client-request-id": "8bb1bfea-2486-c8e7-e430-848e8fb7fc8b",
        "x-ms-request-id": "c9ef6030-f01a-0012-7936-f3e9eb000000",
        "x-ms-request-server-encrypted": "true",
<<<<<<< HEAD
        "x-ms-version": "2019-10-10"
=======
        "x-ms-version": "2019-12-12"
>>>>>>> 32e373e2
      },
      "ResponseBody": []
    },
    {
      "RequestUri": "http://seanstagetest.file.core.windows.net/test-share-16326b43-0c35-c143-1a49-f94177aad4ac/test-directory-f6263546-273e-47f3-c365-9cbb97c1586d?restype=directory",
      "RequestMethod": "GET",
      "RequestHeaders": {
        "Authorization": "Sanitized",
        "traceparent": "00-e8bacb05e707584f967863437d623739-fb5c5d0dabd4cf4b-00",
        "User-Agent": [
          "azsdk-net-Storage.Files.Shares/12.2.0-dev.20200305.1",
          "(.NET Core 4.6.28325.01; Microsoft Windows 10.0.18363 )"
        ],
        "x-ms-client-request-id": "3fddde88-fd1d-222e-c171-1d46e561e6ff",
        "x-ms-date": "Thu, 05 Mar 2020 21:42:42 GMT",
        "x-ms-return-client-request-id": "true",
<<<<<<< HEAD
        "x-ms-version": "2019-10-10"
=======
        "x-ms-version": "2019-12-12"
>>>>>>> 32e373e2
      },
      "RequestBody": null,
      "StatusCode": 200,
      "ResponseHeaders": {
        "Access-Control-Allow-Origin": "*",
        "Access-Control-Expose-Headers": "x-ms-meta-foo,x-ms-meta-meta,x-ms-meta-Capital,x-ms-meta-UPPER",
        "Content-Length": "0",
        "Date": "Thu, 05 Mar 2020 21:42:42 GMT",
        "ETag": "\u00220x8D7C14E22413666\u0022",
        "Last-Modified": "Thu, 05 Mar 2020 21:42:42 GMT",
        "Server": [
          "Windows-Azure-File/1.0",
          "Microsoft-HTTPAPI/2.0"
        ],
        "x-ms-client-request-id": "3fddde88-fd1d-222e-c171-1d46e561e6ff",
        "x-ms-file-attributes": "Directory",
        "x-ms-file-change-time": "2020-03-05T21:42:42.2523494Z",
        "x-ms-file-creation-time": "2020-03-05T21:42:42.1243098Z",
        "x-ms-file-id": "13835128424026341376",
        "x-ms-file-last-write-time": "2020-03-05T21:42:42.1243098Z",
        "x-ms-file-parent-id": "0",
        "x-ms-file-permission-key": "7855875120676328179*422928105932735866",
        "x-ms-meta-Capital": "letter",
        "x-ms-meta-foo": "bar",
        "x-ms-meta-meta": "data",
        "x-ms-meta-UPPER": "case",
        "x-ms-request-id": "c9ef6031-f01a-0012-7a36-f3e9eb000000",
        "x-ms-server-encrypted": "true",
<<<<<<< HEAD
        "x-ms-version": "2019-10-10"
=======
        "x-ms-version": "2019-12-12"
>>>>>>> 32e373e2
      },
      "ResponseBody": []
    },
    {
      "RequestUri": "http://seanstagetest.file.core.windows.net/test-share-16326b43-0c35-c143-1a49-f94177aad4ac?restype=share",
      "RequestMethod": "DELETE",
      "RequestHeaders": {
        "Authorization": "Sanitized",
        "traceparent": "00-1b05645bdb722148826b9be2729d7b3d-94b39c7e7b438746-00",
        "User-Agent": [
          "azsdk-net-Storage.Files.Shares/12.2.0-dev.20200305.1",
          "(.NET Core 4.6.28325.01; Microsoft Windows 10.0.18363 )"
        ],
        "x-ms-client-request-id": "b10670d7-bdd9-2f6d-a61e-7bb55c20baba",
        "x-ms-date": "Thu, 05 Mar 2020 21:42:42 GMT",
        "x-ms-delete-snapshots": "include",
        "x-ms-return-client-request-id": "true",
<<<<<<< HEAD
        "x-ms-version": "2019-10-10"
=======
        "x-ms-version": "2019-12-12"
>>>>>>> 32e373e2
      },
      "RequestBody": null,
      "StatusCode": 202,
      "ResponseHeaders": {
        "Content-Length": "0",
        "Date": "Thu, 05 Mar 2020 21:42:42 GMT",
        "Server": [
          "Windows-Azure-File/1.0",
          "Microsoft-HTTPAPI/2.0"
        ],
        "x-ms-client-request-id": "b10670d7-bdd9-2f6d-a61e-7bb55c20baba",
        "x-ms-request-id": "c9ef6033-f01a-0012-7b36-f3e9eb000000",
<<<<<<< HEAD
        "x-ms-version": "2019-10-10"
=======
        "x-ms-version": "2019-12-12"
>>>>>>> 32e373e2
      },
      "ResponseBody": []
    }
  ],
  "Variables": {
    "RandomSeed": "720102547",
    "Storage_TestConfigDefault": "ProductionTenant\nseanstagetest\nU2FuaXRpemVk\nhttps://seanstagetest.blob.core.windows.net\nhttp://seanstagetest.file.core.windows.net\nhttp://seanstagetest.queue.core.windows.net\nhttp://seanstagetest.table.core.windows.net\n\n\n\n\nhttp://seanstagetest-secondary.blob.core.windows.net\nhttp://seanstagetest-secondary.file.core.windows.net\nhttp://seanstagetest-secondary.queue.core.windows.net\nhttp://seanstagetest-secondary.table.core.windows.net\n\nSanitized\n\n\nCloud\nBlobEndpoint=https://seanstagetest.blob.core.windows.net/;QueueEndpoint=http://seanstagetest.queue.core.windows.net/;FileEndpoint=http://seanstagetest.file.core.windows.net/;BlobSecondaryEndpoint=http://seanstagetest-secondary.blob.core.windows.net/;QueueSecondaryEndpoint=http://seanstagetest-secondary.queue.core.windows.net/;FileSecondaryEndpoint=http://seanstagetest-secondary.file.core.windows.net/;AccountName=seanstagetest;AccountKey=Sanitized\nseanscope1"
  }
}<|MERGE_RESOLUTION|>--- conflicted
+++ resolved
@@ -13,11 +13,7 @@
         "x-ms-client-request-id": "0331721c-9b2d-218a-779f-1647519b6e69",
         "x-ms-date": "Thu, 05 Mar 2020 21:42:42 GMT",
         "x-ms-return-client-request-id": "true",
-<<<<<<< HEAD
-        "x-ms-version": "2019-10-10"
-=======
         "x-ms-version": "2019-12-12"
->>>>>>> 32e373e2
       },
       "RequestBody": null,
       "StatusCode": 201,
@@ -32,11 +28,7 @@
         ],
         "x-ms-client-request-id": "0331721c-9b2d-218a-779f-1647519b6e69",
         "x-ms-request-id": "c9ef602d-f01a-0012-7736-f3e9eb000000",
-<<<<<<< HEAD
-        "x-ms-version": "2019-10-10"
-=======
         "x-ms-version": "2019-12-12"
->>>>>>> 32e373e2
       },
       "ResponseBody": []
     },
@@ -57,11 +49,7 @@
         "x-ms-file-last-write-time": "Now",
         "x-ms-file-permission": "Inherit",
         "x-ms-return-client-request-id": "true",
-<<<<<<< HEAD
-        "x-ms-version": "2019-10-10"
-=======
         "x-ms-version": "2019-12-12"
->>>>>>> 32e373e2
       },
       "RequestBody": null,
       "StatusCode": 201,
@@ -84,11 +72,7 @@
         "x-ms-file-permission-key": "7855875120676328179*422928105932735866",
         "x-ms-request-id": "c9ef602f-f01a-0012-7836-f3e9eb000000",
         "x-ms-request-server-encrypted": "true",
-<<<<<<< HEAD
-        "x-ms-version": "2019-10-10"
-=======
         "x-ms-version": "2019-12-12"
->>>>>>> 32e373e2
       },
       "ResponseBody": []
     },
@@ -109,11 +93,7 @@
         "x-ms-meta-meta": "data",
         "x-ms-meta-UPPER": "case",
         "x-ms-return-client-request-id": "true",
-<<<<<<< HEAD
-        "x-ms-version": "2019-10-10"
-=======
         "x-ms-version": "2019-12-12"
->>>>>>> 32e373e2
       },
       "RequestBody": null,
       "StatusCode": 200,
@@ -129,11 +109,7 @@
         "x-ms-client-request-id": "8bb1bfea-2486-c8e7-e430-848e8fb7fc8b",
         "x-ms-request-id": "c9ef6030-f01a-0012-7936-f3e9eb000000",
         "x-ms-request-server-encrypted": "true",
-<<<<<<< HEAD
-        "x-ms-version": "2019-10-10"
-=======
         "x-ms-version": "2019-12-12"
->>>>>>> 32e373e2
       },
       "ResponseBody": []
     },
@@ -150,11 +126,7 @@
         "x-ms-client-request-id": "3fddde88-fd1d-222e-c171-1d46e561e6ff",
         "x-ms-date": "Thu, 05 Mar 2020 21:42:42 GMT",
         "x-ms-return-client-request-id": "true",
-<<<<<<< HEAD
-        "x-ms-version": "2019-10-10"
-=======
         "x-ms-version": "2019-12-12"
->>>>>>> 32e373e2
       },
       "RequestBody": null,
       "StatusCode": 200,
@@ -183,11 +155,7 @@
         "x-ms-meta-UPPER": "case",
         "x-ms-request-id": "c9ef6031-f01a-0012-7a36-f3e9eb000000",
         "x-ms-server-encrypted": "true",
-<<<<<<< HEAD
-        "x-ms-version": "2019-10-10"
-=======
         "x-ms-version": "2019-12-12"
->>>>>>> 32e373e2
       },
       "ResponseBody": []
     },
@@ -205,11 +173,7 @@
         "x-ms-date": "Thu, 05 Mar 2020 21:42:42 GMT",
         "x-ms-delete-snapshots": "include",
         "x-ms-return-client-request-id": "true",
-<<<<<<< HEAD
-        "x-ms-version": "2019-10-10"
-=======
         "x-ms-version": "2019-12-12"
->>>>>>> 32e373e2
       },
       "RequestBody": null,
       "StatusCode": 202,
@@ -222,11 +186,7 @@
         ],
         "x-ms-client-request-id": "b10670d7-bdd9-2f6d-a61e-7bb55c20baba",
         "x-ms-request-id": "c9ef6033-f01a-0012-7b36-f3e9eb000000",
-<<<<<<< HEAD
-        "x-ms-version": "2019-10-10"
-=======
         "x-ms-version": "2019-12-12"
->>>>>>> 32e373e2
       },
       "ResponseBody": []
     }
