--- conflicted
+++ resolved
@@ -13,11 +13,7 @@
         "x-ms-client-request-id": "93b69026-9731-3fcd-b227-ef5479ea402f",
         "x-ms-date": "Thu, 05 Mar 2020 21:42:39 GMT",
         "x-ms-return-client-request-id": "true",
-<<<<<<< HEAD
-        "x-ms-version": "2019-10-10"
-=======
-        "x-ms-version": "2019-12-12"
->>>>>>> 32e373e2
+        "x-ms-version": "2019-12-12"
       },
       "RequestBody": null,
       "StatusCode": 201,
@@ -32,11 +28,7 @@
         ],
         "x-ms-client-request-id": "93b69026-9731-3fcd-b227-ef5479ea402f",
         "x-ms-request-id": "c9ef6008-f01a-0012-5836-f3e9eb000000",
-<<<<<<< HEAD
-        "x-ms-version": "2019-10-10"
-=======
-        "x-ms-version": "2019-12-12"
->>>>>>> 32e373e2
+        "x-ms-version": "2019-12-12"
       },
       "ResponseBody": []
     },
@@ -57,11 +49,7 @@
         "x-ms-file-last-write-time": "Now",
         "x-ms-file-permission": "Inherit",
         "x-ms-return-client-request-id": "true",
-<<<<<<< HEAD
-        "x-ms-version": "2019-10-10"
-=======
-        "x-ms-version": "2019-12-12"
->>>>>>> 32e373e2
+        "x-ms-version": "2019-12-12"
       },
       "RequestBody": null,
       "StatusCode": 201,
@@ -84,11 +72,7 @@
         "x-ms-file-permission-key": "7855875120676328179*422928105932735866",
         "x-ms-request-id": "c9ef600a-f01a-0012-5936-f3e9eb000000",
         "x-ms-request-server-encrypted": "true",
-<<<<<<< HEAD
-        "x-ms-version": "2019-10-10"
-=======
-        "x-ms-version": "2019-12-12"
->>>>>>> 32e373e2
+        "x-ms-version": "2019-12-12"
       },
       "ResponseBody": []
     },
@@ -111,11 +95,7 @@
         "x-ms-file-permission": "Inherit",
         "x-ms-return-client-request-id": "true",
         "x-ms-type": "file",
-<<<<<<< HEAD
-        "x-ms-version": "2019-10-10"
-=======
-        "x-ms-version": "2019-12-12"
->>>>>>> 32e373e2
+        "x-ms-version": "2019-12-12"
       },
       "RequestBody": null,
       "StatusCode": 201,
@@ -138,11 +118,7 @@
         "x-ms-file-permission-key": "12501538048846835188*422928105932735866",
         "x-ms-request-id": "c9ef600b-f01a-0012-5a36-f3e9eb000000",
         "x-ms-request-server-encrypted": "true",
-<<<<<<< HEAD
-        "x-ms-version": "2019-10-10"
-=======
-        "x-ms-version": "2019-12-12"
->>>>>>> 32e373e2
+        "x-ms-version": "2019-12-12"
       },
       "ResponseBody": []
     },
@@ -165,11 +141,7 @@
         "x-ms-file-permission": "Inherit",
         "x-ms-return-client-request-id": "true",
         "x-ms-type": "file",
-<<<<<<< HEAD
-        "x-ms-version": "2019-10-10"
-=======
-        "x-ms-version": "2019-12-12"
->>>>>>> 32e373e2
+        "x-ms-version": "2019-12-12"
       },
       "RequestBody": null,
       "StatusCode": 201,
@@ -192,11 +164,7 @@
         "x-ms-file-permission-key": "12501538048846835188*422928105932735866",
         "x-ms-request-id": "c9ef600c-f01a-0012-5b36-f3e9eb000000",
         "x-ms-request-server-encrypted": "true",
-<<<<<<< HEAD
-        "x-ms-version": "2019-10-10"
-=======
-        "x-ms-version": "2019-12-12"
->>>>>>> 32e373e2
+        "x-ms-version": "2019-12-12"
       },
       "ResponseBody": []
     },
@@ -219,11 +187,7 @@
         "x-ms-file-permission": "Inherit",
         "x-ms-return-client-request-id": "true",
         "x-ms-type": "file",
-<<<<<<< HEAD
-        "x-ms-version": "2019-10-10"
-=======
-        "x-ms-version": "2019-12-12"
->>>>>>> 32e373e2
+        "x-ms-version": "2019-12-12"
       },
       "RequestBody": null,
       "StatusCode": 201,
@@ -246,11 +210,7 @@
         "x-ms-file-permission-key": "12501538048846835188*422928105932735866",
         "x-ms-request-id": "c9ef600d-f01a-0012-5c36-f3e9eb000000",
         "x-ms-request-server-encrypted": "true",
-<<<<<<< HEAD
-        "x-ms-version": "2019-10-10"
-=======
-        "x-ms-version": "2019-12-12"
->>>>>>> 32e373e2
+        "x-ms-version": "2019-12-12"
       },
       "ResponseBody": []
     },
@@ -273,11 +233,7 @@
         "x-ms-file-permission": "Inherit",
         "x-ms-return-client-request-id": "true",
         "x-ms-type": "file",
-<<<<<<< HEAD
-        "x-ms-version": "2019-10-10"
-=======
-        "x-ms-version": "2019-12-12"
->>>>>>> 32e373e2
+        "x-ms-version": "2019-12-12"
       },
       "RequestBody": null,
       "StatusCode": 201,
@@ -300,11 +256,7 @@
         "x-ms-file-permission-key": "12501538048846835188*422928105932735866",
         "x-ms-request-id": "c9ef600e-f01a-0012-5d36-f3e9eb000000",
         "x-ms-request-server-encrypted": "true",
-<<<<<<< HEAD
-        "x-ms-version": "2019-10-10"
-=======
-        "x-ms-version": "2019-12-12"
->>>>>>> 32e373e2
+        "x-ms-version": "2019-12-12"
       },
       "ResponseBody": []
     },
@@ -327,11 +279,7 @@
         "x-ms-file-permission": "Inherit",
         "x-ms-return-client-request-id": "true",
         "x-ms-type": "file",
-<<<<<<< HEAD
-        "x-ms-version": "2019-10-10"
-=======
-        "x-ms-version": "2019-12-12"
->>>>>>> 32e373e2
+        "x-ms-version": "2019-12-12"
       },
       "RequestBody": null,
       "StatusCode": 201,
@@ -354,11 +302,7 @@
         "x-ms-file-permission-key": "12501538048846835188*422928105932735866",
         "x-ms-request-id": "c9ef600f-f01a-0012-5e36-f3e9eb000000",
         "x-ms-request-server-encrypted": "true",
-<<<<<<< HEAD
-        "x-ms-version": "2019-10-10"
-=======
-        "x-ms-version": "2019-12-12"
->>>>>>> 32e373e2
+        "x-ms-version": "2019-12-12"
       },
       "ResponseBody": []
     },
@@ -381,11 +325,7 @@
         "x-ms-file-permission": "Inherit",
         "x-ms-return-client-request-id": "true",
         "x-ms-type": "file",
-<<<<<<< HEAD
-        "x-ms-version": "2019-10-10"
-=======
-        "x-ms-version": "2019-12-12"
->>>>>>> 32e373e2
+        "x-ms-version": "2019-12-12"
       },
       "RequestBody": null,
       "StatusCode": 201,
@@ -408,11 +348,7 @@
         "x-ms-file-permission-key": "12501538048846835188*422928105932735866",
         "x-ms-request-id": "c9ef6011-f01a-0012-5f36-f3e9eb000000",
         "x-ms-request-server-encrypted": "true",
-<<<<<<< HEAD
-        "x-ms-version": "2019-10-10"
-=======
-        "x-ms-version": "2019-12-12"
->>>>>>> 32e373e2
+        "x-ms-version": "2019-12-12"
       },
       "ResponseBody": []
     },
@@ -435,11 +371,7 @@
         "x-ms-file-permission": "Inherit",
         "x-ms-return-client-request-id": "true",
         "x-ms-type": "file",
-<<<<<<< HEAD
-        "x-ms-version": "2019-10-10"
-=======
-        "x-ms-version": "2019-12-12"
->>>>>>> 32e373e2
+        "x-ms-version": "2019-12-12"
       },
       "RequestBody": null,
       "StatusCode": 201,
@@ -462,11 +394,7 @@
         "x-ms-file-permission-key": "12501538048846835188*422928105932735866",
         "x-ms-request-id": "c9ef6012-f01a-0012-6036-f3e9eb000000",
         "x-ms-request-server-encrypted": "true",
-<<<<<<< HEAD
-        "x-ms-version": "2019-10-10"
-=======
-        "x-ms-version": "2019-12-12"
->>>>>>> 32e373e2
+        "x-ms-version": "2019-12-12"
       },
       "ResponseBody": []
     },
@@ -489,11 +417,7 @@
         "x-ms-file-permission": "Inherit",
         "x-ms-return-client-request-id": "true",
         "x-ms-type": "file",
-<<<<<<< HEAD
-        "x-ms-version": "2019-10-10"
-=======
-        "x-ms-version": "2019-12-12"
->>>>>>> 32e373e2
+        "x-ms-version": "2019-12-12"
       },
       "RequestBody": null,
       "StatusCode": 201,
@@ -516,11 +440,7 @@
         "x-ms-file-permission-key": "12501538048846835188*422928105932735866",
         "x-ms-request-id": "c9ef6013-f01a-0012-6136-f3e9eb000000",
         "x-ms-request-server-encrypted": "true",
-<<<<<<< HEAD
-        "x-ms-version": "2019-10-10"
-=======
-        "x-ms-version": "2019-12-12"
->>>>>>> 32e373e2
+        "x-ms-version": "2019-12-12"
       },
       "ResponseBody": []
     },
@@ -543,11 +463,7 @@
         "x-ms-file-permission": "Inherit",
         "x-ms-return-client-request-id": "true",
         "x-ms-type": "file",
-<<<<<<< HEAD
-        "x-ms-version": "2019-10-10"
-=======
-        "x-ms-version": "2019-12-12"
->>>>>>> 32e373e2
+        "x-ms-version": "2019-12-12"
       },
       "RequestBody": null,
       "StatusCode": 201,
@@ -570,11 +486,7 @@
         "x-ms-file-permission-key": "12501538048846835188*422928105932735866",
         "x-ms-request-id": "c9ef6014-f01a-0012-6236-f3e9eb000000",
         "x-ms-request-server-encrypted": "true",
-<<<<<<< HEAD
-        "x-ms-version": "2019-10-10"
-=======
-        "x-ms-version": "2019-12-12"
->>>>>>> 32e373e2
+        "x-ms-version": "2019-12-12"
       },
       "ResponseBody": []
     },
@@ -597,11 +509,7 @@
         "x-ms-file-permission": "Inherit",
         "x-ms-return-client-request-id": "true",
         "x-ms-type": "file",
-<<<<<<< HEAD
-        "x-ms-version": "2019-10-10"
-=======
-        "x-ms-version": "2019-12-12"
->>>>>>> 32e373e2
+        "x-ms-version": "2019-12-12"
       },
       "RequestBody": null,
       "StatusCode": 201,
@@ -624,11 +532,7 @@
         "x-ms-file-permission-key": "12501538048846835188*422928105932735866",
         "x-ms-request-id": "c9ef6015-f01a-0012-6336-f3e9eb000000",
         "x-ms-request-server-encrypted": "true",
-<<<<<<< HEAD
-        "x-ms-version": "2019-10-10"
-=======
-        "x-ms-version": "2019-12-12"
->>>>>>> 32e373e2
+        "x-ms-version": "2019-12-12"
       },
       "ResponseBody": []
     },
@@ -649,11 +553,7 @@
         "x-ms-file-last-write-time": "Now",
         "x-ms-file-permission": "Inherit",
         "x-ms-return-client-request-id": "true",
-<<<<<<< HEAD
-        "x-ms-version": "2019-10-10"
-=======
-        "x-ms-version": "2019-12-12"
->>>>>>> 32e373e2
+        "x-ms-version": "2019-12-12"
       },
       "RequestBody": null,
       "StatusCode": 201,
@@ -676,11 +576,7 @@
         "x-ms-file-permission-key": "7855875120676328179*422928105932735866",
         "x-ms-request-id": "c9ef6016-f01a-0012-6436-f3e9eb000000",
         "x-ms-request-server-encrypted": "true",
-<<<<<<< HEAD
-        "x-ms-version": "2019-10-10"
-=======
-        "x-ms-version": "2019-12-12"
->>>>>>> 32e373e2
+        "x-ms-version": "2019-12-12"
       },
       "ResponseBody": []
     },
@@ -701,11 +597,7 @@
         "x-ms-file-last-write-time": "Now",
         "x-ms-file-permission": "Inherit",
         "x-ms-return-client-request-id": "true",
-<<<<<<< HEAD
-        "x-ms-version": "2019-10-10"
-=======
-        "x-ms-version": "2019-12-12"
->>>>>>> 32e373e2
+        "x-ms-version": "2019-12-12"
       },
       "RequestBody": null,
       "StatusCode": 201,
@@ -728,11 +620,7 @@
         "x-ms-file-permission-key": "7855875120676328179*422928105932735866",
         "x-ms-request-id": "c9ef6017-f01a-0012-6536-f3e9eb000000",
         "x-ms-request-server-encrypted": "true",
-<<<<<<< HEAD
-        "x-ms-version": "2019-10-10"
-=======
-        "x-ms-version": "2019-12-12"
->>>>>>> 32e373e2
+        "x-ms-version": "2019-12-12"
       },
       "ResponseBody": []
     },
@@ -753,11 +641,7 @@
         "x-ms-file-last-write-time": "Now",
         "x-ms-file-permission": "Inherit",
         "x-ms-return-client-request-id": "true",
-<<<<<<< HEAD
-        "x-ms-version": "2019-10-10"
-=======
-        "x-ms-version": "2019-12-12"
->>>>>>> 32e373e2
+        "x-ms-version": "2019-12-12"
       },
       "RequestBody": null,
       "StatusCode": 201,
@@ -780,11 +664,7 @@
         "x-ms-file-permission-key": "7855875120676328179*422928105932735866",
         "x-ms-request-id": "c9ef6018-f01a-0012-6636-f3e9eb000000",
         "x-ms-request-server-encrypted": "true",
-<<<<<<< HEAD
-        "x-ms-version": "2019-10-10"
-=======
-        "x-ms-version": "2019-12-12"
->>>>>>> 32e373e2
+        "x-ms-version": "2019-12-12"
       },
       "ResponseBody": []
     },
@@ -805,11 +685,7 @@
         "x-ms-file-last-write-time": "Now",
         "x-ms-file-permission": "Inherit",
         "x-ms-return-client-request-id": "true",
-<<<<<<< HEAD
-        "x-ms-version": "2019-10-10"
-=======
-        "x-ms-version": "2019-12-12"
->>>>>>> 32e373e2
+        "x-ms-version": "2019-12-12"
       },
       "RequestBody": null,
       "StatusCode": 201,
@@ -832,11 +708,7 @@
         "x-ms-file-permission-key": "7855875120676328179*422928105932735866",
         "x-ms-request-id": "c9ef601a-f01a-0012-6736-f3e9eb000000",
         "x-ms-request-server-encrypted": "true",
-<<<<<<< HEAD
-        "x-ms-version": "2019-10-10"
-=======
-        "x-ms-version": "2019-12-12"
->>>>>>> 32e373e2
+        "x-ms-version": "2019-12-12"
       },
       "ResponseBody": []
     },
@@ -857,11 +729,7 @@
         "x-ms-file-last-write-time": "Now",
         "x-ms-file-permission": "Inherit",
         "x-ms-return-client-request-id": "true",
-<<<<<<< HEAD
-        "x-ms-version": "2019-10-10"
-=======
-        "x-ms-version": "2019-12-12"
->>>>>>> 32e373e2
+        "x-ms-version": "2019-12-12"
       },
       "RequestBody": null,
       "StatusCode": 201,
@@ -884,11 +752,7 @@
         "x-ms-file-permission-key": "7855875120676328179*422928105932735866",
         "x-ms-request-id": "c9ef601b-f01a-0012-6836-f3e9eb000000",
         "x-ms-request-server-encrypted": "true",
-<<<<<<< HEAD
-        "x-ms-version": "2019-10-10"
-=======
-        "x-ms-version": "2019-12-12"
->>>>>>> 32e373e2
+        "x-ms-version": "2019-12-12"
       },
       "ResponseBody": []
     },
@@ -904,11 +768,7 @@
         "x-ms-client-request-id": "29c846a3-80ea-74a6-790f-bf5c63049d22",
         "x-ms-date": "Thu, 05 Mar 2020 21:42:40 GMT",
         "x-ms-return-client-request-id": "true",
-<<<<<<< HEAD
-        "x-ms-version": "2019-10-10"
-=======
-        "x-ms-version": "2019-12-12"
->>>>>>> 32e373e2
+        "x-ms-version": "2019-12-12"
       },
       "RequestBody": null,
       "StatusCode": 200,
@@ -923,11 +783,7 @@
         "Transfer-Encoding": "chunked",
         "x-ms-client-request-id": "29c846a3-80ea-74a6-790f-bf5c63049d22",
         "x-ms-request-id": "c9ef601c-f01a-0012-6936-f3e9eb000000",
-<<<<<<< HEAD
-        "x-ms-version": "2019-10-10"
-=======
-        "x-ms-version": "2019-12-12"
->>>>>>> 32e373e2
+        "x-ms-version": "2019-12-12"
       },
       "ResponseBody": "\uFEFF\u003C?xml version=\u00221.0\u0022 encoding=\u0022utf-8\u0022?\u003E\u003CEnumerationResults ServiceEndpoint=\u0022http://seanstagetest.file.core.windows.net/\u0022 ShareName=\u0022test-share-7b2b3bb8-171a-7e75-67bd-ff2204c668f8\u0022 DirectoryPath=\u0022test-directory-74a6ead8-29b8-3a31-a34c-acf39d421d01\u0022\u003E\u003CEntries\u003E\u003CFile\u003E\u003CName\u003Etest-file-12de0c39-735d-a197-9d83-f162ab887d31\u003C/Name\u003E\u003CProperties\u003E\u003CContent-Length\u003E1048576\u003C/Content-Length\u003E\u003C/Properties\u003E\u003C/File\u003E\u003CFile\u003E\u003CName\u003Etest-file-1c3c37eb-b16d-5d1d-f949-d5899deb7e02\u003C/Name\u003E\u003CProperties\u003E\u003CContent-Length\u003E1048576\u003C/Content-Length\u003E\u003C/Properties\u003E\u003C/File\u003E\u003CDirectory\u003E\u003CName\u003Etest-file-39772d1d-e837-4281-f78d-e584578687e9\u003C/Name\u003E\u003CProperties /\u003E\u003C/Directory\u003E\u003CFile\u003E\u003CName\u003Etest-file-470cbd49-b98a-5fef-2989-d72609d86804\u003C/Name\u003E\u003CProperties\u003E\u003CContent-Length\u003E1048576\u003C/Content-Length\u003E\u003C/Properties\u003E\u003C/File\u003E\u003CDirectory\u003E\u003CName\u003Etest-file-56a52756-7912-450d-f640-e3653af1a142\u003C/Name\u003E\u003CProperties /\u003E\u003C/Directory\u003E\u003CDirectory\u003E\u003CName\u003Etest-file-706cdc58-4473-7ecb-77c8-d26fce5d13e7\u003C/Name\u003E\u003CProperties /\u003E\u003C/Directory\u003E\u003CFile\u003E\u003CName\u003Etest-file-772cf613-be89-9ddc-e1a0-5479681d9e80\u003C/Name\u003E\u003CProperties\u003E\u003CContent-Length\u003E1048576\u003C/Content-Length\u003E\u003C/Properties\u003E\u003C/File\u003E\u003CDirectory\u003E\u003CName\u003Etest-file-773c32c2-d7eb-3736-55d1-ae8fa0b5d4aa\u003C/Name\u003E\u003CProperties /\u003E\u003C/Directory\u003E\u003CFile\u003E\u003CName\u003Etest-file-7e3fe5b8-59e2-a047-5f8b-da06cc79f259\u003C/Name\u003E\u003CProperties\u003E\u003CContent-Length\u003E1048576\u003C/Content-Length\u003E\u003C/Properties\u003E\u003C/File\u003E\u003CFile\u003E\u003CName\u003Etest-file-aa302323-5710-80f5-1d7e-e8d39b7097c5\u003C/Name\u003E\u003CProperties\u003E\u003CContent-Length\u003E1048576\u003C/Content-Length\u003E\u003C/Properties\u003E\u003C/File\u003E\u003CFile\u003E\u003CName\u003Etest-file-b926061d-5ec7-d051-2157-66798ac06ba4\u003C/Name\u003E\u003CProperties\u003E\u003CContent-Length\u003E1048576\u003C/Content-Length\u003E\u003C/Properties\u003E\u003C/File\u003E\u003CFile\u003E\u003CName\u003Etest-file-c5aaed1b-fe48-ef4f-766c-e7ffdee893b0\u003C/Name\u003E\u003CProperties\u003E\u003CContent-Length\u003E1048576\u003C/Content-Length\u003E\u003C/Properties\u003E\u003C/File\u003E\u003CDirectory\u003E\u003CName\u003Etest-file-ca0bf867-b4fd-6ae1-6ede-1167884ff0f9\u003C/Name\u003E\u003CProperties /\u003E\u003C/Directory\u003E\u003CFile\u003E\u003CName\u003Etest-file-deeb14f4-2cce-2410-d440-34a46ff6a134\u003C/Name\u003E\u003CProperties\u003E\u003CContent-Length\u003E1048576\u003C/Content-Length\u003E\u003C/Properties\u003E\u003C/File\u003E\u003CFile\u003E\u003CName\u003Etest-file-e5027e97-bda8-60f3-efbe-6163717304ef\u003C/Name\u003E\u003CProperties\u003E\u003CContent-Length\u003E1048576\u003C/Content-Length\u003E\u003C/Properties\u003E\u003C/File\u003E\u003C/Entries\u003E\u003CNextMarker /\u003E\u003C/EnumerationResults\u003E"
     },
@@ -945,11 +801,7 @@
         "x-ms-date": "Thu, 05 Mar 2020 21:42:41 GMT",
         "x-ms-delete-snapshots": "include",
         "x-ms-return-client-request-id": "true",
-<<<<<<< HEAD
-        "x-ms-version": "2019-10-10"
-=======
-        "x-ms-version": "2019-12-12"
->>>>>>> 32e373e2
+        "x-ms-version": "2019-12-12"
       },
       "RequestBody": null,
       "StatusCode": 202,
@@ -962,11 +814,7 @@
         ],
         "x-ms-client-request-id": "67fb6c08-fb3e-d45f-4932-f4fc1f617156",
         "x-ms-request-id": "c9ef601d-f01a-0012-6a36-f3e9eb000000",
-<<<<<<< HEAD
-        "x-ms-version": "2019-10-10"
-=======
-        "x-ms-version": "2019-12-12"
->>>>>>> 32e373e2
+        "x-ms-version": "2019-12-12"
       },
       "ResponseBody": []
     }
