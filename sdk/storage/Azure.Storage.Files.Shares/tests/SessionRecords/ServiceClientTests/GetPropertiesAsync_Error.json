--- conflicted
+++ resolved
@@ -13,11 +13,7 @@
         "x-ms-client-request-id": "1a3ce210-a630-d6fa-93c3-60dfe2e4ae17",
         "x-ms-date": "Thu, 05 Mar 2020 21:48:18 GMT",
         "x-ms-return-client-request-id": "true",
-<<<<<<< HEAD
-        "x-ms-version": "2019-10-10"
-=======
         "x-ms-version": "2019-12-12"
->>>>>>> 32e373e2
       },
       "RequestBody": null,
       "StatusCode": 400,
