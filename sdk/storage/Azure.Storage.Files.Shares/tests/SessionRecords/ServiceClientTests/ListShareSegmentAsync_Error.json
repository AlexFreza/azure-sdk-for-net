--- conflicted
+++ resolved
@@ -12,11 +12,7 @@
         "x-ms-client-request-id": "6f99fbf3-ae0d-531c-babc-7b40360dbb8b",
         "x-ms-date": "Thu, 05 Mar 2020 21:48:19 GMT",
         "x-ms-return-client-request-id": "true",
-<<<<<<< HEAD
-        "x-ms-version": "2019-10-10"
-=======
         "x-ms-version": "2019-12-12"
->>>>>>> 32e373e2
       },
       "RequestBody": null,
       "StatusCode": 400,
