--- conflicted
+++ resolved
@@ -13,11 +13,7 @@
         "x-ms-client-request-id": "db38ae98-d009-130c-461d-06f023928b16",
         "x-ms-date": "Thu, 05 Mar 2020 21:45:20 GMT",
         "x-ms-return-client-request-id": "true",
-<<<<<<< HEAD
-        "x-ms-version": "2019-10-10"
-=======
-        "x-ms-version": "2019-12-12"
->>>>>>> 32e373e2
+        "x-ms-version": "2019-12-12"
       },
       "RequestBody": null,
       "StatusCode": 201,
@@ -32,11 +28,7 @@
         ],
         "x-ms-client-request-id": "db38ae98-d009-130c-461d-06f023928b16",
         "x-ms-request-id": "c9ef67ab-f01a-0012-7b37-f3e9eb000000",
-<<<<<<< HEAD
-        "x-ms-version": "2019-10-10"
-=======
-        "x-ms-version": "2019-12-12"
->>>>>>> 32e373e2
+        "x-ms-version": "2019-12-12"
       },
       "ResponseBody": []
     },
@@ -57,11 +49,7 @@
         "x-ms-file-last-write-time": "Now",
         "x-ms-file-permission": "Inherit",
         "x-ms-return-client-request-id": "true",
-<<<<<<< HEAD
-        "x-ms-version": "2019-10-10"
-=======
-        "x-ms-version": "2019-12-12"
->>>>>>> 32e373e2
+        "x-ms-version": "2019-12-12"
       },
       "RequestBody": null,
       "StatusCode": 201,
@@ -84,11 +72,7 @@
         "x-ms-file-permission-key": "7855875120676328179*422928105932735866",
         "x-ms-request-id": "c9ef67ad-f01a-0012-7c37-f3e9eb000000",
         "x-ms-request-server-encrypted": "true",
-<<<<<<< HEAD
-        "x-ms-version": "2019-10-10"
-=======
-        "x-ms-version": "2019-12-12"
->>>>>>> 32e373e2
+        "x-ms-version": "2019-12-12"
       },
       "ResponseBody": []
     },
@@ -111,11 +95,7 @@
         "x-ms-file-permission": "Inherit",
         "x-ms-return-client-request-id": "true",
         "x-ms-type": "file",
-<<<<<<< HEAD
-        "x-ms-version": "2019-10-10"
-=======
-        "x-ms-version": "2019-12-12"
->>>>>>> 32e373e2
+        "x-ms-version": "2019-12-12"
       },
       "RequestBody": null,
       "StatusCode": 201,
@@ -138,11 +118,7 @@
         "x-ms-file-permission-key": "12501538048846835188*422928105932735866",
         "x-ms-request-id": "c9ef67af-f01a-0012-7d37-f3e9eb000000",
         "x-ms-request-server-encrypted": "true",
-<<<<<<< HEAD
-        "x-ms-version": "2019-10-10"
-=======
-        "x-ms-version": "2019-12-12"
->>>>>>> 32e373e2
+        "x-ms-version": "2019-12-12"
       },
       "ResponseBody": []
     },
@@ -161,11 +137,7 @@
         "x-ms-date": "Thu, 05 Mar 2020 21:45:20 GMT",
         "x-ms-range": "bytes=1024-2047",
         "x-ms-return-client-request-id": "true",
-<<<<<<< HEAD
-        "x-ms-version": "2019-10-10",
-=======
         "x-ms-version": "2019-12-12",
->>>>>>> 32e373e2
         "x-ms-write": "update"
       },
       "RequestBody": "PNEg\u002BdpW8s3EDQbUilpycdEvN1KF18O0Jh6NTovtXQN3QsG7xkvmFlpHNg/Uaq4zUbrflmQ8X2QOa9O8yKRB1q8CXUiZt6uFSCD4PqGz37twWvzRDsefOuJcrFp4Kk61Bl9f0g1mmpoPWU1DRCHDWowXS26ncMjoYiNlPApRDR7SQzdCUw2uCcBhwrV5XPbBmVHNYN7gDZWXd2/qAF2QvUsucADpgQd\u002BaUKtRa4SbgYso6O4g6xA8jWiqtyexAli0QRpS\u002Bv12BdKT/ecMsjnhAhovVy61zqf7X7LR9Yq4KU4SnOpqCMbN8uLbTS1pMBtuibUNQesqPnJyl1tKZFBIG5SY\u002BdUPdvkTYWRL2oG6km\u002BXoywVquei6J54N7FrQ06SU3GYkHYGH1K7\u002BiBG3mPw\u002BAUrssEkcnCtNdE2l39H593VuUcQIcI5UUPZWbDHG8p6h39sf9CNbeDA61pkz4gTdBICcSTc4JYDMmF9Sxj/5hnG/A//22gNCEtmD3ZnlIG7heVehKrlnaapaQ1vT\u002BLIAMVAXhO4E5iqNWjZdpFfm12fgYUzYSFvIR5pFrJanfiong5xJ3ZuA7JM9I9CDCbVSY3vz44d1J/kETz1Dv0mT1dwMNiC7rPncb4SpqySLRU3k8zkas5qioluTNZ5uPS1ZmU30dtOElrZyF3Pyy4zUePn/bswAeSJBaYPVGGdrbjJnQBHWht5qUFxyqJwWr\u002BbezsyUfs5RWRArsx1Pv35fFrlBm3tq/fIrhR5/ndCWOrms9lmqxv9kBfbxutOxKpDeI5HixQRrY9DKeOm/4btPhXhTkrkkpE\u002B53ZWEeTMeamp9kXo\u002Bs2W1QZJ40F4FtCQ7oiVbbYfnuX9CKOd\u002B1vqdrA6PMkBBANISrlEmu8PxpClhSNcNwwzSlef6/Ip\u002BNnqn2yRfhnHT6pFDOL82sQ2rUHTODY4Tj\u002BjxvKxoVhRXpHfmjtCvki23nV41yopNm9TqX5wVsCjshEtLXdnFe5R8\u002B5RHUDItC75HBnA/3cVupBDXffZ4MeRO\u002BgqFZDRT4hHJyM7l9kuizVPtzqm4vKZ13Km4/f2eBLmgCFYnl6d54xReZhUGeL3FJLCimmNKlk1UH4eKmvQkK7QFNf3leyW8Y9uFWkaBf1P788lM\u002B2pGZWII04gf/1gQOkpQ8UK/37ma9iaHtUwGwpAjjqc61yBJvtCb7KednHSDZR/8IH4RTBQfsgUzvrAmAgD37GCg5VMaFzJiI/MB/VmyBEAsGqISEkKTKyUrFfAQZeqmpaAT4o/M0hlLrygRDbSrgbpgCedu1doeHbo9/vEyUb4Ya0eprhHAbziI1mMqci1gj4RFsGvzR9/V9dTFjuMYCV1qCJJw==",
@@ -183,11 +155,7 @@
         "x-ms-client-request-id": "cfcf73ee-4385-e72a-b275-407d87ed9a8f",
         "x-ms-request-id": "c9ef67b0-f01a-0012-7e37-f3e9eb000000",
         "x-ms-request-server-encrypted": "true",
-<<<<<<< HEAD
-        "x-ms-version": "2019-10-10"
-=======
-        "x-ms-version": "2019-12-12"
->>>>>>> 32e373e2
+        "x-ms-version": "2019-12-12"
       },
       "ResponseBody": []
     },
@@ -206,11 +174,7 @@
         "x-ms-lease-id": "c3ac7789-4b75-eab0-277f-d80b2519a6b7",
         "x-ms-range": "bytes=1024-2047",
         "x-ms-return-client-request-id": "true",
-<<<<<<< HEAD
-        "x-ms-version": "2019-10-10"
-=======
-        "x-ms-version": "2019-12-12"
->>>>>>> 32e373e2
+        "x-ms-version": "2019-12-12"
       },
       "RequestBody": null,
       "StatusCode": 412,
@@ -226,11 +190,7 @@
         "x-ms-client-request-id": "9728b9c7-3612-a202-c2e4-a7066b1fc199",
         "x-ms-error-code": "LeaseNotPresentWithFileOperation",
         "x-ms-request-id": "c9ef67b1-f01a-0012-7f37-f3e9eb000000",
-<<<<<<< HEAD
-        "x-ms-version": "2019-10-10"
-=======
-        "x-ms-version": "2019-12-12"
->>>>>>> 32e373e2
+        "x-ms-version": "2019-12-12"
       },
       "ResponseBody": [
         "\uFEFF\u003C?xml version=\u00221.0\u0022 encoding=\u0022utf-8\u0022?\u003E\u003CError\u003E\u003CCode\u003ELeaseNotPresentWithFileOperation\u003C/Code\u003E\u003CMessage\u003EThere is currently no lease on the file.\n",
@@ -252,11 +212,7 @@
         "x-ms-date": "Thu, 05 Mar 2020 21:45:21 GMT",
         "x-ms-delete-snapshots": "include",
         "x-ms-return-client-request-id": "true",
-<<<<<<< HEAD
-        "x-ms-version": "2019-10-10"
-=======
-        "x-ms-version": "2019-12-12"
->>>>>>> 32e373e2
+        "x-ms-version": "2019-12-12"
       },
       "RequestBody": null,
       "StatusCode": 202,
@@ -269,11 +225,7 @@
         ],
         "x-ms-client-request-id": "6c430635-0ef1-cca4-f5a1-a965bf5c5d16",
         "x-ms-request-id": "c9ef67b2-f01a-0012-8037-f3e9eb000000",
-<<<<<<< HEAD
-        "x-ms-version": "2019-10-10"
-=======
-        "x-ms-version": "2019-12-12"
->>>>>>> 32e373e2
+        "x-ms-version": "2019-12-12"
       },
       "ResponseBody": []
     }
