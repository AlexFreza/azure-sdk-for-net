--- conflicted
+++ resolved
@@ -13,11 +13,7 @@
         "x-ms-client-request-id": "5c8e634f-69af-0e62-796c-1b882ad0050d",
         "x-ms-date": "Thu, 05 Mar 2020 21:43:34 GMT",
         "x-ms-return-client-request-id": "true",
-<<<<<<< HEAD
-        "x-ms-version": "2019-10-10"
-=======
-        "x-ms-version": "2019-12-12"
->>>>>>> 32e373e2
+        "x-ms-version": "2019-12-12"
       },
       "RequestBody": null,
       "StatusCode": 201,
@@ -32,11 +28,7 @@
         ],
         "x-ms-client-request-id": "5c8e634f-69af-0e62-796c-1b882ad0050d",
         "x-ms-request-id": "c9ef61d9-f01a-0012-2237-f3e9eb000000",
-<<<<<<< HEAD
-        "x-ms-version": "2019-10-10"
-=======
-        "x-ms-version": "2019-12-12"
->>>>>>> 32e373e2
+        "x-ms-version": "2019-12-12"
       },
       "ResponseBody": []
     },
@@ -57,11 +49,7 @@
         "x-ms-file-last-write-time": "Now",
         "x-ms-file-permission": "Inherit",
         "x-ms-return-client-request-id": "true",
-<<<<<<< HEAD
-        "x-ms-version": "2019-10-10"
-=======
-        "x-ms-version": "2019-12-12"
->>>>>>> 32e373e2
+        "x-ms-version": "2019-12-12"
       },
       "RequestBody": null,
       "StatusCode": 201,
@@ -84,11 +72,7 @@
         "x-ms-file-permission-key": "7855875120676328179*422928105932735866",
         "x-ms-request-id": "c9ef61db-f01a-0012-2337-f3e9eb000000",
         "x-ms-request-server-encrypted": "true",
-<<<<<<< HEAD
-        "x-ms-version": "2019-10-10"
-=======
-        "x-ms-version": "2019-12-12"
->>>>>>> 32e373e2
+        "x-ms-version": "2019-12-12"
       },
       "ResponseBody": []
     },
@@ -115,11 +99,7 @@
         "x-ms-meta-UPPER": "case",
         "x-ms-return-client-request-id": "true",
         "x-ms-type": "file",
-<<<<<<< HEAD
-        "x-ms-version": "2019-10-10"
-=======
-        "x-ms-version": "2019-12-12"
->>>>>>> 32e373e2
+        "x-ms-version": "2019-12-12"
       },
       "RequestBody": null,
       "StatusCode": 201,
@@ -142,11 +122,7 @@
         "x-ms-file-permission-key": "12501538048846835188*422928105932735866",
         "x-ms-request-id": "c9ef61dc-f01a-0012-2437-f3e9eb000000",
         "x-ms-request-server-encrypted": "true",
-<<<<<<< HEAD
-        "x-ms-version": "2019-10-10"
-=======
-        "x-ms-version": "2019-12-12"
->>>>>>> 32e373e2
+        "x-ms-version": "2019-12-12"
       },
       "ResponseBody": []
     },
@@ -163,11 +139,7 @@
         "x-ms-client-request-id": "e5b65920-8885-e2c2-c588-854d4019d18e",
         "x-ms-date": "Thu, 05 Mar 2020 21:43:34 GMT",
         "x-ms-return-client-request-id": "true",
-<<<<<<< HEAD
-        "x-ms-version": "2019-10-10"
-=======
-        "x-ms-version": "2019-12-12"
->>>>>>> 32e373e2
+        "x-ms-version": "2019-12-12"
       },
       "RequestBody": null,
       "StatusCode": 200,
@@ -199,11 +171,7 @@
         "x-ms-request-id": "c9ef61dd-f01a-0012-2537-f3e9eb000000",
         "x-ms-server-encrypted": "true",
         "x-ms-type": "File",
-<<<<<<< HEAD
-        "x-ms-version": "2019-10-10"
-=======
-        "x-ms-version": "2019-12-12"
->>>>>>> 32e373e2
+        "x-ms-version": "2019-12-12"
       },
       "ResponseBody": []
     },
@@ -221,11 +189,7 @@
         "x-ms-date": "Thu, 05 Mar 2020 21:43:34 GMT",
         "x-ms-delete-snapshots": "include",
         "x-ms-return-client-request-id": "true",
-<<<<<<< HEAD
-        "x-ms-version": "2019-10-10"
-=======
-        "x-ms-version": "2019-12-12"
->>>>>>> 32e373e2
+        "x-ms-version": "2019-12-12"
       },
       "RequestBody": null,
       "StatusCode": 202,
@@ -238,11 +202,7 @@
         ],
         "x-ms-client-request-id": "e38539f6-d05f-235d-d807-16a39da63dd7",
         "x-ms-request-id": "c9ef61de-f01a-0012-2637-f3e9eb000000",
-<<<<<<< HEAD
-        "x-ms-version": "2019-10-10"
-=======
-        "x-ms-version": "2019-12-12"
->>>>>>> 32e373e2
+        "x-ms-version": "2019-12-12"
       },
       "ResponseBody": []
     }
