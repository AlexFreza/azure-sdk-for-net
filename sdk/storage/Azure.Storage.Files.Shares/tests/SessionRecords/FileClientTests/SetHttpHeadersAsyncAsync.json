{
  "Entries": [
    {
      "RequestUri": "http://seanstagetest.file.core.windows.net/test-share-d0815263-934b-0554-0bdd-decccf366100?restype=share",
      "RequestMethod": "PUT",
      "RequestHeaders": {
        "Authorization": "Sanitized",
        "traceparent": "00-961bc2fda86bed40a20bddc4c7f3ef6e-50e0b3c6f7bd8d47-00",
        "User-Agent": [
          "azsdk-net-Storage.Files.Shares/12.2.0-dev.20200305.1",
          "(.NET Core 4.6.28325.01; Microsoft Windows 10.0.18363 )"
        ],
        "x-ms-client-request-id": "2df15ae9-5b81-c0e2-8129-5dc24be32ae3",
        "x-ms-date": "Thu, 05 Mar 2020 21:45:34 GMT",
        "x-ms-return-client-request-id": "true",
<<<<<<< HEAD
        "x-ms-version": "2019-10-10"
=======
        "x-ms-version": "2019-12-12"
>>>>>>> 32e373e2
      },
      "RequestBody": null,
      "StatusCode": 201,
      "ResponseHeaders": {
        "Content-Length": "0",
        "Date": "Thu, 05 Mar 2020 21:45:33 GMT",
        "ETag": "\u00220x8D7C14E88BC2C5B\u0022",
        "Last-Modified": "Thu, 05 Mar 2020 21:45:34 GMT",
        "Server": [
          "Windows-Azure-File/1.0",
          "Microsoft-HTTPAPI/2.0"
        ],
        "x-ms-client-request-id": "2df15ae9-5b81-c0e2-8129-5dc24be32ae3",
        "x-ms-request-id": "c9ef6871-f01a-0012-0f37-f3e9eb000000",
<<<<<<< HEAD
        "x-ms-version": "2019-10-10"
=======
        "x-ms-version": "2019-12-12"
>>>>>>> 32e373e2
      },
      "ResponseBody": []
    },
    {
      "RequestUri": "http://seanstagetest.file.core.windows.net/test-share-d0815263-934b-0554-0bdd-decccf366100/test-directory-fcd8ef24-d91e-0ff8-3079-ecf83471cdc9?restype=directory",
      "RequestMethod": "PUT",
      "RequestHeaders": {
        "Authorization": "Sanitized",
        "traceparent": "00-207290f6b18ae84a89e13508042ab1e0-38f53a8e10d8724c-00",
        "User-Agent": [
          "azsdk-net-Storage.Files.Shares/12.2.0-dev.20200305.1",
          "(.NET Core 4.6.28325.01; Microsoft Windows 10.0.18363 )"
        ],
        "x-ms-client-request-id": "48bf7b28-5768-0fc4-62e2-fc086eea8b10",
        "x-ms-date": "Thu, 05 Mar 2020 21:45:34 GMT",
        "x-ms-file-attributes": "None",
        "x-ms-file-creation-time": "Now",
        "x-ms-file-last-write-time": "Now",
        "x-ms-file-permission": "Inherit",
        "x-ms-return-client-request-id": "true",
<<<<<<< HEAD
        "x-ms-version": "2019-10-10"
=======
        "x-ms-version": "2019-12-12"
>>>>>>> 32e373e2
      },
      "RequestBody": null,
      "StatusCode": 201,
      "ResponseHeaders": {
        "Content-Length": "0",
        "Date": "Thu, 05 Mar 2020 21:45:33 GMT",
        "ETag": "\u00220x8D7C14E88CA2983\u0022",
        "Last-Modified": "Thu, 05 Mar 2020 21:45:34 GMT",
        "Server": [
          "Windows-Azure-File/1.0",
          "Microsoft-HTTPAPI/2.0"
        ],
        "x-ms-client-request-id": "48bf7b28-5768-0fc4-62e2-fc086eea8b10",
        "x-ms-file-attributes": "Directory",
        "x-ms-file-change-time": "2020-03-05T21:45:34.2774659Z",
        "x-ms-file-creation-time": "2020-03-05T21:45:34.2774659Z",
        "x-ms-file-id": "13835128424026341376",
        "x-ms-file-last-write-time": "2020-03-05T21:45:34.2774659Z",
        "x-ms-file-parent-id": "0",
        "x-ms-file-permission-key": "7855875120676328179*422928105932735866",
        "x-ms-request-id": "c9ef6873-f01a-0012-1037-f3e9eb000000",
        "x-ms-request-server-encrypted": "true",
<<<<<<< HEAD
        "x-ms-version": "2019-10-10"
=======
        "x-ms-version": "2019-12-12"
>>>>>>> 32e373e2
      },
      "ResponseBody": []
    },
    {
      "RequestUri": "http://seanstagetest.file.core.windows.net/test-share-d0815263-934b-0554-0bdd-decccf366100/test-directory-fcd8ef24-d91e-0ff8-3079-ecf83471cdc9/test-file-5038945c-b5ff-ef9d-70f3-440525a018d1",
      "RequestMethod": "PUT",
      "RequestHeaders": {
        "Authorization": "Sanitized",
        "traceparent": "00-a068fc0206f60143940290eb61f5c139-339f0954ed569049-00",
        "User-Agent": [
          "azsdk-net-Storage.Files.Shares/12.2.0-dev.20200305.1",
          "(.NET Core 4.6.28325.01; Microsoft Windows 10.0.18363 )"
        ],
        "x-ms-client-request-id": "62fba38d-6c26-7200-ddcf-d87512bfe9c2",
        "x-ms-content-length": "1048576",
        "x-ms-date": "Thu, 05 Mar 2020 21:45:34 GMT",
        "x-ms-file-attributes": "None",
        "x-ms-file-creation-time": "Now",
        "x-ms-file-last-write-time": "Now",
        "x-ms-file-permission": "Inherit",
        "x-ms-return-client-request-id": "true",
        "x-ms-type": "file",
<<<<<<< HEAD
        "x-ms-version": "2019-10-10"
=======
        "x-ms-version": "2019-12-12"
>>>>>>> 32e373e2
      },
      "RequestBody": null,
      "StatusCode": 201,
      "ResponseHeaders": {
        "Content-Length": "0",
        "Date": "Thu, 05 Mar 2020 21:45:33 GMT",
        "ETag": "\u00220x8D7C14E88D7BDF0\u0022",
        "Last-Modified": "Thu, 05 Mar 2020 21:45:34 GMT",
        "Server": [
          "Windows-Azure-File/1.0",
          "Microsoft-HTTPAPI/2.0"
        ],
        "x-ms-client-request-id": "62fba38d-6c26-7200-ddcf-d87512bfe9c2",
        "x-ms-file-attributes": "Archive",
        "x-ms-file-change-time": "2020-03-05T21:45:34.3664624Z",
        "x-ms-file-creation-time": "2020-03-05T21:45:34.3664624Z",
        "x-ms-file-id": "11529285414812647424",
        "x-ms-file-last-write-time": "2020-03-05T21:45:34.3664624Z",
        "x-ms-file-parent-id": "13835128424026341376",
        "x-ms-file-permission-key": "12501538048846835188*422928105932735866",
        "x-ms-request-id": "c9ef6874-f01a-0012-1137-f3e9eb000000",
        "x-ms-request-server-encrypted": "true",
<<<<<<< HEAD
        "x-ms-version": "2019-10-10"
=======
        "x-ms-version": "2019-12-12"
>>>>>>> 32e373e2
      },
      "ResponseBody": []
    },
    {
      "RequestUri": "http://seanstagetest.file.core.windows.net/test-share-d0815263-934b-0554-0bdd-decccf366100/test-directory-fcd8ef24-d91e-0ff8-3079-ecf83471cdc9/test-file-5038945c-b5ff-ef9d-70f3-440525a018d1?comp=properties",
      "RequestMethod": "PUT",
      "RequestHeaders": {
        "Authorization": "Sanitized",
        "traceparent": "00-04f952b929e9974d9ed9011cc26531f0-8c1fe171a9aa744d-00",
        "User-Agent": [
          "azsdk-net-Storage.Files.Shares/12.2.0-dev.20200305.1",
          "(.NET Core 4.6.28325.01; Microsoft Windows 10.0.18363 )"
        ],
        "x-ms-cache-control": "tafmhucmcvxsfsrkxovb",
        "x-ms-client-request-id": "8178767c-b6a4-50ab-eb5c-dce2aceb1f77",
        "x-ms-content-disposition": "vjqdcsmcyfcwrswtwqcw",
        "x-ms-content-encoding": "dlljhdhbwcxjftbjjbjo",
        "x-ms-content-language": "hynvtaalvwmgmxwkxgvy",
        "x-ms-content-md5": "tundNI8kKOhel0mEjnA77g==",
        "x-ms-content-type": "kkevhrrxqmkugnpdxopg",
        "x-ms-date": "Thu, 05 Mar 2020 21:45:34 GMT",
        "x-ms-file-attributes": "Preserve",
        "x-ms-file-creation-time": "Preserve",
        "x-ms-file-last-write-time": "Preserve",
        "x-ms-file-permission": "Preserve",
        "x-ms-return-client-request-id": "true",
<<<<<<< HEAD
        "x-ms-version": "2019-10-10"
=======
        "x-ms-version": "2019-12-12"
>>>>>>> 32e373e2
      },
      "RequestBody": null,
      "StatusCode": 200,
      "ResponseHeaders": {
        "Content-Length": "0",
        "Date": "Thu, 05 Mar 2020 21:45:33 GMT",
        "ETag": "\u00220x8D7C14E88E502F4\u0022",
        "Last-Modified": "Thu, 05 Mar 2020 21:45:34 GMT",
        "Server": [
          "Windows-Azure-File/1.0",
          "Microsoft-HTTPAPI/2.0"
        ],
        "x-ms-client-request-id": "8178767c-b6a4-50ab-eb5c-dce2aceb1f77",
        "x-ms-file-attributes": "Archive",
        "x-ms-file-change-time": "2020-03-05T21:45:34.4534260Z",
        "x-ms-file-creation-time": "2020-03-05T21:45:34.3664624Z",
        "x-ms-file-id": "11529285414812647424",
        "x-ms-file-last-write-time": "2020-03-05T21:45:34.3664624Z",
        "x-ms-file-parent-id": "13835128424026341376",
        "x-ms-file-permission-key": "12501538048846835188*422928105932735866",
        "x-ms-request-id": "c9ef6875-f01a-0012-1237-f3e9eb000000",
        "x-ms-request-server-encrypted": "true",
<<<<<<< HEAD
        "x-ms-version": "2019-10-10"
=======
        "x-ms-version": "2019-12-12"
>>>>>>> 32e373e2
      },
      "ResponseBody": []
    },
    {
      "RequestUri": "http://seanstagetest.file.core.windows.net/test-share-d0815263-934b-0554-0bdd-decccf366100/test-directory-fcd8ef24-d91e-0ff8-3079-ecf83471cdc9/test-file-5038945c-b5ff-ef9d-70f3-440525a018d1",
      "RequestMethod": "HEAD",
      "RequestHeaders": {
        "Authorization": "Sanitized",
        "traceparent": "00-81db6ce0e261cd4a9a9d7c713ee6b7df-8e1339e1a97e8840-00",
        "User-Agent": [
          "azsdk-net-Storage.Files.Shares/12.2.0-dev.20200305.1",
          "(.NET Core 4.6.28325.01; Microsoft Windows 10.0.18363 )"
        ],
        "x-ms-client-request-id": "9cf9dd18-6846-131d-7ffa-97bef57c2b48",
        "x-ms-date": "Thu, 05 Mar 2020 21:45:34 GMT",
        "x-ms-return-client-request-id": "true",
<<<<<<< HEAD
        "x-ms-version": "2019-10-10"
=======
        "x-ms-version": "2019-12-12"
>>>>>>> 32e373e2
      },
      "RequestBody": null,
      "StatusCode": 200,
      "ResponseHeaders": {
        "Cache-Control": "tafmhucmcvxsfsrkxovb",
        "Content-Disposition": "vjqdcsmcyfcwrswtwqcw",
        "Content-Encoding": "dlljhdhbwcxjftbjjbjo",
        "Content-Language": "hynvtaalvwmgmxwkxgvy",
        "Content-Length": "1048576",
        "Content-MD5": "tundNI8kKOhel0mEjnA77g==",
        "Content-Type": "kkevhrrxqmkugnpdxopg",
        "Date": "Thu, 05 Mar 2020 21:45:33 GMT",
        "ETag": "\u00220x8D7C14E88E502F4\u0022",
        "Last-Modified": "Thu, 05 Mar 2020 21:45:34 GMT",
        "Server": [
          "Windows-Azure-File/1.0",
          "Microsoft-HTTPAPI/2.0"
        ],
        "Vary": "Origin",
        "x-ms-client-request-id": "9cf9dd18-6846-131d-7ffa-97bef57c2b48",
        "x-ms-file-attributes": "Archive",
        "x-ms-file-change-time": "2020-03-05T21:45:34.4534260Z",
        "x-ms-file-creation-time": "2020-03-05T21:45:34.3664624Z",
        "x-ms-file-id": "11529285414812647424",
        "x-ms-file-last-write-time": "2020-03-05T21:45:34.3664624Z",
        "x-ms-file-parent-id": "13835128424026341376",
        "x-ms-file-permission-key": "12501538048846835188*422928105932735866",
        "x-ms-lease-state": "available",
        "x-ms-lease-status": "unlocked",
        "x-ms-request-id": "c9ef6876-f01a-0012-1337-f3e9eb000000",
        "x-ms-server-encrypted": "true",
        "x-ms-type": "File",
<<<<<<< HEAD
        "x-ms-version": "2019-10-10"
=======
        "x-ms-version": "2019-12-12"
>>>>>>> 32e373e2
      },
      "ResponseBody": []
    },
    {
      "RequestUri": "http://seanstagetest.file.core.windows.net/test-share-d0815263-934b-0554-0bdd-decccf366100?restype=share",
      "RequestMethod": "DELETE",
      "RequestHeaders": {
        "Authorization": "Sanitized",
        "traceparent": "00-d596ba2ebebf8c41b22ddd2dfc2cd022-5323b81d42fbb747-00",
        "User-Agent": [
          "azsdk-net-Storage.Files.Shares/12.2.0-dev.20200305.1",
          "(.NET Core 4.6.28325.01; Microsoft Windows 10.0.18363 )"
        ],
        "x-ms-client-request-id": "cec9388d-83f1-8130-3286-8e2f5cf4c5c9",
        "x-ms-date": "Thu, 05 Mar 2020 21:45:34 GMT",
        "x-ms-delete-snapshots": "include",
        "x-ms-return-client-request-id": "true",
<<<<<<< HEAD
        "x-ms-version": "2019-10-10"
=======
        "x-ms-version": "2019-12-12"
>>>>>>> 32e373e2
      },
      "RequestBody": null,
      "StatusCode": 202,
      "ResponseHeaders": {
        "Content-Length": "0",
        "Date": "Thu, 05 Mar 2020 21:45:34 GMT",
        "Server": [
          "Windows-Azure-File/1.0",
          "Microsoft-HTTPAPI/2.0"
        ],
        "x-ms-client-request-id": "cec9388d-83f1-8130-3286-8e2f5cf4c5c9",
        "x-ms-request-id": "c9ef6877-f01a-0012-1437-f3e9eb000000",
<<<<<<< HEAD
        "x-ms-version": "2019-10-10"
=======
        "x-ms-version": "2019-12-12"
>>>>>>> 32e373e2
      },
      "ResponseBody": []
    }
  ],
  "Variables": {
    "DateTimeOffsetNow": "2020-03-05T13:45:34.2279055-08:00",
    "RandomSeed": "2070666242",
    "Storage_TestConfigDefault": "ProductionTenant\nseanstagetest\nU2FuaXRpemVk\nhttps://seanstagetest.blob.core.windows.net\nhttp://seanstagetest.file.core.windows.net\nhttp://seanstagetest.queue.core.windows.net\nhttp://seanstagetest.table.core.windows.net\n\n\n\n\nhttp://seanstagetest-secondary.blob.core.windows.net\nhttp://seanstagetest-secondary.file.core.windows.net\nhttp://seanstagetest-secondary.queue.core.windows.net\nhttp://seanstagetest-secondary.table.core.windows.net\n\nSanitized\n\n\nCloud\nBlobEndpoint=https://seanstagetest.blob.core.windows.net/;QueueEndpoint=http://seanstagetest.queue.core.windows.net/;FileEndpoint=http://seanstagetest.file.core.windows.net/;BlobSecondaryEndpoint=http://seanstagetest-secondary.blob.core.windows.net/;QueueSecondaryEndpoint=http://seanstagetest-secondary.queue.core.windows.net/;FileSecondaryEndpoint=http://seanstagetest-secondary.file.core.windows.net/;AccountName=seanstagetest;AccountKey=Sanitized\nseanscope1"
  }
}<|MERGE_RESOLUTION|>--- conflicted
+++ resolved
@@ -13,11 +13,7 @@
         "x-ms-client-request-id": "2df15ae9-5b81-c0e2-8129-5dc24be32ae3",
         "x-ms-date": "Thu, 05 Mar 2020 21:45:34 GMT",
         "x-ms-return-client-request-id": "true",
-<<<<<<< HEAD
-        "x-ms-version": "2019-10-10"
-=======
-        "x-ms-version": "2019-12-12"
->>>>>>> 32e373e2
+        "x-ms-version": "2019-12-12"
       },
       "RequestBody": null,
       "StatusCode": 201,
@@ -32,11 +28,7 @@
         ],
         "x-ms-client-request-id": "2df15ae9-5b81-c0e2-8129-5dc24be32ae3",
         "x-ms-request-id": "c9ef6871-f01a-0012-0f37-f3e9eb000000",
-<<<<<<< HEAD
-        "x-ms-version": "2019-10-10"
-=======
-        "x-ms-version": "2019-12-12"
->>>>>>> 32e373e2
+        "x-ms-version": "2019-12-12"
       },
       "ResponseBody": []
     },
@@ -57,11 +49,7 @@
         "x-ms-file-last-write-time": "Now",
         "x-ms-file-permission": "Inherit",
         "x-ms-return-client-request-id": "true",
-<<<<<<< HEAD
-        "x-ms-version": "2019-10-10"
-=======
-        "x-ms-version": "2019-12-12"
->>>>>>> 32e373e2
+        "x-ms-version": "2019-12-12"
       },
       "RequestBody": null,
       "StatusCode": 201,
@@ -84,11 +72,7 @@
         "x-ms-file-permission-key": "7855875120676328179*422928105932735866",
         "x-ms-request-id": "c9ef6873-f01a-0012-1037-f3e9eb000000",
         "x-ms-request-server-encrypted": "true",
-<<<<<<< HEAD
-        "x-ms-version": "2019-10-10"
-=======
-        "x-ms-version": "2019-12-12"
->>>>>>> 32e373e2
+        "x-ms-version": "2019-12-12"
       },
       "ResponseBody": []
     },
@@ -111,11 +95,7 @@
         "x-ms-file-permission": "Inherit",
         "x-ms-return-client-request-id": "true",
         "x-ms-type": "file",
-<<<<<<< HEAD
-        "x-ms-version": "2019-10-10"
-=======
-        "x-ms-version": "2019-12-12"
->>>>>>> 32e373e2
+        "x-ms-version": "2019-12-12"
       },
       "RequestBody": null,
       "StatusCode": 201,
@@ -138,11 +118,7 @@
         "x-ms-file-permission-key": "12501538048846835188*422928105932735866",
         "x-ms-request-id": "c9ef6874-f01a-0012-1137-f3e9eb000000",
         "x-ms-request-server-encrypted": "true",
-<<<<<<< HEAD
-        "x-ms-version": "2019-10-10"
-=======
-        "x-ms-version": "2019-12-12"
->>>>>>> 32e373e2
+        "x-ms-version": "2019-12-12"
       },
       "ResponseBody": []
     },
@@ -169,11 +145,7 @@
         "x-ms-file-last-write-time": "Preserve",
         "x-ms-file-permission": "Preserve",
         "x-ms-return-client-request-id": "true",
-<<<<<<< HEAD
-        "x-ms-version": "2019-10-10"
-=======
-        "x-ms-version": "2019-12-12"
->>>>>>> 32e373e2
+        "x-ms-version": "2019-12-12"
       },
       "RequestBody": null,
       "StatusCode": 200,
@@ -196,11 +168,7 @@
         "x-ms-file-permission-key": "12501538048846835188*422928105932735866",
         "x-ms-request-id": "c9ef6875-f01a-0012-1237-f3e9eb000000",
         "x-ms-request-server-encrypted": "true",
-<<<<<<< HEAD
-        "x-ms-version": "2019-10-10"
-=======
-        "x-ms-version": "2019-12-12"
->>>>>>> 32e373e2
+        "x-ms-version": "2019-12-12"
       },
       "ResponseBody": []
     },
@@ -217,11 +185,7 @@
         "x-ms-client-request-id": "9cf9dd18-6846-131d-7ffa-97bef57c2b48",
         "x-ms-date": "Thu, 05 Mar 2020 21:45:34 GMT",
         "x-ms-return-client-request-id": "true",
-<<<<<<< HEAD
-        "x-ms-version": "2019-10-10"
-=======
-        "x-ms-version": "2019-12-12"
->>>>>>> 32e373e2
+        "x-ms-version": "2019-12-12"
       },
       "RequestBody": null,
       "StatusCode": 200,
@@ -254,11 +218,7 @@
         "x-ms-request-id": "c9ef6876-f01a-0012-1337-f3e9eb000000",
         "x-ms-server-encrypted": "true",
         "x-ms-type": "File",
-<<<<<<< HEAD
-        "x-ms-version": "2019-10-10"
-=======
-        "x-ms-version": "2019-12-12"
->>>>>>> 32e373e2
+        "x-ms-version": "2019-12-12"
       },
       "ResponseBody": []
     },
@@ -276,11 +236,7 @@
         "x-ms-date": "Thu, 05 Mar 2020 21:45:34 GMT",
         "x-ms-delete-snapshots": "include",
         "x-ms-return-client-request-id": "true",
-<<<<<<< HEAD
-        "x-ms-version": "2019-10-10"
-=======
-        "x-ms-version": "2019-12-12"
->>>>>>> 32e373e2
+        "x-ms-version": "2019-12-12"
       },
       "RequestBody": null,
       "StatusCode": 202,
@@ -293,11 +249,7 @@
         ],
         "x-ms-client-request-id": "cec9388d-83f1-8130-3286-8e2f5cf4c5c9",
         "x-ms-request-id": "c9ef6877-f01a-0012-1437-f3e9eb000000",
-<<<<<<< HEAD
-        "x-ms-version": "2019-10-10"
-=======
-        "x-ms-version": "2019-12-12"
->>>>>>> 32e373e2
+        "x-ms-version": "2019-12-12"
       },
       "ResponseBody": []
     }
