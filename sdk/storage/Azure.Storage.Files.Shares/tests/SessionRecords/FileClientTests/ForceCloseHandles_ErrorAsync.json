{
  "Entries": [
    {
      "RequestUri": "http://seanstagetest.file.core.windows.net/test-share-ef3c4671-c055-d014-bb47-d3751f9ee2ab?restype=share",
      "RequestMethod": "PUT",
      "RequestHeaders": {
        "Authorization": "Sanitized",
        "traceparent": "00-24d41cd9435ab44d957f357120764df7-d5d078f6fa20e547-00",
        "User-Agent": [
          "azsdk-net-Storage.Files.Shares/12.2.0-dev.20200305.1",
          "(.NET Core 4.6.28325.01; Microsoft Windows 10.0.18363 )"
        ],
        "x-ms-client-request-id": "21057a0a-a3d4-ff82-46cf-853225bc296e",
        "x-ms-date": "Thu, 05 Mar 2020 21:45:25 GMT",
        "x-ms-return-client-request-id": "true",
<<<<<<< HEAD
        "x-ms-version": "2019-10-10"
=======
        "x-ms-version": "2019-12-12"
>>>>>>> 32e373e2
      },
      "RequestBody": null,
      "StatusCode": 201,
      "ResponseHeaders": {
        "Content-Length": "0",
        "Date": "Thu, 05 Mar 2020 21:45:24 GMT",
        "ETag": "\u00220x8D7C14E835A9994\u0022",
        "Last-Modified": "Thu, 05 Mar 2020 21:45:25 GMT",
        "Server": [
          "Windows-Azure-File/1.0",
          "Microsoft-HTTPAPI/2.0"
        ],
        "x-ms-client-request-id": "21057a0a-a3d4-ff82-46cf-853225bc296e",
        "x-ms-request-id": "c9ef67e3-f01a-0012-2737-f3e9eb000000",
<<<<<<< HEAD
        "x-ms-version": "2019-10-10"
=======
        "x-ms-version": "2019-12-12"
>>>>>>> 32e373e2
      },
      "ResponseBody": []
    },
    {
      "RequestUri": "http://seanstagetest.file.core.windows.net/test-share-ef3c4671-c055-d014-bb47-d3751f9ee2ab/test-directory-85801cca-312d-5ca7-2f02-0b909f17a61c?restype=directory",
      "RequestMethod": "PUT",
      "RequestHeaders": {
        "Authorization": "Sanitized",
        "traceparent": "00-063622d43cad0e47b5926e1d923b8cad-1a33c1bee11a3d46-00",
        "User-Agent": [
          "azsdk-net-Storage.Files.Shares/12.2.0-dev.20200305.1",
          "(.NET Core 4.6.28325.01; Microsoft Windows 10.0.18363 )"
        ],
        "x-ms-client-request-id": "0d32b29a-191e-d83a-d2a9-f2d298f1602f",
        "x-ms-date": "Thu, 05 Mar 2020 21:45:25 GMT",
        "x-ms-file-attributes": "None",
        "x-ms-file-creation-time": "Now",
        "x-ms-file-last-write-time": "Now",
        "x-ms-file-permission": "Inherit",
        "x-ms-return-client-request-id": "true",
<<<<<<< HEAD
        "x-ms-version": "2019-10-10"
=======
        "x-ms-version": "2019-12-12"
>>>>>>> 32e373e2
      },
      "RequestBody": null,
      "StatusCode": 201,
      "ResponseHeaders": {
        "Content-Length": "0",
        "Date": "Thu, 05 Mar 2020 21:45:24 GMT",
        "ETag": "\u00220x8D7C14E8368E325\u0022",
        "Last-Modified": "Thu, 05 Mar 2020 21:45:25 GMT",
        "Server": [
          "Windows-Azure-File/1.0",
          "Microsoft-HTTPAPI/2.0"
        ],
        "x-ms-client-request-id": "0d32b29a-191e-d83a-d2a9-f2d298f1602f",
        "x-ms-file-attributes": "Directory",
        "x-ms-file-change-time": "2020-03-05T21:45:25.2513573Z",
        "x-ms-file-creation-time": "2020-03-05T21:45:25.2513573Z",
        "x-ms-file-id": "13835128424026341376",
        "x-ms-file-last-write-time": "2020-03-05T21:45:25.2513573Z",
        "x-ms-file-parent-id": "0",
        "x-ms-file-permission-key": "7855875120676328179*422928105932735866",
        "x-ms-request-id": "c9ef67e5-f01a-0012-2837-f3e9eb000000",
        "x-ms-request-server-encrypted": "true",
<<<<<<< HEAD
        "x-ms-version": "2019-10-10"
=======
        "x-ms-version": "2019-12-12"
>>>>>>> 32e373e2
      },
      "ResponseBody": []
    },
    {
      "RequestUri": "http://seanstagetest.file.core.windows.net/test-share-ef3c4671-c055-d014-bb47-d3751f9ee2ab/test-directory-85801cca-312d-5ca7-2f02-0b909f17a61c/test-directory-b9886829-8452-0ad5-4556-84ca2031cc4a?comp=forceclosehandles",
      "RequestMethod": "PUT",
      "RequestHeaders": {
        "Authorization": "Sanitized",
        "traceparent": "00-a130d91be715eb4fa5b8ba9ac3c56348-69010a9ce4213f42-00",
        "User-Agent": [
          "azsdk-net-Storage.Files.Shares/12.2.0-dev.20200305.1",
          "(.NET Core 4.6.28325.01; Microsoft Windows 10.0.18363 )"
        ],
        "x-ms-client-request-id": "264ce101-5b5c-16d5-dd28-c8c7946fb8a0",
        "x-ms-date": "Thu, 05 Mar 2020 21:45:25 GMT",
        "x-ms-handle-id": "*",
        "x-ms-return-client-request-id": "true",
<<<<<<< HEAD
        "x-ms-version": "2019-10-10"
=======
        "x-ms-version": "2019-12-12"
>>>>>>> 32e373e2
      },
      "RequestBody": null,
      "StatusCode": 404,
      "ResponseHeaders": {
        "Content-Length": "223",
        "Content-Type": "application/xml",
        "Date": "Thu, 05 Mar 2020 21:45:24 GMT",
        "Server": [
          "Windows-Azure-File/1.0",
          "Microsoft-HTTPAPI/2.0"
        ],
        "x-ms-client-request-id": "264ce101-5b5c-16d5-dd28-c8c7946fb8a0",
        "x-ms-error-code": "ResourceNotFound",
        "x-ms-request-id": "c9ef67e7-f01a-0012-2937-f3e9eb000000",
<<<<<<< HEAD
        "x-ms-version": "2019-10-10"
=======
        "x-ms-version": "2019-12-12"
>>>>>>> 32e373e2
      },
      "ResponseBody": [
        "\uFEFF\u003C?xml version=\u00221.0\u0022 encoding=\u0022utf-8\u0022?\u003E\u003CError\u003E\u003CCode\u003EResourceNotFound\u003C/Code\u003E\u003CMessage\u003EThe specified resource does not exist.\n",
        "RequestId:c9ef67e7-f01a-0012-2937-f3e9eb000000\n",
        "Time:2020-03-05T21:45:25.3417254Z\u003C/Message\u003E\u003C/Error\u003E"
      ]
    },
    {
      "RequestUri": "http://seanstagetest.file.core.windows.net/test-share-ef3c4671-c055-d014-bb47-d3751f9ee2ab?restype=share",
      "RequestMethod": "DELETE",
      "RequestHeaders": {
        "Authorization": "Sanitized",
        "traceparent": "00-7e0f5f16bbcda84ca8a28e85551e3cc2-feaac131a6c21048-00",
        "User-Agent": [
          "azsdk-net-Storage.Files.Shares/12.2.0-dev.20200305.1",
          "(.NET Core 4.6.28325.01; Microsoft Windows 10.0.18363 )"
        ],
        "x-ms-client-request-id": "3fc975c5-a5e5-92ed-0ddf-0fbcd036fcc2",
        "x-ms-date": "Thu, 05 Mar 2020 21:45:25 GMT",
        "x-ms-delete-snapshots": "include",
        "x-ms-return-client-request-id": "true",
<<<<<<< HEAD
        "x-ms-version": "2019-10-10"
=======
        "x-ms-version": "2019-12-12"
>>>>>>> 32e373e2
      },
      "RequestBody": null,
      "StatusCode": 202,
      "ResponseHeaders": {
        "Content-Length": "0",
        "Date": "Thu, 05 Mar 2020 21:45:24 GMT",
        "Server": [
          "Windows-Azure-File/1.0",
          "Microsoft-HTTPAPI/2.0"
        ],
        "x-ms-client-request-id": "3fc975c5-a5e5-92ed-0ddf-0fbcd036fcc2",
        "x-ms-request-id": "c9ef67e8-f01a-0012-2a37-f3e9eb000000",
<<<<<<< HEAD
        "x-ms-version": "2019-10-10"
=======
        "x-ms-version": "2019-12-12"
>>>>>>> 32e373e2
      },
      "ResponseBody": []
    }
  ],
  "Variables": {
    "RandomSeed": "1705753319",
    "Storage_TestConfigDefault": "ProductionTenant\nseanstagetest\nU2FuaXRpemVk\nhttps://seanstagetest.blob.core.windows.net\nhttp://seanstagetest.file.core.windows.net\nhttp://seanstagetest.queue.core.windows.net\nhttp://seanstagetest.table.core.windows.net\n\n\n\n\nhttp://seanstagetest-secondary.blob.core.windows.net\nhttp://seanstagetest-secondary.file.core.windows.net\nhttp://seanstagetest-secondary.queue.core.windows.net\nhttp://seanstagetest-secondary.table.core.windows.net\n\nSanitized\n\n\nCloud\nBlobEndpoint=https://seanstagetest.blob.core.windows.net/;QueueEndpoint=http://seanstagetest.queue.core.windows.net/;FileEndpoint=http://seanstagetest.file.core.windows.net/;BlobSecondaryEndpoint=http://seanstagetest-secondary.blob.core.windows.net/;QueueSecondaryEndpoint=http://seanstagetest-secondary.queue.core.windows.net/;FileSecondaryEndpoint=http://seanstagetest-secondary.file.core.windows.net/;AccountName=seanstagetest;AccountKey=Sanitized\nseanscope1"
  }
}<|MERGE_RESOLUTION|>--- conflicted
+++ resolved
@@ -13,11 +13,7 @@
         "x-ms-client-request-id": "21057a0a-a3d4-ff82-46cf-853225bc296e",
         "x-ms-date": "Thu, 05 Mar 2020 21:45:25 GMT",
         "x-ms-return-client-request-id": "true",
-<<<<<<< HEAD
-        "x-ms-version": "2019-10-10"
-=======
         "x-ms-version": "2019-12-12"
->>>>>>> 32e373e2
       },
       "RequestBody": null,
       "StatusCode": 201,
@@ -32,11 +28,7 @@
         ],
         "x-ms-client-request-id": "21057a0a-a3d4-ff82-46cf-853225bc296e",
         "x-ms-request-id": "c9ef67e3-f01a-0012-2737-f3e9eb000000",
-<<<<<<< HEAD
-        "x-ms-version": "2019-10-10"
-=======
         "x-ms-version": "2019-12-12"
->>>>>>> 32e373e2
       },
       "ResponseBody": []
     },
@@ -57,11 +49,7 @@
         "x-ms-file-last-write-time": "Now",
         "x-ms-file-permission": "Inherit",
         "x-ms-return-client-request-id": "true",
-<<<<<<< HEAD
-        "x-ms-version": "2019-10-10"
-=======
         "x-ms-version": "2019-12-12"
->>>>>>> 32e373e2
       },
       "RequestBody": null,
       "StatusCode": 201,
@@ -84,11 +72,7 @@
         "x-ms-file-permission-key": "7855875120676328179*422928105932735866",
         "x-ms-request-id": "c9ef67e5-f01a-0012-2837-f3e9eb000000",
         "x-ms-request-server-encrypted": "true",
-<<<<<<< HEAD
-        "x-ms-version": "2019-10-10"
-=======
         "x-ms-version": "2019-12-12"
->>>>>>> 32e373e2
       },
       "ResponseBody": []
     },
@@ -106,11 +90,7 @@
         "x-ms-date": "Thu, 05 Mar 2020 21:45:25 GMT",
         "x-ms-handle-id": "*",
         "x-ms-return-client-request-id": "true",
-<<<<<<< HEAD
-        "x-ms-version": "2019-10-10"
-=======
         "x-ms-version": "2019-12-12"
->>>>>>> 32e373e2
       },
       "RequestBody": null,
       "StatusCode": 404,
@@ -125,11 +105,7 @@
         "x-ms-client-request-id": "264ce101-5b5c-16d5-dd28-c8c7946fb8a0",
         "x-ms-error-code": "ResourceNotFound",
         "x-ms-request-id": "c9ef67e7-f01a-0012-2937-f3e9eb000000",
-<<<<<<< HEAD
-        "x-ms-version": "2019-10-10"
-=======
         "x-ms-version": "2019-12-12"
->>>>>>> 32e373e2
       },
       "ResponseBody": [
         "\uFEFF\u003C?xml version=\u00221.0\u0022 encoding=\u0022utf-8\u0022?\u003E\u003CError\u003E\u003CCode\u003EResourceNotFound\u003C/Code\u003E\u003CMessage\u003EThe specified resource does not exist.\n",
@@ -151,11 +127,7 @@
         "x-ms-date": "Thu, 05 Mar 2020 21:45:25 GMT",
         "x-ms-delete-snapshots": "include",
         "x-ms-return-client-request-id": "true",
-<<<<<<< HEAD
-        "x-ms-version": "2019-10-10"
-=======
         "x-ms-version": "2019-12-12"
->>>>>>> 32e373e2
       },
       "RequestBody": null,
       "StatusCode": 202,
@@ -168,11 +140,7 @@
         ],
         "x-ms-client-request-id": "3fc975c5-a5e5-92ed-0ddf-0fbcd036fcc2",
         "x-ms-request-id": "c9ef67e8-f01a-0012-2a37-f3e9eb000000",
-<<<<<<< HEAD
-        "x-ms-version": "2019-10-10"
-=======
         "x-ms-version": "2019-12-12"
->>>>>>> 32e373e2
       },
       "ResponseBody": []
     }
