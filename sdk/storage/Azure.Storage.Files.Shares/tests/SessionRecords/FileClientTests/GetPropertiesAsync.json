{
  "Entries": [
    {
      "RequestUri": "http://seanstagetest.file.core.windows.net/test-share-a4bfb76c-f581-74fd-1da3-d58d79b31aa6?restype=share",
      "RequestMethod": "PUT",
      "RequestHeaders": {
        "Authorization": "Sanitized",
        "traceparent": "00-f04ef4f01322c0478af0fa33d06c00a3-f591ba193f19ed43-00",
        "User-Agent": [
          "azsdk-net-Storage.Files.Shares/12.2.0-dev.20200305.1",
          "(.NET Core 4.6.28325.01; Microsoft Windows 10.0.18363 )"
        ],
        "x-ms-client-request-id": "ce5982f1-f0e3-5a6b-f4d1-11b23aed4cfd",
        "x-ms-date": "Thu, 05 Mar 2020 21:43:43 GMT",
        "x-ms-return-client-request-id": "true",
<<<<<<< HEAD
        "x-ms-version": "2019-10-10"
=======
        "x-ms-version": "2019-12-12"
>>>>>>> 32e373e2
      },
      "RequestBody": null,
      "StatusCode": 201,
      "ResponseHeaders": {
        "Content-Length": "0",
        "Date": "Thu, 05 Mar 2020 21:43:43 GMT",
        "ETag": "\u00220x8D7C14E46EF91FB\u0022",
        "Last-Modified": "Thu, 05 Mar 2020 21:43:43 GMT",
        "Server": [
          "Windows-Azure-File/1.0",
          "Microsoft-HTTPAPI/2.0"
        ],
        "x-ms-client-request-id": "ce5982f1-f0e3-5a6b-f4d1-11b23aed4cfd",
        "x-ms-request-id": "c9ef625e-f01a-0012-0737-f3e9eb000000",
<<<<<<< HEAD
        "x-ms-version": "2019-10-10"
=======
        "x-ms-version": "2019-12-12"
>>>>>>> 32e373e2
      },
      "ResponseBody": []
    },
    {
      "RequestUri": "http://seanstagetest.file.core.windows.net/test-share-a4bfb76c-f581-74fd-1da3-d58d79b31aa6/test-directory-959a0f41-378a-66fe-5882-5e771f1bd8ac?restype=directory",
      "RequestMethod": "PUT",
      "RequestHeaders": {
        "Authorization": "Sanitized",
        "traceparent": "00-a87f2b2564a20349882bda0138f45ac8-76e09d6a3c10b841-00",
        "User-Agent": [
          "azsdk-net-Storage.Files.Shares/12.2.0-dev.20200305.1",
          "(.NET Core 4.6.28325.01; Microsoft Windows 10.0.18363 )"
        ],
        "x-ms-client-request-id": "8da0d8bc-b4d7-ba3e-83f2-756192f33ad8",
        "x-ms-date": "Thu, 05 Mar 2020 21:43:43 GMT",
        "x-ms-file-attributes": "None",
        "x-ms-file-creation-time": "Now",
        "x-ms-file-last-write-time": "Now",
        "x-ms-file-permission": "Inherit",
        "x-ms-return-client-request-id": "true",
<<<<<<< HEAD
        "x-ms-version": "2019-10-10"
=======
        "x-ms-version": "2019-12-12"
>>>>>>> 32e373e2
      },
      "RequestBody": null,
      "StatusCode": 201,
      "ResponseHeaders": {
        "Content-Length": "0",
        "Date": "Thu, 05 Mar 2020 21:43:43 GMT",
        "ETag": "\u00220x8D7C14E46FD1CB9\u0022",
        "Last-Modified": "Thu, 05 Mar 2020 21:43:43 GMT",
        "Server": [
          "Windows-Azure-File/1.0",
          "Microsoft-HTTPAPI/2.0"
        ],
        "x-ms-client-request-id": "8da0d8bc-b4d7-ba3e-83f2-756192f33ad8",
        "x-ms-file-attributes": "Directory",
        "x-ms-file-change-time": "2020-03-05T21:43:43.8817465Z",
        "x-ms-file-creation-time": "2020-03-05T21:43:43.8817465Z",
        "x-ms-file-id": "13835128424026341376",
        "x-ms-file-last-write-time": "2020-03-05T21:43:43.8817465Z",
        "x-ms-file-parent-id": "0",
        "x-ms-file-permission-key": "7855875120676328179*422928105932735866",
        "x-ms-request-id": "c9ef6260-f01a-0012-0837-f3e9eb000000",
        "x-ms-request-server-encrypted": "true",
<<<<<<< HEAD
        "x-ms-version": "2019-10-10"
=======
        "x-ms-version": "2019-12-12"
>>>>>>> 32e373e2
      },
      "ResponseBody": []
    },
    {
      "RequestUri": "http://seanstagetest.file.core.windows.net/test-share-a4bfb76c-f581-74fd-1da3-d58d79b31aa6/test-directory-959a0f41-378a-66fe-5882-5e771f1bd8ac/test-file-2d5865f8-5551-f5a3-4cf7-b81c66eb72ad",
      "RequestMethod": "PUT",
      "RequestHeaders": {
        "Authorization": "Sanitized",
        "traceparent": "00-f3065494070e2a418532abd4b316e296-8f7e309efce66e4c-00",
        "User-Agent": [
          "azsdk-net-Storage.Files.Shares/12.2.0-dev.20200305.1",
          "(.NET Core 4.6.28325.01; Microsoft Windows 10.0.18363 )"
        ],
        "x-ms-client-request-id": "8e1af833-d453-6707-35ab-40e0fc225497",
        "x-ms-content-length": "1024",
        "x-ms-date": "Thu, 05 Mar 2020 21:43:44 GMT",
        "x-ms-file-attributes": "None",
        "x-ms-file-creation-time": "Now",
        "x-ms-file-last-write-time": "Now",
        "x-ms-file-permission": "Inherit",
        "x-ms-return-client-request-id": "true",
        "x-ms-type": "file",
<<<<<<< HEAD
        "x-ms-version": "2019-10-10"
=======
        "x-ms-version": "2019-12-12"
>>>>>>> 32e373e2
      },
      "RequestBody": null,
      "StatusCode": 201,
      "ResponseHeaders": {
        "Content-Length": "0",
        "Date": "Thu, 05 Mar 2020 21:43:43 GMT",
        "ETag": "\u00220x8D7C14E470AB09E\u0022",
        "Last-Modified": "Thu, 05 Mar 2020 21:43:43 GMT",
        "Server": [
          "Windows-Azure-File/1.0",
          "Microsoft-HTTPAPI/2.0"
        ],
        "x-ms-client-request-id": "8e1af833-d453-6707-35ab-40e0fc225497",
        "x-ms-file-attributes": "Archive",
        "x-ms-file-change-time": "2020-03-05T21:43:43.9707294Z",
        "x-ms-file-creation-time": "2020-03-05T21:43:43.9707294Z",
        "x-ms-file-id": "11529285414812647424",
        "x-ms-file-last-write-time": "2020-03-05T21:43:43.9707294Z",
        "x-ms-file-parent-id": "13835128424026341376",
        "x-ms-file-permission-key": "12501538048846835188*422928105932735866",
        "x-ms-request-id": "c9ef6261-f01a-0012-0937-f3e9eb000000",
        "x-ms-request-server-encrypted": "true",
<<<<<<< HEAD
        "x-ms-version": "2019-10-10"
=======
        "x-ms-version": "2019-12-12"
>>>>>>> 32e373e2
      },
      "ResponseBody": []
    },
    {
      "RequestUri": "http://seanstagetest.file.core.windows.net/test-share-a4bfb76c-f581-74fd-1da3-d58d79b31aa6/test-directory-959a0f41-378a-66fe-5882-5e771f1bd8ac/test-file-2d5865f8-5551-f5a3-4cf7-b81c66eb72ad",
      "RequestMethod": "HEAD",
      "RequestHeaders": {
        "Authorization": "Sanitized",
        "traceparent": "00-c72f6c4237dfd44bb9e86a73ec5fe2ce-05426d9ed6c79040-00",
        "User-Agent": [
          "azsdk-net-Storage.Files.Shares/12.2.0-dev.20200305.1",
          "(.NET Core 4.6.28325.01; Microsoft Windows 10.0.18363 )"
        ],
        "x-ms-client-request-id": "6de8cfe6-e4d1-ab5a-ff53-12cf0af3a9ab",
        "x-ms-date": "Thu, 05 Mar 2020 21:43:44 GMT",
        "x-ms-return-client-request-id": "true",
<<<<<<< HEAD
        "x-ms-version": "2019-10-10"
=======
        "x-ms-version": "2019-12-12"
>>>>>>> 32e373e2
      },
      "RequestBody": null,
      "StatusCode": 200,
      "ResponseHeaders": {
        "Content-Length": "1024",
        "Content-Type": "application/octet-stream",
        "Date": "Thu, 05 Mar 2020 21:43:43 GMT",
        "ETag": "\u00220x8D7C14E470AB09E\u0022",
        "Last-Modified": "Thu, 05 Mar 2020 21:43:43 GMT",
        "Server": [
          "Windows-Azure-File/1.0",
          "Microsoft-HTTPAPI/2.0"
        ],
        "Vary": "Origin",
        "x-ms-client-request-id": "6de8cfe6-e4d1-ab5a-ff53-12cf0af3a9ab",
        "x-ms-file-attributes": "Archive",
        "x-ms-file-change-time": "2020-03-05T21:43:43.9707294Z",
        "x-ms-file-creation-time": "2020-03-05T21:43:43.9707294Z",
        "x-ms-file-id": "11529285414812647424",
        "x-ms-file-last-write-time": "2020-03-05T21:43:43.9707294Z",
        "x-ms-file-parent-id": "13835128424026341376",
        "x-ms-file-permission-key": "12501538048846835188*422928105932735866",
        "x-ms-lease-state": "available",
        "x-ms-lease-status": "unlocked",
        "x-ms-request-id": "c9ef6262-f01a-0012-0a37-f3e9eb000000",
        "x-ms-server-encrypted": "true",
        "x-ms-type": "File",
<<<<<<< HEAD
        "x-ms-version": "2019-10-10"
=======
        "x-ms-version": "2019-12-12"
>>>>>>> 32e373e2
      },
      "ResponseBody": []
    },
    {
      "RequestUri": "http://seanstagetest.file.core.windows.net/test-share-a4bfb76c-f581-74fd-1da3-d58d79b31aa6?restype=share",
      "RequestMethod": "DELETE",
      "RequestHeaders": {
        "Authorization": "Sanitized",
        "traceparent": "00-d2a115b726fe6e43935020e0d92f2dea-71243e7cff721543-00",
        "User-Agent": [
          "azsdk-net-Storage.Files.Shares/12.2.0-dev.20200305.1",
          "(.NET Core 4.6.28325.01; Microsoft Windows 10.0.18363 )"
        ],
        "x-ms-client-request-id": "2cfa548d-e63a-9bc6-6e36-8ce5e08ea29d",
        "x-ms-date": "Thu, 05 Mar 2020 21:43:44 GMT",
        "x-ms-delete-snapshots": "include",
        "x-ms-return-client-request-id": "true",
<<<<<<< HEAD
        "x-ms-version": "2019-10-10"
=======
        "x-ms-version": "2019-12-12"
>>>>>>> 32e373e2
      },
      "RequestBody": null,
      "StatusCode": 202,
      "ResponseHeaders": {
        "Content-Length": "0",
        "Date": "Thu, 05 Mar 2020 21:43:43 GMT",
        "Server": [
          "Windows-Azure-File/1.0",
          "Microsoft-HTTPAPI/2.0"
        ],
        "x-ms-client-request-id": "2cfa548d-e63a-9bc6-6e36-8ce5e08ea29d",
        "x-ms-request-id": "c9ef6263-f01a-0012-0b37-f3e9eb000000",
<<<<<<< HEAD
        "x-ms-version": "2019-10-10"
=======
        "x-ms-version": "2019-12-12"
>>>>>>> 32e373e2
      },
      "ResponseBody": []
    }
  ],
  "Variables": {
    "RandomSeed": "1090461873",
    "Storage_TestConfigDefault": "ProductionTenant\nseanstagetest\nU2FuaXRpemVk\nhttps://seanstagetest.blob.core.windows.net\nhttp://seanstagetest.file.core.windows.net\nhttp://seanstagetest.queue.core.windows.net\nhttp://seanstagetest.table.core.windows.net\n\n\n\n\nhttp://seanstagetest-secondary.blob.core.windows.net\nhttp://seanstagetest-secondary.file.core.windows.net\nhttp://seanstagetest-secondary.queue.core.windows.net\nhttp://seanstagetest-secondary.table.core.windows.net\n\nSanitized\n\n\nCloud\nBlobEndpoint=https://seanstagetest.blob.core.windows.net/;QueueEndpoint=http://seanstagetest.queue.core.windows.net/;FileEndpoint=http://seanstagetest.file.core.windows.net/;BlobSecondaryEndpoint=http://seanstagetest-secondary.blob.core.windows.net/;QueueSecondaryEndpoint=http://seanstagetest-secondary.queue.core.windows.net/;FileSecondaryEndpoint=http://seanstagetest-secondary.file.core.windows.net/;AccountName=seanstagetest;AccountKey=Sanitized\nseanscope1"
  }
}<|MERGE_RESOLUTION|>--- conflicted
+++ resolved
@@ -13,11 +13,7 @@
         "x-ms-client-request-id": "ce5982f1-f0e3-5a6b-f4d1-11b23aed4cfd",
         "x-ms-date": "Thu, 05 Mar 2020 21:43:43 GMT",
         "x-ms-return-client-request-id": "true",
-<<<<<<< HEAD
-        "x-ms-version": "2019-10-10"
-=======
-        "x-ms-version": "2019-12-12"
->>>>>>> 32e373e2
+        "x-ms-version": "2019-12-12"
       },
       "RequestBody": null,
       "StatusCode": 201,
@@ -32,11 +28,7 @@
         ],
         "x-ms-client-request-id": "ce5982f1-f0e3-5a6b-f4d1-11b23aed4cfd",
         "x-ms-request-id": "c9ef625e-f01a-0012-0737-f3e9eb000000",
-<<<<<<< HEAD
-        "x-ms-version": "2019-10-10"
-=======
-        "x-ms-version": "2019-12-12"
->>>>>>> 32e373e2
+        "x-ms-version": "2019-12-12"
       },
       "ResponseBody": []
     },
@@ -57,11 +49,7 @@
         "x-ms-file-last-write-time": "Now",
         "x-ms-file-permission": "Inherit",
         "x-ms-return-client-request-id": "true",
-<<<<<<< HEAD
-        "x-ms-version": "2019-10-10"
-=======
-        "x-ms-version": "2019-12-12"
->>>>>>> 32e373e2
+        "x-ms-version": "2019-12-12"
       },
       "RequestBody": null,
       "StatusCode": 201,
@@ -84,11 +72,7 @@
         "x-ms-file-permission-key": "7855875120676328179*422928105932735866",
         "x-ms-request-id": "c9ef6260-f01a-0012-0837-f3e9eb000000",
         "x-ms-request-server-encrypted": "true",
-<<<<<<< HEAD
-        "x-ms-version": "2019-10-10"
-=======
-        "x-ms-version": "2019-12-12"
->>>>>>> 32e373e2
+        "x-ms-version": "2019-12-12"
       },
       "ResponseBody": []
     },
@@ -111,11 +95,7 @@
         "x-ms-file-permission": "Inherit",
         "x-ms-return-client-request-id": "true",
         "x-ms-type": "file",
-<<<<<<< HEAD
-        "x-ms-version": "2019-10-10"
-=======
-        "x-ms-version": "2019-12-12"
->>>>>>> 32e373e2
+        "x-ms-version": "2019-12-12"
       },
       "RequestBody": null,
       "StatusCode": 201,
@@ -138,11 +118,7 @@
         "x-ms-file-permission-key": "12501538048846835188*422928105932735866",
         "x-ms-request-id": "c9ef6261-f01a-0012-0937-f3e9eb000000",
         "x-ms-request-server-encrypted": "true",
-<<<<<<< HEAD
-        "x-ms-version": "2019-10-10"
-=======
-        "x-ms-version": "2019-12-12"
->>>>>>> 32e373e2
+        "x-ms-version": "2019-12-12"
       },
       "ResponseBody": []
     },
@@ -159,11 +135,7 @@
         "x-ms-client-request-id": "6de8cfe6-e4d1-ab5a-ff53-12cf0af3a9ab",
         "x-ms-date": "Thu, 05 Mar 2020 21:43:44 GMT",
         "x-ms-return-client-request-id": "true",
-<<<<<<< HEAD
-        "x-ms-version": "2019-10-10"
-=======
-        "x-ms-version": "2019-12-12"
->>>>>>> 32e373e2
+        "x-ms-version": "2019-12-12"
       },
       "RequestBody": null,
       "StatusCode": 200,
@@ -191,11 +163,7 @@
         "x-ms-request-id": "c9ef6262-f01a-0012-0a37-f3e9eb000000",
         "x-ms-server-encrypted": "true",
         "x-ms-type": "File",
-<<<<<<< HEAD
-        "x-ms-version": "2019-10-10"
-=======
-        "x-ms-version": "2019-12-12"
->>>>>>> 32e373e2
+        "x-ms-version": "2019-12-12"
       },
       "ResponseBody": []
     },
@@ -213,11 +181,7 @@
         "x-ms-date": "Thu, 05 Mar 2020 21:43:44 GMT",
         "x-ms-delete-snapshots": "include",
         "x-ms-return-client-request-id": "true",
-<<<<<<< HEAD
-        "x-ms-version": "2019-10-10"
-=======
-        "x-ms-version": "2019-12-12"
->>>>>>> 32e373e2
+        "x-ms-version": "2019-12-12"
       },
       "RequestBody": null,
       "StatusCode": 202,
@@ -230,11 +194,7 @@
         ],
         "x-ms-client-request-id": "2cfa548d-e63a-9bc6-6e36-8ce5e08ea29d",
         "x-ms-request-id": "c9ef6263-f01a-0012-0b37-f3e9eb000000",
-<<<<<<< HEAD
-        "x-ms-version": "2019-10-10"
-=======
-        "x-ms-version": "2019-12-12"
->>>>>>> 32e373e2
+        "x-ms-version": "2019-12-12"
       },
       "ResponseBody": []
     }
