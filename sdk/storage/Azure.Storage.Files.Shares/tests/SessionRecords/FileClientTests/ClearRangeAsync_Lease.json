{
  "Entries": [
    {
      "RequestUri": "http://seanstagetest.file.core.windows.net/test-share-b1abe7d9-5402-94d7-5e9f-33b5bd763ee6?restype=share",
      "RequestMethod": "PUT",
      "RequestHeaders": {
        "Authorization": "Sanitized",
        "traceparent": "00-ddb38feb75e3734ba6fa0895c6cca6be-47a4f0fa36730f45-00",
        "User-Agent": [
          "azsdk-net-Storage.Files.Shares/12.2.0-dev.20200305.1",
          "(.NET Core 4.6.28325.01; Microsoft Windows 10.0.18363 )"
        ],
        "x-ms-client-request-id": "e22e99ca-33cc-1928-3073-375ca8a528fa",
        "x-ms-date": "Thu, 05 Mar 2020 21:43:31 GMT",
        "x-ms-return-client-request-id": "true",
<<<<<<< HEAD
        "x-ms-version": "2019-10-10"
=======
        "x-ms-version": "2019-12-12"
>>>>>>> 32e373e2
      },
      "RequestBody": null,
      "StatusCode": 201,
      "ResponseHeaders": {
        "Content-Length": "0",
        "Date": "Thu, 05 Mar 2020 21:43:30 GMT",
        "ETag": "\u00220x8D7C14E3F66FF80\u0022",
        "Last-Modified": "Thu, 05 Mar 2020 21:43:31 GMT",
        "Server": [
          "Windows-Azure-File/1.0",
          "Microsoft-HTTPAPI/2.0"
        ],
        "x-ms-client-request-id": "e22e99ca-33cc-1928-3073-375ca8a528fa",
        "x-ms-request-id": "c9ef61a8-f01a-0012-7c37-f3e9eb000000",
<<<<<<< HEAD
        "x-ms-version": "2019-10-10"
=======
        "x-ms-version": "2019-12-12"
>>>>>>> 32e373e2
      },
      "ResponseBody": []
    },
    {
      "RequestUri": "http://seanstagetest.file.core.windows.net/test-share-b1abe7d9-5402-94d7-5e9f-33b5bd763ee6/test-file-21a73a18-a3fa-3f9f-37ca-687324ab485a",
      "RequestMethod": "PUT",
      "RequestHeaders": {
        "Authorization": "Sanitized",
        "traceparent": "00-d2cfe140ced44b4d92f02b66446bc452-935113ac5a34c54e-00",
        "User-Agent": [
          "azsdk-net-Storage.Files.Shares/12.2.0-dev.20200305.1",
          "(.NET Core 4.6.28325.01; Microsoft Windows 10.0.18363 )"
        ],
        "x-ms-client-request-id": "12123566-a55c-26b3-f9ee-ab02cab5f584",
        "x-ms-content-length": "10240",
        "x-ms-date": "Thu, 05 Mar 2020 21:43:31 GMT",
        "x-ms-file-attributes": "None",
        "x-ms-file-creation-time": "Now",
        "x-ms-file-last-write-time": "Now",
        "x-ms-file-permission": "Inherit",
        "x-ms-return-client-request-id": "true",
        "x-ms-type": "file",
<<<<<<< HEAD
        "x-ms-version": "2019-10-10"
=======
        "x-ms-version": "2019-12-12"
>>>>>>> 32e373e2
      },
      "RequestBody": null,
      "StatusCode": 201,
      "ResponseHeaders": {
        "Content-Length": "0",
        "Date": "Thu, 05 Mar 2020 21:43:30 GMT",
        "ETag": "\u00220x8D7C14E3F757387\u0022",
        "Last-Modified": "Thu, 05 Mar 2020 21:43:31 GMT",
        "Server": [
          "Windows-Azure-File/1.0",
          "Microsoft-HTTPAPI/2.0"
        ],
        "x-ms-client-request-id": "12123566-a55c-26b3-f9ee-ab02cab5f584",
        "x-ms-file-attributes": "Archive",
        "x-ms-file-change-time": "2020-03-05T21:43:31.2486279Z",
        "x-ms-file-creation-time": "2020-03-05T21:43:31.2486279Z",
        "x-ms-file-id": "13835128424026341376",
        "x-ms-file-last-write-time": "2020-03-05T21:43:31.2486279Z",
        "x-ms-file-parent-id": "0",
        "x-ms-file-permission-key": "12501538048846835188*422928105932735866",
        "x-ms-request-id": "c9ef61aa-f01a-0012-7d37-f3e9eb000000",
        "x-ms-request-server-encrypted": "true",
<<<<<<< HEAD
        "x-ms-version": "2019-10-10"
=======
        "x-ms-version": "2019-12-12"
>>>>>>> 32e373e2
      },
      "ResponseBody": []
    },
    {
      "RequestUri": "http://seanstagetest.file.core.windows.net/test-share-b1abe7d9-5402-94d7-5e9f-33b5bd763ee6/test-file-21a73a18-a3fa-3f9f-37ca-687324ab485a?comp=lease",
      "RequestMethod": "PUT",
      "RequestHeaders": {
        "Authorization": "Sanitized",
        "traceparent": "00-9115444ee2b7264f990ad313b15c3c65-5cec3e34be226349-00",
        "User-Agent": [
          "azsdk-net-Storage.Files.Shares/12.2.0-dev.20200305.1",
          "(.NET Core 4.6.28325.01; Microsoft Windows 10.0.18363 )"
        ],
        "x-ms-client-request-id": "854fa800-13cf-61e8-8256-f1d6feaeb0d5",
        "x-ms-date": "Thu, 05 Mar 2020 21:43:31 GMT",
        "x-ms-lease-action": "acquire",
        "x-ms-lease-duration": "-1",
        "x-ms-proposed-lease-id": "2484dc2b-04ba-bcb2-2086-a7057624dde4",
        "x-ms-return-client-request-id": "true",
<<<<<<< HEAD
        "x-ms-version": "2019-10-10"
=======
        "x-ms-version": "2019-12-12"
>>>>>>> 32e373e2
      },
      "RequestBody": null,
      "StatusCode": 201,
      "ResponseHeaders": {
        "Date": "Thu, 05 Mar 2020 21:43:30 GMT",
        "ETag": "\u00220x8D7C14E3F757387\u0022",
        "Last-Modified": "Thu, 05 Mar 2020 21:43:31 GMT",
        "Server": [
          "Windows-Azure-File/1.0",
          "Microsoft-HTTPAPI/2.0"
        ],
        "Transfer-Encoding": "chunked",
        "x-ms-client-request-id": "854fa800-13cf-61e8-8256-f1d6feaeb0d5",
        "x-ms-lease-id": "2484dc2b-04ba-bcb2-2086-a7057624dde4",
        "x-ms-request-id": "c9ef61ab-f01a-0012-7e37-f3e9eb000000",
<<<<<<< HEAD
        "x-ms-version": "2019-10-10"
=======
        "x-ms-version": "2019-12-12"
>>>>>>> 32e373e2
      },
      "ResponseBody": []
    },
    {
      "RequestUri": "http://seanstagetest.file.core.windows.net/test-share-b1abe7d9-5402-94d7-5e9f-33b5bd763ee6/test-file-21a73a18-a3fa-3f9f-37ca-687324ab485a?comp=range",
      "RequestMethod": "PUT",
      "RequestHeaders": {
        "Authorization": "Sanitized",
        "Content-Length": "0",
        "traceparent": "00-598987e30dc6c34087a0f5963910d16e-80ed3f89624d0b4a-00",
        "User-Agent": [
          "azsdk-net-Storage.Files.Shares/12.2.0-dev.20200305.1",
          "(.NET Core 4.6.28325.01; Microsoft Windows 10.0.18363 )"
        ],
        "x-ms-client-request-id": "ce04e12f-57d4-7f15-ddaa-6c4244283421",
        "x-ms-date": "Thu, 05 Mar 2020 21:43:31 GMT",
        "x-ms-lease-id": "2484dc2b-04ba-bcb2-2086-a7057624dde4",
        "x-ms-range": "bytes=1024-2047",
        "x-ms-return-client-request-id": "true",
<<<<<<< HEAD
        "x-ms-version": "2019-10-10",
=======
        "x-ms-version": "2019-12-12",
>>>>>>> 32e373e2
        "x-ms-write": "clear"
      },
      "RequestBody": null,
      "StatusCode": 201,
      "ResponseHeaders": {
        "Content-Length": "0",
        "Date": "Thu, 05 Mar 2020 21:43:30 GMT",
        "ETag": "\u00220x8D7C14E3F9075A4\u0022",
        "Last-Modified": "Thu, 05 Mar 2020 21:43:31 GMT",
        "Server": [
          "Windows-Azure-File/1.0",
          "Microsoft-HTTPAPI/2.0"
        ],
        "x-ms-client-request-id": "ce04e12f-57d4-7f15-ddaa-6c4244283421",
        "x-ms-request-id": "c9ef61ac-f01a-0012-7f37-f3e9eb000000",
<<<<<<< HEAD
        "x-ms-version": "2019-10-10"
=======
        "x-ms-version": "2019-12-12"
>>>>>>> 32e373e2
      },
      "ResponseBody": []
    },
    {
      "RequestUri": "http://seanstagetest.file.core.windows.net/test-share-b1abe7d9-5402-94d7-5e9f-33b5bd763ee6?restype=share",
      "RequestMethod": "DELETE",
      "RequestHeaders": {
        "Authorization": "Sanitized",
        "traceparent": "00-f710b7afa52c7c4992a8bdc9293a900f-15d9099a0f549d4f-00",
        "User-Agent": [
          "azsdk-net-Storage.Files.Shares/12.2.0-dev.20200305.1",
          "(.NET Core 4.6.28325.01; Microsoft Windows 10.0.18363 )"
        ],
        "x-ms-client-request-id": "1ca6e84b-e1a9-b900-b1ef-27fd99a9b0b5",
        "x-ms-date": "Thu, 05 Mar 2020 21:43:31 GMT",
        "x-ms-delete-snapshots": "include",
        "x-ms-return-client-request-id": "true",
<<<<<<< HEAD
        "x-ms-version": "2019-10-10"
=======
        "x-ms-version": "2019-12-12"
>>>>>>> 32e373e2
      },
      "RequestBody": null,
      "StatusCode": 202,
      "ResponseHeaders": {
        "Content-Length": "0",
        "Date": "Thu, 05 Mar 2020 21:43:30 GMT",
        "Server": [
          "Windows-Azure-File/1.0",
          "Microsoft-HTTPAPI/2.0"
        ],
        "x-ms-client-request-id": "1ca6e84b-e1a9-b900-b1ef-27fd99a9b0b5",
        "x-ms-request-id": "c9ef61ad-f01a-0012-8037-f3e9eb000000",
<<<<<<< HEAD
        "x-ms-version": "2019-10-10"
=======
        "x-ms-version": "2019-12-12"
>>>>>>> 32e373e2
      },
      "ResponseBody": []
    }
  ],
  "Variables": {
    "RandomSeed": "83570796",
    "Storage_TestConfigDefault": "ProductionTenant\nseanstagetest\nU2FuaXRpemVk\nhttps://seanstagetest.blob.core.windows.net\nhttp://seanstagetest.file.core.windows.net\nhttp://seanstagetest.queue.core.windows.net\nhttp://seanstagetest.table.core.windows.net\n\n\n\n\nhttp://seanstagetest-secondary.blob.core.windows.net\nhttp://seanstagetest-secondary.file.core.windows.net\nhttp://seanstagetest-secondary.queue.core.windows.net\nhttp://seanstagetest-secondary.table.core.windows.net\n\nSanitized\n\n\nCloud\nBlobEndpoint=https://seanstagetest.blob.core.windows.net/;QueueEndpoint=http://seanstagetest.queue.core.windows.net/;FileEndpoint=http://seanstagetest.file.core.windows.net/;BlobSecondaryEndpoint=http://seanstagetest-secondary.blob.core.windows.net/;QueueSecondaryEndpoint=http://seanstagetest-secondary.queue.core.windows.net/;FileSecondaryEndpoint=http://seanstagetest-secondary.file.core.windows.net/;AccountName=seanstagetest;AccountKey=Sanitized\nseanscope1"
  }
}<|MERGE_RESOLUTION|>--- conflicted
+++ resolved
@@ -13,11 +13,7 @@
         "x-ms-client-request-id": "e22e99ca-33cc-1928-3073-375ca8a528fa",
         "x-ms-date": "Thu, 05 Mar 2020 21:43:31 GMT",
         "x-ms-return-client-request-id": "true",
-<<<<<<< HEAD
-        "x-ms-version": "2019-10-10"
-=======
         "x-ms-version": "2019-12-12"
->>>>>>> 32e373e2
       },
       "RequestBody": null,
       "StatusCode": 201,
@@ -32,11 +28,7 @@
         ],
         "x-ms-client-request-id": "e22e99ca-33cc-1928-3073-375ca8a528fa",
         "x-ms-request-id": "c9ef61a8-f01a-0012-7c37-f3e9eb000000",
-<<<<<<< HEAD
-        "x-ms-version": "2019-10-10"
-=======
         "x-ms-version": "2019-12-12"
->>>>>>> 32e373e2
       },
       "ResponseBody": []
     },
@@ -59,11 +51,7 @@
         "x-ms-file-permission": "Inherit",
         "x-ms-return-client-request-id": "true",
         "x-ms-type": "file",
-<<<<<<< HEAD
-        "x-ms-version": "2019-10-10"
-=======
         "x-ms-version": "2019-12-12"
->>>>>>> 32e373e2
       },
       "RequestBody": null,
       "StatusCode": 201,
@@ -86,11 +74,7 @@
         "x-ms-file-permission-key": "12501538048846835188*422928105932735866",
         "x-ms-request-id": "c9ef61aa-f01a-0012-7d37-f3e9eb000000",
         "x-ms-request-server-encrypted": "true",
-<<<<<<< HEAD
-        "x-ms-version": "2019-10-10"
-=======
         "x-ms-version": "2019-12-12"
->>>>>>> 32e373e2
       },
       "ResponseBody": []
     },
@@ -110,11 +94,7 @@
         "x-ms-lease-duration": "-1",
         "x-ms-proposed-lease-id": "2484dc2b-04ba-bcb2-2086-a7057624dde4",
         "x-ms-return-client-request-id": "true",
-<<<<<<< HEAD
-        "x-ms-version": "2019-10-10"
-=======
         "x-ms-version": "2019-12-12"
->>>>>>> 32e373e2
       },
       "RequestBody": null,
       "StatusCode": 201,
@@ -130,11 +110,7 @@
         "x-ms-client-request-id": "854fa800-13cf-61e8-8256-f1d6feaeb0d5",
         "x-ms-lease-id": "2484dc2b-04ba-bcb2-2086-a7057624dde4",
         "x-ms-request-id": "c9ef61ab-f01a-0012-7e37-f3e9eb000000",
-<<<<<<< HEAD
-        "x-ms-version": "2019-10-10"
-=======
         "x-ms-version": "2019-12-12"
->>>>>>> 32e373e2
       },
       "ResponseBody": []
     },
@@ -154,11 +130,7 @@
         "x-ms-lease-id": "2484dc2b-04ba-bcb2-2086-a7057624dde4",
         "x-ms-range": "bytes=1024-2047",
         "x-ms-return-client-request-id": "true",
-<<<<<<< HEAD
-        "x-ms-version": "2019-10-10",
-=======
         "x-ms-version": "2019-12-12",
->>>>>>> 32e373e2
         "x-ms-write": "clear"
       },
       "RequestBody": null,
@@ -174,11 +146,7 @@
         ],
         "x-ms-client-request-id": "ce04e12f-57d4-7f15-ddaa-6c4244283421",
         "x-ms-request-id": "c9ef61ac-f01a-0012-7f37-f3e9eb000000",
-<<<<<<< HEAD
-        "x-ms-version": "2019-10-10"
-=======
         "x-ms-version": "2019-12-12"
->>>>>>> 32e373e2
       },
       "ResponseBody": []
     },
@@ -196,11 +164,7 @@
         "x-ms-date": "Thu, 05 Mar 2020 21:43:31 GMT",
         "x-ms-delete-snapshots": "include",
         "x-ms-return-client-request-id": "true",
-<<<<<<< HEAD
-        "x-ms-version": "2019-10-10"
-=======
         "x-ms-version": "2019-12-12"
->>>>>>> 32e373e2
       },
       "RequestBody": null,
       "StatusCode": 202,
@@ -213,11 +177,7 @@
         ],
         "x-ms-client-request-id": "1ca6e84b-e1a9-b900-b1ef-27fd99a9b0b5",
         "x-ms-request-id": "c9ef61ad-f01a-0012-8037-f3e9eb000000",
-<<<<<<< HEAD
-        "x-ms-version": "2019-10-10"
-=======
         "x-ms-version": "2019-12-12"
->>>>>>> 32e373e2
       },
       "ResponseBody": []
     }
