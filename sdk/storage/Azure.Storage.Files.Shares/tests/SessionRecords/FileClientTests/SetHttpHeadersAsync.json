--- conflicted
+++ resolved
@@ -13,11 +13,7 @@
         "x-ms-client-request-id": "5870051a-b6a1-86b1-d983-60aa6cb18908",
         "x-ms-date": "Thu, 05 Mar 2020 21:43:51 GMT",
         "x-ms-return-client-request-id": "true",
-<<<<<<< HEAD
-        "x-ms-version": "2019-10-10"
-=======
-        "x-ms-version": "2019-12-12"
->>>>>>> 32e373e2
+        "x-ms-version": "2019-12-12"
       },
       "RequestBody": null,
       "StatusCode": 201,
@@ -32,11 +28,7 @@
         ],
         "x-ms-client-request-id": "5870051a-b6a1-86b1-d983-60aa6cb18908",
         "x-ms-request-id": "c9ef62d9-f01a-0012-6737-f3e9eb000000",
-<<<<<<< HEAD
-        "x-ms-version": "2019-10-10"
-=======
-        "x-ms-version": "2019-12-12"
->>>>>>> 32e373e2
+        "x-ms-version": "2019-12-12"
       },
       "ResponseBody": []
     },
@@ -57,11 +49,7 @@
         "x-ms-file-last-write-time": "Now",
         "x-ms-file-permission": "Inherit",
         "x-ms-return-client-request-id": "true",
-<<<<<<< HEAD
-        "x-ms-version": "2019-10-10"
-=======
-        "x-ms-version": "2019-12-12"
->>>>>>> 32e373e2
+        "x-ms-version": "2019-12-12"
       },
       "RequestBody": null,
       "StatusCode": 201,
@@ -84,11 +72,7 @@
         "x-ms-file-permission-key": "7855875120676328179*422928105932735866",
         "x-ms-request-id": "c9ef62db-f01a-0012-6837-f3e9eb000000",
         "x-ms-request-server-encrypted": "true",
-<<<<<<< HEAD
-        "x-ms-version": "2019-10-10"
-=======
-        "x-ms-version": "2019-12-12"
->>>>>>> 32e373e2
+        "x-ms-version": "2019-12-12"
       },
       "ResponseBody": []
     },
@@ -111,11 +95,7 @@
         "x-ms-file-permission": "Inherit",
         "x-ms-return-client-request-id": "true",
         "x-ms-type": "file",
-<<<<<<< HEAD
-        "x-ms-version": "2019-10-10"
-=======
-        "x-ms-version": "2019-12-12"
->>>>>>> 32e373e2
+        "x-ms-version": "2019-12-12"
       },
       "RequestBody": null,
       "StatusCode": 201,
@@ -138,11 +118,7 @@
         "x-ms-file-permission-key": "12501538048846835188*422928105932735866",
         "x-ms-request-id": "c9ef62dc-f01a-0012-6937-f3e9eb000000",
         "x-ms-request-server-encrypted": "true",
-<<<<<<< HEAD
-        "x-ms-version": "2019-10-10"
-=======
-        "x-ms-version": "2019-12-12"
->>>>>>> 32e373e2
+        "x-ms-version": "2019-12-12"
       },
       "ResponseBody": []
     },
@@ -169,11 +145,7 @@
         "x-ms-file-last-write-time": "Preserve",
         "x-ms-file-permission": "Preserve",
         "x-ms-return-client-request-id": "true",
-<<<<<<< HEAD
-        "x-ms-version": "2019-10-10"
-=======
-        "x-ms-version": "2019-12-12"
->>>>>>> 32e373e2
+        "x-ms-version": "2019-12-12"
       },
       "RequestBody": null,
       "StatusCode": 200,
@@ -196,11 +168,7 @@
         "x-ms-file-permission-key": "12501538048846835188*422928105932735866",
         "x-ms-request-id": "c9ef62dd-f01a-0012-6a37-f3e9eb000000",
         "x-ms-request-server-encrypted": "true",
-<<<<<<< HEAD
-        "x-ms-version": "2019-10-10"
-=======
-        "x-ms-version": "2019-12-12"
->>>>>>> 32e373e2
+        "x-ms-version": "2019-12-12"
       },
       "ResponseBody": []
     },
@@ -217,11 +185,7 @@
         "x-ms-client-request-id": "e4ef81f0-c6d8-bbd5-9458-f54f5256a0d0",
         "x-ms-date": "Thu, 05 Mar 2020 21:43:52 GMT",
         "x-ms-return-client-request-id": "true",
-<<<<<<< HEAD
-        "x-ms-version": "2019-10-10"
-=======
-        "x-ms-version": "2019-12-12"
->>>>>>> 32e373e2
+        "x-ms-version": "2019-12-12"
       },
       "RequestBody": null,
       "StatusCode": 200,
@@ -254,11 +218,7 @@
         "x-ms-request-id": "c9ef62de-f01a-0012-6b37-f3e9eb000000",
         "x-ms-server-encrypted": "true",
         "x-ms-type": "File",
-<<<<<<< HEAD
-        "x-ms-version": "2019-10-10"
-=======
-        "x-ms-version": "2019-12-12"
->>>>>>> 32e373e2
+        "x-ms-version": "2019-12-12"
       },
       "ResponseBody": []
     },
@@ -276,11 +236,7 @@
         "x-ms-date": "Thu, 05 Mar 2020 21:43:52 GMT",
         "x-ms-delete-snapshots": "include",
         "x-ms-return-client-request-id": "true",
-<<<<<<< HEAD
-        "x-ms-version": "2019-10-10"
-=======
-        "x-ms-version": "2019-12-12"
->>>>>>> 32e373e2
+        "x-ms-version": "2019-12-12"
       },
       "RequestBody": null,
       "StatusCode": 202,
@@ -293,11 +249,7 @@
         ],
         "x-ms-client-request-id": "f0a471b3-dd54-634f-07b5-0691e2a4ab37",
         "x-ms-request-id": "c9ef62df-f01a-0012-6c37-f3e9eb000000",
-<<<<<<< HEAD
-        "x-ms-version": "2019-10-10"
-=======
-        "x-ms-version": "2019-12-12"
->>>>>>> 32e373e2
+        "x-ms-version": "2019-12-12"
       },
       "ResponseBody": []
     }
