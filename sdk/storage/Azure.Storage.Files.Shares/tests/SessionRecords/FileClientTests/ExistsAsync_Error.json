--- conflicted
+++ resolved
@@ -13,11 +13,7 @@
         "x-ms-client-request-id": "d29466b6-85bf-9037-ded2-a7b8193056c7",
         "x-ms-date": "Thu, 05 Mar 2020 21:43:42 GMT",
         "x-ms-return-client-request-id": "true",
-<<<<<<< HEAD
-        "x-ms-version": "2019-10-10"
-=======
         "x-ms-version": "2019-12-12"
->>>>>>> 32e373e2
       },
       "RequestBody": null,
       "StatusCode": 404,
@@ -32,11 +28,7 @@
         "x-ms-client-request-id": "d29466b6-85bf-9037-ded2-a7b8193056c7",
         "x-ms-error-code": "ShareNotFound",
         "x-ms-request-id": "c9ef6242-f01a-0012-7237-f3e9eb000000",
-<<<<<<< HEAD
-        "x-ms-version": "2019-10-10"
-=======
         "x-ms-version": "2019-12-12"
->>>>>>> 32e373e2
       },
       "ResponseBody": []
     }
