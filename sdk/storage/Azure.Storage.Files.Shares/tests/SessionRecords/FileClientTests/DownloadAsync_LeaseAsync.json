--- conflicted
+++ resolved
@@ -13,11 +13,7 @@
         "x-ms-client-request-id": "4ad82b74-c4db-b2f5-15d9-2f77096fed08",
         "x-ms-date": "Thu, 05 Mar 2020 21:45:21 GMT",
         "x-ms-return-client-request-id": "true",
-<<<<<<< HEAD
-        "x-ms-version": "2019-10-10"
-=======
-        "x-ms-version": "2019-12-12"
->>>>>>> 32e373e2
+        "x-ms-version": "2019-12-12"
       },
       "RequestBody": null,
       "StatusCode": 201,
@@ -32,11 +28,7 @@
         ],
         "x-ms-client-request-id": "4ad82b74-c4db-b2f5-15d9-2f77096fed08",
         "x-ms-request-id": "c9ef67b3-f01a-0012-0137-f3e9eb000000",
-<<<<<<< HEAD
-        "x-ms-version": "2019-10-10"
-=======
-        "x-ms-version": "2019-12-12"
->>>>>>> 32e373e2
+        "x-ms-version": "2019-12-12"
       },
       "ResponseBody": []
     },
@@ -57,11 +49,7 @@
         "x-ms-file-last-write-time": "Now",
         "x-ms-file-permission": "Inherit",
         "x-ms-return-client-request-id": "true",
-<<<<<<< HEAD
-        "x-ms-version": "2019-10-10"
-=======
-        "x-ms-version": "2019-12-12"
->>>>>>> 32e373e2
+        "x-ms-version": "2019-12-12"
       },
       "RequestBody": null,
       "StatusCode": 201,
@@ -84,11 +72,7 @@
         "x-ms-file-permission-key": "7855875120676328179*422928105932735866",
         "x-ms-request-id": "c9ef67b5-f01a-0012-0237-f3e9eb000000",
         "x-ms-request-server-encrypted": "true",
-<<<<<<< HEAD
-        "x-ms-version": "2019-10-10"
-=======
-        "x-ms-version": "2019-12-12"
->>>>>>> 32e373e2
+        "x-ms-version": "2019-12-12"
       },
       "ResponseBody": []
     },
@@ -111,11 +95,7 @@
         "x-ms-file-permission": "Inherit",
         "x-ms-return-client-request-id": "true",
         "x-ms-type": "file",
-<<<<<<< HEAD
-        "x-ms-version": "2019-10-10"
-=======
-        "x-ms-version": "2019-12-12"
->>>>>>> 32e373e2
+        "x-ms-version": "2019-12-12"
       },
       "RequestBody": null,
       "StatusCode": 201,
@@ -138,11 +118,7 @@
         "x-ms-file-permission-key": "12501538048846835188*422928105932735866",
         "x-ms-request-id": "c9ef67b6-f01a-0012-0337-f3e9eb000000",
         "x-ms-request-server-encrypted": "true",
-<<<<<<< HEAD
-        "x-ms-version": "2019-10-10"
-=======
-        "x-ms-version": "2019-12-12"
->>>>>>> 32e373e2
+        "x-ms-version": "2019-12-12"
       },
       "ResponseBody": []
     },
@@ -161,11 +137,7 @@
         "x-ms-date": "Thu, 05 Mar 2020 21:45:21 GMT",
         "x-ms-range": "bytes=1024-2047",
         "x-ms-return-client-request-id": "true",
-<<<<<<< HEAD
-        "x-ms-version": "2019-10-10",
-=======
         "x-ms-version": "2019-12-12",
->>>>>>> 32e373e2
         "x-ms-write": "update"
       },
       "RequestBody": "KbNw\u002BjL4qxg8onNy7FCjiRk2oA9M/8yeMH751JywKuc\u002BIIm8\u002BfaSlVe9WCZm/mhacxizbCL5hinn0sm0/9d8jHiLM8vG548jpAq4j6alODIVnmGD/L3FRZpf1Scs3pZ/QMyu28qclIyIkMgYQPaDQZmXnmB2\u002BI\u002B6xe4xZhFo9sZzOE7Z911neQrU\u002B2z1rAWj3JONlT82CUc98xXcay16H5kCpAeoqUk8MCRWofwixBnpjYp922CGPS4GnARIig7cWtzT8wf9\u002BzNKUGUa4GhKGi77892j/EQ4e2fYoQ1F9KYWeUYgT9ER65FWM4r7a13GvIHVTJYwOV2XmnegJFomBFy/BGYhKctd6ghLTMm5PBAKEuWLb6gP5T/piLRZccY3MC4tPGb2pJK1eGGO5O2U3V1nlRJ1mpW0rx4nOKEWA3lBFBuajACpE21S1fdGgQFSVKtX8tu0wpaZeYxIz2vxn3ToTNDR\u002BVFcvYKkIsSdbS4d1OT1vxGdjVKFARJ0YUQBYTaCXjQxgVpZ\u002BjRZD5/R\u002BwxeKvqH\u002B99jSr99TPc/6Fw9osCOGg/57FOJnMXcRH2yswUFFjZKemZXHxN1szRiGRHYHGzeQ\u002BH8ZD6m/l4ZhgVCy5nxOdIl8ihaNvr7hDgeJoO0BCgQ028kCLH3o3wHPZkNM\u002BibcN8/silEhAzmAOAFiNfbZYHdMfcpzTAgLk\u002BsUvlh7lBQgrWjdVL/zE9iPgfR8RukLNgXMAHwcqOuHoTZlzEThBKPtQUiN/Av3WSoxo4oTzw0CCUgSb1PYBAR9FbOJTUdTrn1QjwVgvTo6FKdR6sVhc9IpY8L8ztUQFT0EEKZYbcvi3jUMw3/HoYxOGBrsRll/G6HhYClEVt\u002BoAHoIXGyToeabbwyQFLCSYcI2rra6Y47jhTUEts3iXocVpILFvwUfurZ0ENdMrscxDz5nTaho7dzrZJc3TurY\u002BRBFuq/tjKK81vQARlK3ltZt02ePuxDe7LbmGlqt6GuLWxfGxzQXA4Jb6na0aKdKM42AybtDCX3/ps35B7JHzu6IdOs68M/iFo/lM9DaakQPXCaM7R6wCBHZxyAmHjvQE9tH7DP8T0L9nvLrnhVtJXxJ6auL\u002ByHQGCyZIOmv\u002B/iT1SA1Un5QEszjjw4rxKo8bOHjnDRQRFi5d9PHIy5ZTeL6F4j1d5L\u002BOZae6CwTpBNCnLQHjB/EA5DHfBpqSS/eSgErca0hRzUO5aJdsZwspZOAhIZ6UcGDNdQ4Lju4U7CmwF4q6HKmIVW/OKa9ZpH0mtaG6cSpY/h/qHuZKRj5VlHx9vE\u002BAf1hGmNwu1kbBY9CA5MlManr/Zxlqz/2zTg8haIUy2\u002BgtlkZJY9heKifJKKsA==",
@@ -183,11 +155,7 @@
         "x-ms-client-request-id": "24296448-d6ed-3b16-924d-20c1f0340d10",
         "x-ms-request-id": "c9ef67b7-f01a-0012-0437-f3e9eb000000",
         "x-ms-request-server-encrypted": "true",
-<<<<<<< HEAD
-        "x-ms-version": "2019-10-10"
-=======
-        "x-ms-version": "2019-12-12"
->>>>>>> 32e373e2
+        "x-ms-version": "2019-12-12"
       },
       "ResponseBody": []
     },
@@ -207,11 +175,7 @@
         "x-ms-lease-duration": "-1",
         "x-ms-proposed-lease-id": "34d816a9-31e9-44e2-1e68-7e2ce88ee763",
         "x-ms-return-client-request-id": "true",
-<<<<<<< HEAD
-        "x-ms-version": "2019-10-10"
-=======
-        "x-ms-version": "2019-12-12"
->>>>>>> 32e373e2
+        "x-ms-version": "2019-12-12"
       },
       "RequestBody": null,
       "StatusCode": 201,
@@ -227,11 +191,7 @@
         "x-ms-client-request-id": "d5981b53-c878-17ee-82e5-068458e95204",
         "x-ms-lease-id": "34d816a9-31e9-44e2-1e68-7e2ce88ee763",
         "x-ms-request-id": "c9ef67b8-f01a-0012-0537-f3e9eb000000",
-<<<<<<< HEAD
-        "x-ms-version": "2019-10-10"
-=======
-        "x-ms-version": "2019-12-12"
->>>>>>> 32e373e2
+        "x-ms-version": "2019-12-12"
       },
       "ResponseBody": []
     },
@@ -250,11 +210,7 @@
         "x-ms-lease-id": "34d816a9-31e9-44e2-1e68-7e2ce88ee763",
         "x-ms-range": "bytes=1024-2047",
         "x-ms-return-client-request-id": "true",
-<<<<<<< HEAD
-        "x-ms-version": "2019-10-10"
-=======
-        "x-ms-version": "2019-12-12"
->>>>>>> 32e373e2
+        "x-ms-version": "2019-12-12"
       },
       "RequestBody": null,
       "StatusCode": 206,
@@ -285,11 +241,7 @@
         "x-ms-request-id": "c9ef67b9-f01a-0012-0637-f3e9eb000000",
         "x-ms-server-encrypted": "true",
         "x-ms-type": "File",
-<<<<<<< HEAD
-        "x-ms-version": "2019-10-10"
-=======
-        "x-ms-version": "2019-12-12"
->>>>>>> 32e373e2
+        "x-ms-version": "2019-12-12"
       },
       "ResponseBody": "KbNw\u002BjL4qxg8onNy7FCjiRk2oA9M/8yeMH751JywKuc\u002BIIm8\u002BfaSlVe9WCZm/mhacxizbCL5hinn0sm0/9d8jHiLM8vG548jpAq4j6alODIVnmGD/L3FRZpf1Scs3pZ/QMyu28qclIyIkMgYQPaDQZmXnmB2\u002BI\u002B6xe4xZhFo9sZzOE7Z911neQrU\u002B2z1rAWj3JONlT82CUc98xXcay16H5kCpAeoqUk8MCRWofwixBnpjYp922CGPS4GnARIig7cWtzT8wf9\u002BzNKUGUa4GhKGi77892j/EQ4e2fYoQ1F9KYWeUYgT9ER65FWM4r7a13GvIHVTJYwOV2XmnegJFomBFy/BGYhKctd6ghLTMm5PBAKEuWLb6gP5T/piLRZccY3MC4tPGb2pJK1eGGO5O2U3V1nlRJ1mpW0rx4nOKEWA3lBFBuajACpE21S1fdGgQFSVKtX8tu0wpaZeYxIz2vxn3ToTNDR\u002BVFcvYKkIsSdbS4d1OT1vxGdjVKFARJ0YUQBYTaCXjQxgVpZ\u002BjRZD5/R\u002BwxeKvqH\u002B99jSr99TPc/6Fw9osCOGg/57FOJnMXcRH2yswUFFjZKemZXHxN1szRiGRHYHGzeQ\u002BH8ZD6m/l4ZhgVCy5nxOdIl8ihaNvr7hDgeJoO0BCgQ028kCLH3o3wHPZkNM\u002BibcN8/silEhAzmAOAFiNfbZYHdMfcpzTAgLk\u002BsUvlh7lBQgrWjdVL/zE9iPgfR8RukLNgXMAHwcqOuHoTZlzEThBKPtQUiN/Av3WSoxo4oTzw0CCUgSb1PYBAR9FbOJTUdTrn1QjwVgvTo6FKdR6sVhc9IpY8L8ztUQFT0EEKZYbcvi3jUMw3/HoYxOGBrsRll/G6HhYClEVt\u002BoAHoIXGyToeabbwyQFLCSYcI2rra6Y47jhTUEts3iXocVpILFvwUfurZ0ENdMrscxDz5nTaho7dzrZJc3TurY\u002BRBFuq/tjKK81vQARlK3ltZt02ePuxDe7LbmGlqt6GuLWxfGxzQXA4Jb6na0aKdKM42AybtDCX3/ps35B7JHzu6IdOs68M/iFo/lM9DaakQPXCaM7R6wCBHZxyAmHjvQE9tH7DP8T0L9nvLrnhVtJXxJ6auL\u002ByHQGCyZIOmv\u002B/iT1SA1Un5QEszjjw4rxKo8bOHjnDRQRFi5d9PHIy5ZTeL6F4j1d5L\u002BOZae6CwTpBNCnLQHjB/EA5DHfBpqSS/eSgErca0hRzUO5aJdsZwspZOAhIZ6UcGDNdQ4Lju4U7CmwF4q6HKmIVW/OKa9ZpH0mtaG6cSpY/h/qHuZKRj5VlHx9vE\u002BAf1hGmNwu1kbBY9CA5MlManr/Zxlqz/2zTg8haIUy2\u002BgtlkZJY9heKifJKKsA=="
     },
@@ -307,11 +259,7 @@
         "x-ms-date": "Thu, 05 Mar 2020 21:45:21 GMT",
         "x-ms-delete-snapshots": "include",
         "x-ms-return-client-request-id": "true",
-<<<<<<< HEAD
-        "x-ms-version": "2019-10-10"
-=======
-        "x-ms-version": "2019-12-12"
->>>>>>> 32e373e2
+        "x-ms-version": "2019-12-12"
       },
       "RequestBody": null,
       "StatusCode": 202,
@@ -324,11 +272,7 @@
         ],
         "x-ms-client-request-id": "d161b226-8510-550e-d2cf-cc45d72cf299",
         "x-ms-request-id": "c9ef67ba-f01a-0012-0737-f3e9eb000000",
-<<<<<<< HEAD
-        "x-ms-version": "2019-10-10"
-=======
-        "x-ms-version": "2019-12-12"
->>>>>>> 32e373e2
+        "x-ms-version": "2019-12-12"
       },
       "ResponseBody": []
     }
