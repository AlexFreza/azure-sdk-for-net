--- conflicted
+++ resolved
@@ -13,11 +13,7 @@
         "x-ms-client-request-id": "34ffe1af-36cf-d664-ea21-2166088ab08b",
         "x-ms-date": "Thu, 05 Mar 2020 21:44:11 GMT",
         "x-ms-return-client-request-id": "true",
-<<<<<<< HEAD
-        "x-ms-version": "2019-10-10"
-=======
-        "x-ms-version": "2019-12-12"
->>>>>>> 32e373e2
+        "x-ms-version": "2019-12-12"
       },
       "RequestBody": null,
       "StatusCode": 201,
@@ -32,11 +28,7 @@
         ],
         "x-ms-client-request-id": "34ffe1af-36cf-d664-ea21-2166088ab08b",
         "x-ms-request-id": "c9ef63ea-f01a-0012-3637-f3e9eb000000",
-<<<<<<< HEAD
-        "x-ms-version": "2019-10-10"
-=======
-        "x-ms-version": "2019-12-12"
->>>>>>> 32e373e2
+        "x-ms-version": "2019-12-12"
       },
       "ResponseBody": []
     },
@@ -59,11 +51,7 @@
         "x-ms-file-permission": "Inherit",
         "x-ms-return-client-request-id": "true",
         "x-ms-type": "file",
-<<<<<<< HEAD
-        "x-ms-version": "2019-10-10"
-=======
-        "x-ms-version": "2019-12-12"
->>>>>>> 32e373e2
+        "x-ms-version": "2019-12-12"
       },
       "RequestBody": null,
       "StatusCode": 201,
@@ -86,11 +74,7 @@
         "x-ms-file-permission-key": "12501538048846835188*422928105932735866",
         "x-ms-request-id": "c9ef63ec-f01a-0012-3737-f3e9eb000000",
         "x-ms-request-server-encrypted": "true",
-<<<<<<< HEAD
-        "x-ms-version": "2019-10-10"
-=======
-        "x-ms-version": "2019-12-12"
->>>>>>> 32e373e2
+        "x-ms-version": "2019-12-12"
       },
       "ResponseBody": []
     },
@@ -108,11 +92,7 @@
         "x-ms-date": "Thu, 05 Mar 2020 21:44:12 GMT",
         "x-ms-range": "bytes=0-1023",
         "x-ms-return-client-request-id": "true",
-<<<<<<< HEAD
-        "x-ms-version": "2019-10-10",
-=======
         "x-ms-version": "2019-12-12",
->>>>>>> 32e373e2
         "x-ms-write": "update"
       },
       "RequestBody": "7K7z1WYGv/X9yahX4z7A45KTlK00YuQF8UJ7ZMaKrGARBG3TSTBhU\u002BJDtnL2//91Qra6CqViNYnJ7eMjilovcx1IRt/R7ZphMkHK8KtyD/FDBSIQ0KG6rs7jCVxNPsiIFENVrrkfpFQcWNhjmEXdV93x4IQ4HqJ7jZcR7eQ\u002BFPN4QttoHGA3I2HN83fIVhWIBbF\u002BW11DT/Wg2SEiDrZw3UTk61ZpdTp9ur0jayoqszaBiOcywLmWNfLlx0M/FRSqXBYz5Gu/H492AKCgH\u002BPLdSbqoYbOPR2KTrVjhK73PaWoeA8U987KwmlXvL8Y9hUPGlEdVHSO2x74qJW2W5vhf8P796bUtn5XIN4cdoFeclifVGld2egwGp3wHE44FGbOdjz8HP5uOmTSxTSVcWSdmjY9FgYxg6Xay90J5JkwHgx3TgBFYlZZMRkFihS0m6g4UoEX\u002B/5gnPKWIVEhZFbKoqYoHSNkWDjg4\u002BXsLPmRJS800ZEYGCMNF7INrkAEOMzDOuhtjH6F0/pJNxcZc3D5BPwh7ZPFsomDGgVxV6n426sYKfIQJJmwr/6WzuEL9KRCE6pD40o4/Yhf6XJ4FHtRUVxrAEl96eBjcT6ULuOodyVhL0P/tPhg3yxqsTomN5qCRX2EoPRaxCrJ4HEMpM\u002BktnJMF\u002BU4UpxkCyAdEzelPDmjEelmI9cxBmsZNdOGUztcxfrI2iC1SvLgIJTUPbDyJKQ4aZLlPZOaGxF6HxzI3bfkwE483GEY7cf2hgJCXMi6JhEvTeqpd4hnLr8POyvWF0Ld731itUdCIHvL7reQV75Iv/kLmJDMO0nF1a6iCbKbIG7AZG1LWHDJ7S1u3YjR19YAxnwyyn6yEbM0nOCZnxbJL85I0PNR/WaIQqtjXV3A9P7YokM2aVbwDlO5F7yPME4Wpa66iAbjr8gVqYjTTrNVc6fiwPzSksV3WMKfl\u002BWq\u002BRJcTLevBmz39fJ6IL/OHL\u002BgY6QUrW9RRBLoQi9EQxjia7B1dwL7pm076ssKWHIFqTsD/zNBlUuiCgilx8M8s7Hal7UPWKW8pL022MOkR\u002Bug4pnzQUTkoNVk02z5Vt6p/zcZL8C89lCWRlp1C72I/cMcBOQpSHFt9fbgq4Q5wk7ejNmLixcr4\u002BxIXfvpb5UX29Wp3VH6gLbFqzrJ3ErLXYMMln7j/XKr8SD44Ot2g4ZgyM\u002Buj\u002BX85AwixeDdYQahfAB43dgXM95j/usxAp/LTye0aBR7HM2dELJxwTeRzZAZVmPq/aatSZTwS5H5y\u002BJsVnW4KfjyJl8y2s0mpXKn0jBbF6s74FKABh\u002BAitE7o0XPBWrB2aSXJzADuCPZh6MhSXhhnbM2MHYjNyPYcZyN9w==",
@@ -130,11 +110,7 @@
         "x-ms-client-request-id": "3268a47e-2053-e923-80fa-db380cd79203",
         "x-ms-request-id": "c9ef63ed-f01a-0012-3837-f3e9eb000000",
         "x-ms-request-server-encrypted": "true",
-<<<<<<< HEAD
-        "x-ms-version": "2019-10-10"
-=======
-        "x-ms-version": "2019-12-12"
->>>>>>> 32e373e2
+        "x-ms-version": "2019-12-12"
       },
       "ResponseBody": []
     },
@@ -152,11 +128,7 @@
         "x-ms-date": "Thu, 05 Mar 2020 21:44:12 GMT",
         "x-ms-range": "bytes=1024-2047",
         "x-ms-return-client-request-id": "true",
-<<<<<<< HEAD
-        "x-ms-version": "2019-10-10",
-=======
         "x-ms-version": "2019-12-12",
->>>>>>> 32e373e2
         "x-ms-write": "update"
       },
       "RequestBody": "NodWoAfl\u002BIzE8Hs4KC\u002Bnf3xfQFnaBZGZ1PSeoYG\u002BtZN1wOxRMAMZY4DU2cO7\u002BE30kKNcEls0HDD2vcwTR1cLBTrnwmdCVU54RdzYBSzO3dunqRDdYqM4QKS7W3M3BhwoydSJ0zblsTtV481\u002BXBcEKN/wa51GLqOXr4HDh/naQT/ArztXRAqlwfjVh37WueSNtjOTRpp\u002B4psx8iO1IilBeqGOvazbrePVS6qlcaYkwfacNtHGR/ukQs2fJlLm75/OkwzcSPs4sQlPvfvw2HD1DDEtGOtYejOm6XreO4aQ71sK1t6aSHj6ZIXId4kAtGldqhkhuNe0dhjYNl6AWnWCv86f5QKRW8S4MrRmkAOqpjQRgJFsbjaEVmDFwREaeQkPRbe7YM5ny09VaYUiTeYVLo8pb9nkFlCXG4\u002BhzJqynbiqVkpL70ZlqbVCFwSxYgh5sJKC8AowKy9mI0Q/xf\u002B1oszMd/ebyT9Jw8Ykof5L5rmGKBwHMK2ueisb5MsBJuO2jHQ45OoR3uZSOSxDDIkwGz2LuJ3irXIeHv3Lf\u002BR0R53jbRWJEwHOdUk1tPaAam2h68mNdW1F098CGcbtRV4C3vGPYJ50pgc7vUNUrPl7nrOPKpQa5tIvnpo1h/k74C/qM9UF8QrOLETCUbcq8CbmhnsSXhvK5/gfX8EEPh4OAN0TaXkjdqyowP1PWJQaBa1zTwF9KIIUIEvd5pJIyu0ls1HaFoetwxDOap0deo9jBFkUke8dkdda/0ktRY8aX/YPKaVDP\u002B8mxozwrr7l96W8euE4NDn\u002BByJ5gBc9gH2AtAqmDVHpH8Vq7ctiLeIZdQekcMqt4iq9ESGDyb/Y6UUOb/qzP\u002BpU01oczkZum9o/YAsPmA\u002By09Hf6PwvZlUGkgSFU73oZTYdUJ1wkRTkT3VHRGi0yFA2XJwo01btJWwEFjtC6UcdVvvU8UhyQkG9\u002B5mG5yLsUsmzT/cgv5HfLyswa3vYoWYtKu1t39cIwxlba9e8Zz1KF8RyjplP/JZp9MEcQtfG5FozWb01f3Lxq4vexVS5I8ju5lO2ZRPM3S1WA\u002BoV64FBlIZ9iQ5/FJhRgOIOcTZCr9H4LluED39GZnuQ3nuI28AKnDHNO5m6btG6ZeQwvmz3E1MYHLwlvYUHNiOS7zYdyaUiA9QFdHQ4PsCKyamaFqgPmMonb74D5N\u002BsxgV2KH\u002BbnZw/DbqX8p/f4N78m/PbbSB6g1Zr9VnmHx/1Wa5vwhZA7iwNWgjud6YrR4/gBknr0Fjk\u002B6UoL6dDWe6aoZjwcB3Iu6zHzRIXjAuwP67JBRjWCohVisZxGL\u002BEygAZU9YNOtZxGEqcIwNGzW\u002BZeO/5eVPWxJcQm\u002BZXVqPtQg==",
@@ -174,11 +146,7 @@
         "x-ms-client-request-id": "e997b0ca-fe05-1930-bf51-6105cfcda464",
         "x-ms-request-id": "c9ef63f0-f01a-0012-3b37-f3e9eb000000",
         "x-ms-request-server-encrypted": "true",
-<<<<<<< HEAD
-        "x-ms-version": "2019-10-10"
-=======
-        "x-ms-version": "2019-12-12"
->>>>>>> 32e373e2
+        "x-ms-version": "2019-12-12"
       },
       "ResponseBody": []
     },
@@ -196,11 +164,7 @@
         "x-ms-date": "Thu, 05 Mar 2020 21:44:12 GMT",
         "x-ms-range": "bytes=0-",
         "x-ms-return-client-request-id": "true",
-<<<<<<< HEAD
-        "x-ms-version": "2019-10-10"
-=======
-        "x-ms-version": "2019-12-12"
->>>>>>> 32e373e2
+        "x-ms-version": "2019-12-12"
       },
       "RequestBody": null,
       "StatusCode": 206,
@@ -230,11 +194,7 @@
         "x-ms-request-id": "c9ef63f1-f01a-0012-3c37-f3e9eb000000",
         "x-ms-server-encrypted": "true",
         "x-ms-type": "File",
-<<<<<<< HEAD
-        "x-ms-version": "2019-10-10"
-=======
-        "x-ms-version": "2019-12-12"
->>>>>>> 32e373e2
+        "x-ms-version": "2019-12-12"
       },
       "ResponseBody": "7K7z1WYGv/X9yahX4z7A45KTlK00YuQF8UJ7ZMaKrGARBG3TSTBhU\u002BJDtnL2//91Qra6CqViNYnJ7eMjilovcx1IRt/R7ZphMkHK8KtyD/FDBSIQ0KG6rs7jCVxNPsiIFENVrrkfpFQcWNhjmEXdV93x4IQ4HqJ7jZcR7eQ\u002BFPN4QttoHGA3I2HN83fIVhWIBbF\u002BW11DT/Wg2SEiDrZw3UTk61ZpdTp9ur0jayoqszaBiOcywLmWNfLlx0M/FRSqXBYz5Gu/H492AKCgH\u002BPLdSbqoYbOPR2KTrVjhK73PaWoeA8U987KwmlXvL8Y9hUPGlEdVHSO2x74qJW2W5vhf8P796bUtn5XIN4cdoFeclifVGld2egwGp3wHE44FGbOdjz8HP5uOmTSxTSVcWSdmjY9FgYxg6Xay90J5JkwHgx3TgBFYlZZMRkFihS0m6g4UoEX\u002B/5gnPKWIVEhZFbKoqYoHSNkWDjg4\u002BXsLPmRJS800ZEYGCMNF7INrkAEOMzDOuhtjH6F0/pJNxcZc3D5BPwh7ZPFsomDGgVxV6n426sYKfIQJJmwr/6WzuEL9KRCE6pD40o4/Yhf6XJ4FHtRUVxrAEl96eBjcT6ULuOodyVhL0P/tPhg3yxqsTomN5qCRX2EoPRaxCrJ4HEMpM\u002BktnJMF\u002BU4UpxkCyAdEzelPDmjEelmI9cxBmsZNdOGUztcxfrI2iC1SvLgIJTUPbDyJKQ4aZLlPZOaGxF6HxzI3bfkwE483GEY7cf2hgJCXMi6JhEvTeqpd4hnLr8POyvWF0Ld731itUdCIHvL7reQV75Iv/kLmJDMO0nF1a6iCbKbIG7AZG1LWHDJ7S1u3YjR19YAxnwyyn6yEbM0nOCZnxbJL85I0PNR/WaIQqtjXV3A9P7YokM2aVbwDlO5F7yPME4Wpa66iAbjr8gVqYjTTrNVc6fiwPzSksV3WMKfl\u002BWq\u002BRJcTLevBmz39fJ6IL/OHL\u002BgY6QUrW9RRBLoQi9EQxjia7B1dwL7pm076ssKWHIFqTsD/zNBlUuiCgilx8M8s7Hal7UPWKW8pL022MOkR\u002Bug4pnzQUTkoNVk02z5Vt6p/zcZL8C89lCWRlp1C72I/cMcBOQpSHFt9fbgq4Q5wk7ejNmLixcr4\u002BxIXfvpb5UX29Wp3VH6gLbFqzrJ3ErLXYMMln7j/XKr8SD44Ot2g4ZgyM\u002Buj\u002BX85AwixeDdYQahfAB43dgXM95j/usxAp/LTye0aBR7HM2dELJxwTeRzZAZVmPq/aatSZTwS5H5y\u002BJsVnW4KfjyJl8y2s0mpXKn0jBbF6s74FKABh\u002BAitE7o0XPBWrB2aSXJzADuCPZh6MhSXhhnbM2MHYjNyPYcZyN9zaHVqAH5fiMxPB7OCgvp398X0BZ2gWRmdT0nqGBvrWTdcDsUTADGWOA1NnDu/hN9JCjXBJbNBww9r3ME0dXCwU658JnQlVOeEXc2AUszt3bp6kQ3WKjOECku1tzNwYcKMnUidM25bE7VePNflwXBCjf8GudRi6jl6\u002BBw4f52kE/wK87V0QKpcH41Yd\u002B1rnkjbYzk0aafuKbMfIjtSIpQXqhjr2s263j1UuqpXGmJMH2nDbRxkf7pELNnyZS5u\u002BfzpMM3Ej7OLEJT7378Nhw9QwxLRjrWHozpul63juGkO9bCtbemkh4\u002BmSFyHeJALRpXaoZIbjXtHYY2DZegFp1gr/On\u002BUCkVvEuDK0ZpADqqY0EYCRbG42hFZgxcERGnkJD0W3u2DOZ8tPVWmFIk3mFS6PKW/Z5BZQlxuPocyasp24qlZKS\u002B9GZam1QhcEsWIIebCSgvAKMCsvZiNEP8X/taLMzHf3m8k/ScPGJKH\u002BS\u002Ba5higcBzCtrnorG\u002BTLASbjtox0OOTqEd7mUjksQwyJMBs9i7id4q1yHh79y3/kdEed420ViRMBznVJNbT2gGptoevJjXVtRdPfAhnG7UVeAt7xj2CedKYHO71DVKz5e56zjyqUGubSL56aNYf5O\u002BAv6jPVBfEKzixEwlG3KvAm5oZ7El4byuf4H1/BBD4eDgDdE2l5I3asqMD9T1iUGgWtc08BfSiCFCBL3eaSSMrtJbNR2haHrcMQzmqdHXqPYwRZFJHvHZHXWv9JLUWPGl/2DymlQz/vJsaM8K6\u002B5felvHrhODQ5/gcieYAXPYB9gLQKpg1R6R/Fau3LYi3iGXUHpHDKreIqvREhg8m/2OlFDm/6sz/qVNNaHM5GbpvaP2ALD5gPstPR3\u002Bj8L2ZVBpIEhVO96GU2HVCdcJEU5E91R0RotMhQNlycKNNW7SVsBBY7QulHHVb71PFIckJBvfuZhuci7FLJs0/3IL\u002BR3y8rMGt72KFmLSrtbd/XCMMZW2vXvGc9ShfEco6ZT/yWafTBHELXxuRaM1m9NX9y8auL3sVUuSPI7uZTtmUTzN0tVgPqFeuBQZSGfYkOfxSYUYDiDnE2Qq/R\u002BC5bhA9/RmZ7kN57iNvACpwxzTuZum7RumXkML5s9xNTGBy8Jb2FBzYjku82HcmlIgPUBXR0OD7AismpmhaoD5jKJ2\u002B\u002BA\u002BTfrMYFdih/m52cPw26l/Kf3\u002BDe/Jvz220geoNWa/VZ5h8f9Vmub8IWQO4sDVoI7nemK0eP4AZJ69BY5PulKC\u002BnQ1numqGY8HAdyLusx80SF4wLsD\u002BuyQUY1gqIVYrGcRi/hMoAGVPWDTrWcRhKnCMDRs1vmXjv\u002BXlT1sSXEJvmV1aj7UI="
     },
@@ -252,11 +212,7 @@
         "x-ms-date": "Thu, 05 Mar 2020 21:44:12 GMT",
         "x-ms-delete-snapshots": "include",
         "x-ms-return-client-request-id": "true",
-<<<<<<< HEAD
-        "x-ms-version": "2019-10-10"
-=======
-        "x-ms-version": "2019-12-12"
->>>>>>> 32e373e2
+        "x-ms-version": "2019-12-12"
       },
       "RequestBody": null,
       "StatusCode": 202,
@@ -269,11 +225,7 @@
         ],
         "x-ms-client-request-id": "d2624e9d-4960-a323-0b04-aa04a9592f9e",
         "x-ms-request-id": "c9ef63f2-f01a-0012-3d37-f3e9eb000000",
-<<<<<<< HEAD
-        "x-ms-version": "2019-10-10"
-=======
-        "x-ms-version": "2019-12-12"
->>>>>>> 32e373e2
+        "x-ms-version": "2019-12-12"
       },
       "ResponseBody": []
     }
