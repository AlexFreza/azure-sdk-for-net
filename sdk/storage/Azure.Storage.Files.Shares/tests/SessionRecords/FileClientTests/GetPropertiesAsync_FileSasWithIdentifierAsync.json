{
  "Entries": [
    {
      "RequestUri": "http://seanstagetest.file.core.windows.net/test-share-ba994a81-cf69-94c8-a4ac-594691221ec6?restype=share",
      "RequestMethod": "PUT",
      "RequestHeaders": {
        "Authorization": "Sanitized",
        "traceparent": "00-12a8c80dbd8faa4d85a6dc196b444843-18c72b57ead4b745-00",
        "User-Agent": [
          "azsdk-net-Storage.Files.Shares/12.2.0-dev.20200305.1",
          "(.NET Core 4.6.28325.01; Microsoft Windows 10.0.18363 )"
        ],
        "x-ms-client-request-id": "583655ac-4401-b95d-b087-87833bacb5b0",
        "x-ms-date": "Thu, 05 Mar 2020 22:39:25 GMT",
        "x-ms-return-client-request-id": "true",
<<<<<<< HEAD
        "x-ms-version": "2019-10-10"
=======
        "x-ms-version": "2019-12-12"
>>>>>>> 32e373e2
      },
      "RequestBody": null,
      "StatusCode": 201,
      "ResponseHeaders": {
        "Content-Length": "0",
        "Date": "Thu, 05 Mar 2020 22:39:24 GMT",
        "ETag": "\u00220x8D7C1560E8EACCD\u0022",
        "Last-Modified": "Thu, 05 Mar 2020 22:39:25 GMT",
        "Server": [
          "Windows-Azure-File/1.0",
          "Microsoft-HTTPAPI/2.0"
        ],
        "x-ms-client-request-id": "583655ac-4401-b95d-b087-87833bacb5b0",
        "x-ms-request-id": "5051b05b-a01a-0030-623e-f32cf4000000",
<<<<<<< HEAD
        "x-ms-version": "2019-10-10"
=======
        "x-ms-version": "2019-12-12"
>>>>>>> 32e373e2
      },
      "ResponseBody": []
    },
    {
      "RequestUri": "http://seanstagetest.file.core.windows.net/test-share-ba994a81-cf69-94c8-a4ac-594691221ec6/test-file-386912e5-d15b-2010-515d-ee304ccda6f3",
      "RequestMethod": "PUT",
      "RequestHeaders": {
        "Authorization": "Sanitized",
        "traceparent": "00-044be29e4a7c6645bf408fb8fe68079d-9b43439bb2bdf941-00",
        "User-Agent": [
          "azsdk-net-Storage.Files.Shares/12.2.0-dev.20200305.1",
          "(.NET Core 4.6.28325.01; Microsoft Windows 10.0.18363 )"
        ],
        "x-ms-client-request-id": "2595ede9-7e65-11c6-fec5-feb1f1e5d034",
        "x-ms-content-length": "1024",
        "x-ms-date": "Thu, 05 Mar 2020 22:39:25 GMT",
        "x-ms-file-attributes": "None",
        "x-ms-file-creation-time": "Now",
        "x-ms-file-last-write-time": "Now",
        "x-ms-file-permission": "Inherit",
        "x-ms-return-client-request-id": "true",
        "x-ms-type": "file",
<<<<<<< HEAD
        "x-ms-version": "2019-10-10"
=======
        "x-ms-version": "2019-12-12"
>>>>>>> 32e373e2
      },
      "RequestBody": null,
      "StatusCode": 201,
      "ResponseHeaders": {
        "Content-Length": "0",
        "Date": "Thu, 05 Mar 2020 22:39:25 GMT",
        "ETag": "\u00220x8D7C1560E9E3688\u0022",
        "Last-Modified": "Thu, 05 Mar 2020 22:39:25 GMT",
        "Server": [
          "Windows-Azure-File/1.0",
          "Microsoft-HTTPAPI/2.0"
        ],
        "x-ms-client-request-id": "2595ede9-7e65-11c6-fec5-feb1f1e5d034",
        "x-ms-file-attributes": "Archive",
        "x-ms-file-change-time": "2020-03-05T22:39:25.2812424Z",
        "x-ms-file-creation-time": "2020-03-05T22:39:25.2812424Z",
        "x-ms-file-id": "13835128424026341376",
        "x-ms-file-last-write-time": "2020-03-05T22:39:25.2812424Z",
        "x-ms-file-parent-id": "0",
        "x-ms-file-permission-key": "12501538048846835188*422928105932735866",
        "x-ms-request-id": "5051b05e-a01a-0030-633e-f32cf4000000",
        "x-ms-request-server-encrypted": "true",
<<<<<<< HEAD
        "x-ms-version": "2019-10-10"
=======
        "x-ms-version": "2019-12-12"
>>>>>>> 32e373e2
      },
      "ResponseBody": []
    },
    {
      "RequestUri": "http://seanstagetest.file.core.windows.net/test-share-ba994a81-cf69-94c8-a4ac-594691221ec6?restype=share\u0026comp=acl",
      "RequestMethod": "PUT",
      "RequestHeaders": {
        "Authorization": "Sanitized",
        "Content-Length": "249",
        "Content-Type": "application/xml",
        "traceparent": "00-ba74e4110373384b9e9445d3bae3d580-9baa0b3b1379bb46-00",
        "User-Agent": [
          "azsdk-net-Storage.Files.Shares/12.2.0-dev.20200305.1",
          "(.NET Core 4.6.28325.01; Microsoft Windows 10.0.18363 )"
        ],
        "x-ms-client-request-id": "4e995404-8f16-774b-188c-0617c7de253e",
        "x-ms-date": "Thu, 05 Mar 2020 22:39:25 GMT",
        "x-ms-return-client-request-id": "true",
<<<<<<< HEAD
        "x-ms-version": "2019-10-10"
=======
        "x-ms-version": "2019-12-12"
>>>>>>> 32e373e2
      },
      "RequestBody": "\u003CSignedIdentifiers\u003E\u003CSignedIdentifier\u003E\u003CId\u003Exvojjgavdoucfixuvxfg\u003C/Id\u003E\u003CAccessPolicy\u003E\u003CStart\u003E2020-03-05T21:39:25.3924873Z\u003C/Start\u003E\u003CExpiry\u003E2020-03-05T23:39:25.3924873Z\u003C/Expiry\u003E\u003CPermission\u003Erw\u003C/Permission\u003E\u003C/AccessPolicy\u003E\u003C/SignedIdentifier\u003E\u003C/SignedIdentifiers\u003E",
      "StatusCode": 200,
      "ResponseHeaders": {
        "Content-Length": "0",
        "Date": "Thu, 05 Mar 2020 22:39:25 GMT",
        "ETag": "\u00220x8D7C1560EAAEE13\u0022",
        "Last-Modified": "Thu, 05 Mar 2020 22:39:25 GMT",
        "Server": [
          "Windows-Azure-File/1.0",
          "Microsoft-HTTPAPI/2.0"
        ],
        "x-ms-client-request-id": "4e995404-8f16-774b-188c-0617c7de253e",
        "x-ms-request-id": "5051b05f-a01a-0030-643e-f32cf4000000",
<<<<<<< HEAD
        "x-ms-version": "2019-10-10"
=======
        "x-ms-version": "2019-12-12"
>>>>>>> 32e373e2
      },
      "ResponseBody": []
    },
    {
      "RequestUri": "http://seanstagetest.file.core.windows.net/test-share-ba994a81-cf69-94c8-a4ac-594691221ec6/test-file-386912e5-d15b-2010-515d-ee304ccda6f3?sv=2019-10-10\u0026si=xvojjgavdoucfixuvxfg\u0026sr=s\u0026sig=Sanitized",
      "RequestMethod": "HEAD",
      "RequestHeaders": {
        "traceparent": "00-65f3f0a32777da4cb0a6bac449078c09-7bb516b50b5be34a-00",
        "User-Agent": [
          "azsdk-net-Storage.Files.Shares/12.2.0-dev.20200305.1",
          "(.NET Core 4.6.28325.01; Microsoft Windows 10.0.18363 )"
        ],
        "x-ms-client-request-id": "9cad9766-824c-521e-4b69-0e3cd9401fe6",
        "x-ms-return-client-request-id": "true",
<<<<<<< HEAD
        "x-ms-version": "2019-10-10"
=======
        "x-ms-version": "2019-12-12"
>>>>>>> 32e373e2
      },
      "RequestBody": null,
      "StatusCode": 200,
      "ResponseHeaders": {
        "Content-Length": "1024",
        "Content-Type": "application/octet-stream",
        "Date": "Thu, 05 Mar 2020 22:39:25 GMT",
        "ETag": "\u00220x8D7C1560E9E3688\u0022",
        "Last-Modified": "Thu, 05 Mar 2020 22:39:25 GMT",
        "Server": [
          "Windows-Azure-File/1.0",
          "Microsoft-HTTPAPI/2.0"
        ],
        "Vary": "Origin",
        "x-ms-client-request-id": "9cad9766-824c-521e-4b69-0e3cd9401fe6",
        "x-ms-file-attributes": "Archive",
        "x-ms-file-change-time": "2020-03-05T22:39:25.2812424Z",
        "x-ms-file-creation-time": "2020-03-05T22:39:25.2812424Z",
        "x-ms-file-id": "13835128424026341376",
        "x-ms-file-last-write-time": "2020-03-05T22:39:25.2812424Z",
        "x-ms-file-parent-id": "0",
        "x-ms-file-permission-key": "12501538048846835188*422928105932735866",
        "x-ms-lease-state": "available",
        "x-ms-lease-status": "unlocked",
        "x-ms-request-id": "f078f46e-b01a-0003-543e-f3735f000000",
        "x-ms-server-encrypted": "true",
        "x-ms-type": "File",
<<<<<<< HEAD
        "x-ms-version": "2019-10-10"
=======
        "x-ms-version": "2019-12-12"
>>>>>>> 32e373e2
      },
      "ResponseBody": []
    },
    {
      "RequestUri": "http://seanstagetest.file.core.windows.net/test-share-ba994a81-cf69-94c8-a4ac-594691221ec6?restype=share",
      "RequestMethod": "DELETE",
      "RequestHeaders": {
        "Authorization": "Sanitized",
        "traceparent": "00-170856f299174245a52fb631a3bddff7-ae1cc8941c55854f-00",
        "User-Agent": [
          "azsdk-net-Storage.Files.Shares/12.2.0-dev.20200305.1",
          "(.NET Core 4.6.28325.01; Microsoft Windows 10.0.18363 )"
        ],
        "x-ms-client-request-id": "30b0217b-8831-b0f2-f00e-77ff4e2c3054",
        "x-ms-date": "Thu, 05 Mar 2020 22:39:25 GMT",
        "x-ms-delete-snapshots": "include",
        "x-ms-return-client-request-id": "true",
<<<<<<< HEAD
        "x-ms-version": "2019-10-10"
=======
        "x-ms-version": "2019-12-12"
>>>>>>> 32e373e2
      },
      "RequestBody": null,
      "StatusCode": 202,
      "ResponseHeaders": {
        "Content-Length": "0",
        "Date": "Thu, 05 Mar 2020 22:39:25 GMT",
        "Server": [
          "Windows-Azure-File/1.0",
          "Microsoft-HTTPAPI/2.0"
        ],
        "x-ms-client-request-id": "30b0217b-8831-b0f2-f00e-77ff4e2c3054",
        "x-ms-request-id": "5051b061-a01a-0030-653e-f32cf4000000",
<<<<<<< HEAD
        "x-ms-version": "2019-10-10"
=======
        "x-ms-version": "2019-12-12"
>>>>>>> 32e373e2
      },
      "ResponseBody": []
    }
  ],
  "Variables": {
    "DateTimeOffsetNow": "2020-03-05T14:39:25.3924873-08:00",
    "RandomSeed": "818857492",
    "Storage_TestConfigDefault": "ProductionTenant\nseanstagetest\nU2FuaXRpemVk\nhttps://seanstagetest.blob.core.windows.net\nhttp://seanstagetest.file.core.windows.net\nhttp://seanstagetest.queue.core.windows.net\nhttp://seanstagetest.table.core.windows.net\n\n\n\n\nhttp://seanstagetest-secondary.blob.core.windows.net\nhttp://seanstagetest-secondary.file.core.windows.net\nhttp://seanstagetest-secondary.queue.core.windows.net\nhttp://seanstagetest-secondary.table.core.windows.net\n\nSanitized\n\n\nCloud\nBlobEndpoint=https://seanstagetest.blob.core.windows.net/;QueueEndpoint=http://seanstagetest.queue.core.windows.net/;FileEndpoint=http://seanstagetest.file.core.windows.net/;BlobSecondaryEndpoint=http://seanstagetest-secondary.blob.core.windows.net/;QueueSecondaryEndpoint=http://seanstagetest-secondary.queue.core.windows.net/;FileSecondaryEndpoint=http://seanstagetest-secondary.file.core.windows.net/;AccountName=seanstagetest;AccountKey=Sanitized\nseanscope1"
  }
}<|MERGE_RESOLUTION|>--- conflicted
+++ resolved
@@ -13,11 +13,7 @@
         "x-ms-client-request-id": "583655ac-4401-b95d-b087-87833bacb5b0",
         "x-ms-date": "Thu, 05 Mar 2020 22:39:25 GMT",
         "x-ms-return-client-request-id": "true",
-<<<<<<< HEAD
-        "x-ms-version": "2019-10-10"
-=======
         "x-ms-version": "2019-12-12"
->>>>>>> 32e373e2
       },
       "RequestBody": null,
       "StatusCode": 201,
@@ -32,11 +28,7 @@
         ],
         "x-ms-client-request-id": "583655ac-4401-b95d-b087-87833bacb5b0",
         "x-ms-request-id": "5051b05b-a01a-0030-623e-f32cf4000000",
-<<<<<<< HEAD
-        "x-ms-version": "2019-10-10"
-=======
         "x-ms-version": "2019-12-12"
->>>>>>> 32e373e2
       },
       "ResponseBody": []
     },
@@ -59,11 +51,7 @@
         "x-ms-file-permission": "Inherit",
         "x-ms-return-client-request-id": "true",
         "x-ms-type": "file",
-<<<<<<< HEAD
-        "x-ms-version": "2019-10-10"
-=======
         "x-ms-version": "2019-12-12"
->>>>>>> 32e373e2
       },
       "RequestBody": null,
       "StatusCode": 201,
@@ -86,11 +74,7 @@
         "x-ms-file-permission-key": "12501538048846835188*422928105932735866",
         "x-ms-request-id": "5051b05e-a01a-0030-633e-f32cf4000000",
         "x-ms-request-server-encrypted": "true",
-<<<<<<< HEAD
-        "x-ms-version": "2019-10-10"
-=======
         "x-ms-version": "2019-12-12"
->>>>>>> 32e373e2
       },
       "ResponseBody": []
     },
@@ -109,11 +93,7 @@
         "x-ms-client-request-id": "4e995404-8f16-774b-188c-0617c7de253e",
         "x-ms-date": "Thu, 05 Mar 2020 22:39:25 GMT",
         "x-ms-return-client-request-id": "true",
-<<<<<<< HEAD
-        "x-ms-version": "2019-10-10"
-=======
         "x-ms-version": "2019-12-12"
->>>>>>> 32e373e2
       },
       "RequestBody": "\u003CSignedIdentifiers\u003E\u003CSignedIdentifier\u003E\u003CId\u003Exvojjgavdoucfixuvxfg\u003C/Id\u003E\u003CAccessPolicy\u003E\u003CStart\u003E2020-03-05T21:39:25.3924873Z\u003C/Start\u003E\u003CExpiry\u003E2020-03-05T23:39:25.3924873Z\u003C/Expiry\u003E\u003CPermission\u003Erw\u003C/Permission\u003E\u003C/AccessPolicy\u003E\u003C/SignedIdentifier\u003E\u003C/SignedIdentifiers\u003E",
       "StatusCode": 200,
@@ -128,16 +108,12 @@
         ],
         "x-ms-client-request-id": "4e995404-8f16-774b-188c-0617c7de253e",
         "x-ms-request-id": "5051b05f-a01a-0030-643e-f32cf4000000",
-<<<<<<< HEAD
-        "x-ms-version": "2019-10-10"
-=======
         "x-ms-version": "2019-12-12"
->>>>>>> 32e373e2
       },
       "ResponseBody": []
     },
     {
-      "RequestUri": "http://seanstagetest.file.core.windows.net/test-share-ba994a81-cf69-94c8-a4ac-594691221ec6/test-file-386912e5-d15b-2010-515d-ee304ccda6f3?sv=2019-10-10\u0026si=xvojjgavdoucfixuvxfg\u0026sr=s\u0026sig=Sanitized",
+      "RequestUri": "http://seanstagetest.file.core.windows.net/test-share-ba994a81-cf69-94c8-a4ac-594691221ec6/test-file-386912e5-d15b-2010-515d-ee304ccda6f3?sv=2019-07-07\u0026si=xvojjgavdoucfixuvxfg\u0026sr=s\u0026sig=Sanitized",
       "RequestMethod": "HEAD",
       "RequestHeaders": {
         "traceparent": "00-65f3f0a32777da4cb0a6bac449078c09-7bb516b50b5be34a-00",
@@ -147,11 +123,7 @@
         ],
         "x-ms-client-request-id": "9cad9766-824c-521e-4b69-0e3cd9401fe6",
         "x-ms-return-client-request-id": "true",
-<<<<<<< HEAD
-        "x-ms-version": "2019-10-10"
-=======
         "x-ms-version": "2019-12-12"
->>>>>>> 32e373e2
       },
       "RequestBody": null,
       "StatusCode": 200,
@@ -179,11 +151,7 @@
         "x-ms-request-id": "f078f46e-b01a-0003-543e-f3735f000000",
         "x-ms-server-encrypted": "true",
         "x-ms-type": "File",
-<<<<<<< HEAD
-        "x-ms-version": "2019-10-10"
-=======
         "x-ms-version": "2019-12-12"
->>>>>>> 32e373e2
       },
       "ResponseBody": []
     },
@@ -201,11 +169,7 @@
         "x-ms-date": "Thu, 05 Mar 2020 22:39:25 GMT",
         "x-ms-delete-snapshots": "include",
         "x-ms-return-client-request-id": "true",
-<<<<<<< HEAD
-        "x-ms-version": "2019-10-10"
-=======
         "x-ms-version": "2019-12-12"
->>>>>>> 32e373e2
       },
       "RequestBody": null,
       "StatusCode": 202,
@@ -218,11 +182,7 @@
         ],
         "x-ms-client-request-id": "30b0217b-8831-b0f2-f00e-77ff4e2c3054",
         "x-ms-request-id": "5051b061-a01a-0030-653e-f32cf4000000",
-<<<<<<< HEAD
-        "x-ms-version": "2019-10-10"
-=======
         "x-ms-version": "2019-12-12"
->>>>>>> 32e373e2
       },
       "ResponseBody": []
     }
