--- conflicted
+++ resolved
@@ -13,11 +13,7 @@
         "x-ms-client-request-id": "67b483eb-957b-ec4d-9277-6181f1a959ae",
         "x-ms-date": "Thu, 05 Mar 2020 21:44:10 GMT",
         "x-ms-return-client-request-id": "true",
-<<<<<<< HEAD
-        "x-ms-version": "2019-10-10"
-=======
-        "x-ms-version": "2019-12-12"
->>>>>>> 32e373e2
+        "x-ms-version": "2019-12-12"
       },
       "RequestBody": null,
       "StatusCode": 201,
@@ -32,11 +28,7 @@
         ],
         "x-ms-client-request-id": "67b483eb-957b-ec4d-9277-6181f1a959ae",
         "x-ms-request-id": "c9ef63de-f01a-0012-2c37-f3e9eb000000",
-<<<<<<< HEAD
-        "x-ms-version": "2019-10-10"
-=======
-        "x-ms-version": "2019-12-12"
->>>>>>> 32e373e2
+        "x-ms-version": "2019-12-12"
       },
       "ResponseBody": []
     },
@@ -59,11 +51,7 @@
         "x-ms-file-permission": "Inherit",
         "x-ms-return-client-request-id": "true",
         "x-ms-type": "file",
-<<<<<<< HEAD
-        "x-ms-version": "2019-10-10"
-=======
-        "x-ms-version": "2019-12-12"
->>>>>>> 32e373e2
+        "x-ms-version": "2019-12-12"
       },
       "RequestBody": null,
       "StatusCode": 201,
@@ -86,11 +74,7 @@
         "x-ms-file-permission-key": "12501538048846835188*422928105932735866",
         "x-ms-request-id": "c9ef63e0-f01a-0012-2d37-f3e9eb000000",
         "x-ms-request-server-encrypted": "true",
-<<<<<<< HEAD
-        "x-ms-version": "2019-10-10"
-=======
-        "x-ms-version": "2019-12-12"
->>>>>>> 32e373e2
+        "x-ms-version": "2019-12-12"
       },
       "ResponseBody": []
     },
@@ -108,11 +92,7 @@
         "x-ms-date": "Thu, 05 Mar 2020 21:44:11 GMT",
         "x-ms-range": "bytes=0-511",
         "x-ms-return-client-request-id": "true",
-<<<<<<< HEAD
-        "x-ms-version": "2019-10-10",
-=======
         "x-ms-version": "2019-12-12",
->>>>>>> 32e373e2
         "x-ms-write": "update"
       },
       "RequestBody": "9Mdfh8tWXO5Bl0icerJoi1EQ4eLP0/6JMkRgrwbkqpcgfkBeENRdIIwzxflqJE1aLGzwJCHZ6SDJ1lSH9aznXe2we/tyCXp8s8FWmw4EHg72BoKZ84Z1RpUglTp/1SrfS2cMuqhR5yPydHBggk0RxLdGkO8pTmpmOjRmUnRA/N2Wd1Cm92RmpR5fp38WFcRHDtGCOUU7tf39pn9z65WvsneSygr9as1T4OvQyqfqTyVwHkOivcOYW8JSqVHl8rmIsPQHg0q5SaMDL1laaupWElZZAsxSDPWz\u002Bm9IqsF8be0xSBqy4svbt9Wfno1qPvDX/Jb6jPDtNqP/U4nbcZ7ih8JrKCLQpDCKfUv3sm1nSbx\u002BcK4rgeH9RBJ2so5CAEY2vRfL/hXOBlhmbw6k9YM2mArNXADwtgbgbuQQWvGhSH0FwfRWnEqmr2pVxBLTWE6OPxqEdKNFRQYQ6pAwvqxmxSaQnjSP4Pu/Jq2WmvLzDRWVgRvXHNTav3vtRbG6dvC97v/rQroa/l8exE32r6sUHd16mjyRj6hStt64oZpJBLC82KvyB8pbe4O8uFeG5BDQ2CjUQNu0LF9XmYzbYVzE1MCdOtf/IhUTHh\u002B51NZQy9LO6MhydcTVCKtMmm49gBkm\u002BOSX6ao40LYTwCG7\u002BleIBs66DHmUUV77yDErs4em1Z4=",
@@ -130,11 +110,7 @@
         "x-ms-client-request-id": "4ddb9181-545b-a8ce-8d31-c7173f930617",
         "x-ms-request-id": "c9ef63e1-f01a-0012-2e37-f3e9eb000000",
         "x-ms-request-server-encrypted": "true",
-<<<<<<< HEAD
-        "x-ms-version": "2019-10-10"
-=======
-        "x-ms-version": "2019-12-12"
->>>>>>> 32e373e2
+        "x-ms-version": "2019-12-12"
       },
       "ResponseBody": []
     },
@@ -152,11 +128,7 @@
         "x-ms-date": "Thu, 05 Mar 2020 21:44:11 GMT",
         "x-ms-range": "bytes=0-",
         "x-ms-return-client-request-id": "true",
-<<<<<<< HEAD
-        "x-ms-version": "2019-10-10"
-=======
-        "x-ms-version": "2019-12-12"
->>>>>>> 32e373e2
+        "x-ms-version": "2019-12-12"
       },
       "RequestBody": null,
       "StatusCode": 206,
@@ -186,11 +158,7 @@
         "x-ms-request-id": "c9ef63e2-f01a-0012-2f37-f3e9eb000000",
         "x-ms-server-encrypted": "true",
         "x-ms-type": "File",
-<<<<<<< HEAD
-        "x-ms-version": "2019-10-10"
-=======
-        "x-ms-version": "2019-12-12"
->>>>>>> 32e373e2
+        "x-ms-version": "2019-12-12"
       },
       "ResponseBody": "9Mdfh8tWXO5Bl0icerJoi1EQ4eLP0/6JMkRgrwbkqpcgfkBeENRdIIwzxflqJE1aLGzwJCHZ6SDJ1lSH9aznXe2we/tyCXp8s8FWmw4EHg72BoKZ84Z1RpUglTp/1SrfS2cMuqhR5yPydHBggk0RxLdGkO8pTmpmOjRmUnRA/N2Wd1Cm92RmpR5fp38WFcRHDtGCOUU7tf39pn9z65WvsneSygr9as1T4OvQyqfqTyVwHkOivcOYW8JSqVHl8rmIsPQHg0q5SaMDL1laaupWElZZAsxSDPWz\u002Bm9IqsF8be0xSBqy4svbt9Wfno1qPvDX/Jb6jPDtNqP/U4nbcZ7ih8JrKCLQpDCKfUv3sm1nSbx\u002BcK4rgeH9RBJ2so5CAEY2vRfL/hXOBlhmbw6k9YM2mArNXADwtgbgbuQQWvGhSH0FwfRWnEqmr2pVxBLTWE6OPxqEdKNFRQYQ6pAwvqxmxSaQnjSP4Pu/Jq2WmvLzDRWVgRvXHNTav3vtRbG6dvC97v/rQroa/l8exE32r6sUHd16mjyRj6hStt64oZpJBLC82KvyB8pbe4O8uFeG5BDQ2CjUQNu0LF9XmYzbYVzE1MCdOtf/IhUTHh\u002B51NZQy9LO6MhydcTVCKtMmm49gBkm\u002BOSX6ao40LYTwCG7\u002BleIBs66DHmUUV77yDErs4em1Z4="
     },
@@ -208,11 +176,7 @@
         "x-ms-date": "Thu, 05 Mar 2020 21:44:11 GMT",
         "x-ms-delete-snapshots": "include",
         "x-ms-return-client-request-id": "true",
-<<<<<<< HEAD
-        "x-ms-version": "2019-10-10"
-=======
-        "x-ms-version": "2019-12-12"
->>>>>>> 32e373e2
+        "x-ms-version": "2019-12-12"
       },
       "RequestBody": null,
       "StatusCode": 202,
@@ -225,11 +189,7 @@
         ],
         "x-ms-client-request-id": "c9f19ffb-70d0-aac3-8773-437c464e96f7",
         "x-ms-request-id": "c9ef63e3-f01a-0012-3037-f3e9eb000000",
-<<<<<<< HEAD
-        "x-ms-version": "2019-10-10"
-=======
-        "x-ms-version": "2019-12-12"
->>>>>>> 32e373e2
+        "x-ms-version": "2019-12-12"
       },
       "ResponseBody": []
     }
