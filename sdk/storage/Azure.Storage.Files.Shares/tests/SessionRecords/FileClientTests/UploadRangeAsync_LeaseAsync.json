--- conflicted
+++ resolved
@@ -13,11 +13,7 @@
         "x-ms-client-request-id": "4f7029c0-d03a-bfa3-8e11-0c92e7ea62cd",
         "x-ms-date": "Thu, 05 Mar 2020 21:45:50 GMT",
         "x-ms-return-client-request-id": "true",
-<<<<<<< HEAD
-        "x-ms-version": "2019-10-10"
-=======
-        "x-ms-version": "2019-12-12"
->>>>>>> 32e373e2
+        "x-ms-version": "2019-12-12"
       },
       "RequestBody": null,
       "StatusCode": 201,
@@ -32,11 +28,7 @@
         ],
         "x-ms-client-request-id": "4f7029c0-d03a-bfa3-8e11-0c92e7ea62cd",
         "x-ms-request-id": "c9ef6959-f01a-0012-4437-f3e9eb000000",
-<<<<<<< HEAD
-        "x-ms-version": "2019-10-10"
-=======
-        "x-ms-version": "2019-12-12"
->>>>>>> 32e373e2
+        "x-ms-version": "2019-12-12"
       },
       "ResponseBody": []
     },
@@ -57,11 +49,7 @@
         "x-ms-file-last-write-time": "Now",
         "x-ms-file-permission": "Inherit",
         "x-ms-return-client-request-id": "true",
-<<<<<<< HEAD
-        "x-ms-version": "2019-10-10"
-=======
-        "x-ms-version": "2019-12-12"
->>>>>>> 32e373e2
+        "x-ms-version": "2019-12-12"
       },
       "RequestBody": null,
       "StatusCode": 201,
@@ -84,11 +72,7 @@
         "x-ms-file-permission-key": "7855875120676328179*422928105932735866",
         "x-ms-request-id": "c9ef695e-f01a-0012-4637-f3e9eb000000",
         "x-ms-request-server-encrypted": "true",
-<<<<<<< HEAD
-        "x-ms-version": "2019-10-10"
-=======
-        "x-ms-version": "2019-12-12"
->>>>>>> 32e373e2
+        "x-ms-version": "2019-12-12"
       },
       "ResponseBody": []
     },
@@ -111,11 +95,7 @@
         "x-ms-file-permission": "Inherit",
         "x-ms-return-client-request-id": "true",
         "x-ms-type": "file",
-<<<<<<< HEAD
-        "x-ms-version": "2019-10-10"
-=======
-        "x-ms-version": "2019-12-12"
->>>>>>> 32e373e2
+        "x-ms-version": "2019-12-12"
       },
       "RequestBody": null,
       "StatusCode": 201,
@@ -138,11 +118,7 @@
         "x-ms-file-permission-key": "12501538048846835188*422928105932735866",
         "x-ms-request-id": "c9ef6960-f01a-0012-4737-f3e9eb000000",
         "x-ms-request-server-encrypted": "true",
-<<<<<<< HEAD
-        "x-ms-version": "2019-10-10"
-=======
-        "x-ms-version": "2019-12-12"
->>>>>>> 32e373e2
+        "x-ms-version": "2019-12-12"
       },
       "ResponseBody": []
     },
@@ -162,11 +138,7 @@
         "x-ms-lease-duration": "-1",
         "x-ms-proposed-lease-id": "9e416d7f-4560-307b-0649-74e6d379b98a",
         "x-ms-return-client-request-id": "true",
-<<<<<<< HEAD
-        "x-ms-version": "2019-10-10"
-=======
-        "x-ms-version": "2019-12-12"
->>>>>>> 32e373e2
+        "x-ms-version": "2019-12-12"
       },
       "RequestBody": null,
       "StatusCode": 201,
@@ -182,11 +154,7 @@
         "x-ms-client-request-id": "54a2ca14-b52b-5729-4da0-504b65b0aa8a",
         "x-ms-lease-id": "9e416d7f-4560-307b-0649-74e6d379b98a",
         "x-ms-request-id": "c9ef6961-f01a-0012-4837-f3e9eb000000",
-<<<<<<< HEAD
-        "x-ms-version": "2019-10-10"
-=======
-        "x-ms-version": "2019-12-12"
->>>>>>> 32e373e2
+        "x-ms-version": "2019-12-12"
       },
       "ResponseBody": []
     },
@@ -206,11 +174,7 @@
         "x-ms-lease-id": "9e416d7f-4560-307b-0649-74e6d379b98a",
         "x-ms-range": "bytes=1024-2047",
         "x-ms-return-client-request-id": "true",
-<<<<<<< HEAD
-        "x-ms-version": "2019-10-10",
-=======
         "x-ms-version": "2019-12-12",
->>>>>>> 32e373e2
         "x-ms-write": "update"
       },
       "RequestBody": "5JXdc\u002BnwoHlcYaA0u5Q\u002BM8Vset0JbXS8c/jStaa1JynPIilAy7f6Ds1/x2YVibQHV5apLP58ZXchIQDxHerTpjp2ZZlr/mcOcWsQiaUNpupEy10PDPoqUryxH6q2CPHirCAsniQam1kvmruTbNzRE3oWrVGMw5pASxLdut68V2h6LdyE4AfGKTAE33E\u002Bl\u002Bbf4AsvoFufVumG7FMRPeF6c0NSGT8ATDJzT4Mhh\u002BMoAbMs/dnTjLYN2tby/vS0tOxOiWwt7H6n35TYvFDYfs4GXuuf5D8Hp\u002BaNRD5oDU4\u002BvpuX0v52\u002BhQ1hB5F\u002Bs9lNVwI7KAIFc\u002BsRuKFoKdAP9JGmf61QKvQj2PXaWAhwqwWKA/iYCCtNanL6owb8Vps9UVM/2DRr/SxN108MatvioQ1bniXXd\u002BxmGNU6lYftJ4JanQa1cJLRHgbMSjDcQT9W18H5YLh1Jdmmmf8fcWekYO\u002BM8c2VbXB6in/fCy27SZfVo72F84cJ5XdszpbTsezfZ\u002BkBT49xwaqRftY4lhqr61AnSY2p3m0ogsxWKF6ZptiS/6NEujoIo\u002BIS9LSxEQ9cgONG7GhfNUl72MyDG5kL99g9ZZZ3Z3FV3qWrlun4d3G8\u002BWd7UvpwM4pZyKFthYhIxzycs6u45VmyMM2C855fQ2FaxiIxkKTdjXHMHZ6QKBkdYo/tG8PGA9QNyWHs7UAr\u002BkU/0v9mFzZXvyY5rIe7Ici0pVEOciedVMIN48dDMOAx4GMZUBVZt0tZlVydjFdMUudZOAfvHUgdor39WDNvFI5GB8xkoZHzWy4FtNyLP4hqwZEgKfiYQsLa\u002B\u002B1XXB8YKoDOV4SK5/EVZd0ZqWirkmL1kpaiDurVrcUJSaWkW/7PLUpb/KfD4BnfyoPbvplab2lKYcmIthuWOKn/gV4LsQoeSrweD5X7MbK8wgRm\u002Bi8rrxp8Gfn1BnduhcP9xF67lFm5/XPdfB\u002BTj3AXC7PXL366k9JDj1cQKQREr0nR/S1TwS2q7Pz7TjL6qIpJ3fqDV5ZFQ3BMd8UCaZQvmIyVwdJCg0qGbEJB/wXfSSbMhksJgVfzTHm9B4koqEMoi/VmZOb4BxqwPStUA0QqrO7edeNI5dd0onVYhbvBXYP/GTNQeSRAFL8wmURsn0j1kpqaSnKf36XeMYJxX0Fe7t9nVSpQ2nPKnmEkGEyTCAMsYvMhJtMRX3mNcgehzrU90aqkxQpepPgmj\u002BwRe4dZSyl/RPxOfYfMFjWwg2gsaI\u002BsJkah7kL4zb46\u002BlbnP\u002BOyNCceIom4r1QimK8UreGP\u002BmdcZVVAt1zmhnd\u002BU0Mw5RZSPo9BDgYGM3byv1WTpF\u002BcqsAvipqOcbyKd1wSelvQ8fOYwm9SA==",
@@ -228,11 +192,7 @@
         "x-ms-client-request-id": "08d2e4af-64d7-c25f-74b7-ce53e8abdd5f",
         "x-ms-request-id": "c9ef6962-f01a-0012-4937-f3e9eb000000",
         "x-ms-request-server-encrypted": "true",
-<<<<<<< HEAD
-        "x-ms-version": "2019-10-10"
-=======
-        "x-ms-version": "2019-12-12"
->>>>>>> 32e373e2
+        "x-ms-version": "2019-12-12"
       },
       "ResponseBody": []
     },
@@ -250,11 +210,7 @@
         "x-ms-date": "Thu, 05 Mar 2020 21:45:51 GMT",
         "x-ms-delete-snapshots": "include",
         "x-ms-return-client-request-id": "true",
-<<<<<<< HEAD
-        "x-ms-version": "2019-10-10"
-=======
-        "x-ms-version": "2019-12-12"
->>>>>>> 32e373e2
+        "x-ms-version": "2019-12-12"
       },
       "RequestBody": null,
       "StatusCode": 202,
@@ -267,11 +223,7 @@
         ],
         "x-ms-client-request-id": "809c632a-a2de-b6b3-911e-3b1d69205dca",
         "x-ms-request-id": "c9ef6965-f01a-0012-4c37-f3e9eb000000",
-<<<<<<< HEAD
-        "x-ms-version": "2019-10-10"
-=======
-        "x-ms-version": "2019-12-12"
->>>>>>> 32e373e2
+        "x-ms-version": "2019-12-12"
       },
       "ResponseBody": []
     }
