--- conflicted
+++ resolved
@@ -130,11 +130,7 @@
         /// status code.</exception>
         public virtual async Task<Response<DetectedLanguage>> DetectLanguageAsync(string document, string countryHint = default, CancellationToken cancellationToken = default)
         {
-<<<<<<< HEAD
-            Argument.AssertNotNull(document, nameof(document));
-=======
             Argument.AssertNotNullOrEmpty(document, nameof(document));
->>>>>>> 8d420312
 
             using DiagnosticScope scope = _clientDiagnostics.CreateScope($"{nameof(TextAnalyticsClient)}.{nameof(DetectLanguage)}");
             scope.AddAttribute("document", document);
@@ -193,11 +189,7 @@
         /// status code.</exception>
         public virtual Response<DetectedLanguage> DetectLanguage(string document, string countryHint = default, CancellationToken cancellationToken = default)
         {
-<<<<<<< HEAD
-            Argument.AssertNotNull(document, nameof(document));
-=======
             Argument.AssertNotNullOrEmpty(document, nameof(document));
->>>>>>> 8d420312
 
             using DiagnosticScope scope = _clientDiagnostics.CreateScope($"{nameof(TextAnalyticsClient)}.{nameof(DetectLanguage)}");
             scope.AddAttribute("document", document);
@@ -259,11 +251,7 @@
         /// status code.</exception>
         public virtual async Task<Response<DetectLanguageResultCollection>> DetectLanguageBatchAsync(IEnumerable<string> documents, string countryHint = default, TextAnalyticsRequestOptions options = default, CancellationToken cancellationToken = default)
         {
-<<<<<<< HEAD
-            Argument.AssertNotNull(documents, nameof(documents));
-=======
-            Argument.AssertNotNullOrEmpty(documents, nameof(documents));
->>>>>>> 8d420312
+            Argument.AssertNotNullOrEmpty(documents, nameof(documents));
             List<DetectLanguageInput> detectLanguageInputs = ConvertToDetectLanguageInputs(documents, countryHint);
             options ??= new TextAnalyticsRequestOptions();
 
@@ -297,11 +285,7 @@
         /// status code.</exception>
         public virtual Response<DetectLanguageResultCollection> DetectLanguageBatch(IEnumerable<string> documents, string countryHint = default, TextAnalyticsRequestOptions options = default, CancellationToken cancellationToken = default)
         {
-<<<<<<< HEAD
-            Argument.AssertNotNull(documents, nameof(documents));
-=======
-            Argument.AssertNotNullOrEmpty(documents, nameof(documents));
->>>>>>> 8d420312
+            Argument.AssertNotNullOrEmpty(documents, nameof(documents));
             List<DetectLanguageInput> detectLanguageInputs = ConvertToDetectLanguageInputs(documents, countryHint);
             options ??= new TextAnalyticsRequestOptions();
 
@@ -329,11 +313,7 @@
         /// status code.</exception>
         public virtual async Task<Response<DetectLanguageResultCollection>> DetectLanguageBatchAsync(IEnumerable<DetectLanguageInput> documents, TextAnalyticsRequestOptions options = default, CancellationToken cancellationToken = default)
         {
-<<<<<<< HEAD
-            Argument.AssertNotNull(documents, nameof(documents));
-=======
-            Argument.AssertNotNullOrEmpty(documents, nameof(documents));
->>>>>>> 8d420312
+            Argument.AssertNotNullOrEmpty(documents, nameof(documents));
             options ??= new TextAnalyticsRequestOptions();
 
             using DiagnosticScope scope = _clientDiagnostics.CreateScope($"{nameof(TextAnalyticsClient)}.{nameof(DetectLanguageBatch)}");
@@ -348,9 +328,6 @@
                 {
                     case 200:
                         IDictionary<string, int> map = CreateIdToIndexMap(documents);
-<<<<<<< HEAD
-                        return await CreateDetectLanguageResponseAsync(response, map, cancellationToken).ConfigureAwait(false);
-=======
                         DetectLanguageResultCollection results = await CreateDetectLanguageResponseAsync(response, map, cancellationToken).ConfigureAwait(false);
                         if (results[0].HasError && results[0].Id.Length == 0)
                         {
@@ -358,7 +335,6 @@
                             ThrowExceptionWhenErrorInBatch(results[0].Error);
                         }
                         return Response.FromValue(results, response);
->>>>>>> 8d420312
                     default:
                         throw await _clientDiagnostics.CreateRequestFailedExceptionAsync(response).ConfigureAwait(false);
                 }
@@ -391,11 +367,7 @@
         /// status code.</exception>
         public virtual Response<DetectLanguageResultCollection> DetectLanguageBatch(IEnumerable<DetectLanguageInput> documents, TextAnalyticsRequestOptions options = default, CancellationToken cancellationToken = default)
         {
-<<<<<<< HEAD
-            Argument.AssertNotNull(documents, nameof(documents));
-=======
-            Argument.AssertNotNullOrEmpty(documents, nameof(documents));
->>>>>>> 8d420312
+            Argument.AssertNotNullOrEmpty(documents, nameof(documents));
             options ??= new TextAnalyticsRequestOptions();
 
             using DiagnosticScope scope = _clientDiagnostics.CreateScope($"{nameof(TextAnalyticsClient)}.{nameof(DetectLanguageBatch)}");
@@ -410,9 +382,6 @@
                 {
                     case 200:
                         IDictionary<string, int> map = CreateIdToIndexMap(documents);
-<<<<<<< HEAD
-                        return CreateDetectLanguageResponse(response, map);
-=======
                         DetectLanguageResultCollection results = CreateDetectLanguageResponse(response, map);
                         if (results[0].HasError && results[0].Id.Length == 0)
                         {
@@ -420,7 +389,6 @@
                             ThrowExceptionWhenErrorInBatch(results[0].Error);
                         }
                         return Response.FromValue(results, response);
->>>>>>> 8d420312
                     default:
                         throw _clientDiagnostics.CreateRequestFailedException(response);
                 }
@@ -460,15 +428,9 @@
         /// that the entity correctly matches the identified substring.</returns>
         /// <exception cref="RequestFailedException">Service returned a non-success
         /// status code.</exception>
-<<<<<<< HEAD
-        public virtual async Task<Response<IReadOnlyCollection<CategorizedEntity>>> RecognizeEntitiesAsync(string document, string language = default, CancellationToken cancellationToken = default)
-        {
-            Argument.AssertNotNull(document, nameof(document));
-=======
         public virtual async Task<Response<CategorizedEntityCollection>> RecognizeEntitiesAsync(string document, string language = default, CancellationToken cancellationToken = default)
         {
             Argument.AssertNotNullOrEmpty(document, nameof(document));
->>>>>>> 8d420312
 
             using DiagnosticScope scope = _clientDiagnostics.CreateScope($"{nameof(TextAnalyticsClient)}.{nameof(RecognizeEntities)}");
             scope.AddAttribute("document", document);
@@ -527,15 +489,9 @@
         /// that the entity correctly matches the identified substring.</returns>
         /// <exception cref="RequestFailedException">Service returned a non-success
         /// status code.</exception>
-<<<<<<< HEAD
-        public virtual Response<IReadOnlyCollection<CategorizedEntity>> RecognizeEntities(string document, string language = default, CancellationToken cancellationToken = default)
-        {
-            Argument.AssertNotNull(document, nameof(document));
-=======
         public virtual Response<CategorizedEntityCollection> RecognizeEntities(string document, string language = default, CancellationToken cancellationToken = default)
         {
             Argument.AssertNotNullOrEmpty(document, nameof(document));
->>>>>>> 8d420312
 
             using DiagnosticScope scope = _clientDiagnostics.CreateScope($"{nameof(TextAnalyticsClient)}.{nameof(RecognizeEntities)}");
             scope.AddAttribute("document", document);
@@ -599,11 +555,7 @@
         /// status code.</exception>
         public virtual async Task<Response<RecognizeEntitiesResultCollection>> RecognizeEntitiesBatchAsync(IEnumerable<string> documents, string language = default, TextAnalyticsRequestOptions options = default, CancellationToken cancellationToken = default)
         {
-<<<<<<< HEAD
-            Argument.AssertNotNull(documents, nameof(documents));
-=======
-            Argument.AssertNotNullOrEmpty(documents, nameof(documents));
->>>>>>> 8d420312
+            Argument.AssertNotNullOrEmpty(documents, nameof(documents));
             List<TextDocumentInput> documentInputs = ConvertToDocumentInputs(documents, language);
             options ??= new TextAnalyticsRequestOptions();
 
@@ -639,11 +591,7 @@
         /// status code.</exception>
         public virtual Response<RecognizeEntitiesResultCollection> RecognizeEntitiesBatch(IEnumerable<string> documents, string language = default, TextAnalyticsRequestOptions options = default, CancellationToken cancellationToken = default)
         {
-<<<<<<< HEAD
-            Argument.AssertNotNull(documents, nameof(documents));
-=======
-            Argument.AssertNotNullOrEmpty(documents, nameof(documents));
->>>>>>> 8d420312
+            Argument.AssertNotNullOrEmpty(documents, nameof(documents));
             List<TextDocumentInput> documentInputs = ConvertToDocumentInputs(documents, language);
             options ??= new TextAnalyticsRequestOptions();
 
@@ -674,11 +622,7 @@
         /// status code.</exception>
         public virtual async Task<Response<RecognizeEntitiesResultCollection>> RecognizeEntitiesBatchAsync(IEnumerable<TextDocumentInput> documents, TextAnalyticsRequestOptions options = default, CancellationToken cancellationToken = default)
         {
-<<<<<<< HEAD
-            Argument.AssertNotNull(documents, nameof(documents));
-=======
-            Argument.AssertNotNullOrEmpty(documents, nameof(documents));
->>>>>>> 8d420312
+            Argument.AssertNotNullOrEmpty(documents, nameof(documents));
             options ??= new TextAnalyticsRequestOptions();
 
             using DiagnosticScope scope = _clientDiagnostics.CreateScope($"{nameof(TextAnalyticsClient)}.{nameof(RecognizeEntitiesBatch)}");
@@ -693,9 +637,6 @@
                 {
                     case 200:
                         IDictionary<string, int> map = CreateIdToIndexMap(documents);
-<<<<<<< HEAD
-                        return await CreateRecognizeEntitiesResponseAsync(response, map, cancellationToken).ConfigureAwait(false);
-=======
                         RecognizeEntitiesResultCollection results = await CreateRecognizeEntitiesResponseAsync(response, map, cancellationToken).ConfigureAwait(false);
                         if (results[0].HasError && results[0].Id.Length == 0)
                         {
@@ -703,7 +644,6 @@
                             ThrowExceptionWhenErrorInBatch(results[0].Error);
                         }
                         return Response.FromValue(results, response);
->>>>>>> 8d420312
                     default:
                         throw await _clientDiagnostics.CreateRequestFailedExceptionAsync(response).ConfigureAwait(false);
                 }
@@ -739,11 +679,7 @@
         /// status code.</exception>
         public virtual Response<RecognizeEntitiesResultCollection> RecognizeEntitiesBatch(IEnumerable<TextDocumentInput> documents, TextAnalyticsRequestOptions options = default, CancellationToken cancellationToken = default)
         {
-<<<<<<< HEAD
-            Argument.AssertNotNull(documents, nameof(documents));
-=======
-            Argument.AssertNotNullOrEmpty(documents, nameof(documents));
->>>>>>> 8d420312
+            Argument.AssertNotNullOrEmpty(documents, nameof(documents));
             options ??= new TextAnalyticsRequestOptions();
 
             using DiagnosticScope scope = _clientDiagnostics.CreateScope($"{nameof(TextAnalyticsClient)}.{nameof(RecognizeEntitiesBatch)}");
@@ -758,9 +694,6 @@
                 {
                     case 200:
                         IDictionary<string, int> map = CreateIdToIndexMap(documents);
-<<<<<<< HEAD
-                        return CreateRecognizeEntitiesResponse(response, map);
-=======
                         RecognizeEntitiesResultCollection results = CreateRecognizeEntitiesResponse(response, map);
                         if (results[0].HasError && results[0].Id.Length == 0)
                         {
@@ -768,7 +701,6 @@
                             ThrowExceptionWhenErrorInBatch(results[0].Error);
                         }
                         return Response.FromValue(results, response);
->>>>>>> 8d420312
                     default:
                         throw _clientDiagnostics.CreateRequestFailedException(response);
                 }
@@ -807,11 +739,7 @@
         /// status code.</exception>
         public virtual async Task<Response<DocumentSentiment>> AnalyzeSentimentAsync(string document, string language = default, CancellationToken cancellationToken = default)
         {
-<<<<<<< HEAD
-            Argument.AssertNotNull(document, nameof(document));
-=======
             Argument.AssertNotNullOrEmpty(document, nameof(document));
->>>>>>> 8d420312
 
             using DiagnosticScope scope = _clientDiagnostics.CreateScope($"{nameof(TextAnalyticsClient)}.{nameof(AnalyzeSentiment)}");
             scope.AddAttribute("document", document);
@@ -869,11 +797,7 @@
         /// status code.</exception>
         public virtual Response<DocumentSentiment> AnalyzeSentiment(string document, string language = default, CancellationToken cancellationToken = default)
         {
-<<<<<<< HEAD
-            Argument.AssertNotNull(document, nameof(document));
-=======
             Argument.AssertNotNullOrEmpty(document, nameof(document));
->>>>>>> 8d420312
 
             using DiagnosticScope scope = _clientDiagnostics.CreateScope($"{nameof(TextAnalyticsClient)}.{nameof(AnalyzeSentiment)}");
             scope.AddAttribute("document", document);
@@ -934,11 +858,7 @@
         /// status code.</exception>
         public virtual async Task<Response<AnalyzeSentimentResultCollection>> AnalyzeSentimentBatchAsync(IEnumerable<string> documents, string language = default, TextAnalyticsRequestOptions options = default, CancellationToken cancellationToken = default)
         {
-<<<<<<< HEAD
-            Argument.AssertNotNull(documents, nameof(documents));
-=======
-            Argument.AssertNotNullOrEmpty(documents, nameof(documents));
->>>>>>> 8d420312
+            Argument.AssertNotNullOrEmpty(documents, nameof(documents));
             List<TextDocumentInput> documentInputs = ConvertToDocumentInputs(documents, language);
             options ??= new TextAnalyticsRequestOptions();
 
@@ -971,11 +891,7 @@
         /// status code.</exception>
         public virtual Response<AnalyzeSentimentResultCollection> AnalyzeSentimentBatch(IEnumerable<string> documents, string language = default, TextAnalyticsRequestOptions options = default, CancellationToken cancellationToken = default)
         {
-<<<<<<< HEAD
-            Argument.AssertNotNull(documents, nameof(documents));
-=======
-            Argument.AssertNotNullOrEmpty(documents, nameof(documents));
->>>>>>> 8d420312
+            Argument.AssertNotNullOrEmpty(documents, nameof(documents));
             List<TextDocumentInput> documentInputs = ConvertToDocumentInputs(documents, language);
             options ??= new TextAnalyticsRequestOptions();
 
@@ -1003,11 +919,7 @@
         /// status code.</exception>
         public virtual async Task<Response<AnalyzeSentimentResultCollection>> AnalyzeSentimentBatchAsync(IEnumerable<TextDocumentInput> documents, TextAnalyticsRequestOptions options = default, CancellationToken cancellationToken = default)
         {
-<<<<<<< HEAD
-            Argument.AssertNotNull(documents, nameof(documents));
-=======
-            Argument.AssertNotNullOrEmpty(documents, nameof(documents));
->>>>>>> 8d420312
+            Argument.AssertNotNullOrEmpty(documents, nameof(documents));
             options ??= new TextAnalyticsRequestOptions();
 
             using DiagnosticScope scope = _clientDiagnostics.CreateScope($"{nameof(TextAnalyticsClient)}.{nameof(AnalyzeSentimentBatch)}");
@@ -1022,9 +934,6 @@
                 {
                     case 200:
                         IDictionary<string, int> map = CreateIdToIndexMap(documents);
-<<<<<<< HEAD
-                        return await CreateAnalyzeSentimentResponseAsync(response, map, cancellationToken).ConfigureAwait(false);
-=======
                         AnalyzeSentimentResultCollection results = await CreateAnalyzeSentimentResponseAsync(response, map, cancellationToken).ConfigureAwait(false);
                         if (results[0].HasError && results[0].Id.Length == 0)
                         {
@@ -1032,7 +941,6 @@
                             ThrowExceptionWhenErrorInBatch(results[0].Error);
                         }
                         return Response.FromValue(results, response);
->>>>>>> 8d420312
                     default:
                         throw await _clientDiagnostics.CreateRequestFailedExceptionAsync(response).ConfigureAwait(false);
                 }
@@ -1065,11 +973,7 @@
         /// status code.</exception>
         public virtual Response<AnalyzeSentimentResultCollection> AnalyzeSentimentBatch(IEnumerable<TextDocumentInput> documents, TextAnalyticsRequestOptions options = default, CancellationToken cancellationToken = default)
         {
-<<<<<<< HEAD
-            Argument.AssertNotNull(documents, nameof(documents));
-=======
-            Argument.AssertNotNullOrEmpty(documents, nameof(documents));
->>>>>>> 8d420312
+            Argument.AssertNotNullOrEmpty(documents, nameof(documents));
             options ??= new TextAnalyticsRequestOptions();
 
             using DiagnosticScope scope = _clientDiagnostics.CreateScope($"{nameof(TextAnalyticsClient)}.{nameof(AnalyzeSentimentBatch)}");
@@ -1084,9 +988,6 @@
                 {
                     case 200:
                         IDictionary<string, int> map = CreateIdToIndexMap(documents);
-<<<<<<< HEAD
-                        return CreateAnalyzeSentimentResponse(response, map);
-=======
                         AnalyzeSentimentResultCollection results = CreateAnalyzeSentimentResponse(response, map);
                         if (results[0].HasError && results[0].Id.Length == 0)
                         {
@@ -1094,7 +995,6 @@
                             ThrowExceptionWhenErrorInBatch(results[0].Error);
                         }
                         return Response.FromValue(results, response);
->>>>>>> 8d420312
                     default:
                         throw _clientDiagnostics.CreateRequestFailedException(response);
                 }
@@ -1133,15 +1033,9 @@
         /// in the document.</returns>
         /// <exception cref="RequestFailedException">Service returned a non-success
         /// status code.</exception>
-<<<<<<< HEAD
-        public virtual async Task<Response<IReadOnlyCollection<string>>> ExtractKeyPhrasesAsync(string document, string language = default, CancellationToken cancellationToken = default)
-        {
-            Argument.AssertNotNull(document, nameof(document));
-=======
         public virtual async Task<Response<KeyPhraseCollection>> ExtractKeyPhrasesAsync(string document, string language = default, CancellationToken cancellationToken = default)
         {
             Argument.AssertNotNullOrEmpty(document, nameof(document));
->>>>>>> 8d420312
 
             using DiagnosticScope scope = _clientDiagnostics.CreateScope($"{nameof(TextAnalyticsClient)}.{nameof(ExtractKeyPhrases)}");
             scope.AddAttribute("document", document);
@@ -1199,15 +1093,9 @@
         /// in the document.</returns>
         /// <exception cref="RequestFailedException">Service returned a non-success
         /// status code.</exception>
-<<<<<<< HEAD
-        public virtual Response<IReadOnlyCollection<string>> ExtractKeyPhrases(string document, string language = default, CancellationToken cancellationToken = default)
-        {
-            Argument.AssertNotNull(document, nameof(document));
-=======
         public virtual Response<KeyPhraseCollection> ExtractKeyPhrases(string document, string language = default, CancellationToken cancellationToken = default)
         {
             Argument.AssertNotNullOrEmpty(document, nameof(document));
->>>>>>> 8d420312
 
             using DiagnosticScope scope = _clientDiagnostics.CreateScope($"{nameof(TextAnalyticsClient)}.{nameof(ExtractKeyPhrases)}");
             scope.AddAttribute("document", document);
@@ -1270,11 +1158,7 @@
         /// status code.</exception>
         public virtual async Task<Response<ExtractKeyPhrasesResultCollection>> ExtractKeyPhrasesBatchAsync(IEnumerable<string> documents, string language = default, TextAnalyticsRequestOptions options = default, CancellationToken cancellationToken = default)
         {
-<<<<<<< HEAD
-            Argument.AssertNotNull(documents, nameof(documents));
-=======
-            Argument.AssertNotNullOrEmpty(documents, nameof(documents));
->>>>>>> 8d420312
+            Argument.AssertNotNullOrEmpty(documents, nameof(documents));
             List<TextDocumentInput> documentInputs = ConvertToDocumentInputs(documents, language);
             options ??= new TextAnalyticsRequestOptions();
 
@@ -1309,11 +1193,7 @@
         /// status code.</exception>
         public virtual Response<ExtractKeyPhrasesResultCollection> ExtractKeyPhrasesBatch(IEnumerable<string> documents, string language = default, TextAnalyticsRequestOptions options = default, CancellationToken cancellationToken = default)
         {
-<<<<<<< HEAD
-            Argument.AssertNotNull(documents, nameof(documents));
-=======
-            Argument.AssertNotNullOrEmpty(documents, nameof(documents));
->>>>>>> 8d420312
+            Argument.AssertNotNullOrEmpty(documents, nameof(documents));
             List<TextDocumentInput> documentInputs = ConvertToDocumentInputs(documents, language);
             options ??= new TextAnalyticsRequestOptions();
 
@@ -1343,11 +1223,7 @@
         /// status code.</exception>
         public virtual async Task<Response<ExtractKeyPhrasesResultCollection>> ExtractKeyPhrasesBatchAsync(IEnumerable<TextDocumentInput> documents, TextAnalyticsRequestOptions options = default, CancellationToken cancellationToken = default)
         {
-<<<<<<< HEAD
-            Argument.AssertNotNull(documents, nameof(documents));
-=======
-            Argument.AssertNotNullOrEmpty(documents, nameof(documents));
->>>>>>> 8d420312
+            Argument.AssertNotNullOrEmpty(documents, nameof(documents));
             options ??= new TextAnalyticsRequestOptions();
 
             using DiagnosticScope scope = _clientDiagnostics.CreateScope($"{nameof(TextAnalyticsClient)}.{nameof(ExtractKeyPhrasesBatch)}");
@@ -1362,9 +1238,6 @@
                 {
                     case 200:
                         IDictionary<string, int> map = CreateIdToIndexMap(documents);
-<<<<<<< HEAD
-                        return await CreateKeyPhraseResponseAsync(response, map, cancellationToken).ConfigureAwait(false);
-=======
                         ExtractKeyPhrasesResultCollection results = await CreateKeyPhraseResponseAsync(response, map, cancellationToken).ConfigureAwait(false);
                         if (results[0].HasError && results[0].Id.Length == 0)
                         {
@@ -1372,7 +1245,6 @@
                             ThrowExceptionWhenErrorInBatch(results[0].Error);
                         }
                         return Response.FromValue(results, response);
->>>>>>> 8d420312
                     default:
                         throw _clientDiagnostics.CreateRequestFailedException(response);
                 }
@@ -1407,11 +1279,7 @@
         /// status code.</exception>
         public virtual Response<ExtractKeyPhrasesResultCollection> ExtractKeyPhrasesBatch(IEnumerable<TextDocumentInput> documents, TextAnalyticsRequestOptions options = default, CancellationToken cancellationToken = default)
         {
-<<<<<<< HEAD
-            Argument.AssertNotNull(documents, nameof(documents));
-=======
-            Argument.AssertNotNullOrEmpty(documents, nameof(documents));
->>>>>>> 8d420312
+            Argument.AssertNotNullOrEmpty(documents, nameof(documents));
             options ??= new TextAnalyticsRequestOptions();
 
             using DiagnosticScope scope = _clientDiagnostics.CreateScope($"{nameof(TextAnalyticsClient)}.{nameof(ExtractKeyPhrasesBatch)}");
@@ -1426,8 +1294,13 @@
                 {
                     case 200:
                         IDictionary<string, int> map = CreateIdToIndexMap(documents);
-<<<<<<< HEAD
-                        return CreateKeyPhraseResponse(response, map);
+                        ExtractKeyPhrasesResultCollection results = CreateKeyPhraseResponse(response, map);
+                        if (results[0].HasError && results[0].Id.Length == 0)
+                        {
+                            // InvalidDocumentBatch.
+                            ThrowExceptionWhenErrorInBatch(results[0].Error);
+                        }
+                        return Response.FromValue(results, response);
                     default:
                         throw _clientDiagnostics.CreateRequestFailedException(response);
                 }
@@ -1441,13 +1314,12 @@
 
         #endregion
 
-        #region Recognize PII Entities
-
-        /// <summary>
-        /// Runs a predictive model to identify a collection of entities containing
-        /// Personally Identifiable Information found in the passed-in document,
-        /// and categorize those entities into types such as US social security
-        /// number, drivers license number, or credit card number.
+        #region Linked Entities
+
+        /// <summary>
+        /// Runs a predictive model to identify a collection of entities
+        /// found in the passed-in document, and include information linking the
+        /// entities to their corresponding entries in a well-known knowledge base.
         /// For a list of languages supported by this operation, see
         /// <a href="https://docs.microsoft.com/en-us/azure/cognitive-services/text-analytics/language-support"/>.
         /// For document length limits, maximum batch size, and supported text encoding, see
@@ -1461,37 +1333,37 @@
         /// where the language is explicitly set to "None".</param>
         /// <param name="cancellationToken">A <see cref="CancellationToken"/>
         /// controlling the request lifetime.</param>
-        /// <returns>A result containing the collection of entities identified
-        /// in the document, as well as a score indicating the confidence
+        /// <returns>A result containing the collection of linked entities identified
+        /// in the document, as well as scores indicating the confidence
         /// that the entity correctly matches the identified substring.</returns>
         /// <exception cref="RequestFailedException">Service returned a non-success
         /// status code.</exception>
-        public virtual async Task<Response<IReadOnlyCollection<PiiEntity>>> RecognizePiiEntitiesAsync(string document, string language = default, CancellationToken cancellationToken = default)
-        {
-            Argument.AssertNotNull(document, nameof(document));
-
-            using DiagnosticScope scope = _clientDiagnostics.CreateScope($"{nameof(TextAnalyticsClient)}.{nameof(RecognizePiiEntities)}");
+        public virtual async Task<Response<LinkedEntityCollection>> RecognizeLinkedEntitiesAsync(string document, string language = default, CancellationToken cancellationToken = default)
+        {
+            Argument.AssertNotNullOrEmpty(document, nameof(document));
+
+            using DiagnosticScope scope = _clientDiagnostics.CreateScope($"{nameof(TextAnalyticsClient)}.{nameof(RecognizeLinkedEntities)}");
             scope.AddAttribute("document", document);
             scope.Start();
 
             try
             {
                 TextDocumentInput[] documents = new TextDocumentInput[] { ConvertToDocumentInput(document, language) };
-                using Request request = CreateDocumentInputRequest(documents, new TextAnalyticsRequestOptions(), PiiEntitiesRoute);
+                using Request request = CreateDocumentInputRequest(documents, new TextAnalyticsRequestOptions(), EntityLinkingRoute);
                 Response response = await _pipeline.SendRequestAsync(request, cancellationToken).ConfigureAwait(false);
 
                 switch (response.Status)
                 {
                     case 200:
                         IDictionary<string, int> map = CreateIdToIndexMap(documents);
-                        RecognizePiiEntitiesResultCollection results = await CreateRecognizePiiEntitiesResponseAsync(response, map, cancellationToken).ConfigureAwait(false);
+                        RecognizeLinkedEntitiesResultCollection results = await CreateLinkedEntityResponseAsync(response, map, cancellationToken).ConfigureAwait(false);
                         if (results[0].HasError)
                         {
                             // only one document, so we can ignore the id and grab the first error message.
                             TextAnalyticsError error = results[0].Error;
-                            throw await _clientDiagnostics.CreateRequestFailedExceptionAsync(response, error.Message, error.Code, CreateAdditionalInformation(error)).ConfigureAwait(false);
-                        }
-                        return Response.FromValue((IReadOnlyCollection<PiiEntity>)results[0].Entities, response);
+                            throw await _clientDiagnostics.CreateRequestFailedExceptionAsync(response, error.Message, error.ErrorCode.ToString(), CreateAdditionalInformation(error)).ConfigureAwait(false);
+                        }
+                        return Response.FromValue((LinkedEntityCollection)results[0].Entities, response);
                     default:
                         throw await _clientDiagnostics.CreateRequestFailedExceptionAsync(response).ConfigureAwait(false);
                 }
@@ -1504,10 +1376,9 @@
         }
 
         /// <summary>
-        /// Runs a predictive model to identify a collection of entities containing
-        /// Personally Identifiable Information found in the passed-in document,
-        /// and categorize those entities into types such as US social security
-        /// number, drivers license number, or credit card number.
+        /// Runs a predictive model to identify a collection of entities
+        /// found in the passed-in document, and include information linking the
+        /// entities to their corresponding entries in a well-known knowledge base.
         /// For a list of languages supported by this operation, see
         /// <a href="https://docs.microsoft.com/en-us/azure/cognitive-services/text-analytics/language-support"/>.
         /// For document length limits, maximum batch size, and supported text encoding, see
@@ -1521,37 +1392,37 @@
         /// where the language is explicitly set to "None".</param>
         /// <param name="cancellationToken">A <see cref="CancellationToken"/>
         /// controlling the request lifetime.</param>
-        /// <returns>A result containing the collection of entities identified
-        /// in the document, as well as a score indicating the confidence
+        /// <returns>A result containing the collection of linked entities identified
+        /// in the document, as well as scores indicating the confidence
         /// that the entity correctly matches the identified substring.</returns>
         /// <exception cref="RequestFailedException">Service returned a non-success
         /// status code.</exception>
-        public virtual Response<IReadOnlyCollection<PiiEntity>> RecognizePiiEntities(string document, string language = default, CancellationToken cancellationToken = default)
-        {
-            Argument.AssertNotNull(document, nameof(document));
-
-            using DiagnosticScope scope = _clientDiagnostics.CreateScope($"{nameof(TextAnalyticsClient)}.{nameof(RecognizePiiEntities)}");
+        public virtual Response<LinkedEntityCollection> RecognizeLinkedEntities(string document, string language = default, CancellationToken cancellationToken = default)
+        {
+            Argument.AssertNotNullOrEmpty(document, nameof(document));
+
+            using DiagnosticScope scope = _clientDiagnostics.CreateScope($"{nameof(TextAnalyticsClient)}.{nameof(RecognizeLinkedEntities)}");
             scope.AddAttribute("document", document);
             scope.Start();
 
             try
             {
                 TextDocumentInput[] documents = new TextDocumentInput[] { ConvertToDocumentInput(document, language) };
-                using Request request = CreateDocumentInputRequest(documents, new TextAnalyticsRequestOptions(), PiiEntitiesRoute);
+                using Request request = CreateDocumentInputRequest(documents, new TextAnalyticsRequestOptions(), EntityLinkingRoute);
                 Response response = _pipeline.SendRequest(request, cancellationToken);
 
                 switch (response.Status)
                 {
                     case 200:
                         IDictionary<string, int> map = CreateIdToIndexMap(documents);
-                        RecognizePiiEntitiesResultCollection results = CreateRecognizePiiEntitiesResponse(response, map);
+                        RecognizeLinkedEntitiesResultCollection results = CreateLinkedEntityResponse(response, map);
                         if (results[0].HasError)
                         {
                             // only one document, so we can ignore the id and grab the first error message.
                             TextAnalyticsError error = results[0].Error;
-                            throw _clientDiagnostics.CreateRequestFailedException(response, error.Message, error.Code, CreateAdditionalInformation(error));
-                        }
-                        return Response.FromValue((IReadOnlyCollection<PiiEntity>)results[0].Entities, response);
+                            throw _clientDiagnostics.CreateRequestFailedException(response, error.Message, error.ErrorCode.ToString(), CreateAdditionalInformation(error));
+                        }
+                        return Response.FromValue((LinkedEntityCollection)results[0].Entities, response);
                     default:
                         throw _clientDiagnostics.CreateRequestFailedException(response);
                 }
@@ -1564,10 +1435,9 @@
         }
 
         /// <summary>
-        /// Runs a predictive model to identify a collection of entities containing
-        /// Personally Identifiable Information found in the passed-in documents,
-        /// and categorize those entities into types such as US social security
-        /// number, drivers license number, or credit card number.
+        /// Runs a predictive model to identify a collection of entities
+        /// found in the passed-in documents, and include information linking the
+        /// entities to their corresponding entries in a well-known knowledge base.
         /// For a list of languages supported by this operation, see
         /// <a href="https://docs.microsoft.com/en-us/azure/cognitive-services/text-analytics/language-support"/>.
         /// For document length limits, maximum batch size, and supported text encoding, see
@@ -1589,20 +1459,19 @@
         /// that a given entity correctly matches the identified substring.</returns>
         /// <exception cref="RequestFailedException">Service returned a non-success
         /// status code.</exception>
-        public virtual async Task<Response<RecognizePiiEntitiesResultCollection>> RecognizePiiEntitiesBatchAsync(IEnumerable<string> documents, string language = default, TextAnalyticsRequestOptions options = default, CancellationToken cancellationToken = default)
-        {
-            Argument.AssertNotNull(documents, nameof(documents));
+        public virtual async Task<Response<RecognizeLinkedEntitiesResultCollection>> RecognizeLinkedEntitiesBatchAsync(IEnumerable<string> documents, string language = default, TextAnalyticsRequestOptions options = default, CancellationToken cancellationToken = default)
+        {
+            Argument.AssertNotNullOrEmpty(documents, nameof(documents));
             List<TextDocumentInput> documentInputs = ConvertToDocumentInputs(documents, language);
             options ??= new TextAnalyticsRequestOptions();
 
-            return await RecognizePiiEntitiesBatchAsync(documentInputs, options, cancellationToken).ConfigureAwait(false);
-        }
-
-        /// <summary>
-        /// Runs a predictive model to identify a collection of entities containing
-        /// Personally Identifiable Information found in the passed-in documents,
-        /// and categorize those entities into types such as US social security
-        /// number, drivers license number, or credit card number.
+            return await RecognizeLinkedEntitiesBatchAsync(documentInputs, options, cancellationToken).ConfigureAwait(false);
+        }
+
+        /// <summary>
+        /// Runs a predictive model to identify a collection of entities
+        /// found in the passed-in documents, and include information linking the
+        /// entities to their corresponding entries in a well-known knowledge base.
         /// For a list of languages supported by this operation, see
         /// <a href="https://docs.microsoft.com/en-us/azure/cognitive-services/text-analytics/language-support"/>.
         /// For document length limits, maximum batch size, and supported text encoding, see
@@ -1624,20 +1493,19 @@
         /// that a given entity correctly matches the identified substring.</returns>
         /// <exception cref="RequestFailedException">Service returned a non-success
         /// status code.</exception>
-        public virtual Response<RecognizePiiEntitiesResultCollection> RecognizePiiEntitiesBatch(IEnumerable<string> documents, string language = default, TextAnalyticsRequestOptions options = default, CancellationToken cancellationToken = default)
-        {
-            Argument.AssertNotNull(documents, nameof(documents));
+        public virtual Response<RecognizeLinkedEntitiesResultCollection> RecognizeLinkedEntitiesBatch(IEnumerable<string> documents, string language = default, TextAnalyticsRequestOptions options = default, CancellationToken cancellationToken = default)
+        {
+            Argument.AssertNotNullOrEmpty(documents, nameof(documents));
             List<TextDocumentInput> documentInputs = ConvertToDocumentInputs(documents, language);
             options ??= new TextAnalyticsRequestOptions();
 
-            return RecognizePiiEntitiesBatch(documentInputs, options, cancellationToken);
-        }
-
-        /// <summary>
-        /// Runs a predictive model to identify a collection of entities containing
-        /// Personally Identifiable Information found in the passed-in documents,
-        /// and categorize those entities into types such as US social security
-        /// number, drivers license number, or credit card number.
+            return RecognizeLinkedEntitiesBatch(documentInputs, options, cancellationToken);
+        }
+
+        /// <summary>
+        /// Runs a predictive model to identify a collection of entities
+        /// found in the passed-in documents, and include information linking the
+        /// entities to their corresponding entries in a well-known knowledge base.
         /// For a list of languages supported by this operation, see
         /// <a href="https://docs.microsoft.com/en-us/azure/cognitive-services/text-analytics/language-support"/>.
         /// For document length limits, maximum batch size, and supported text encoding, see
@@ -1654,24 +1522,30 @@
         /// that a given entity correctly matches the identified substring.</returns>
         /// <exception cref="RequestFailedException">Service returned a non-success
         /// status code.</exception>
-        public virtual async Task<Response<RecognizePiiEntitiesResultCollection>> RecognizePiiEntitiesBatchAsync(IEnumerable<TextDocumentInput> documents, TextAnalyticsRequestOptions options = default, CancellationToken cancellationToken = default)
-        {
-            Argument.AssertNotNull(documents, nameof(documents));
-            options ??= new TextAnalyticsRequestOptions();
-
-            using DiagnosticScope scope = _clientDiagnostics.CreateScope($"{nameof(TextAnalyticsClient)}.{nameof(RecognizePiiEntitiesBatch)}");
-            scope.Start();
-
-            try
-            {
-                using Request request = CreateDocumentInputRequest(documents, options, PiiEntitiesRoute);
+        public virtual async Task<Response<RecognizeLinkedEntitiesResultCollection>> RecognizeLinkedEntitiesBatchAsync(IEnumerable<TextDocumentInput> documents, TextAnalyticsRequestOptions options = default, CancellationToken cancellationToken = default)
+        {
+            Argument.AssertNotNullOrEmpty(documents, nameof(documents));
+            options ??= new TextAnalyticsRequestOptions();
+
+            using DiagnosticScope scope = _clientDiagnostics.CreateScope($"{nameof(TextAnalyticsClient)}.{nameof(RecognizeLinkedEntitiesBatch)}");
+            scope.Start();
+
+            try
+            {
+                using Request request = CreateDocumentInputRequest(documents, options, EntityLinkingRoute);
                 Response response = await _pipeline.SendRequestAsync(request, cancellationToken).ConfigureAwait(false);
 
                 switch (response.Status)
                 {
                     case 200:
                         IDictionary<string, int> map = CreateIdToIndexMap(documents);
-                        return await CreateRecognizePiiEntitiesResponseAsync(response, map, cancellationToken).ConfigureAwait(false);
+                        RecognizeLinkedEntitiesResultCollection results = await CreateLinkedEntityResponseAsync(response, map, cancellationToken).ConfigureAwait(false);
+                        if (results[0].HasError && results[0].Id.Length == 0)
+                        {
+                            // InvalidDocumentBatch.
+                            ThrowExceptionWhenErrorInBatch(results[0].Error);
+                        }
+                        return Response.FromValue(results, response);
                     default:
                         throw await _clientDiagnostics.CreateRequestFailedExceptionAsync(response).ConfigureAwait(false);
                 }
@@ -1684,10 +1558,9 @@
         }
 
         /// <summary>
-        /// Runs a predictive model to identify a collection of entities containing
-        /// Personally Identifiable Information found in the passed-in documents,
-        /// and categorize those entities into types such as US social security
-        /// number, drivers license number, or credit card number.
+        /// Runs a predictive model to identify a collection of entities
+        /// found in the passed-in documents, and include information linking the
+        /// entities to their corresponding entries in a well-known knowledge base.
         /// For a list of languages supported by this operation, see
         /// <a href="https://docs.microsoft.com/en-us/azure/cognitive-services/text-analytics/language-support"/>.
         /// For document length limits, maximum batch size, and supported text encoding, see
@@ -1704,369 +1577,30 @@
         /// that a given entity correctly matches the identified substring.</returns>
         /// <exception cref="RequestFailedException">Service returned a non-success
         /// status code.</exception>
-        public virtual Response<RecognizePiiEntitiesResultCollection> RecognizePiiEntitiesBatch(IEnumerable<TextDocumentInput> documents, TextAnalyticsRequestOptions options = default, CancellationToken cancellationToken = default)
-        {
-            Argument.AssertNotNull(documents, nameof(documents));
-            options ??= new TextAnalyticsRequestOptions();
-
-            using DiagnosticScope scope = _clientDiagnostics.CreateScope($"{nameof(TextAnalyticsClient)}.{nameof(RecognizePiiEntitiesBatch)}");
-            scope.Start();
-
-            try
-            {
-                using Request request = CreateDocumentInputRequest(documents, options, PiiEntitiesRoute);
+        public virtual Response<RecognizeLinkedEntitiesResultCollection> RecognizeLinkedEntitiesBatch(IEnumerable<TextDocumentInput> documents, TextAnalyticsRequestOptions options = default, CancellationToken cancellationToken = default)
+        {
+            Argument.AssertNotNullOrEmpty(documents, nameof(documents));
+            options ??= new TextAnalyticsRequestOptions();
+
+            using DiagnosticScope scope = _clientDiagnostics.CreateScope($"{nameof(TextAnalyticsClient)}.{nameof(RecognizeLinkedEntitiesBatch)}");
+            scope.Start();
+
+            try
+            {
+                using Request request = CreateDocumentInputRequest(documents, options, EntityLinkingRoute);
                 Response response = _pipeline.SendRequest(request, cancellationToken);
 
                 switch (response.Status)
                 {
                     case 200:
                         IDictionary<string, int> map = CreateIdToIndexMap(documents);
-                        return CreateRecognizePiiEntitiesResponse(response, map);
-=======
-                        ExtractKeyPhrasesResultCollection results = CreateKeyPhraseResponse(response, map);
+                        RecognizeLinkedEntitiesResultCollection results = CreateLinkedEntityResponse(response, map);
                         if (results[0].HasError && results[0].Id.Length == 0)
                         {
                             // InvalidDocumentBatch.
                             ThrowExceptionWhenErrorInBatch(results[0].Error);
                         }
                         return Response.FromValue(results, response);
->>>>>>> 8d420312
-                    default:
-                        throw _clientDiagnostics.CreateRequestFailedException(response);
-                }
-            }
-            catch (Exception e)
-            {
-                scope.Failed(e);
-                throw;
-            }
-        }
-
-        #endregion
-
-        #region Linked Entities
-
-        /// <summary>
-        /// Runs a predictive model to identify a collection of entities
-        /// found in the passed-in document, and include information linking the
-        /// entities to their corresponding entries in a well-known knowledge base.
-        /// For a list of languages supported by this operation, see
-        /// <a href="https://docs.microsoft.com/en-us/azure/cognitive-services/text-analytics/language-support"/>.
-        /// For document length limits, maximum batch size, and supported text encoding, see
-        /// <a href="https://docs.microsoft.com/azure/cognitive-services/text-analytics/overview#data-limits"/>.
-        /// </summary>
-        /// <param name="document">The document to analyze.</param>
-        /// <param name="language">The language that the document is written in.
-        /// If unspecified, this value will be set to the default language in
-        /// <see cref="TextAnalyticsClientOptions"/> in the request sent to the
-        /// service.  If set to an empty string, the service will apply a model
-        /// where the language is explicitly set to "None".</param>
-        /// <param name="cancellationToken">A <see cref="CancellationToken"/>
-        /// controlling the request lifetime.</param>
-        /// <returns>A result containing the collection of linked entities identified
-        /// in the document, as well as scores indicating the confidence
-        /// that the entity correctly matches the identified substring.</returns>
-        /// <exception cref="RequestFailedException">Service returned a non-success
-        /// status code.</exception>
-<<<<<<< HEAD
-        public virtual async Task<Response<IReadOnlyCollection<LinkedEntity>>> RecognizeLinkedEntitiesAsync(string document, string language = default, CancellationToken cancellationToken = default)
-        {
-            Argument.AssertNotNull(document, nameof(document));
-=======
-        public virtual async Task<Response<LinkedEntityCollection>> RecognizeLinkedEntitiesAsync(string document, string language = default, CancellationToken cancellationToken = default)
-        {
-            Argument.AssertNotNullOrEmpty(document, nameof(document));
->>>>>>> 8d420312
-
-            using DiagnosticScope scope = _clientDiagnostics.CreateScope($"{nameof(TextAnalyticsClient)}.{nameof(RecognizeLinkedEntities)}");
-            scope.AddAttribute("document", document);
-            scope.Start();
-
-            try
-            {
-                TextDocumentInput[] documents = new TextDocumentInput[] { ConvertToDocumentInput(document, language) };
-                using Request request = CreateDocumentInputRequest(documents, new TextAnalyticsRequestOptions(), EntityLinkingRoute);
-                Response response = await _pipeline.SendRequestAsync(request, cancellationToken).ConfigureAwait(false);
-
-                switch (response.Status)
-                {
-                    case 200:
-                        IDictionary<string, int> map = CreateIdToIndexMap(documents);
-                        RecognizeLinkedEntitiesResultCollection results = await CreateLinkedEntityResponseAsync(response, map, cancellationToken).ConfigureAwait(false);
-                        if (results[0].HasError)
-                        {
-                            // only one document, so we can ignore the id and grab the first error message.
-                            TextAnalyticsError error = results[0].Error;
-                            throw await _clientDiagnostics.CreateRequestFailedExceptionAsync(response, error.Message, error.ErrorCode.ToString(), CreateAdditionalInformation(error)).ConfigureAwait(false);
-                        }
-                        return Response.FromValue((LinkedEntityCollection)results[0].Entities, response);
-                    default:
-                        throw await _clientDiagnostics.CreateRequestFailedExceptionAsync(response).ConfigureAwait(false);
-                }
-            }
-            catch (Exception e)
-            {
-                scope.Failed(e);
-                throw;
-            }
-        }
-
-        /// <summary>
-        /// Runs a predictive model to identify a collection of entities
-        /// found in the passed-in document, and include information linking the
-        /// entities to their corresponding entries in a well-known knowledge base.
-        /// For a list of languages supported by this operation, see
-        /// <a href="https://docs.microsoft.com/en-us/azure/cognitive-services/text-analytics/language-support"/>.
-        /// For document length limits, maximum batch size, and supported text encoding, see
-        /// <a href="https://docs.microsoft.com/azure/cognitive-services/text-analytics/overview#data-limits"/>.
-        /// </summary>
-        /// <param name="document">The document to analyze.</param>
-        /// <param name="language">The language that the document is written in.
-        /// If unspecified, this value will be set to the default language in
-        /// <see cref="TextAnalyticsClientOptions"/> in the request sent to the
-        /// service.  If set to an empty string, the service will apply a model
-        /// where the language is explicitly set to "None".</param>
-        /// <param name="cancellationToken">A <see cref="CancellationToken"/>
-        /// controlling the request lifetime.</param>
-        /// <returns>A result containing the collection of linked entities identified
-        /// in the document, as well as scores indicating the confidence
-        /// that the entity correctly matches the identified substring.</returns>
-        /// <exception cref="RequestFailedException">Service returned a non-success
-        /// status code.</exception>
-<<<<<<< HEAD
-        public virtual Response<IReadOnlyCollection<LinkedEntity>> RecognizeLinkedEntities(string document, string language = default, CancellationToken cancellationToken = default)
-        {
-            Argument.AssertNotNull(document, nameof(document));
-=======
-        public virtual Response<LinkedEntityCollection> RecognizeLinkedEntities(string document, string language = default, CancellationToken cancellationToken = default)
-        {
-            Argument.AssertNotNullOrEmpty(document, nameof(document));
->>>>>>> 8d420312
-
-            using DiagnosticScope scope = _clientDiagnostics.CreateScope($"{nameof(TextAnalyticsClient)}.{nameof(RecognizeLinkedEntities)}");
-            scope.AddAttribute("document", document);
-            scope.Start();
-
-            try
-            {
-                TextDocumentInput[] documents = new TextDocumentInput[] { ConvertToDocumentInput(document, language) };
-                using Request request = CreateDocumentInputRequest(documents, new TextAnalyticsRequestOptions(), EntityLinkingRoute);
-                Response response = _pipeline.SendRequest(request, cancellationToken);
-
-                switch (response.Status)
-                {
-                    case 200:
-                        IDictionary<string, int> map = CreateIdToIndexMap(documents);
-                        RecognizeLinkedEntitiesResultCollection results = CreateLinkedEntityResponse(response, map);
-                        if (results[0].HasError)
-                        {
-                            // only one document, so we can ignore the id and grab the first error message.
-                            TextAnalyticsError error = results[0].Error;
-                            throw _clientDiagnostics.CreateRequestFailedException(response, error.Message, error.ErrorCode.ToString(), CreateAdditionalInformation(error));
-                        }
-                        return Response.FromValue((LinkedEntityCollection)results[0].Entities, response);
-                    default:
-                        throw _clientDiagnostics.CreateRequestFailedException(response);
-                }
-            }
-            catch (Exception e)
-            {
-                scope.Failed(e);
-                throw;
-            }
-        }
-
-        /// <summary>
-        /// Runs a predictive model to identify a collection of entities
-        /// found in the passed-in documents, and include information linking the
-        /// entities to their corresponding entries in a well-known knowledge base.
-        /// For a list of languages supported by this operation, see
-        /// <a href="https://docs.microsoft.com/en-us/azure/cognitive-services/text-analytics/language-support"/>.
-        /// For document length limits, maximum batch size, and supported text encoding, see
-        /// <a href="https://docs.microsoft.com/azure/cognitive-services/text-analytics/overview#data-limits"/>.
-        /// </summary>
-        /// <param name="documents">The documents to analyze.</param>
-        /// <param name="language">The language that the documents are written in.
-        /// If unspecified, this value will be set to the default language in
-        /// <see cref="TextAnalyticsClientOptions"/> in the request sent to the
-        /// service.  If set to an empty string, the service will apply a model
-        /// where the language is explicitly set to "None".</param>
-        /// <param name="options"><see cref="TextAnalyticsRequestOptions"/> used to
-        /// select the version of the predictive model to run, and whether
-        /// statistics are returned in the response.</param>
-        /// <param name="cancellationToken">A <see cref="CancellationToken"/>
-        /// controlling the request lifetime.</param>
-        /// <returns>A result containing the collection of entities identified
-        /// for each of the documents, as well as scores indicating the confidence
-        /// that a given entity correctly matches the identified substring.</returns>
-        /// <exception cref="RequestFailedException">Service returned a non-success
-        /// status code.</exception>
-        public virtual async Task<Response<RecognizeLinkedEntitiesResultCollection>> RecognizeLinkedEntitiesBatchAsync(IEnumerable<string> documents, string language = default, TextAnalyticsRequestOptions options = default, CancellationToken cancellationToken = default)
-        {
-<<<<<<< HEAD
-            Argument.AssertNotNull(documents, nameof(documents));
-=======
-            Argument.AssertNotNullOrEmpty(documents, nameof(documents));
->>>>>>> 8d420312
-            List<TextDocumentInput> documentInputs = ConvertToDocumentInputs(documents, language);
-            options ??= new TextAnalyticsRequestOptions();
-
-            return await RecognizeLinkedEntitiesBatchAsync(documentInputs, options, cancellationToken).ConfigureAwait(false);
-        }
-
-        /// <summary>
-        /// Runs a predictive model to identify a collection of entities
-        /// found in the passed-in documents, and include information linking the
-        /// entities to their corresponding entries in a well-known knowledge base.
-        /// For a list of languages supported by this operation, see
-        /// <a href="https://docs.microsoft.com/en-us/azure/cognitive-services/text-analytics/language-support"/>.
-        /// For document length limits, maximum batch size, and supported text encoding, see
-        /// <a href="https://docs.microsoft.com/azure/cognitive-services/text-analytics/overview#data-limits"/>.
-        /// </summary>
-        /// <param name="documents">The documents to analyze.</param>
-        /// <param name="language">The language that the documents are written in.
-        /// If unspecified, this value will be set to the default language in
-        /// <see cref="TextAnalyticsClientOptions"/> in the request sent to the
-        /// service.  If set to an empty string, the service will apply a model
-        /// where the language is explicitly set to "None".</param>
-        /// <param name="options"><see cref="TextAnalyticsRequestOptions"/> used to
-        /// select the version of the predictive model to run, and whether
-        /// statistics are returned in the response.</param>
-        /// <param name="cancellationToken">A <see cref="CancellationToken"/>
-        /// controlling the request lifetime.</param>
-        /// <returns>A result containing the collection of entities identified
-        /// for each of the documents, as well as scores indicating the confidence
-        /// that a given entity correctly matches the identified substring.</returns>
-        /// <exception cref="RequestFailedException">Service returned a non-success
-        /// status code.</exception>
-        public virtual Response<RecognizeLinkedEntitiesResultCollection> RecognizeLinkedEntitiesBatch(IEnumerable<string> documents, string language = default, TextAnalyticsRequestOptions options = default, CancellationToken cancellationToken = default)
-        {
-<<<<<<< HEAD
-            Argument.AssertNotNull(documents, nameof(documents));
-=======
-            Argument.AssertNotNullOrEmpty(documents, nameof(documents));
->>>>>>> 8d420312
-            List<TextDocumentInput> documentInputs = ConvertToDocumentInputs(documents, language);
-            options ??= new TextAnalyticsRequestOptions();
-
-            return RecognizeLinkedEntitiesBatch(documentInputs, options, cancellationToken);
-        }
-
-        /// <summary>
-        /// Runs a predictive model to identify a collection of entities
-        /// found in the passed-in documents, and include information linking the
-        /// entities to their corresponding entries in a well-known knowledge base.
-        /// For a list of languages supported by this operation, see
-        /// <a href="https://docs.microsoft.com/en-us/azure/cognitive-services/text-analytics/language-support"/>.
-        /// For document length limits, maximum batch size, and supported text encoding, see
-        /// <a href="https://docs.microsoft.com/azure/cognitive-services/text-analytics/overview#data-limits"/>.
-        /// </summary>
-        /// <param name="documents">The documents to analyze.</param>
-        /// <param name="options"><see cref="TextAnalyticsRequestOptions"/> used to
-        /// select the version of the predictive model to run, and whether
-        /// statistics are returned in the response.</param>
-        /// <param name="cancellationToken">A <see cref="CancellationToken"/>
-        /// controlling the request lifetime.</param>
-        /// <returns>A result containing the collection of entities identified
-        /// for each of the documents, as well as scores indicating the confidence
-        /// that a given entity correctly matches the identified substring.</returns>
-        /// <exception cref="RequestFailedException">Service returned a non-success
-        /// status code.</exception>
-        public virtual async Task<Response<RecognizeLinkedEntitiesResultCollection>> RecognizeLinkedEntitiesBatchAsync(IEnumerable<TextDocumentInput> documents, TextAnalyticsRequestOptions options = default, CancellationToken cancellationToken = default)
-        {
-<<<<<<< HEAD
-            Argument.AssertNotNull(documents, nameof(documents));
-=======
-            Argument.AssertNotNullOrEmpty(documents, nameof(documents));
->>>>>>> 8d420312
-            options ??= new TextAnalyticsRequestOptions();
-
-            using DiagnosticScope scope = _clientDiagnostics.CreateScope($"{nameof(TextAnalyticsClient)}.{nameof(RecognizeLinkedEntitiesBatch)}");
-            scope.Start();
-
-            try
-            {
-                using Request request = CreateDocumentInputRequest(documents, options, EntityLinkingRoute);
-                Response response = await _pipeline.SendRequestAsync(request, cancellationToken).ConfigureAwait(false);
-
-                switch (response.Status)
-                {
-                    case 200:
-                        IDictionary<string, int> map = CreateIdToIndexMap(documents);
-<<<<<<< HEAD
-                        return await CreateLinkedEntityResponseAsync(response, map, cancellationToken).ConfigureAwait(false);
-=======
-                        RecognizeLinkedEntitiesResultCollection results = await CreateLinkedEntityResponseAsync(response, map, cancellationToken).ConfigureAwait(false);
-                        if (results[0].HasError && results[0].Id.Length == 0)
-                        {
-                            // InvalidDocumentBatch.
-                            ThrowExceptionWhenErrorInBatch(results[0].Error);
-                        }
-                        return Response.FromValue(results, response);
->>>>>>> 8d420312
-                    default:
-                        throw await _clientDiagnostics.CreateRequestFailedExceptionAsync(response).ConfigureAwait(false);
-                }
-            }
-            catch (Exception e)
-            {
-                scope.Failed(e);
-                throw;
-            }
-        }
-
-        /// <summary>
-        /// Runs a predictive model to identify a collection of entities
-        /// found in the passed-in documents, and include information linking the
-        /// entities to their corresponding entries in a well-known knowledge base.
-        /// For a list of languages supported by this operation, see
-        /// <a href="https://docs.microsoft.com/en-us/azure/cognitive-services/text-analytics/language-support"/>.
-        /// For document length limits, maximum batch size, and supported text encoding, see
-        /// <a href="https://docs.microsoft.com/azure/cognitive-services/text-analytics/overview#data-limits"/>.
-        /// </summary>
-        /// <param name="documents">The documents to analyze.</param>
-        /// <param name="options"><see cref="TextAnalyticsRequestOptions"/> used to
-        /// select the version of the predictive model to run, and whether
-        /// statistics are returned in the response.</param>
-        /// <param name="cancellationToken">A <see cref="CancellationToken"/>
-        /// controlling the request lifetime.</param>
-        /// <returns>A result containing the collection of entities identified
-        /// for each of the documents, as well as scores indicating the confidence
-        /// that a given entity correctly matches the identified substring.</returns>
-        /// <exception cref="RequestFailedException">Service returned a non-success
-        /// status code.</exception>
-        public virtual Response<RecognizeLinkedEntitiesResultCollection> RecognizeLinkedEntitiesBatch(IEnumerable<TextDocumentInput> documents, TextAnalyticsRequestOptions options = default, CancellationToken cancellationToken = default)
-        {
-<<<<<<< HEAD
-            Argument.AssertNotNull(documents, nameof(documents));
-=======
-            Argument.AssertNotNullOrEmpty(documents, nameof(documents));
->>>>>>> 8d420312
-            options ??= new TextAnalyticsRequestOptions();
-
-            using DiagnosticScope scope = _clientDiagnostics.CreateScope($"{nameof(TextAnalyticsClient)}.{nameof(RecognizeLinkedEntitiesBatch)}");
-            scope.Start();
-
-            try
-            {
-                using Request request = CreateDocumentInputRequest(documents, options, EntityLinkingRoute);
-                Response response = _pipeline.SendRequest(request, cancellationToken);
-
-                switch (response.Status)
-                {
-                    case 200:
-                        IDictionary<string, int> map = CreateIdToIndexMap(documents);
-<<<<<<< HEAD
-                        return CreateLinkedEntityResponse(response, map);
-=======
-                        RecognizeLinkedEntitiesResultCollection results = CreateLinkedEntityResponse(response, map);
-                        if (results[0].HasError && results[0].Id.Length == 0)
-                        {
-                            // InvalidDocumentBatch.
-                            ThrowExceptionWhenErrorInBatch(results[0].Error);
-                        }
-                        return Response.FromValue(results, response);
->>>>>>> 8d420312
                     default:
                         throw _clientDiagnostics.CreateRequestFailedException(response);
                 }
