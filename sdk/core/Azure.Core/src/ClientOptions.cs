﻿// Copyright (c) Microsoft Corporation. All rights reserved.
// Licensed under the MIT License.

using System;
using System.Collections.Generic;
using System.ComponentModel;
using System.Linq;
using Azure.Core.Pipeline;

namespace Azure.Core
{
    /// <summary>
    /// Base type for all client option types, exposes various common client options like <see cref="Diagnostics"/>, <see cref="Retry"/>, <see cref="Transport"/>.
    /// </summary>
    public abstract class ClientOptions
    {
        private HttpPipelineTransport _transport = HttpClientTransport.Shared;

        /// <summary>
        /// Creates a new instance of <see cref="ClientOptions"/>.
        /// </summary>
        protected ClientOptions()
        {
            Retry = new RetryOptions();
            Diagnostics = new DiagnosticsOptions();
        }

<<<<<<< HEAD
        protected ClientOptions(ClientOptions other)
        {
            Retry = other.Retry;
            Diagnostics = other.Diagnostics;
            Transport = other.Transport;
            PerCallPolicies = other.PerCallPolicies.ToList();
            PerRetryPolicies = other.PerRetryPolicies.ToList();
        }

=======
        /// <summary>
        /// The <see cref="HttpPipelineTransport"/> to be used for this client. Defaults to an instance of <see cref="HttpClientTransport"/>.
        /// </summary>
>>>>>>> 2ade6ced
        public HttpPipelineTransport Transport
        {
            get => _transport;
            set => _transport = value ?? throw new ArgumentNullException(nameof(value));
        }

        /// <summary>
        /// Gets the client diagnostic options.
        /// </summary>
        public DiagnosticsOptions Diagnostics { get; }

        /// <summary>
        /// Gets the client retry options.
        /// </summary>
        public RetryOptions Retry { get; }

        /// <summary>
        /// Adds an <see cref="HttpPipeline"/> policy into the client pipeline. The position of policy in the pipeline is controlled by <paramref name="position"/> parameter.
        /// If you want the policy to execute once per client request use <see cref="HttpPipelinePosition.PerCall"/> otherwise use <see cref="HttpPipelinePosition.PerRetry"/>
        /// to run the policy for every retry. Note that the same instance of <paramref name="policy"/> would be added to all pipelines of client constructed using this <see cref="ClientOptions"/> object.
        /// </summary>
        /// <param name="policy">The <see cref="HttpPipelinePolicy"/> instance to be added to the pipeline.</param>
        /// <param name="position">The position of policy in the pipeline.</param>
        public void AddPolicy(HttpPipelinePolicy policy, HttpPipelinePosition position)
        {
            switch (position)
            {
                case HttpPipelinePosition.PerCall:
                    PerCallPolicies.Add(policy);
                    break;
                case HttpPipelinePosition.PerRetry:
                    PerRetryPolicies.Add(policy);
                    break;
                default:
                    throw new ArgumentOutOfRangeException(nameof(position), position, null);
            }
        }

        internal IList<HttpPipelinePolicy> PerCallPolicies { get; } = new List<HttpPipelinePolicy>();

        internal IList<HttpPipelinePolicy> PerRetryPolicies { get; } = new List<HttpPipelinePolicy>();

        /// <inheritdoc />
        [EditorBrowsable(EditorBrowsableState.Never)]
        public override bool Equals(object? obj) => base.Equals(obj);

        /// <inheritdoc />
        [EditorBrowsable(EditorBrowsableState.Never)]
        public override int GetHashCode() => base.GetHashCode();

        /// <inheritdoc />
        [EditorBrowsable(EditorBrowsableState.Never)]
        public override string ToString() => base.ToString();
    }
}<|MERGE_RESOLUTION|>--- conflicted
+++ resolved
@@ -25,21 +25,18 @@
             Diagnostics = new DiagnosticsOptions();
         }
 
-<<<<<<< HEAD
-        protected ClientOptions(ClientOptions other)
-        {
-            Retry = other.Retry;
-            Diagnostics = other.Diagnostics;
-            Transport = other.Transport;
-            PerCallPolicies = other.PerCallPolicies.ToList();
-            PerRetryPolicies = other.PerRetryPolicies.ToList();
-        }
+        //protected ClientOptions(ClientOptions other)
+        //{
+        //    Retry = other.Retry;
+        //    Diagnostics = other.Diagnostics;
+        //    Transport = other.Transport;
+        //    PerCallPolicies = other.PerCallPolicies.ToList();
+        //    PerRetryPolicies = other.PerRetryPolicies.ToList();
+        //}
 
-=======
         /// <summary>
         /// The <see cref="HttpPipelineTransport"/> to be used for this client. Defaults to an instance of <see cref="HttpClientTransport"/>.
         /// </summary>
->>>>>>> 2ade6ced
         public HttpPipelineTransport Transport
         {
             get => _transport;
