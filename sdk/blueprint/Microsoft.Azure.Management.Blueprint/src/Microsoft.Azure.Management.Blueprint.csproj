--- conflicted
+++ resolved
@@ -6,11 +6,7 @@
   <PropertyGroup>
     <PackageId>Microsoft.Azure.Management.Blueprint</PackageId>
     <Description>Provides Microsoft Azure Blueprint management operations including the ability to create, update and delete Blueprint definition and assignment.</Description>
-<<<<<<< HEAD
-    <Version>0.20.6-preview</Version>
-=======
     <Version>0.20.7-preview</Version>
->>>>>>> 8d420312
     <!-- Remove the Preview description in PackageReleaseNotes once the preview is removed.-->
     <AssemblyTitle>Microsoft Azure Blueprint Management Library</AssemblyTitle>
     <AssemblyName>Microsoft.Azure.Management.Blueprint</AssemblyName>
@@ -18,11 +14,7 @@
     <PackageReleaseNotes>
 <![CDATA[This is a preview release sdk for Azure Blueprints, allows you to do Blueprint definition and assignment CRUD.
 
-<<<<<<< HEAD
- - This version adds support for management group level Blueprint assignment.
-=======
  - This version removes resource group name and location length validation in a blueprint.
->>>>>>> 8d420312
 
 ]]>
 </PackageReleaseNotes>
