﻿// Copyright (c) Microsoft Corporation. All rights reserved.
// Licensed under the MIT License.

using System;
using System.Collections.Generic;
using System.Globalization;
using System.Runtime.ExceptionServices;
using System.Threading;
using System.Threading.Tasks;
using System.Transactions;
using Azure.Core;
using Azure.Core.Diagnostics;
using Azure.Messaging.ServiceBus.Core;
using Azure.Messaging.ServiceBus.Diagnostics;
using Microsoft.Azure.Amqp;
using Microsoft.Azure.Amqp.Encoding;
using Microsoft.Azure.Amqp.Framing;

namespace Azure.Messaging.ServiceBus.Amqp
{
    /// <summary>
    ///   A transport sender abstraction responsible for brokering operations for AMQP-based connections.
    ///   It is intended that the public <see cref="ServiceBusSender" /> make use of an instance
    ///   via containment and delegate operations to it.
    /// </summary>
    ///
    /// <seealso cref="Azure.Messaging.ServiceBus.Core.TransportSender" />
    ///
#pragma warning disable CA1001 // Types that own disposable fields should be disposable. The AmqpSender doesn't own the connection scope.
    internal class AmqpSender : TransportSender
#pragma warning restore CA1001 // Types that own disposable fields should be disposable
    {
        /// <summary>Indicates whether or not this instance has been closed.</summary>
        private bool _closed = false;

        /// <summary>The count of send operations performed by this instance; this is used to tag deliveries for the AMQP link.</summary>
        private int _deliveryCount = 0;

        /// <summary>
        ///   Indicates whether or not this sender has been closed.
        /// </summary>
        ///
        /// <value>
        ///   <c>true</c> if the sender is closed; otherwise, <c>false</c>.
        /// </value>
        ///
        public override bool IsClosed => _closed;

        /// <summary>
        ///   The name of the Service Bus entity to which the sender is bound.
        /// </summary>
        ///
        private readonly string _entityPath;

        /// <summary>
        /// The identifier for the sender.
        /// </summary>
        private readonly string _identifier;

        /// <summary>
        /// An optional entity path to route the message through. Useful for transactions.
        /// </summary>
        private readonly string _viaEntityPath;

        /// <summary>
        ///   The policy to use for determining retry behavior for when an operation fails.
        /// </summary>
        ///
        private readonly ServiceBusRetryPolicy _retryPolicy;

        /// <summary>
        ///   The AMQP connection scope responsible for managing transport constructs for this instance.
        /// </summary>
        ///
        private readonly AmqpConnectionScope _connectionScope;

        private readonly FaultTolerantAmqpObject<SendingAmqpLink> _sendLink;

        private readonly FaultTolerantAmqpObject<RequestResponseAmqpLink> _managementLink;

        /// <summary>
        ///   The maximum size of an AMQP message allowed by the associated
        ///   sender link.
        /// </summary>
        ///
        /// <value>The maximum message size, in bytes.</value>
        ///
        private long? MaxMessageSize { get; set; }

        /// <summary>
        ///   Initializes a new instance of the <see cref="AmqpSender"/> class.
        /// </summary>
        ///
        /// <param name="entityPath">The name of the entity to which messages will be sent.</param>
        /// <param name="viaEntityPath">The entity path to route the message through. Useful when using transactions.</param>
        /// <param name="connectionScope">The AMQP connection context for operations.</param>
        /// <param name="retryPolicy">The retry policy to consider when an operation fails.</param>
        /// <param name="identifier">The identifier for the sender.</param>
        ///
        /// <remarks>
        ///   As an internal type, this class performs only basic sanity checks against its arguments.  It
        ///   is assumed that callers are trusted and have performed deep validation.
        ///
        ///   Any parameters passed are assumed to be owned by this instance and safe to mutate or dispose;
        ///   creation of clones or otherwise protecting the parameters is assumed to be the purview of the
        ///   caller.
        /// </remarks>
        ///
        public AmqpSender(
            string entityPath,
            string viaEntityPath,
            AmqpConnectionScope connectionScope,
            ServiceBusRetryPolicy retryPolicy,
            string identifier)
        {
            Argument.AssertNotNullOrEmpty(entityPath, nameof(entityPath));
            Argument.AssertNotNull(connectionScope, nameof(connectionScope));
            Argument.AssertNotNull(retryPolicy, nameof(retryPolicy));

            _entityPath = entityPath;
            _identifier = identifier;
            _viaEntityPath = viaEntityPath;
            _retryPolicy = retryPolicy;
            _connectionScope = connectionScope;

            _sendLink = new FaultTolerantAmqpObject<SendingAmqpLink>(
                timeout => CreateLinkAndEnsureSenderStateAsync(timeout, CancellationToken.None),
                link =>
                {
                    link.Session?.SafeClose();
                    link.SafeClose();
                });

            _managementLink = new FaultTolerantAmqpObject<RequestResponseAmqpLink>(
                timeout => _connectionScope.OpenManagementLinkAsync(
                    _entityPath,
                    identifier,
                    timeout,
                    CancellationToken.None),
                link =>
                {
                    link.Session?.SafeClose();
                    link.SafeClose();
                });
        }

        /// <summary>
        ///   Creates a size-constraint batch to which <see cref="ServiceBusMessage" /> may be added using a try-based pattern.  If a message would
        ///   exceed the maximum allowable size of the batch, the batch will not allow adding the message and signal that scenario using its
        ///   return value.
        ///
        ///   Because messages that would violate the size constraint cannot be added, publishing a batch will not trigger an exception when
        ///   attempting to send the message to the Queue/Topic.
        /// </summary>
        ///
        /// <param name="options">The set of options to consider when creating this batch.</param>
        /// <param name="cancellationToken">An optional <see cref="CancellationToken"/> instance to signal the request to cancel the operation.</param>
        ///
        /// <returns>An <see cref="ServiceBusMessageBatch" /> with the requested <paramref name="options"/>.</returns>
        ///
        public override async ValueTask<TransportMessageBatch> CreateBatchAsync(
            CreateBatchOptions options,
            CancellationToken cancellationToken)
        {
            TransportMessageBatch messageBatch = null;
            Task createBatchTask = _retryPolicy.RunOperation(async (timeout) =>
            {
                messageBatch = await CreateBatchInternalAsync(
                    options,
                    timeout).ConfigureAwait(false);
            },
            _connectionScope,
            cancellationToken);
            await createBatchTask.ConfigureAwait(false);
            return messageBatch;
        }

        internal async ValueTask<TransportMessageBatch> CreateBatchInternalAsync(
            CreateBatchOptions options,
            TimeSpan timeout)
        {
            Argument.AssertNotNull(options, nameof(options));

            // Ensure that maximum message size has been determined; this depends on the underlying
            // AMQP link, so if not set, requesting the link will ensure that it is populated.

            if (!MaxMessageSize.HasValue)
            {
                await _sendLink.GetOrCreateAsync(timeout).ConfigureAwait(false);
            }

            // Ensure that there was a maximum size populated; if none was provided,
            // default to the maximum size allowed by the link.

            options.MaxSizeInBytes ??= MaxMessageSize;

            Argument.AssertInRange(options.MaxSizeInBytes.Value, ServiceBusSender.MinimumBatchSizeLimit, MaxMessageSize.Value, nameof(options.MaxSizeInBytes));
            return new AmqpMessageBatch(options);
        }

        /// <summary>
        ///   Sends a set of messages to the associated Queue/Topic using a batched approach.
        /// </summary>
        ///
        /// <param name="messageBatch">The set of messages to send.</param>
        /// <param name="cancellationToken">An optional <see cref="CancellationToken"/> instance to signal the request to cancel the operation.</param>
        ///
        /// <returns>A task to be resolved on when the operation has completed.</returns>
        ///
        public override async Task SendBatchAsync(
            ServiceBusMessageBatch messageBatch,
            CancellationToken cancellationToken)
        {
            AmqpMessage messageFactory() => AmqpMessageConverter.BatchSBMessagesAsAmqpMessage(messageBatch.AsEnumerable<ServiceBusMessage>());
            await _retryPolicy.RunOperation(async (timeout) =>
                await SendBatchInternalAsync(
                    messageFactory,
                    timeout,
                    cancellationToken).ConfigureAwait(false),
            _connectionScope,
            cancellationToken).ConfigureAwait(false);
        }

        /// <summary>
        ///    Sends a set of messages to the associated Queue/Topic using a batched approach.
        /// </summary>
        ///
        /// <param name="messageFactory"></param>
        /// <param name="timeout"></param>
        /// <param name="cancellationToken">An optional <see cref="CancellationToken"/> instance to signal the request to cancel the operation.</param>
        ///
        internal virtual async Task SendBatchInternalAsync(
            Func<AmqpMessage> messageFactory,
            TimeSpan timeout,
            CancellationToken cancellationToken)
        {
            var stopWatch = ValueStopwatch.StartNew();
            var link = default(SendingAmqpLink);

            try
            {
                using (AmqpMessage batchMessage = messageFactory())
                {

                    string messageHash = batchMessage.GetHashCode().ToString(CultureInfo.InvariantCulture);

                    ArraySegment<byte> transactionId = AmqpConstants.NullBinary;
                    Transaction ambientTransaction = Transaction.Current;
                    if (ambientTransaction != null)
                    {
                        transactionId = await AmqpTransactionManager.Instance.EnlistAsync(
                            ambientTransaction,
                            _connectionScope,
                            timeout).ConfigureAwait(false);
                    }

                    link = await _sendLink.GetOrCreateAsync(UseMinimum(_connectionScope.SessionTimeout, timeout)).ConfigureAwait(false);

                    // Validate that the message is not too large to send.  This is done after the link is created to ensure
                    // that the maximum message size is known, as it is dictated by the service using the link.

                    if (batchMessage.SerializedMessageSize > MaxMessageSize)
                    {
                        throw new ServiceBusException(string.Format(CultureInfo.InvariantCulture, Resources.MessageSizeExceeded, messageHash, batchMessage.SerializedMessageSize, MaxMessageSize, _entityPath), ServiceBusException.FailureReason.MessageSizeExceeded);
                    }

                    // Attempt to send the message batch.

<<<<<<< HEAD
                if (outcome.DescriptorCode != Accepted.Code)
                {
                    throw (outcome as Rejected)?.Error.ToMessagingContractException();
                }
=======
                    var deliveryTag = new ArraySegment<byte>(BitConverter.GetBytes(Interlocked.Increment(ref _deliveryCount)));
                    Outcome outcome = await link.SendMessageAsync(
                        batchMessage,
                        deliveryTag,
                    transactionId, timeout.CalculateRemaining(stopWatch.GetElapsedTime())).ConfigureAwait(false);
                    cancellationToken.ThrowIfCancellationRequested<TaskCanceledException>();
>>>>>>> 8d420312

                    if (outcome.DescriptorCode != Accepted.Code)
                    {
                        throw (outcome as Rejected)?.Error.ToMessagingContractException();
                    }

                    cancellationToken.ThrowIfCancellationRequested<TaskCanceledException>();
                }
            }
            catch (Exception exception)
            {
                ExceptionDispatchInfo.Capture(AmqpExceptionHelper.TranslateException(
                    exception,
                    link?.GetTrackingId(),
                    null,
                    HasLinkCommunicationError(link)))
                .Throw();

                throw; // will never be reached
            }
        }

        /// <summary>
        ///   Sends a list of messages to the associated Service Bus entity using a batched approach.
        ///   If the size of the messages exceed the maximum size of a single batch,
        ///   an exception will be triggered and the send will fail. In order to ensure that the messages
        ///   being sent will fit in a batch, use <see cref="SendBatchAsync"/> instead.
        /// </summary>
        ///
        /// <param name="messages">The list of messages to send.</param>
        /// <param name="cancellationToken">An optional <see cref="CancellationToken"/> instance to signal the request to cancel the operation.</param>
        public override async Task SendAsync(
            IList<ServiceBusMessage> messages,
            CancellationToken cancellationToken)
        {
            AmqpMessage messageFactory() => AmqpMessageConverter.BatchSBMessagesAsAmqpMessage(messages);
            await _retryPolicy.RunOperation(async (timeout) =>
             await SendBatchInternalAsync(
                    messageFactory,
                    timeout,
                    cancellationToken).ConfigureAwait(false),
            _connectionScope,
            cancellationToken).ConfigureAwait(false);
        }

        /// <summary>
        ///   Closes the connection to the transport sender instance.
        /// </summary>
        ///
        /// <param name="cancellationToken">An optional <see cref="CancellationToken"/> instance to signal the request to cancel the operation.</param>
        ///
        public override async Task CloseAsync(CancellationToken cancellationToken)
        {
            if (_closed)
            {
                return;
            }

            _closed = true;

            try
            {
                cancellationToken.ThrowIfCancellationRequested<TaskCanceledException>();

                if (_sendLink?.TryGetOpenedObject(out var _) == true)
                {
                    cancellationToken.ThrowIfCancellationRequested<TaskCanceledException>();
                    await _sendLink.CloseAsync().ConfigureAwait(false);
                }

                if (_managementLink?.TryGetOpenedObject(out var _) == true)
                {
                    cancellationToken.ThrowIfCancellationRequested<TaskCanceledException>();
                    await _managementLink.CloseAsync().ConfigureAwait(false);
                }

                _sendLink?.Dispose();
                _managementLink?.Dispose();
            }
            catch (Exception)
            {
                _closed = false;
                throw;
            }
        }

        /// <summary>
        ///
        /// </summary>
        /// <param name="message"></param>
        /// <param name="cancellationToken"></param>
        /// <returns></returns>
        public override async Task<long> ScheduleMessageAsync(
            ServiceBusMessage message,
            CancellationToken cancellationToken = default)
        {
            long sequenceNumber = 0;
            Task scheduleTask = _retryPolicy.RunOperation(async (timeout) =>
            {
                sequenceNumber = await ScheduleMessageInternalAsync(
                    message,
                    timeout,
                    cancellationToken).ConfigureAwait(false);
            },
            _connectionScope,
            cancellationToken);
            await scheduleTask.ConfigureAwait(false);
            return sequenceNumber;
        }

        /// <summary>
        ///
        /// </summary>
        /// <param name="message"></param>
        /// <param name="timeout"></param>
        /// <param name="cancellationToken"></param>
        /// <returns></returns>
        internal async Task<long> ScheduleMessageInternalAsync(
            ServiceBusMessage message,
            TimeSpan timeout,
            CancellationToken cancellationToken = default)
        {
            var sendLink = default(SendingAmqpLink);
            try
            {
                using (AmqpMessage amqpMessage = AmqpMessageConverter.SBMessageToAmqpMessage(message))
                {

                    var request = AmqpRequestMessage.CreateRequest(
                            ManagementConstants.Operations.ScheduleMessageOperation,
                            timeout,
                            null);

                    if (_sendLink.TryGetOpenedObject(out sendLink))
                    {
                        request.AmqpMessage.ApplicationProperties.Map[ManagementConstants.Request.AssociatedLinkName] = sendLink.Name;
                    }

                    ArraySegment<byte>[] payload = amqpMessage.GetPayload();
                    var buffer = new BufferListStream(payload);
                    ArraySegment<byte> value = buffer.ReadBytes((int)buffer.Length);

                    var entry = new AmqpMap();
                    {
                        entry[ManagementConstants.Properties.Message] = value;
                        entry[ManagementConstants.Properties.MessageId] = message.MessageId;

                        if (!string.IsNullOrWhiteSpace(message.SessionId))
                        {
                            entry[ManagementConstants.Properties.SessionId] = message.SessionId;
                        }

                        if (!string.IsNullOrWhiteSpace(message.PartitionKey))
                        {
                            entry[ManagementConstants.Properties.PartitionKey] = message.PartitionKey;
                        }

                        if (!string.IsNullOrWhiteSpace(message.ViaPartitionKey))
                        {
                            entry[ManagementConstants.Properties.ViaPartitionKey] = message.ViaPartitionKey;
                        }
                    }

                    request.Map[ManagementConstants.Properties.Messages] = new List<AmqpMap> { entry };


                    AmqpResponseMessage amqpResponseMessage = await ManagementUtilities.ExecuteRequestResponseAsync(
                        _connectionScope,
                        _managementLink,
                        request,
                        timeout).ConfigureAwait(false);

                    cancellationToken.ThrowIfCancellationRequested<TaskCanceledException>();

                    if (amqpResponseMessage.StatusCode == AmqpResponseStatusCode.OK)
                    {
                        var sequenceNumbers = amqpResponseMessage.GetValue<long[]>(ManagementConstants.Properties.SequenceNumbers);
                        if (sequenceNumbers == null || sequenceNumbers.Length < 1)
                        {
                            throw new ServiceBusException(true, "Could not schedule message successfully.");
                        }

                        return sequenceNumbers[0];

                    }
                    else
                    {
                        throw amqpResponseMessage.ToMessagingContractException();
                    }
                }
            }
            catch (Exception exception)
            {
                ExceptionDispatchInfo.Capture(AmqpExceptionHelper.TranslateException(
                    exception,
                    sendLink?.GetTrackingId(),
                    null,
                    HasLinkCommunicationError(sendLink)))
                .Throw();

                throw; // will never be reached
            }
        }

        /// <summary>
        ///
        /// </summary>
        /// <param name="sequenceNumber"></param>
        /// <param name="cancellationToken"></param>
        /// <returns></returns>
        public override async Task CancelScheduledMessageAsync(
            long sequenceNumber,
            CancellationToken cancellationToken = default)
        {
            Task cancelMessageTask = _retryPolicy.RunOperation(async (timeout) =>
            {
                await CancelScheduledMessageInternalAsync(
                    sequenceNumber,
                    timeout,
                    cancellationToken).ConfigureAwait(false);
            },
            _connectionScope,
            cancellationToken);
            await cancelMessageTask.ConfigureAwait(false);
        }

        /// <summary>
        ///
        /// </summary>
        /// <param name="sequenceNumber"></param>
        /// <param name="timeout"></param>
        /// <param name="cancellationToken"></param>
        /// <returns></returns>
        internal async Task CancelScheduledMessageInternalAsync(
            long sequenceNumber,
            TimeSpan timeout,
            CancellationToken cancellationToken = default)
        {
            var sendLink = default(SendingAmqpLink);
            try
            {
                var request = AmqpRequestMessage.CreateRequest(
                    ManagementConstants.Operations.CancelScheduledMessageOperation,
                    timeout,
                    null);

                if (_sendLink.TryGetOpenedObject(out sendLink))
                {
                    request.AmqpMessage.ApplicationProperties.Map[ManagementConstants.Request.AssociatedLinkName] = sendLink.Name;
                }

                request.Map[ManagementConstants.Properties.SequenceNumbers] = new[] { sequenceNumber };

                AmqpResponseMessage amqpResponseMessage = await ManagementUtilities.ExecuteRequestResponseAsync(
                        _connectionScope,
                        _managementLink,
                        request,
                        timeout).ConfigureAwait(false);

                cancellationToken.ThrowIfCancellationRequested<TaskCanceledException>();

                if (amqpResponseMessage.StatusCode != AmqpResponseStatusCode.OK)
                {
                    throw amqpResponseMessage.ToMessagingContractException();
                }
            }
            catch (Exception exception)
            {
                ExceptionDispatchInfo.Capture(AmqpExceptionHelper.TranslateException(
                    exception,
                    sendLink?.GetTrackingId(),
                    null,
                    HasLinkCommunicationError(sendLink)))
                .Throw();

                throw; // will never be reached
            }
        }

        /// <summary>
        ///   Creates the AMQP link to be used for sender-related operations and ensures
        ///   that the corresponding state for the sender has been updated based on the link
        ///   configuration.
        /// </summary>
        ///
        /// <param name="timeout">The timeout to apply when creating the link.</param>
        /// <param name="cancellationToken">The cancellation token to consider when creating the link.</param>
        ///
        /// <returns>The AMQP link to use for sender-related operations.</returns>
        ///
        /// <remarks>
        ///   This method will modify class-level state, setting those attributes that depend on the AMQP
        ///   link configuration.  There exists a benign race condition in doing so, as there may be multiple
        ///   concurrent callers.  In this case, the attributes may be set multiple times but the resulting
        ///   value will be the same.
        /// </remarks>
        ///
        protected virtual async Task<SendingAmqpLink> CreateLinkAndEnsureSenderStateAsync(
            TimeSpan timeout,
            CancellationToken cancellationToken)
        {
            ServiceBusEventSource.Log.CreateSendLinkStart(_identifier);
            try
            {
                SendingAmqpLink link = await _connectionScope.OpenSenderLinkAsync(
                    _entityPath,
                    _viaEntityPath,
                    timeout,
                    cancellationToken).ConfigureAwait(false);

                if (!MaxMessageSize.HasValue)
                {
                    // This delay is necessary to prevent the link from causing issues for subsequent
                    // operations after creating a batch.  Without it, operations using the link consistently
                    // timeout.  The length of the delay does not appear significant, just the act of introducing
                    // an asynchronous delay.
                    //
                    // For consistency the value used by the legacy Service Bus client has been brought forward and
                    // used here.

                    await Task.Delay(15, cancellationToken).ConfigureAwait(false);
                    MaxMessageSize = (long)link.Settings.MaxMessageSize;
                }
                ServiceBusEventSource.Log.CreateSendLinkComplete(_identifier);
                return link;
            }
            catch (Exception ex)
            {
                ServiceBusEventSource.Log.CreateSendLinkException(_identifier, ex.ToString());
                throw;
            }
        }

        /// <summary>
        ///   Uses the minimum value of the two specified <see cref="TimeSpan" /> instances.
        /// </summary>
        ///
        /// <param name="firstOption">The first option to consider.</param>
        /// <param name="secondOption">The second option to consider.</param>
        ///
        /// <returns>The smaller of the two specified intervals.</returns>
        ///
        private static TimeSpan UseMinimum(TimeSpan firstOption,
                                           TimeSpan secondOption) => (firstOption < secondOption) ? firstOption : secondOption;

        private bool HasLinkCommunicationError(SendingAmqpLink link) =>
            !_closed && (link?.IsClosing() ?? false);
    }
}<|MERGE_RESOLUTION|>--- conflicted
+++ resolved
@@ -266,19 +266,12 @@
 
                     // Attempt to send the message batch.
 
-<<<<<<< HEAD
-                if (outcome.DescriptorCode != Accepted.Code)
-                {
-                    throw (outcome as Rejected)?.Error.ToMessagingContractException();
-                }
-=======
                     var deliveryTag = new ArraySegment<byte>(BitConverter.GetBytes(Interlocked.Increment(ref _deliveryCount)));
                     Outcome outcome = await link.SendMessageAsync(
                         batchMessage,
                         deliveryTag,
                     transactionId, timeout.CalculateRemaining(stopWatch.GetElapsedTime())).ConfigureAwait(false);
                     cancellationToken.ThrowIfCancellationRequested<TaskCanceledException>();
->>>>>>> 8d420312
 
                     if (outcome.DescriptorCode != Accepted.Code)
                     {
