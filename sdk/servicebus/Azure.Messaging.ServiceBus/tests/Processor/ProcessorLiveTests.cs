﻿// Copyright (c) Microsoft Corporation. All rights reserved.
// Licensed under the MIT License.

using System;
using System.Diagnostics;
using System.Linq;
using System.Threading;
using System.Threading.Tasks;
using Azure.Messaging.ServiceBus.Tests.Infrastructure;
using NUnit.Framework;

namespace Azure.Messaging.ServiceBus.Tests.Receiver
{
    public class ProcessorLiveTests : ServiceBusLiveTestBase
    {
        [Test]
        [TestCase(1, false)]
        [TestCase(5, true)]
        [TestCase(10, false)]
        [TestCase(20, true)]
<<<<<<< HEAD
        public async Task ProcessEvent(int numThreads, bool autoComplete)
=======
        public async Task ProcessMessages(int numThreads, bool autoComplete)
>>>>>>> 8d420312
        {
            await using (var scope = await ServiceBusScope.CreateWithQueue(
                enablePartitioning: false,
                enableSession: false))
            {
                await using var client = new ServiceBusClient(TestEnvironment.ServiceBusConnectionString);
                ServiceBusSender sender = client.CreateSender(scope.QueueName);

                // use double the number of threads so we can make sure we test that we don't
                // retrieve more messages than expected when there are more messages available
                using ServiceBusMessageBatch batch = await sender.CreateBatchAsync();
                var messageSendCt = numThreads * 2;
                ServiceBusMessageBatch messageBatch = AddMessages(batch, messageSendCt);

                await sender.SendAsync(messageBatch);

                var options = new ServiceBusProcessorOptions
                {
                    MaxConcurrentCalls = numThreads,
                    AutoComplete = autoComplete,
                    MaxReceiveWaitTime = TimeSpan.FromSeconds(30)
                };
                var processor = client.CreateProcessor(scope.QueueName, options);
                int messageCt = 0;

                TaskCompletionSource<bool>[] completionSources = Enumerable
                .Range(0, numThreads)
                .Select(index => new TaskCompletionSource<bool>(TaskCreationOptions.RunContinuationsAsynchronously))
                .ToArray();
                var completionSourceIndex = -1;

                processor.ProcessMessageAsync += ProcessMessage;
                processor.ProcessErrorAsync += ExceptionHandler;
                await processor.StartProcessingAsync();

                async Task ProcessMessage(ProcessMessageEventArgs args)
                {
                    try
                    {
                        var message = args.Message;
                        if (!autoComplete)
                        {
<<<<<<< HEAD
                            var lockedUntil = message.LockedUntil;
                            await args.RenewMessageLockAsync(message);
                            Assert.That(message.LockedUntil > lockedUntil);
=======
>>>>>>> 8d420312
                            await args.CompleteAsync(message, args.CancellationToken);
                        }
                        Interlocked.Increment(ref messageCt);
                    }
                    finally
                    {

                        var setIndex = Interlocked.Increment(ref completionSourceIndex);
                        if (setIndex < numThreads)
                        {
                            completionSources[setIndex].SetResult(true);
                        }
                    }
                }
                await Task.WhenAll(completionSources.Select(source => source.Task));
                await processor.StopProcessingAsync();

                // we complete each task after one message being processed, so the total number of messages
                // processed should equal the number of threads, but it's possible that we may process a few more per thread.
                Assert.IsTrue(messageCt >= numThreads);
                Assert.IsTrue(messageCt <= messageSendCt, messageCt.ToString());
            }
        }

        [Test]
        [TestCase(1)]
        [TestCase(20)]
<<<<<<< HEAD
        public async Task AutoLockRenewalWorks(int numThreads)
=======
        public async Task UserSettlingWithAutoCompleteDoesNotThrow(int numThreads)
>>>>>>> 8d420312
        {
            var lockDuration = TimeSpan.FromSeconds(10);
            await using (var scope = await ServiceBusScope.CreateWithQueue(
                enablePartitioning: false,
                enableSession: false,
                lockDuration: lockDuration))
            {
<<<<<<< HEAD
                await using var client = GetClient();
                ServiceBusSender sender = client.GetSender(scope.QueueName);

                using ServiceBusMessageBatch batch = await sender.CreateBatchAsync();
                var messageSendCt = numThreads;
                ServiceBusMessageBatch messageBatch = AddMessages(batch, messageSendCt);

                await sender.SendBatchAsync(messageBatch);

                var options = new ServiceBusProcessorOptions
                {
                    MaxConcurrentCalls = numThreads,
                    AutoComplete = false
                };
                var processor = client.GetProcessor(scope.QueueName, options);
=======
                await using var client = new ServiceBusClient(TestEnvironment.ServiceBusConnectionString);
                ServiceBusSender sender = client.CreateSender(scope.QueueName);

                // use double the number of threads so we can make sure we test that we don't
                // retrieve more messages than expected when there are more messages available
                using ServiceBusMessageBatch batch = await sender.CreateBatchAsync();
                var messageSendCt = numThreads * 2;
                ServiceBusMessageBatch messageBatch = AddMessages(batch, messageSendCt);

                await sender.SendAsync(messageBatch);

                var options = new ServiceBusProcessorOptions
                {
                    MaxConcurrentCalls = numThreads,
                    AutoComplete = true,
                    MaxReceiveWaitTime = TimeSpan.FromSeconds(30)
                };
                var processor = client.CreateProcessor(scope.QueueName, options);
>>>>>>> 8d420312
                int messageCt = 0;

                TaskCompletionSource<bool>[] completionSources = Enumerable
                .Range(0, numThreads)
                .Select(index => new TaskCompletionSource<bool>(TaskCreationOptions.RunContinuationsAsynchronously))
                .ToArray();
                var completionSourceIndex = -1;

                processor.ProcessMessageAsync += ProcessMessage;
                processor.ProcessErrorAsync += ExceptionHandler;
                await processor.StartProcessingAsync();

                async Task ProcessMessage(ProcessMessageEventArgs args)
<<<<<<< HEAD
                {
                    try
                    {
                        var message = args.Message;
                        var lockedUntil = message.LockedUntil;
                        await Task.Delay(lockDuration);
                        Assert.That(message.LockedUntil > lockedUntil, $"{lockedUntil},{DateTime.UtcNow}");
                        await args.CompleteAsync(message, args.CancellationToken);
                        Interlocked.Increment(ref messageCt);
                    }
                    finally
                    {
=======
                {
                    try
                    {
                        var message = args.Message;
                        switch (numThreads)
                        {
                            case 1:
                                await args.CompleteAsync(message, args.CancellationToken);
                                break;
                            case 5:
                                await args.AbandonAsync(message);
                                break;
                            case 10:
                                await args.DeadLetterAsync(message);
                                break;
                            case 20:
                                await args.DeferAsync(message);
                                break;
                        }
                        Interlocked.Increment(ref messageCt);
                    }
                    finally
                    {

                        var setIndex = Interlocked.Increment(ref completionSourceIndex);
                        if (setIndex < numThreads)
                        {
                            completionSources[setIndex].SetResult(true);
                        }
                    }
                }
                await Task.WhenAll(completionSources.Select(source => source.Task));
                await processor.StopProcessingAsync();

                // we complete each task after one message being processed, so the total number of messages
                // processed should equal the number of threads, but it's possible that we may process a few more per thread.
                Assert.IsTrue(messageCt >= numThreads);
                Assert.IsTrue(messageCt <= messageSendCt, messageCt.ToString());
            }
        }

        [Test]
        [TestCase(1)]
        [TestCase(20)]
        public async Task AutoLockRenewalWorks(int numThreads)
        {
            var lockDuration = TimeSpan.FromSeconds(10);
            await using (var scope = await ServiceBusScope.CreateWithQueue(
                enablePartitioning: false,
                enableSession: false,
                lockDuration: lockDuration))
            {
                await using var client = GetClient();
                ServiceBusSender sender = client.CreateSender(scope.QueueName);

                using ServiceBusMessageBatch batch = await sender.CreateBatchAsync();
                var messageSendCt = numThreads;
                ServiceBusMessageBatch messageBatch = AddMessages(batch, messageSendCt);

                await sender.SendAsync(messageBatch);

                var options = new ServiceBusProcessorOptions
                {
                    MaxConcurrentCalls = numThreads,
                    AutoComplete = false
                };
                var processor = client.CreateProcessor(scope.QueueName, options);
                int messageCt = 0;

                TaskCompletionSource<bool>[] completionSources = Enumerable
                .Range(0, numThreads)
                .Select(index => new TaskCompletionSource<bool>(TaskCreationOptions.RunContinuationsAsynchronously))
                .ToArray();
                var completionSourceIndex = -1;

                processor.ProcessMessageAsync += ProcessMessage;
                processor.ProcessErrorAsync += ExceptionHandler;
                await processor.StartProcessingAsync();

                async Task ProcessMessage(ProcessMessageEventArgs args)
                {
                    try
                    {
                        var message = args.Message;
                        var lockedUntil = message.LockedUntil;
                        await Task.Delay(lockDuration);
                        Assert.That(message.LockedUntil > lockedUntil, $"{lockedUntil},{DateTime.UtcNow}");
                        await args.CompleteAsync(message, args.CancellationToken);
                        Interlocked.Increment(ref messageCt);
                    }
                    finally
                    {
>>>>>>> 8d420312
                        var setIndex = Interlocked.Increment(ref completionSourceIndex);
                        if (setIndex < numThreads)
                        {
                            completionSources[setIndex].SetResult(true);
                        }
                    }
                }
                await Task.WhenAll(completionSources.Select(source => source.Task));
<<<<<<< HEAD
                await processor.StopProcessingAsync();
=======
                Assert.IsTrue(processor.IsProcessing);
                await processor.StopProcessingAsync();
                Assert.IsFalse(processor.IsProcessing);
>>>>>>> 8d420312
                Assert.AreEqual(numThreads, messageCt);
            }
        }

        [Test]
        [TestCase(1, 0)]
        [TestCase(5, 0)]
        [TestCase(10, 1)]
        [TestCase(20, 1)]
        public async Task MaxAutoLockRenewalDurationRespected(int numThreads, int autoLockRenewalDuration)
        {
<<<<<<< HEAD
            var lockDuration = TimeSpan.FromSeconds(10);
=======
            var lockDuration = TimeSpan.FromSeconds(5);
>>>>>>> 8d420312
            await using (var scope = await ServiceBusScope.CreateWithQueue(
                enablePartitioning: false,
                enableSession: false,
                lockDuration: lockDuration))
            {
                await using var client = GetClient();
<<<<<<< HEAD
                ServiceBusSender sender = client.GetSender(scope.QueueName);

                using ServiceBusMessageBatch batch = await sender.CreateBatchAsync();
                var messageSendCt = numThreads;
                ServiceBusMessageBatch messageBatch = AddMessages(batch, messageSendCt);

                await sender.SendBatchAsync(messageBatch);

=======
                ServiceBusSender sender = client.CreateSender(scope.QueueName);

                using ServiceBusMessageBatch batch = await sender.CreateBatchAsync();
                var messageSendCt = numThreads;
                ServiceBusMessageBatch messageBatch = AddMessages(batch, messageSendCt);

                await sender.SendAsync(messageBatch);

>>>>>>> 8d420312
                var options = new ServiceBusProcessorOptions
                {
                    MaxConcurrentCalls = numThreads,
                    AutoComplete = false,
                    MaxAutoLockRenewalDuration = TimeSpan.FromSeconds(autoLockRenewalDuration)
                };
<<<<<<< HEAD
                var processor = client.GetProcessor(scope.QueueName, options);
=======
                var processor = client.CreateProcessor(scope.QueueName, options);
>>>>>>> 8d420312
                int messageCt = 0;

                TaskCompletionSource<bool>[] completionSources = Enumerable
                .Range(0, numThreads)
                .Select(index => new TaskCompletionSource<bool>(TaskCreationOptions.RunContinuationsAsynchronously))
                .ToArray();
                var completionSourceIndex = -1;

                processor.ProcessMessageAsync += ProcessMessage;
                processor.ProcessErrorAsync += ExceptionHandler;
                await processor.StartProcessingAsync();

                async Task ProcessMessage(ProcessMessageEventArgs args)
                {
                    var message = args.Message;
                    var lockedUntil = message.LockedUntil;
                    await Task.Delay(lockDuration.Add(TimeSpan.FromSeconds(1)));
                    if (!args.CancellationToken.IsCancellationRequested)
                    {
<<<<<<< HEAD
                        var message = args.Message;
                        var lockedUntil = message.LockedUntil;
                        await Task.Delay(lockDuration.Add(TimeSpan.FromSeconds(1)));
                        if (!args.CancellationToken.IsCancellationRequested)
                        {
                            // only do the assertion if cancellation wasn't requested as otherwise
                            // the exception we would get is a TaskCanceledException rather than ServiceBusException
                            Assert.AreEqual(lockedUntil, message.LockedUntil);
                            Assert.That(
                                async () => await args.CompleteAsync(message, args.CancellationToken),
                                Throws.InstanceOf<ServiceBusException>().And.Property(nameof(ServiceBusException.Reason)).EqualTo(ServiceBusException.FailureReason.MessageLockLost));
                            Interlocked.Increment(ref messageCt);
                        }
                    }
                    finally
                    {
=======
                        // only do the assertion if cancellation wasn't requested as otherwise
                        // the exception we would get is a TaskCanceledException rather than ServiceBusException
                        Assert.AreEqual(lockedUntil, message.LockedUntil);
                        Assert.That(
                            async () => await args.CompleteAsync(message, args.CancellationToken),
                            Throws.InstanceOf<ServiceBusException>().And.Property(nameof(ServiceBusException.Reason)).EqualTo(ServiceBusException.FailureReason.MessageLockLost));
                        Interlocked.Increment(ref messageCt);
>>>>>>> 8d420312
                        var setIndex = Interlocked.Increment(ref completionSourceIndex);
                        if (setIndex < numThreads)
                        {
                            completionSources[setIndex].SetResult(true);
                        }
                    }
                }
                await Task.WhenAll(completionSources.Select(source => source.Task));
                await processor.StopProcessingAsync();
                Assert.AreEqual(numThreads, messageCt);
            }
        }

        [Test]
        [TestCase(1)]
        [TestCase(5)]
        [TestCase(10)]
        [TestCase(20)]
        public async Task CanStopProcessingFromHandler(int numThreads)
        {
            await using (var scope = await ServiceBusScope.CreateWithQueue(
                enablePartitioning: false,
                enableSession: false))
            {
                await using var client = new ServiceBusClient(TestEnvironment.ServiceBusConnectionString);
<<<<<<< HEAD
                ServiceBusSender sender = client.GetSender(scope.QueueName);
=======
                ServiceBusSender sender = client.CreateSender(scope.QueueName);
>>>>>>> 8d420312
                int numMessages = 100;
                using ServiceBusMessageBatch batch = await sender.CreateBatchAsync();
                ServiceBusMessageBatch messageBatch = AddMessages(batch, numMessages);

<<<<<<< HEAD
                await sender.SendBatchAsync(messageBatch);
=======
                await sender.SendAsync(messageBatch);
>>>>>>> 8d420312
                var options = new ServiceBusProcessorOptions
                {
                    MaxConcurrentCalls = numThreads,
                    ReceiveMode = ReceiveMode.ReceiveAndDelete
                };
<<<<<<< HEAD
                var processor = client.GetProcessor(scope.QueueName, options);
=======
                var processor = client.CreateProcessor(scope.QueueName, options);
>>>>>>> 8d420312
                int messageProcessedCt = 0;

                // stop processing halfway through
                int stopAfterMessagesCt = numMessages / 2;

                TaskCompletionSource<bool> tcs = new TaskCompletionSource<bool>(TaskCreationOptions.RunContinuationsAsynchronously);
                processor.ProcessMessageAsync += ProcessMessage;
                processor.ProcessErrorAsync += ExceptionHandler;

                await processor.StartProcessingAsync();

                Task ProcessMessage(ProcessMessageEventArgs args)
                {
                    var currentCt = Interlocked.Increment(ref messageProcessedCt);
                    if (currentCt == stopAfterMessagesCt)
                    {
                        // awaiting here would cause a deadlock
                        _ = processor.StopProcessingAsync();
                        tcs.SetResult(true);
                    }
                    return Task.CompletedTask;
                }
                await tcs.Task;

<<<<<<< HEAD
                var receiver = GetNoRetryClient().GetReceiver(scope.QueueName);
=======
                var receiver = GetNoRetryClient().CreateReceiver(scope.QueueName);
>>>>>>> 8d420312
                var receivedMessages = await receiver.ReceiveBatchAsync(numMessages);
                // can't assert on the exact amount processed due to threads that
                // are already in flight when calling StopProcessingAsync, but we can at least verify that there are remaining messages
                Assert.IsTrue(receivedMessages.Count > 0);
                Assert.IsTrue(messageProcessedCt < numMessages);
            }
        }

        [Test]
<<<<<<< HEAD
        public async Task OnMessageExceptionHandlerCalledTest()
=======
        public async Task OnMessageExceptionHandlerCalled()
>>>>>>> 8d420312
        {
            var invalidQueueName = "nonexistentqueuename";
            var exceptionReceivedHandlerCalled = false;
            var client = new ServiceBusClient(TestEnvironment.ServiceBusConnectionString);
<<<<<<< HEAD
            ServiceBusProcessor processor = client.GetProcessor(invalidQueueName);
=======
            ServiceBusProcessor processor = client.CreateProcessor(invalidQueueName);
>>>>>>> 8d420312

            processor.ProcessMessageAsync += ProcessMessage;
            processor.ProcessErrorAsync += ProcessErrors;

            Task ProcessMessage(ProcessMessageEventArgs args)
            {
                Assert.Fail("Unexpected exception: Did not expect messages here");
                return Task.CompletedTask;
            }
<<<<<<< HEAD

            Task ProcessErrors(ProcessErrorEventArgs args)
            {
                Assert.NotNull(args);
                Assert.NotNull(args.Exception);
                Assert.AreEqual(processor.FullyQualifiedNamespace, args.FullyQualifiedNamespace);
                Assert.AreEqual(ExceptionReceivedEventArgsAction.Receive, args.Action);
                Assert.AreEqual(processor.EntityPath, args.EntityPath);

                if (args.Exception is ServiceBusException sbException)
                {
                    if (sbException.Reason == ServiceBusException.FailureReason.MessagingEntityNotFound)
=======

            Task ProcessErrors(ProcessErrorEventArgs args)
            {
                Assert.NotNull(args);
                Assert.NotNull(args.Exception);
                Assert.AreEqual(processor.FullyQualifiedNamespace, args.FullyQualifiedNamespace);
                Assert.AreEqual(ServiceBusErrorSource.Receive, args.ErrorSource);
                Assert.AreEqual(processor.EntityPath, args.EntityPath);

                if (args.Exception is ServiceBusException sbException)
                {
                    if (sbException.Reason == ServiceBusException.FailureReason.MessagingEntityNotFound ||
                        // There is a race condition wherein the service closes the connection when getting
                        // the request for the non-existant queue. If the connection is closed by the time
                        // our exception handling kicks in, we throw it as a ServiceCommunicationProblem
                        // as we cannot be sure the error wasn't due to the connection being closed,
                        // as opposed to what we know is the true cause in this case,
                        // MessagingEntityNotFound.
                        sbException.Reason == ServiceBusException.FailureReason.ServiceCommunicationProblem)
>>>>>>> 8d420312
                    {
                        exceptionReceivedHandlerCalled = true;
                        return Task.CompletedTask;
                    }
                }

                Assert.Fail($"Unexpected exception: {args.Exception}");
                return Task.CompletedTask;
            }

            try
            {
                await processor.StartProcessingAsync();
                var stopwatch = Stopwatch.StartNew();
                while (stopwatch.Elapsed.TotalSeconds <= 20)
                {
                    if (exceptionReceivedHandlerCalled)
                    {
                        break;
                    }

                    await Task.Delay(TimeSpan.FromSeconds(1));
                }
                Assert.True(exceptionReceivedHandlerCalled);
            }
            finally
            {
                await processor.StopProcessingAsync();
            }
        }

        [Test]
        public async Task CannotAddHandlerWhileProcessorIsRunning()
        {
            await using (var scope = await ServiceBusScope.CreateWithQueue(
                enablePartitioning: false,
                enableSession: false))
            {
                await using var client = GetClient();

<<<<<<< HEAD
                var processor = client.GetProcessor(scope.QueueName);
=======
                var processor = client.CreateProcessor(scope.QueueName);
>>>>>>> 8d420312

                Func<ProcessMessageEventArgs, Task> eventHandler = eventArgs => Task.CompletedTask;
                Func<ProcessErrorEventArgs, Task> errorHandler = eventArgs => Task.CompletedTask;
                processor.ProcessMessageAsync += eventHandler;
                processor.ProcessErrorAsync += errorHandler;

                await processor.StartProcessingAsync();

                Assert.That(() => processor.ProcessMessageAsync -= eventHandler, Throws.InstanceOf<InvalidOperationException>());
                Assert.That(() => processor.ProcessErrorAsync -= errorHandler, Throws.InstanceOf<InvalidOperationException>());

                await processor.StopProcessingAsync();

                // Once stopped, the processor should allow handlers to be removed, and re-added.
                Assert.That(() => processor.ProcessMessageAsync -= eventHandler, Throws.Nothing);
                Assert.That(() => processor.ProcessErrorAsync -= errorHandler, Throws.Nothing);

                Assert.That(() => processor.ProcessMessageAsync += eventHandler, Throws.Nothing);
                Assert.That(() => processor.ProcessErrorAsync += errorHandler, Throws.Nothing);
            }
        }

        [Test]
        public async Task StopProcessingDoesNotCancelAutoCompletion()
        {
            var lockDuration = TimeSpan.FromSeconds(5);
            await using (var scope = await ServiceBusScope.CreateWithQueue(
                enablePartitioning: false,
<<<<<<< HEAD
                enableSession: false,
                lockDuration: lockDuration))
            {
                await using var client = GetClient();
                var sender = client.GetSender(scope.QueueName);
                await sender.SendAsync(GetMessage());
                var processor = client.GetProcessor(scope.QueueName, new ServiceBusProcessorOptions
=======
                enableSession: false))
            {
                await using var client = GetClient();
                var sender = client.CreateSender(scope.QueueName);
                await sender.SendAsync(GetMessage());
                var processor = client.CreateProcessor(scope.QueueName, new ServiceBusProcessorOptions
>>>>>>> 8d420312
                {
                    AutoComplete = true
                });
                var tcs = new TaskCompletionSource<bool>();

                Task ProcessMessage(ProcessMessageEventArgs args)
                {
                    tcs.SetResult(true);
                    return Task.CompletedTask;
                }
                processor.ProcessMessageAsync += ProcessMessage;
                processor.ProcessErrorAsync += ExceptionHandler;
<<<<<<< HEAD

                await processor.StartProcessingAsync();
                await tcs.Task;
                await processor.StopProcessingAsync();
                var receiver = client.GetReceiver(scope.QueueName);
                var msg = await receiver.ReceiveAsync();
                Assert.IsNull(msg);
=======

                await processor.StartProcessingAsync();
                await tcs.Task;
                await processor.StopProcessingAsync();
                var receiver = client.CreateReceiver(scope.QueueName);
                var msg = await receiver.ReceiveAsync();
                Assert.IsNull(msg);
            }
        }

        [Test]
        [TestCase("")]
        [TestCase("Abandon")]
        [TestCase("Complete")]
        [TestCase("Defer")]
        [TestCase("Deadletter")]
        [TestCase("DeadletterOverload")]
        public async Task UserCallbackThrowingCausesMessageToBeAbandonedIfNotSettled(string settleMethod)
        {
            await using (var scope = await ServiceBusScope.CreateWithQueue(
                enablePartitioning: false,
                enableSession: false))
            {
                await using var client = GetClient();
                var sender = client.CreateSender(scope.QueueName);
                await sender.SendAsync(GetMessage());
                var processor = client.CreateProcessor(scope.QueueName, new ServiceBusProcessorOptions
                {
                    AutoComplete = true
                });
                var tcs = new TaskCompletionSource<bool>();

                async Task ProcessMessage(ProcessMessageEventArgs args)
                {
                    switch (settleMethod)
                    {
                        case "Abandon":
                            await args.AbandonAsync(args.Message);
                            break;
                        case "Complete":
                            await args.CompleteAsync(args.Message);
                            break;
                        case "Defer":
                            await args.DeferAsync(args.Message);
                            break;
                        case "Deadletter":
                            await args.DeadLetterAsync(args.Message);
                            break;
                        case "DeadletterOverload":
                            await args.DeadLetterAsync(args.Message, "reason");
                            break;
                    }
                    throw new TestException();
                }

                Task ExceptionHandler(ProcessErrorEventArgs args)
                {
                    tcs.SetResult(true);
                    if (!(args.Exception is TestException))
                    {
                        Assert.Fail(args.Exception.ToString());
                    }
                    return Task.CompletedTask;
                }
                processor.ProcessMessageAsync += ProcessMessage;
                processor.ProcessErrorAsync += ExceptionHandler;

                await processor.StartProcessingAsync();
                await tcs.Task;
                await processor.StopProcessingAsync();
                var receiver = client.CreateReceiver(scope.QueueName);
                var msg = await receiver.ReceiveAsync(TimeSpan.FromSeconds(5));
                if (settleMethod == "" || settleMethod == "Abandon")
                {
                    // if the message is abandoned (whether by user callback or
                    // by processor due to call back throwing), the message will
                    // be available to receive again immediately.
                    Assert.IsNotNull(msg);
                }
                else
                {
                    Assert.IsNull(msg);
                }
>>>>>>> 8d420312
            }
        }
    }
}<|MERGE_RESOLUTION|>--- conflicted
+++ resolved
@@ -18,11 +18,7 @@
         [TestCase(5, true)]
         [TestCase(10, false)]
         [TestCase(20, true)]
-<<<<<<< HEAD
-        public async Task ProcessEvent(int numThreads, bool autoComplete)
-=======
         public async Task ProcessMessages(int numThreads, bool autoComplete)
->>>>>>> 8d420312
         {
             await using (var scope = await ServiceBusScope.CreateWithQueue(
                 enablePartitioning: false,
@@ -65,12 +61,6 @@
                         var message = args.Message;
                         if (!autoComplete)
                         {
-<<<<<<< HEAD
-                            var lockedUntil = message.LockedUntil;
-                            await args.RenewMessageLockAsync(message);
-                            Assert.That(message.LockedUntil > lockedUntil);
-=======
->>>>>>> 8d420312
                             await args.CompleteAsync(message, args.CancellationToken);
                         }
                         Interlocked.Increment(ref messageCt);
@@ -97,36 +87,15 @@
 
         [Test]
         [TestCase(1)]
+        [TestCase(5)]
+        [TestCase(10)]
         [TestCase(20)]
-<<<<<<< HEAD
-        public async Task AutoLockRenewalWorks(int numThreads)
-=======
         public async Task UserSettlingWithAutoCompleteDoesNotThrow(int numThreads)
->>>>>>> 8d420312
-        {
-            var lockDuration = TimeSpan.FromSeconds(10);
-            await using (var scope = await ServiceBusScope.CreateWithQueue(
-                enablePartitioning: false,
-                enableSession: false,
-                lockDuration: lockDuration))
-            {
-<<<<<<< HEAD
-                await using var client = GetClient();
-                ServiceBusSender sender = client.GetSender(scope.QueueName);
-
-                using ServiceBusMessageBatch batch = await sender.CreateBatchAsync();
-                var messageSendCt = numThreads;
-                ServiceBusMessageBatch messageBatch = AddMessages(batch, messageSendCt);
-
-                await sender.SendBatchAsync(messageBatch);
-
-                var options = new ServiceBusProcessorOptions
-                {
-                    MaxConcurrentCalls = numThreads,
-                    AutoComplete = false
-                };
-                var processor = client.GetProcessor(scope.QueueName, options);
-=======
+        {
+            await using (var scope = await ServiceBusScope.CreateWithQueue(
+                enablePartitioning: false,
+                enableSession: false))
+            {
                 await using var client = new ServiceBusClient(TestEnvironment.ServiceBusConnectionString);
                 ServiceBusSender sender = client.CreateSender(scope.QueueName);
 
@@ -145,7 +114,6 @@
                     MaxReceiveWaitTime = TimeSpan.FromSeconds(30)
                 };
                 var processor = client.CreateProcessor(scope.QueueName, options);
->>>>>>> 8d420312
                 int messageCt = 0;
 
                 TaskCompletionSource<bool>[] completionSources = Enumerable
@@ -159,20 +127,6 @@
                 await processor.StartProcessingAsync();
 
                 async Task ProcessMessage(ProcessMessageEventArgs args)
-<<<<<<< HEAD
-                {
-                    try
-                    {
-                        var message = args.Message;
-                        var lockedUntil = message.LockedUntil;
-                        await Task.Delay(lockDuration);
-                        Assert.That(message.LockedUntil > lockedUntil, $"{lockedUntil},{DateTime.UtcNow}");
-                        await args.CompleteAsync(message, args.CancellationToken);
-                        Interlocked.Increment(ref messageCt);
-                    }
-                    finally
-                    {
-=======
                 {
                     try
                     {
@@ -265,7 +219,6 @@
                     }
                     finally
                     {
->>>>>>> 8d420312
                         var setIndex = Interlocked.Increment(ref completionSourceIndex);
                         if (setIndex < numThreads)
                         {
@@ -274,13 +227,9 @@
                     }
                 }
                 await Task.WhenAll(completionSources.Select(source => source.Task));
-<<<<<<< HEAD
-                await processor.StopProcessingAsync();
-=======
                 Assert.IsTrue(processor.IsProcessing);
                 await processor.StopProcessingAsync();
                 Assert.IsFalse(processor.IsProcessing);
->>>>>>> 8d420312
                 Assert.AreEqual(numThreads, messageCt);
             }
         }
@@ -292,47 +241,28 @@
         [TestCase(20, 1)]
         public async Task MaxAutoLockRenewalDurationRespected(int numThreads, int autoLockRenewalDuration)
         {
-<<<<<<< HEAD
-            var lockDuration = TimeSpan.FromSeconds(10);
-=======
             var lockDuration = TimeSpan.FromSeconds(5);
->>>>>>> 8d420312
             await using (var scope = await ServiceBusScope.CreateWithQueue(
                 enablePartitioning: false,
                 enableSession: false,
                 lockDuration: lockDuration))
             {
                 await using var client = GetClient();
-<<<<<<< HEAD
-                ServiceBusSender sender = client.GetSender(scope.QueueName);
+                ServiceBusSender sender = client.CreateSender(scope.QueueName);
 
                 using ServiceBusMessageBatch batch = await sender.CreateBatchAsync();
                 var messageSendCt = numThreads;
                 ServiceBusMessageBatch messageBatch = AddMessages(batch, messageSendCt);
 
-                await sender.SendBatchAsync(messageBatch);
-
-=======
-                ServiceBusSender sender = client.CreateSender(scope.QueueName);
-
-                using ServiceBusMessageBatch batch = await sender.CreateBatchAsync();
-                var messageSendCt = numThreads;
-                ServiceBusMessageBatch messageBatch = AddMessages(batch, messageSendCt);
-
                 await sender.SendAsync(messageBatch);
 
->>>>>>> 8d420312
                 var options = new ServiceBusProcessorOptions
                 {
                     MaxConcurrentCalls = numThreads,
                     AutoComplete = false,
                     MaxAutoLockRenewalDuration = TimeSpan.FromSeconds(autoLockRenewalDuration)
                 };
-<<<<<<< HEAD
-                var processor = client.GetProcessor(scope.QueueName, options);
-=======
                 var processor = client.CreateProcessor(scope.QueueName, options);
->>>>>>> 8d420312
                 int messageCt = 0;
 
                 TaskCompletionSource<bool>[] completionSources = Enumerable
@@ -352,24 +282,6 @@
                     await Task.Delay(lockDuration.Add(TimeSpan.FromSeconds(1)));
                     if (!args.CancellationToken.IsCancellationRequested)
                     {
-<<<<<<< HEAD
-                        var message = args.Message;
-                        var lockedUntil = message.LockedUntil;
-                        await Task.Delay(lockDuration.Add(TimeSpan.FromSeconds(1)));
-                        if (!args.CancellationToken.IsCancellationRequested)
-                        {
-                            // only do the assertion if cancellation wasn't requested as otherwise
-                            // the exception we would get is a TaskCanceledException rather than ServiceBusException
-                            Assert.AreEqual(lockedUntil, message.LockedUntil);
-                            Assert.That(
-                                async () => await args.CompleteAsync(message, args.CancellationToken),
-                                Throws.InstanceOf<ServiceBusException>().And.Property(nameof(ServiceBusException.Reason)).EqualTo(ServiceBusException.FailureReason.MessageLockLost));
-                            Interlocked.Increment(ref messageCt);
-                        }
-                    }
-                    finally
-                    {
-=======
                         // only do the assertion if cancellation wasn't requested as otherwise
                         // the exception we would get is a TaskCanceledException rather than ServiceBusException
                         Assert.AreEqual(lockedUntil, message.LockedUntil);
@@ -377,12 +289,8 @@
                             async () => await args.CompleteAsync(message, args.CancellationToken),
                             Throws.InstanceOf<ServiceBusException>().And.Property(nameof(ServiceBusException.Reason)).EqualTo(ServiceBusException.FailureReason.MessageLockLost));
                         Interlocked.Increment(ref messageCt);
->>>>>>> 8d420312
                         var setIndex = Interlocked.Increment(ref completionSourceIndex);
-                        if (setIndex < numThreads)
-                        {
-                            completionSources[setIndex].SetResult(true);
-                        }
+                        completionSources[setIndex].SetResult(true);
                     }
                 }
                 await Task.WhenAll(completionSources.Select(source => source.Task));
@@ -403,30 +311,18 @@
                 enableSession: false))
             {
                 await using var client = new ServiceBusClient(TestEnvironment.ServiceBusConnectionString);
-<<<<<<< HEAD
-                ServiceBusSender sender = client.GetSender(scope.QueueName);
-=======
                 ServiceBusSender sender = client.CreateSender(scope.QueueName);
->>>>>>> 8d420312
                 int numMessages = 100;
                 using ServiceBusMessageBatch batch = await sender.CreateBatchAsync();
                 ServiceBusMessageBatch messageBatch = AddMessages(batch, numMessages);
 
-<<<<<<< HEAD
-                await sender.SendBatchAsync(messageBatch);
-=======
                 await sender.SendAsync(messageBatch);
->>>>>>> 8d420312
                 var options = new ServiceBusProcessorOptions
                 {
                     MaxConcurrentCalls = numThreads,
                     ReceiveMode = ReceiveMode.ReceiveAndDelete
                 };
-<<<<<<< HEAD
-                var processor = client.GetProcessor(scope.QueueName, options);
-=======
                 var processor = client.CreateProcessor(scope.QueueName, options);
->>>>>>> 8d420312
                 int messageProcessedCt = 0;
 
                 // stop processing halfway through
@@ -451,11 +347,7 @@
                 }
                 await tcs.Task;
 
-<<<<<<< HEAD
-                var receiver = GetNoRetryClient().GetReceiver(scope.QueueName);
-=======
                 var receiver = GetNoRetryClient().CreateReceiver(scope.QueueName);
->>>>>>> 8d420312
                 var receivedMessages = await receiver.ReceiveBatchAsync(numMessages);
                 // can't assert on the exact amount processed due to threads that
                 // are already in flight when calling StopProcessingAsync, but we can at least verify that there are remaining messages
@@ -465,20 +357,12 @@
         }
 
         [Test]
-<<<<<<< HEAD
-        public async Task OnMessageExceptionHandlerCalledTest()
-=======
         public async Task OnMessageExceptionHandlerCalled()
->>>>>>> 8d420312
         {
             var invalidQueueName = "nonexistentqueuename";
             var exceptionReceivedHandlerCalled = false;
             var client = new ServiceBusClient(TestEnvironment.ServiceBusConnectionString);
-<<<<<<< HEAD
-            ServiceBusProcessor processor = client.GetProcessor(invalidQueueName);
-=======
             ServiceBusProcessor processor = client.CreateProcessor(invalidQueueName);
->>>>>>> 8d420312
 
             processor.ProcessMessageAsync += ProcessMessage;
             processor.ProcessErrorAsync += ProcessErrors;
@@ -488,20 +372,6 @@
                 Assert.Fail("Unexpected exception: Did not expect messages here");
                 return Task.CompletedTask;
             }
-<<<<<<< HEAD
-
-            Task ProcessErrors(ProcessErrorEventArgs args)
-            {
-                Assert.NotNull(args);
-                Assert.NotNull(args.Exception);
-                Assert.AreEqual(processor.FullyQualifiedNamespace, args.FullyQualifiedNamespace);
-                Assert.AreEqual(ExceptionReceivedEventArgsAction.Receive, args.Action);
-                Assert.AreEqual(processor.EntityPath, args.EntityPath);
-
-                if (args.Exception is ServiceBusException sbException)
-                {
-                    if (sbException.Reason == ServiceBusException.FailureReason.MessagingEntityNotFound)
-=======
 
             Task ProcessErrors(ProcessErrorEventArgs args)
             {
@@ -521,7 +391,6 @@
                         // as opposed to what we know is the true cause in this case,
                         // MessagingEntityNotFound.
                         sbException.Reason == ServiceBusException.FailureReason.ServiceCommunicationProblem)
->>>>>>> 8d420312
                     {
                         exceptionReceivedHandlerCalled = true;
                         return Task.CompletedTask;
@@ -562,11 +431,7 @@
             {
                 await using var client = GetClient();
 
-<<<<<<< HEAD
-                var processor = client.GetProcessor(scope.QueueName);
-=======
                 var processor = client.CreateProcessor(scope.QueueName);
->>>>>>> 8d420312
 
                 Func<ProcessMessageEventArgs, Task> eventHandler = eventArgs => Task.CompletedTask;
                 Func<ProcessErrorEventArgs, Task> errorHandler = eventArgs => Task.CompletedTask;
@@ -592,25 +457,14 @@
         [Test]
         public async Task StopProcessingDoesNotCancelAutoCompletion()
         {
-            var lockDuration = TimeSpan.FromSeconds(5);
-            await using (var scope = await ServiceBusScope.CreateWithQueue(
-                enablePartitioning: false,
-<<<<<<< HEAD
-                enableSession: false,
-                lockDuration: lockDuration))
-            {
-                await using var client = GetClient();
-                var sender = client.GetSender(scope.QueueName);
-                await sender.SendAsync(GetMessage());
-                var processor = client.GetProcessor(scope.QueueName, new ServiceBusProcessorOptions
-=======
+            await using (var scope = await ServiceBusScope.CreateWithQueue(
+                enablePartitioning: false,
                 enableSession: false))
             {
                 await using var client = GetClient();
                 var sender = client.CreateSender(scope.QueueName);
                 await sender.SendAsync(GetMessage());
                 var processor = client.CreateProcessor(scope.QueueName, new ServiceBusProcessorOptions
->>>>>>> 8d420312
                 {
                     AutoComplete = true
                 });
@@ -623,15 +477,6 @@
                 }
                 processor.ProcessMessageAsync += ProcessMessage;
                 processor.ProcessErrorAsync += ExceptionHandler;
-<<<<<<< HEAD
-
-                await processor.StartProcessingAsync();
-                await tcs.Task;
-                await processor.StopProcessingAsync();
-                var receiver = client.GetReceiver(scope.QueueName);
-                var msg = await receiver.ReceiveAsync();
-                Assert.IsNull(msg);
-=======
 
                 await processor.StartProcessingAsync();
                 await tcs.Task;
@@ -715,7 +560,6 @@
                 {
                     Assert.IsNull(msg);
                 }
->>>>>>> 8d420312
             }
         }
     }
