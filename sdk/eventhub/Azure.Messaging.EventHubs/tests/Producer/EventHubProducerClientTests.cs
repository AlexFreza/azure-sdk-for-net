--- conflicted
+++ resolved
@@ -481,7 +481,7 @@
         /// </summary>
         ///
         [Test]
-        public async Task SendManageLockingTheBatch()
+        public async Task SendInvokesTheTransportProducerWithABatch()
         {
             var batchOptions = new CreateBatchOptions { PartitionKey = "testKey" };
             var batch = new EventDataBatch(new MockTransportBatch(), "ns", "eh", batchOptions);
@@ -498,27 +498,16 @@
         /// </summary>
         ///
         [Test]
-<<<<<<< HEAD
-        public async Task SendInvokesTheTransportProducerWithABatch()
-        {
-            using var cancellationSource = new CancellationTokenSource();
-            cancellationSource.CancelAfter(TimeSpan.FromSeconds(15));
-=======
         public async Task SendManagesLockingTheBatch()
         {
             using var cancellationSource = new CancellationTokenSource();
             cancellationSource.CancelAfter(EventHubsTestEnvironment.Instance.TestExecutionTimeLimit);
->>>>>>> 8d420312
 
             var batchOptions = new CreateBatchOptions { PartitionKey = "testKey" };
             var completionSource = new TaskCompletionSource<bool>(TaskCreationOptions.RunContinuationsAsynchronously);
             var mockTransportBatch = new Mock<TransportEventBatch>();
             var mockTransportProducer = new Mock<TransportProducer>();
-<<<<<<< HEAD
-            var batch = new EventDataBatch(mockTransportBatch.Object, "ns", "eh", batchOptions.ToSendOptions());
-=======
             var batch = new EventDataBatch(mockTransportBatch.Object, "ns", "eh", batchOptions);
->>>>>>> 8d420312
             var producer = new EventHubProducerClient(new MockConnection(() => mockTransportProducer.Object));
 
             mockTransportBatch
