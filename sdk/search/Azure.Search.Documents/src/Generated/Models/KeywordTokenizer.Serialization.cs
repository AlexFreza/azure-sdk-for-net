--- conflicted
+++ resolved
@@ -12,52 +12,5 @@
 {
     public partial class KeywordTokenizer : IUtf8JsonSerializable
     {
-<<<<<<< HEAD
-        void IUtf8JsonSerializable.Write(Utf8JsonWriter writer)
-        {
-            writer.WriteStartObject();
-            if (BufferSize != null)
-            {
-                writer.WritePropertyName("bufferSize");
-                writer.WriteNumberValue(BufferSize.Value);
-            }
-            writer.WritePropertyName("@odata.type");
-            writer.WriteStringValue(ODataType);
-            writer.WritePropertyName("name");
-            writer.WriteStringValue(Name);
-            writer.WriteEndObject();
-        }
-
-        internal static KeywordTokenizer DeserializeKeywordTokenizer(JsonElement element)
-        {
-            int? bufferSize = default;
-            string odatatype = default;
-            string name = default;
-            foreach (var property in element.EnumerateObject())
-            {
-                if (property.NameEquals("bufferSize"))
-                {
-                    if (property.Value.ValueKind == JsonValueKind.Null)
-                    {
-                        continue;
-                    }
-                    bufferSize = property.Value.GetInt32();
-                    continue;
-                }
-                if (property.NameEquals("@odata.type"))
-                {
-                    odatatype = property.Value.GetString();
-                    continue;
-                }
-                if (property.NameEquals("name"))
-                {
-                    name = property.Value.GetString();
-                    continue;
-                }
-            }
-            return new KeywordTokenizer(bufferSize, odatatype, name);
-        }
-=======
->>>>>>> 8d420312
     }
 }