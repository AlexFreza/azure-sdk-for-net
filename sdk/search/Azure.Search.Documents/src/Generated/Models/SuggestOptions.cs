--- conflicted
+++ resolved
@@ -12,10 +12,7 @@
     /// <summary> Parameters for filtering, sorting, fuzzy matching, and other suggestions query behaviors. </summary>
     public partial class SuggestOptions
     {
-<<<<<<< HEAD
-=======
 
->>>>>>> 8d420312
         /// <summary> Initializes a new instance of SuggestOptions. </summary>
         /// <param name="filter"> An OData expression that filters the documents considered for suggestions. </param>
         /// <param name="useFuzzyMatching"> A value indicating whether to use fuzzy matching for the suggestion query. Default is false. When set to true, the query will find suggestions even if there&apos;s a substituted or missing character in the search text. While this provides a better experience in some scenarios, it comes at a performance cost as fuzzy suggestion searches are slower and consume more resources. </param>
