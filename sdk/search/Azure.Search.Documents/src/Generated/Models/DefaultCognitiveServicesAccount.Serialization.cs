--- conflicted
+++ resolved
@@ -27,21 +27,13 @@
 
         internal static DefaultCognitiveServicesAccount DeserializeDefaultCognitiveServicesAccount(JsonElement element)
         {
-<<<<<<< HEAD
-            string odatatype = default;
-=======
             string odataType = default;
->>>>>>> 8d420312
             string description = default;
             foreach (var property in element.EnumerateObject())
             {
                 if (property.NameEquals("@odata.type"))
                 {
-<<<<<<< HEAD
-                    odatatype = property.Value.GetString();
-=======
                     odataType = property.Value.GetString();
->>>>>>> 8d420312
                     continue;
                 }
                 if (property.NameEquals("description"))
@@ -54,11 +46,7 @@
                     continue;
                 }
             }
-<<<<<<< HEAD
-            return new DefaultCognitiveServicesAccount(odatatype, description);
-=======
             return new DefaultCognitiveServicesAccount(odataType, description);
->>>>>>> 8d420312
         }
     }
 }