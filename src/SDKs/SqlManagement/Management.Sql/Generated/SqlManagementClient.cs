// <auto-generated>
// Copyright (c) Microsoft Corporation. All rights reserved.
// Licensed under the MIT License. See License.txt in the project root for
// license information.
//
// Code generated by Microsoft (R) AutoRest Code Generator.
// Changes may cause incorrect behavior and will be lost if the code is
// regenerated.
// </auto-generated>

namespace Microsoft.Azure.Management.Sql
{
    using Microsoft.Rest;
    using Microsoft.Rest.Azure;
    using Microsoft.Rest.Serialization;
    using Models;
    using Newtonsoft.Json;
    using System.Collections;
    using System.Collections.Generic;
    using System.Linq;
    using System.Net;
    using System.Net.Http;

    /// <summary>
    /// The Azure SQL Database management API provides a RESTful set of web
    /// services that interact with Azure SQL Database services to manage your
    /// databases. The API enables you to create, retrieve, update, and delete
    /// databases.
    /// </summary>
    public partial class SqlManagementClient : ServiceClient<SqlManagementClient>, ISqlManagementClient, IAzureClient
    {
        /// <summary>
        /// The base URI of the service.
        /// </summary>
        public System.Uri BaseUri { get; set; }

        /// <summary>
        /// Gets or sets json serialization settings.
        /// </summary>
        public JsonSerializerSettings SerializationSettings { get; private set; }

        /// <summary>
        /// Gets or sets json deserialization settings.
        /// </summary>
        public JsonSerializerSettings DeserializationSettings { get; private set; }

        /// <summary>
        /// Credentials needed for the client to connect to Azure.
        /// </summary>
        public ServiceClientCredentials Credentials { get; private set; }

        /// <summary>
        /// The subscription ID that identifies an Azure subscription.
        /// </summary>
        public string SubscriptionId { get; set; }

        /// <summary>
        /// Gets or sets the preferred language for the response.
        /// </summary>
        public string AcceptLanguage { get; set; }

        /// <summary>
        /// Gets or sets the retry timeout in seconds for Long Running Operations.
        /// Default value is 30.
        /// </summary>
        public int? LongRunningOperationRetryTimeout { get; set; }

        /// <summary>
        /// When set to true a unique x-ms-client-request-id value is generated and
        /// included in each request. Default is true.
        /// </summary>
        public bool? GenerateClientRequestId { get; set; }

        /// <summary>
        /// Gets the IRecoverableDatabasesOperations.
        /// </summary>
        public virtual IRecoverableDatabasesOperations RecoverableDatabases { get; private set; }

        /// <summary>
        /// Gets the IRestorableDroppedDatabasesOperations.
        /// </summary>
        public virtual IRestorableDroppedDatabasesOperations RestorableDroppedDatabases { get; private set; }

        /// <summary>
        /// Gets the IServersOperations.
        /// </summary>
        public virtual IServersOperations Servers { get; private set; }

        /// <summary>
        /// Gets the IServerConnectionPoliciesOperations.
        /// </summary>
        public virtual IServerConnectionPoliciesOperations ServerConnectionPolicies { get; private set; }

        /// <summary>
        /// Gets the IDatabaseThreatDetectionPoliciesOperations.
        /// </summary>
        public virtual IDatabaseThreatDetectionPoliciesOperations DatabaseThreatDetectionPolicies { get; private set; }

        /// <summary>
        /// Gets the IDataMaskingPoliciesOperations.
        /// </summary>
        public virtual IDataMaskingPoliciesOperations DataMaskingPolicies { get; private set; }

        /// <summary>
        /// Gets the IDataMaskingRulesOperations.
        /// </summary>
        public virtual IDataMaskingRulesOperations DataMaskingRules { get; private set; }

        /// <summary>
        /// Gets the IFirewallRulesOperations.
        /// </summary>
        public virtual IFirewallRulesOperations FirewallRules { get; private set; }

        /// <summary>
        /// Gets the IGeoBackupPoliciesOperations.
        /// </summary>
        public virtual IGeoBackupPoliciesOperations GeoBackupPolicies { get; private set; }

        /// <summary>
        /// Gets the IDatabasesOperations.
        /// </summary>
        public virtual IDatabasesOperations Databases { get; private set; }

        /// <summary>
        /// Gets the IElasticPoolsOperations.
        /// </summary>
        public virtual IElasticPoolsOperations ElasticPools { get; private set; }

        /// <summary>
        /// Gets the IRecommendedElasticPoolsOperations.
        /// </summary>
        public virtual IRecommendedElasticPoolsOperations RecommendedElasticPools { get; private set; }

        /// <summary>
        /// Gets the IReplicationLinksOperations.
        /// </summary>
        public virtual IReplicationLinksOperations ReplicationLinks { get; private set; }

        /// <summary>
        /// Gets the IServerAzureADAdministratorsOperations.
        /// </summary>
        public virtual IServerAzureADAdministratorsOperations ServerAzureADAdministrators { get; private set; }

        /// <summary>
        /// Gets the IServerCommunicationLinksOperations.
        /// </summary>
        public virtual IServerCommunicationLinksOperations ServerCommunicationLinks { get; private set; }

        /// <summary>
        /// Gets the IServiceObjectivesOperations.
        /// </summary>
        public virtual IServiceObjectivesOperations ServiceObjectives { get; private set; }

        /// <summary>
        /// Gets the IElasticPoolActivitiesOperations.
        /// </summary>
        public virtual IElasticPoolActivitiesOperations ElasticPoolActivities { get; private set; }

        /// <summary>
        /// Gets the IElasticPoolDatabaseActivitiesOperations.
        /// </summary>
        public virtual IElasticPoolDatabaseActivitiesOperations ElasticPoolDatabaseActivities { get; private set; }

        /// <summary>
        /// Gets the IServiceTierAdvisorsOperations.
        /// </summary>
        public virtual IServiceTierAdvisorsOperations ServiceTierAdvisors { get; private set; }

        /// <summary>
        /// Gets the ITransparentDataEncryptionsOperations.
        /// </summary>
        public virtual ITransparentDataEncryptionsOperations TransparentDataEncryptions { get; private set; }

        /// <summary>
        /// Gets the ITransparentDataEncryptionActivitiesOperations.
        /// </summary>
        public virtual ITransparentDataEncryptionActivitiesOperations TransparentDataEncryptionActivities { get; private set; }

        /// <summary>
        /// Gets the IServerUsagesOperations.
        /// </summary>
        public virtual IServerUsagesOperations ServerUsages { get; private set; }

        /// <summary>
        /// Gets the IDatabaseUsagesOperations.
        /// </summary>
        public virtual IDatabaseUsagesOperations DatabaseUsages { get; private set; }

        /// <summary>
        /// Gets the IDatabaseBlobAuditingPoliciesOperations.
        /// </summary>
        public virtual IDatabaseBlobAuditingPoliciesOperations DatabaseBlobAuditingPolicies { get; private set; }

        /// <summary>
        /// Gets the IDatabaseAutomaticTuningOperations.
        /// </summary>
        public virtual IDatabaseAutomaticTuningOperations DatabaseAutomaticTuning { get; private set; }

        /// <summary>
        /// Gets the IEncryptionProtectorsOperations.
        /// </summary>
        public virtual IEncryptionProtectorsOperations EncryptionProtectors { get; private set; }

        /// <summary>
        /// Gets the IFailoverGroupsOperations.
        /// </summary>
        public virtual IFailoverGroupsOperations FailoverGroups { get; private set; }

        /// <summary>
        /// Gets the IManagedInstancesOperations.
        /// </summary>
        public virtual IManagedInstancesOperations ManagedInstances { get; private set; }

        /// <summary>
        /// Gets the IOperations.
        /// </summary>
        public virtual IOperations Operations { get; private set; }

        /// <summary>
        /// Gets the IServerKeysOperations.
        /// </summary>
        public virtual IServerKeysOperations ServerKeys { get; private set; }

        /// <summary>
        /// Gets the ISyncAgentsOperations.
        /// </summary>
        public virtual ISyncAgentsOperations SyncAgents { get; private set; }

        /// <summary>
        /// Gets the ISyncGroupsOperations.
        /// </summary>
        public virtual ISyncGroupsOperations SyncGroups { get; private set; }

        /// <summary>
        /// Gets the ISyncMembersOperations.
        /// </summary>
        public virtual ISyncMembersOperations SyncMembers { get; private set; }

        /// <summary>
        /// Gets the ISubscriptionUsagesOperations.
        /// </summary>
        public virtual ISubscriptionUsagesOperations SubscriptionUsages { get; private set; }

        /// <summary>
        /// Gets the IVirtualNetworkRulesOperations.
        /// </summary>
        public virtual IVirtualNetworkRulesOperations VirtualNetworkRules { get; private set; }

        /// <summary>
        /// Gets the IDatabaseVulnerabilityAssessmentRuleBaselinesOperations.
        /// </summary>
        public virtual IDatabaseVulnerabilityAssessmentRuleBaselinesOperations DatabaseVulnerabilityAssessmentRuleBaselines { get; private set; }

        /// <summary>
        /// Gets the IDatabaseVulnerabilityAssessmentsOperations.
        /// </summary>
        public virtual IDatabaseVulnerabilityAssessmentsOperations DatabaseVulnerabilityAssessments { get; private set; }

        /// <summary>
<<<<<<< HEAD
=======
        /// Gets the IJobAgentsOperations.
        /// </summary>
        public virtual IJobAgentsOperations JobAgents { get; private set; }

        /// <summary>
        /// Gets the IJobCredentialsOperations.
        /// </summary>
        public virtual IJobCredentialsOperations JobCredentials { get; private set; }

        /// <summary>
        /// Gets the IJobExecutionsOperations.
        /// </summary>
        public virtual IJobExecutionsOperations JobExecutions { get; private set; }

        /// <summary>
        /// Gets the IJobsOperations.
        /// </summary>
        public virtual IJobsOperations Jobs { get; private set; }

        /// <summary>
        /// Gets the IJobStepExecutionsOperations.
        /// </summary>
        public virtual IJobStepExecutionsOperations JobStepExecutions { get; private set; }

        /// <summary>
        /// Gets the IJobStepsOperations.
        /// </summary>
        public virtual IJobStepsOperations JobSteps { get; private set; }

        /// <summary>
        /// Gets the IJobTargetExecutionsOperations.
        /// </summary>
        public virtual IJobTargetExecutionsOperations JobTargetExecutions { get; private set; }

        /// <summary>
        /// Gets the IJobTargetGroupsOperations.
        /// </summary>
        public virtual IJobTargetGroupsOperations JobTargetGroups { get; private set; }

        /// <summary>
        /// Gets the IJobVersionsOperations.
        /// </summary>
        public virtual IJobVersionsOperations JobVersions { get; private set; }

        /// <summary>
>>>>>>> dbb8d118
        /// Gets the ILongTermRetentionBackupsOperations.
        /// </summary>
        public virtual ILongTermRetentionBackupsOperations LongTermRetentionBackups { get; private set; }

        /// <summary>
        /// Gets the IBackupLongTermRetentionPoliciesOperations.
        /// </summary>
        public virtual IBackupLongTermRetentionPoliciesOperations BackupLongTermRetentionPolicies { get; private set; }

        /// <summary>
        /// Gets the IManagedDatabasesOperations.
        /// </summary>
        public virtual IManagedDatabasesOperations ManagedDatabases { get; private set; }

        /// <summary>
        /// Gets the IServerAutomaticTuningOperations.
        /// </summary>
        public virtual IServerAutomaticTuningOperations ServerAutomaticTuning { get; private set; }

        /// <summary>
        /// Gets the IServerDnsAliasesOperations.
        /// </summary>
        public virtual IServerDnsAliasesOperations ServerDnsAliases { get; private set; }

        /// <summary>
        /// Gets the IRestorePointsOperations.
        /// </summary>
        public virtual IRestorePointsOperations RestorePoints { get; private set; }

        /// <summary>
        /// Gets the IDatabaseOperations.
        /// </summary>
        public virtual IDatabaseOperations DatabaseOperations { get; private set; }

        /// <summary>
        /// Gets the IElasticPoolOperations.
        /// </summary>
        public virtual IElasticPoolOperations ElasticPoolOperations { get; private set; }

        /// <summary>
        /// Gets the ICapabilitiesOperations.
        /// </summary>
        public virtual ICapabilitiesOperations Capabilities { get; private set; }

        /// <summary>
        /// Gets the IDatabaseVulnerabilityAssessmentScansOperations.
        /// </summary>
        public virtual IDatabaseVulnerabilityAssessmentScansOperations DatabaseVulnerabilityAssessmentScans { get; private set; }

        /// <summary>
        /// Gets the IInstanceFailoverGroupsOperations.
        /// </summary>
        public virtual IInstanceFailoverGroupsOperations InstanceFailoverGroups { get; private set; }

        /// <summary>
        /// Gets the IShortTermRetentionPoliciesOperations.
        /// </summary>
        public virtual IShortTermRetentionPoliciesOperations ShortTermRetentionPolicies { get; private set; }

        /// <summary>
        /// Initializes a new instance of the SqlManagementClient class.
        /// </summary>
        /// <param name='handlers'>
        /// Optional. The delegating handlers to add to the http client pipeline.
        /// </param>
        protected SqlManagementClient(params DelegatingHandler[] handlers) : base(handlers)
        {
            Initialize();
        }

        /// <summary>
        /// Initializes a new instance of the SqlManagementClient class.
        /// </summary>
        /// <param name='rootHandler'>
        /// Optional. The http client handler used to handle http transport.
        /// </param>
        /// <param name='handlers'>
        /// Optional. The delegating handlers to add to the http client pipeline.
        /// </param>
        protected SqlManagementClient(HttpClientHandler rootHandler, params DelegatingHandler[] handlers) : base(rootHandler, handlers)
        {
            Initialize();
        }

        /// <summary>
        /// Initializes a new instance of the SqlManagementClient class.
        /// </summary>
        /// <param name='baseUri'>
        /// Optional. The base URI of the service.
        /// </param>
        /// <param name='handlers'>
        /// Optional. The delegating handlers to add to the http client pipeline.
        /// </param>
        /// <exception cref="System.ArgumentNullException">
        /// Thrown when a required parameter is null
        /// </exception>
        protected SqlManagementClient(System.Uri baseUri, params DelegatingHandler[] handlers) : this(handlers)
        {
            if (baseUri == null)
            {
                throw new System.ArgumentNullException("baseUri");
            }
            BaseUri = baseUri;
        }

        /// <summary>
        /// Initializes a new instance of the SqlManagementClient class.
        /// </summary>
        /// <param name='baseUri'>
        /// Optional. The base URI of the service.
        /// </param>
        /// <param name='rootHandler'>
        /// Optional. The http client handler used to handle http transport.
        /// </param>
        /// <param name='handlers'>
        /// Optional. The delegating handlers to add to the http client pipeline.
        /// </param>
        /// <exception cref="System.ArgumentNullException">
        /// Thrown when a required parameter is null
        /// </exception>
        protected SqlManagementClient(System.Uri baseUri, HttpClientHandler rootHandler, params DelegatingHandler[] handlers) : this(rootHandler, handlers)
        {
            if (baseUri == null)
            {
                throw new System.ArgumentNullException("baseUri");
            }
            BaseUri = baseUri;
        }

        /// <summary>
        /// Initializes a new instance of the SqlManagementClient class.
        /// </summary>
        /// <param name='credentials'>
        /// Required. Credentials needed for the client to connect to Azure.
        /// </param>
        /// <param name='handlers'>
        /// Optional. The delegating handlers to add to the http client pipeline.
        /// </param>
        /// <exception cref="System.ArgumentNullException">
        /// Thrown when a required parameter is null
        /// </exception>
        public SqlManagementClient(ServiceClientCredentials credentials, params DelegatingHandler[] handlers) : this(handlers)
        {
            if (credentials == null)
            {
                throw new System.ArgumentNullException("credentials");
            }
            Credentials = credentials;
            if (Credentials != null)
            {
                Credentials.InitializeServiceClient(this);
            }
        }

        /// <summary>
        /// Initializes a new instance of the SqlManagementClient class.
        /// </summary>
        /// <param name='credentials'>
        /// Required. Credentials needed for the client to connect to Azure.
        /// </param>
        /// <param name='rootHandler'>
        /// Optional. The http client handler used to handle http transport.
        /// </param>
        /// <param name='handlers'>
        /// Optional. The delegating handlers to add to the http client pipeline.
        /// </param>
        /// <exception cref="System.ArgumentNullException">
        /// Thrown when a required parameter is null
        /// </exception>
        public SqlManagementClient(ServiceClientCredentials credentials, HttpClientHandler rootHandler, params DelegatingHandler[] handlers) : this(rootHandler, handlers)
        {
            if (credentials == null)
            {
                throw new System.ArgumentNullException("credentials");
            }
            Credentials = credentials;
            if (Credentials != null)
            {
                Credentials.InitializeServiceClient(this);
            }
        }

        /// <summary>
        /// Initializes a new instance of the SqlManagementClient class.
        /// </summary>
        /// <param name='baseUri'>
        /// Optional. The base URI of the service.
        /// </param>
        /// <param name='credentials'>
        /// Required. Credentials needed for the client to connect to Azure.
        /// </param>
        /// <param name='handlers'>
        /// Optional. The delegating handlers to add to the http client pipeline.
        /// </param>
        /// <exception cref="System.ArgumentNullException">
        /// Thrown when a required parameter is null
        /// </exception>
        public SqlManagementClient(System.Uri baseUri, ServiceClientCredentials credentials, params DelegatingHandler[] handlers) : this(handlers)
        {
            if (baseUri == null)
            {
                throw new System.ArgumentNullException("baseUri");
            }
            if (credentials == null)
            {
                throw new System.ArgumentNullException("credentials");
            }
            BaseUri = baseUri;
            Credentials = credentials;
            if (Credentials != null)
            {
                Credentials.InitializeServiceClient(this);
            }
        }

        /// <summary>
        /// Initializes a new instance of the SqlManagementClient class.
        /// </summary>
        /// <param name='baseUri'>
        /// Optional. The base URI of the service.
        /// </param>
        /// <param name='credentials'>
        /// Required. Credentials needed for the client to connect to Azure.
        /// </param>
        /// <param name='rootHandler'>
        /// Optional. The http client handler used to handle http transport.
        /// </param>
        /// <param name='handlers'>
        /// Optional. The delegating handlers to add to the http client pipeline.
        /// </param>
        /// <exception cref="System.ArgumentNullException">
        /// Thrown when a required parameter is null
        /// </exception>
        public SqlManagementClient(System.Uri baseUri, ServiceClientCredentials credentials, HttpClientHandler rootHandler, params DelegatingHandler[] handlers) : this(rootHandler, handlers)
        {
            if (baseUri == null)
            {
                throw new System.ArgumentNullException("baseUri");
            }
            if (credentials == null)
            {
                throw new System.ArgumentNullException("credentials");
            }
            BaseUri = baseUri;
            Credentials = credentials;
            if (Credentials != null)
            {
                Credentials.InitializeServiceClient(this);
            }
        }

        /// <summary>
        /// An optional partial-method to perform custom initialization.
        /// </summary>
        partial void CustomInitialize();
        /// <summary>
        /// Initializes client properties.
        /// </summary>
        private void Initialize()
        {
            RecoverableDatabases = new RecoverableDatabasesOperations(this);
            RestorableDroppedDatabases = new RestorableDroppedDatabasesOperations(this);
            Servers = new ServersOperations(this);
            ServerConnectionPolicies = new ServerConnectionPoliciesOperations(this);
            DatabaseThreatDetectionPolicies = new DatabaseThreatDetectionPoliciesOperations(this);
            DataMaskingPolicies = new DataMaskingPoliciesOperations(this);
            DataMaskingRules = new DataMaskingRulesOperations(this);
            FirewallRules = new FirewallRulesOperations(this);
            GeoBackupPolicies = new GeoBackupPoliciesOperations(this);
            Databases = new DatabasesOperations(this);
            ElasticPools = new ElasticPoolsOperations(this);
            RecommendedElasticPools = new RecommendedElasticPoolsOperations(this);
            ReplicationLinks = new ReplicationLinksOperations(this);
            ServerAzureADAdministrators = new ServerAzureADAdministratorsOperations(this);
            ServerCommunicationLinks = new ServerCommunicationLinksOperations(this);
            ServiceObjectives = new ServiceObjectivesOperations(this);
            ElasticPoolActivities = new ElasticPoolActivitiesOperations(this);
            ElasticPoolDatabaseActivities = new ElasticPoolDatabaseActivitiesOperations(this);
            ServiceTierAdvisors = new ServiceTierAdvisorsOperations(this);
            TransparentDataEncryptions = new TransparentDataEncryptionsOperations(this);
            TransparentDataEncryptionActivities = new TransparentDataEncryptionActivitiesOperations(this);
            ServerUsages = new ServerUsagesOperations(this);
            DatabaseUsages = new DatabaseUsagesOperations(this);
            DatabaseBlobAuditingPolicies = new DatabaseBlobAuditingPoliciesOperations(this);
            DatabaseAutomaticTuning = new DatabaseAutomaticTuningOperations(this);
            EncryptionProtectors = new EncryptionProtectorsOperations(this);
            FailoverGroups = new FailoverGroupsOperations(this);
            ManagedInstances = new ManagedInstancesOperations(this);
            Operations = new Operations(this);
            ServerKeys = new ServerKeysOperations(this);
            SyncAgents = new SyncAgentsOperations(this);
            SyncGroups = new SyncGroupsOperations(this);
            SyncMembers = new SyncMembersOperations(this);
            SubscriptionUsages = new SubscriptionUsagesOperations(this);
            VirtualNetworkRules = new VirtualNetworkRulesOperations(this);
            DatabaseVulnerabilityAssessmentRuleBaselines = new DatabaseVulnerabilityAssessmentRuleBaselinesOperations(this);
            DatabaseVulnerabilityAssessments = new DatabaseVulnerabilityAssessmentsOperations(this);
<<<<<<< HEAD
=======
            JobAgents = new JobAgentsOperations(this);
            JobCredentials = new JobCredentialsOperations(this);
            JobExecutions = new JobExecutionsOperations(this);
            Jobs = new JobsOperations(this);
            JobStepExecutions = new JobStepExecutionsOperations(this);
            JobSteps = new JobStepsOperations(this);
            JobTargetExecutions = new JobTargetExecutionsOperations(this);
            JobTargetGroups = new JobTargetGroupsOperations(this);
            JobVersions = new JobVersionsOperations(this);
>>>>>>> dbb8d118
            LongTermRetentionBackups = new LongTermRetentionBackupsOperations(this);
            BackupLongTermRetentionPolicies = new BackupLongTermRetentionPoliciesOperations(this);
            ManagedDatabases = new ManagedDatabasesOperations(this);
            ServerAutomaticTuning = new ServerAutomaticTuningOperations(this);
            ServerDnsAliases = new ServerDnsAliasesOperations(this);
            RestorePoints = new RestorePointsOperations(this);
            DatabaseOperations = new DatabaseOperations(this);
            ElasticPoolOperations = new ElasticPoolOperations(this);
            Capabilities = new CapabilitiesOperations(this);
            DatabaseVulnerabilityAssessmentScans = new DatabaseVulnerabilityAssessmentScansOperations(this);
            InstanceFailoverGroups = new InstanceFailoverGroupsOperations(this);
            ShortTermRetentionPolicies = new ShortTermRetentionPoliciesOperations(this);
            BaseUri = new System.Uri("https://management.azure.com");
            AcceptLanguage = "en-US";
            LongRunningOperationRetryTimeout = 30;
            GenerateClientRequestId = true;
            SerializationSettings = new JsonSerializerSettings
            {
                Formatting = Newtonsoft.Json.Formatting.Indented,
                DateFormatHandling = Newtonsoft.Json.DateFormatHandling.IsoDateFormat,
                DateTimeZoneHandling = Newtonsoft.Json.DateTimeZoneHandling.Utc,
                NullValueHandling = Newtonsoft.Json.NullValueHandling.Ignore,
                ReferenceLoopHandling = Newtonsoft.Json.ReferenceLoopHandling.Serialize,
                ContractResolver = new ReadOnlyJsonContractResolver(),
                Converters = new List<JsonConverter>
                    {
                        new Iso8601TimeSpanConverter()
                    }
            };
            SerializationSettings.Converters.Add(new TransformationJsonConverter());
            DeserializationSettings = new JsonSerializerSettings
            {
                DateFormatHandling = Newtonsoft.Json.DateFormatHandling.IsoDateFormat,
                DateTimeZoneHandling = Newtonsoft.Json.DateTimeZoneHandling.Utc,
                NullValueHandling = Newtonsoft.Json.NullValueHandling.Ignore,
                ReferenceLoopHandling = Newtonsoft.Json.ReferenceLoopHandling.Serialize,
                ContractResolver = new ReadOnlyJsonContractResolver(),
                Converters = new List<JsonConverter>
                    {
                        new Iso8601TimeSpanConverter()
                    }
            };
            CustomInitialize();
            DeserializationSettings.Converters.Add(new TransformationJsonConverter());
            DeserializationSettings.Converters.Add(new CloudErrorJsonConverter());
        }
    }
}<|MERGE_RESOLUTION|>--- conflicted
+++ resolved
@@ -257,8 +257,6 @@
         public virtual IDatabaseVulnerabilityAssessmentsOperations DatabaseVulnerabilityAssessments { get; private set; }
 
         /// <summary>
-<<<<<<< HEAD
-=======
         /// Gets the IJobAgentsOperations.
         /// </summary>
         public virtual IJobAgentsOperations JobAgents { get; private set; }
@@ -304,7 +302,6 @@
         public virtual IJobVersionsOperations JobVersions { get; private set; }
 
         /// <summary>
->>>>>>> dbb8d118
         /// Gets the ILongTermRetentionBackupsOperations.
         /// </summary>
         public virtual ILongTermRetentionBackupsOperations LongTermRetentionBackups { get; private set; }
@@ -602,8 +599,6 @@
             VirtualNetworkRules = new VirtualNetworkRulesOperations(this);
             DatabaseVulnerabilityAssessmentRuleBaselines = new DatabaseVulnerabilityAssessmentRuleBaselinesOperations(this);
             DatabaseVulnerabilityAssessments = new DatabaseVulnerabilityAssessmentsOperations(this);
-<<<<<<< HEAD
-=======
             JobAgents = new JobAgentsOperations(this);
             JobCredentials = new JobCredentialsOperations(this);
             JobExecutions = new JobExecutionsOperations(this);
@@ -613,7 +608,6 @@
             JobTargetExecutions = new JobTargetExecutionsOperations(this);
             JobTargetGroups = new JobTargetGroupsOperations(this);
             JobVersions = new JobVersionsOperations(this);
->>>>>>> dbb8d118
             LongTermRetentionBackups = new LongTermRetentionBackupsOperations(this);
             BackupLongTermRetentionPolicies = new BackupLongTermRetentionPoliciesOperations(this);
             ManagedDatabases = new ManagedDatabasesOperations(this);
