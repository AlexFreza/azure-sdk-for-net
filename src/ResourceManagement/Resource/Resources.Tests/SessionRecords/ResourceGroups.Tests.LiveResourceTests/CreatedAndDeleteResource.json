{
  "Entries": [
    {
<<<<<<< HEAD
      "RequestUri": "/subscriptions/45c0ad46-ae3f-493e-91ce-9297e0953fc1/resourcegroups/csmrg6273?api-version=2015-11-01",
      "EncodedRequestUri": "L3N1YnNjcmlwdGlvbnMvNDVjMGFkNDYtYWUzZi00OTNlLTkxY2UtOTI5N2UwOTUzZmMxL3Jlc291cmNlZ3JvdXBzL2NzbXJnNjI3Mz9hcGktdmVyc2lvbj0yMDE1LTExLTAx",
=======
      "RequestUri": "/subscriptions/38b598fc-e57a-423f-b2e7-dc0ddb631f1f/resourcegroups/csmrg4879?api-version=2016-02-01",
      "EncodedRequestUri": "L3N1YnNjcmlwdGlvbnMvMzhiNTk4ZmMtZTU3YS00MjNmLWIyZTctZGMwZGRiNjMxZjFmL3Jlc291cmNlZ3JvdXBzL2NzbXJnNDg3OT9hcGktdmVyc2lvbj0yMDE2LTAyLTAx",
>>>>>>> 4aecb5af
      "RequestMethod": "PUT",
      "RequestBody": "{\r\n  \"location\": \"westus\"\r\n}",
      "RequestHeaders": {
        "Content-Type": [
          "application/json; charset=utf-8"
        ],
        "Content-Length": [
          "28"
        ],
        "User-Agent": [
          "Microsoft.Azure.Management.Resources.ResourceManagementClient/2.0.0.0"
        ]
      },
<<<<<<< HEAD
      "ResponseBody": "{\r\n  \"id\": \"/subscriptions/45c0ad46-ae3f-493e-91ce-9297e0953fc1/resourceGroups/csmrg6273\",\r\n  \"name\": \"csmrg6273\",\r\n  \"location\": \"westus\",\r\n  \"properties\": {\r\n    \"provisioningState\": \"Succeeded\"\r\n  }\r\n}",
=======
      "ResponseBody": "{\r\n  \"id\": \"/subscriptions/38b598fc-e57a-423f-b2e7-dc0ddb631f1f/resourceGroups/csmrg4879\",\r\n  \"name\": \"csmrg4879\",\r\n  \"location\": \"westus\",\r\n  \"properties\": {\r\n    \"provisioningState\": \"Succeeded\"\r\n  }\r\n}",
>>>>>>> 4aecb5af
      "ResponseHeaders": {
        "Content-Length": [
          "171"
        ],
        "Content-Type": [
          "application/json; charset=utf-8"
        ],
        "Expires": [
          "-1"
        ],
        "Pragma": [
          "no-cache"
        ],
        "x-ms-ratelimit-remaining-subscription-writes": [
          "1198"
        ],
        "x-ms-request-id": [
<<<<<<< HEAD
          "72affb6f-1962-49fc-856f-148c6b05310d"
        ],
        "x-ms-correlation-request-id": [
          "72affb6f-1962-49fc-856f-148c6b05310d"
        ],
        "x-ms-routing-request-id": [
          "CENTRALUS:20160124T003757Z:72affb6f-1962-49fc-856f-148c6b05310d"
=======
          "541673f6-c8c9-4884-aac1-c698c586b624"
        ],
        "x-ms-correlation-request-id": [
          "541673f6-c8c9-4884-aac1-c698c586b624"
        ],
        "x-ms-routing-request-id": [
          "WESTUS:20160308T031615Z:541673f6-c8c9-4884-aac1-c698c586b624"
>>>>>>> 4aecb5af
        ],
        "Strict-Transport-Security": [
          "max-age=31536000; includeSubDomains"
        ],
        "Cache-Control": [
          "no-cache"
        ],
        "Date": [
<<<<<<< HEAD
          "Sun, 24 Jan 2016 00:37:56 GMT"
=======
          "Tue, 08 Mar 2016 03:16:14 GMT"
>>>>>>> 4aecb5af
        ]
      },
      "StatusCode": 201
    },
    {
<<<<<<< HEAD
      "RequestUri": "/subscriptions/45c0ad46-ae3f-493e-91ce-9297e0953fc1/resourcegroups/csmrg6273/providers/Microsoft.Web//sites/csmr1791?api-version=2014-04-01",
      "EncodedRequestUri": "L3N1YnNjcmlwdGlvbnMvNDVjMGFkNDYtYWUzZi00OTNlLTkxY2UtOTI5N2UwOTUzZmMxL3Jlc291cmNlZ3JvdXBzL2NzbXJnNjI3My9wcm92aWRlcnMvTWljcm9zb2Z0LldlYi8vc2l0ZXMvY3NtcjE3OTE/YXBpLXZlcnNpb249MjAxNC0wNC0wMQ==",
      "RequestMethod": "PUT",
      "RequestBody": "{\r\n  \"properties\": {\r\n    \"name\": \"csmr1791\",\r\n    \"siteMode\": \"Limited\",\r\n    \"computeMode\": \"Shared\",\r\n    \"sku\": \"Free\",\r\n    \"workerSize\": 0\r\n  },\r\n  \"location\": \"westus\",\r\n  \"tags\": {}\r\n}",
=======
      "RequestUri": "/subscriptions/38b598fc-e57a-423f-b2e7-dc0ddb631f1f/resourcegroups/csmrg4879/providers/Microsoft.Web//sites/csmr6564?api-version=2014-04-01",
      "EncodedRequestUri": "L3N1YnNjcmlwdGlvbnMvMzhiNTk4ZmMtZTU3YS00MjNmLWIyZTctZGMwZGRiNjMxZjFmL3Jlc291cmNlZ3JvdXBzL2NzbXJnNDg3OS9wcm92aWRlcnMvTWljcm9zb2Z0LldlYi8vc2l0ZXMvY3NtcjY1NjQ/YXBpLXZlcnNpb249MjAxNC0wNC0wMQ==",
      "RequestMethod": "PUT",
      "RequestBody": "{\r\n  \"properties\": {\r\n    \"name\": \"csmr6564\",\r\n    \"siteMode\": \"Limited\",\r\n    \"computeMode\": \"Shared\",\r\n    \"sku\": \"Free\",\r\n    \"workerSize\": 0\r\n  },\r\n  \"location\": \"westus\",\r\n  \"tags\": {}\r\n}",
>>>>>>> 4aecb5af
      "RequestHeaders": {
        "Content-Type": [
          "application/json; charset=utf-8"
        ],
        "Content-Length": [
          "192"
        ],
        "User-Agent": [
          "Microsoft.Azure.Management.Resources.ResourceManagementClient/2.0.0.0"
        ]
      },
<<<<<<< HEAD
      "ResponseBody": "{\r\n  \"id\": \"/subscriptions/45c0ad46-ae3f-493e-91ce-9297e0953fc1/resourceGroups/csmrg6273/providers/Microsoft.Web/sites/csmr1791\",\r\n  \"name\": \"csmr1791\",\r\n  \"type\": \"Microsoft.Web/sites\",\r\n  \"location\": \"westus\",\r\n  \"tags\": {},\r\n  \"properties\": {\r\n    \"name\": \"csmr1791\",\r\n    \"state\": \"Running\",\r\n    \"hostNames\": [\r\n      \"csmr1791.azurewebsites.net\"\r\n    ],\r\n    \"webSpace\": \"csmrg6273-WestUSwebspace\",\r\n    \"selfLink\": \"https://waws-prod-bay-047.api.azurewebsites.windows.net:454/subscriptions/45c0ad46-ae3f-493e-91ce-9297e0953fc1/webspaces/csmrg6273-WestUSwebspace/sites/csmr1791\",\r\n    \"repositorySiteName\": \"csmr1791\",\r\n    \"owner\": null,\r\n    \"usageState\": 0,\r\n    \"enabled\": true,\r\n    \"adminEnabled\": true,\r\n    \"enabledHostNames\": [\r\n      \"csmr1791.azurewebsites.net\",\r\n      \"csmr1791.scm.azurewebsites.net\"\r\n    ],\r\n    \"siteProperties\": {\r\n      \"metadata\": null,\r\n      \"properties\": [],\r\n      \"appSettings\": null\r\n    },\r\n    \"availabilityState\": 0,\r\n    \"sslCertificates\": null,\r\n    \"csrs\": [],\r\n    \"cers\": null,\r\n    \"siteMode\": null,\r\n    \"hostNameSslStates\": [\r\n      {\r\n        \"name\": \"csmr1791.azurewebsites.net\",\r\n        \"sslState\": 0,\r\n        \"ipBasedSslResult\": null,\r\n        \"virtualIP\": null,\r\n        \"thumbprint\": null,\r\n        \"toUpdate\": null,\r\n        \"toUpdateIpBasedSsl\": null,\r\n        \"ipBasedSslState\": 0,\r\n        \"hostType\": 0\r\n      },\r\n      {\r\n        \"name\": \"csmr1791.scm.azurewebsites.net\",\r\n        \"sslState\": 0,\r\n        \"ipBasedSslResult\": null,\r\n        \"virtualIP\": null,\r\n        \"thumbprint\": null,\r\n        \"toUpdate\": null,\r\n        \"toUpdateIpBasedSsl\": null,\r\n        \"ipBasedSslState\": 0,\r\n        \"hostType\": 1\r\n      }\r\n    ],\r\n    \"computeMode\": null,\r\n    \"serverFarm\": \"Default1\",\r\n    \"serverFarmId\": null,\r\n    \"lastModifiedTimeUtc\": \"2016-01-24T00:38:01.93\",\r\n    \"storageRecoveryDefaultState\": \"Running\",\r\n    \"contentAvailabilityState\": 0,\r\n    \"runtimeAvailabilityState\": 0,\r\n    \"siteConfig\": null,\r\n    \"deploymentId\": \"csmr1791\",\r\n    \"trafficManagerHostNames\": null,\r\n    \"sku\": \"Free\",\r\n    \"premiumAppDeployed\": null,\r\n    \"scmSiteAlsoStopped\": false,\r\n    \"targetSwapSlot\": null,\r\n    \"hostingEnvironment\": null,\r\n    \"hostingEnvironmentProfile\": null,\r\n    \"microService\": \"WebSites\",\r\n    \"gatewaySiteName\": null,\r\n    \"clientAffinityEnabled\": true,\r\n    \"clientCertEnabled\": false,\r\n    \"hostNamesDisabled\": false,\r\n    \"domainVerificationIdentifiers\": null,\r\n    \"kind\": null,\r\n    \"outboundIpAddresses\": \"104.40.28.42,104.40.26.133,104.40.25.66,104.40.24.165\",\r\n    \"cloningInfo\": null,\r\n    \"hostingEnvironmentId\": null,\r\n    \"tags\": {}\r\n  }\r\n}",
      "ResponseHeaders": {
        "Content-Length": [
          "1978"
=======
      "ResponseBody": "{\r\n  \"id\": \"/subscriptions/38b598fc-e57a-423f-b2e7-dc0ddb631f1f/resourceGroups/csmrg4879/providers/Microsoft.Web/sites/csmr6564\",\r\n  \"name\": \"csmr6564\",\r\n  \"type\": \"Microsoft.Web/sites\",\r\n  \"location\": \"westus\",\r\n  \"tags\": {},\r\n  \"properties\": {\r\n    \"name\": \"csmr6564\",\r\n    \"state\": \"Running\",\r\n    \"hostNames\": [\r\n      \"csmr6564.azurewebsites.net\"\r\n    ],\r\n    \"webSpace\": \"csmrg4879-WestUSwebspace\",\r\n    \"selfLink\": \"https://waws-prod-bay-049.api.azurewebsites.windows.net:454/subscriptions/38b598fc-e57a-423f-b2e7-dc0ddb631f1f/webspaces/csmrg4879-WestUSwebspace/sites/csmr6564\",\r\n    \"repositorySiteName\": \"csmr6564\",\r\n    \"owner\": null,\r\n    \"usageState\": 0,\r\n    \"enabled\": true,\r\n    \"adminEnabled\": true,\r\n    \"enabledHostNames\": [\r\n      \"csmr6564.azurewebsites.net\",\r\n      \"csmr6564.scm.azurewebsites.net\"\r\n    ],\r\n    \"siteProperties\": {\r\n      \"metadata\": null,\r\n      \"properties\": [],\r\n      \"appSettings\": null\r\n    },\r\n    \"availabilityState\": 0,\r\n    \"sslCertificates\": null,\r\n    \"csrs\": [],\r\n    \"cers\": null,\r\n    \"siteMode\": null,\r\n    \"hostNameSslStates\": [\r\n      {\r\n        \"name\": \"csmr6564.azurewebsites.net\",\r\n        \"sslState\": 0,\r\n        \"ipBasedSslResult\": null,\r\n        \"virtualIP\": null,\r\n        \"thumbprint\": null,\r\n        \"toUpdate\": null,\r\n        \"toUpdateIpBasedSsl\": null,\r\n        \"ipBasedSslState\": 0,\r\n        \"hostType\": 0\r\n      },\r\n      {\r\n        \"name\": \"csmr6564.scm.azurewebsites.net\",\r\n        \"sslState\": 0,\r\n        \"ipBasedSslResult\": null,\r\n        \"virtualIP\": null,\r\n        \"thumbprint\": null,\r\n        \"toUpdate\": null,\r\n        \"toUpdateIpBasedSsl\": null,\r\n        \"ipBasedSslState\": 0,\r\n        \"hostType\": 1\r\n      }\r\n    ],\r\n    \"computeMode\": null,\r\n    \"serverFarm\": \"Default1\",\r\n    \"serverFarmId\": null,\r\n    \"lastModifiedTimeUtc\": \"2016-03-08T03:16:19.67\",\r\n    \"storageRecoveryDefaultState\": \"Running\",\r\n    \"contentAvailabilityState\": 0,\r\n    \"runtimeAvailabilityState\": 0,\r\n    \"siteConfig\": null,\r\n    \"deploymentId\": \"csmr6564\",\r\n    \"trafficManagerHostNames\": null,\r\n    \"sku\": \"Free\",\r\n    \"premiumAppDeployed\": null,\r\n    \"scmSiteAlsoStopped\": false,\r\n    \"targetSwapSlot\": null,\r\n    \"hostingEnvironment\": null,\r\n    \"hostingEnvironmentProfile\": null,\r\n    \"microService\": \"WebSites\",\r\n    \"gatewaySiteName\": null,\r\n    \"clientAffinityEnabled\": true,\r\n    \"clientCertEnabled\": false,\r\n    \"hostNamesDisabled\": false,\r\n    \"domainVerificationIdentifiers\": null,\r\n    \"kind\": null,\r\n    \"outboundIpAddresses\": \"40.83.183.69,40.83.179.85,40.83.179.222,40.83.180.221\",\r\n    \"cloningInfo\": null,\r\n    \"hostingEnvironmentId\": null,\r\n    \"tags\": {},\r\n    \"resourceGroup\": \"csmrg4879\"\r\n  }\r\n}",
      "ResponseHeaders": {
        "Content-Length": [
          "2006"
>>>>>>> 4aecb5af
        ],
        "Content-Type": [
          "application/json"
        ],
        "Expires": [
          "-1"
        ],
        "Pragma": [
          "no-cache"
        ],
        "Strict-Transport-Security": [
          "max-age=31536000; includeSubDomains"
        ],
        "x-ms-request-id": [
<<<<<<< HEAD
          "f0251f43-880a-4e8b-ab39-4129c3f65f13"
=======
          "a572a256-02ea-46ef-a78a-084cab01b21c"
>>>>>>> 4aecb5af
        ],
        "x-ms-ratelimit-remaining-subscription-writes": [
          "1197"
        ],
        "x-ms-correlation-request-id": [
<<<<<<< HEAD
          "059f978f-eb81-4679-b05e-dc28c9128f3c"
        ],
        "x-ms-routing-request-id": [
          "CENTRALUS:20160124T003804Z:059f978f-eb81-4679-b05e-dc28c9128f3c"
=======
          "de4ab739-2574-40df-911b-47eda895b993"
        ],
        "x-ms-routing-request-id": [
          "WESTUS:20160308T031628Z:de4ab739-2574-40df-911b-47eda895b993"
>>>>>>> 4aecb5af
        ],
        "Cache-Control": [
          "no-cache"
        ],
        "Date": [
<<<<<<< HEAD
          "Sun, 24 Jan 2016 00:38:03 GMT"
=======
          "Tue, 08 Mar 2016 03:16:28 GMT"
>>>>>>> 4aecb5af
        ],
        "Server": [
          "Microsoft-IIS/8.0"
        ],
        "X-AspNet-Version": [
          "4.0.30319"
        ],
        "X-Powered-By": [
          "ASP.NET"
        ]
      },
      "StatusCode": 200
    },
    {
<<<<<<< HEAD
      "RequestUri": "/subscriptions/45c0ad46-ae3f-493e-91ce-9297e0953fc1/resourceGroups/csmrg6273/resources?api-version=2015-11-01",
      "EncodedRequestUri": "L3N1YnNjcmlwdGlvbnMvNDVjMGFkNDYtYWUzZi00OTNlLTkxY2UtOTI5N2UwOTUzZmMxL3Jlc291cmNlR3JvdXBzL2NzbXJnNjI3My9yZXNvdXJjZXM/YXBpLXZlcnNpb249MjAxNS0xMS0wMQ==",
=======
      "RequestUri": "/subscriptions/38b598fc-e57a-423f-b2e7-dc0ddb631f1f/resourceGroups/csmrg4879/resources?api-version=2016-02-01",
      "EncodedRequestUri": "L3N1YnNjcmlwdGlvbnMvMzhiNTk4ZmMtZTU3YS00MjNmLWIyZTctZGMwZGRiNjMxZjFmL3Jlc291cmNlR3JvdXBzL2NzbXJnNDg3OS9yZXNvdXJjZXM/YXBpLXZlcnNpb249MjAxNi0wMi0wMQ==",
>>>>>>> 4aecb5af
      "RequestMethod": "GET",
      "RequestBody": "",
      "RequestHeaders": {
        "User-Agent": [
          "Microsoft.Azure.Management.Resources.ResourceManagementClient/2.0.0.0"
        ]
      },
<<<<<<< HEAD
      "ResponseBody": "{\r\n  \"value\": [\r\n    {\r\n      \"id\": \"/subscriptions/45c0ad46-ae3f-493e-91ce-9297e0953fc1/resourceGroups/csmrg6273/providers/Microsoft.Web/sites/csmr1791\",\r\n      \"name\": \"csmr1791\",\r\n      \"type\": \"Microsoft.Web/sites\",\r\n      \"location\": \"westus\",\r\n      \"tags\": {}\r\n    }\r\n  ]\r\n}",
=======
      "ResponseBody": "{\r\n  \"value\": [\r\n    {\r\n      \"id\": \"/subscriptions/38b598fc-e57a-423f-b2e7-dc0ddb631f1f/resourceGroups/csmrg4879/providers/Microsoft.Web/sites/csmr6564\",\r\n      \"name\": \"csmr6564\",\r\n      \"type\": \"Microsoft.Web/sites\",\r\n      \"location\": \"westus\",\r\n      \"tags\": {}\r\n    }\r\n  ]\r\n}",
>>>>>>> 4aecb5af
      "ResponseHeaders": {
        "Content-Length": [
          "213"
        ],
        "Content-Type": [
          "application/json; charset=utf-8"
        ],
        "Expires": [
          "-1"
        ],
        "Pragma": [
          "no-cache"
        ],
        "x-ms-ratelimit-remaining-subscription-reads": [
<<<<<<< HEAD
          "14995"
        ],
        "x-ms-request-id": [
          "7d08ac13-dcbd-4109-a326-1f971b1fceeb"
        ],
        "x-ms-correlation-request-id": [
          "7d08ac13-dcbd-4109-a326-1f971b1fceeb"
        ],
        "x-ms-routing-request-id": [
          "CENTRALUS:20160124T003804Z:7d08ac13-dcbd-4109-a326-1f971b1fceeb"
=======
          "14998"
        ],
        "x-ms-request-id": [
          "3db4cb32-14ab-4373-af46-e8eb4285b92b"
        ],
        "x-ms-correlation-request-id": [
          "3db4cb32-14ab-4373-af46-e8eb4285b92b"
        ],
        "x-ms-routing-request-id": [
          "WESTUS:20160308T031628Z:3db4cb32-14ab-4373-af46-e8eb4285b92b"
>>>>>>> 4aecb5af
        ],
        "Strict-Transport-Security": [
          "max-age=31536000; includeSubDomains"
        ],
        "Cache-Control": [
          "no-cache"
        ],
        "Date": [
<<<<<<< HEAD
          "Sun, 24 Jan 2016 00:38:04 GMT"
=======
          "Tue, 08 Mar 2016 03:16:28 GMT"
>>>>>>> 4aecb5af
        ]
      },
      "StatusCode": 200
    },
    {
<<<<<<< HEAD
      "RequestUri": "/subscriptions/45c0ad46-ae3f-493e-91ce-9297e0953fc1/resourcegroups/csmrg6273/providers/Microsoft.Web//sites/csmr1791?api-version=2014-04-01",
      "EncodedRequestUri": "L3N1YnNjcmlwdGlvbnMvNDVjMGFkNDYtYWUzZi00OTNlLTkxY2UtOTI5N2UwOTUzZmMxL3Jlc291cmNlZ3JvdXBzL2NzbXJnNjI3My9wcm92aWRlcnMvTWljcm9zb2Z0LldlYi8vc2l0ZXMvY3NtcjE3OTE/YXBpLXZlcnNpb249MjAxNC0wNC0wMQ==",
=======
      "RequestUri": "/subscriptions/38b598fc-e57a-423f-b2e7-dc0ddb631f1f/resourcegroups/csmrg4879/providers/Microsoft.Web//sites/csmr6564?api-version=2014-04-01",
      "EncodedRequestUri": "L3N1YnNjcmlwdGlvbnMvMzhiNTk4ZmMtZTU3YS00MjNmLWIyZTctZGMwZGRiNjMxZjFmL3Jlc291cmNlZ3JvdXBzL2NzbXJnNDg3OS9wcm92aWRlcnMvTWljcm9zb2Z0LldlYi8vc2l0ZXMvY3NtcjY1NjQ/YXBpLXZlcnNpb249MjAxNC0wNC0wMQ==",
>>>>>>> 4aecb5af
      "RequestMethod": "DELETE",
      "RequestBody": "",
      "RequestHeaders": {
        "User-Agent": [
          "Microsoft.Azure.Management.Resources.ResourceManagementClient/2.0.0.0"
        ]
      },
      "ResponseBody": "",
      "ResponseHeaders": {
        "Content-Length": [
          "0"
        ],
        "Expires": [
          "-1"
        ],
        "Pragma": [
          "no-cache"
        ],
        "Strict-Transport-Security": [
          "max-age=31536000; includeSubDomains"
        ],
        "x-ms-request-id": [
<<<<<<< HEAD
          "65dabcdf-0201-4607-8352-3259e68bad02"
=======
          "d7d1eafe-b2ca-432f-ac79-8bdae206f54d"
>>>>>>> 4aecb5af
        ],
        "x-ms-ratelimit-remaining-subscription-writes": [
          "1196"
        ],
        "x-ms-correlation-request-id": [
<<<<<<< HEAD
          "ac228612-8e86-41b7-91e7-ff8e4060ba0e"
        ],
        "x-ms-routing-request-id": [
          "CENTRALUS:20160124T003806Z:ac228612-8e86-41b7-91e7-ff8e4060ba0e"
=======
          "1c6c9be7-faa6-4f1b-b5de-dbb73560ed12"
        ],
        "x-ms-routing-request-id": [
          "WESTUS:20160308T031630Z:1c6c9be7-faa6-4f1b-b5de-dbb73560ed12"
>>>>>>> 4aecb5af
        ],
        "Cache-Control": [
          "no-cache"
        ],
        "Date": [
<<<<<<< HEAD
          "Sun, 24 Jan 2016 00:38:05 GMT"
        ],
        "ETag": [
          "\"1D1563F7B362750\""
=======
          "Tue, 08 Mar 2016 03:16:29 GMT"
        ],
        "ETag": [
          "\"1D178E8E2752990\""
>>>>>>> 4aecb5af
        ],
        "Server": [
          "Microsoft-IIS/8.0"
        ],
        "X-AspNet-Version": [
          "4.0.30319"
        ],
        "X-Powered-By": [
          "ASP.NET"
        ]
      },
      "StatusCode": 200
    }
  ],
  "Names": {
    "CreatedAndDeleteResource": [
<<<<<<< HEAD
      "csmrg6273",
      "csmr1791"
    ]
  },
  "Variables": {
    "SubscriptionId": "45c0ad46-ae3f-493e-91ce-9297e0953fc1"
=======
      "csmrg4879",
      "csmr6564"
    ]
  },
  "Variables": {
    "SubscriptionId": "38b598fc-e57a-423f-b2e7-dc0ddb631f1f"
>>>>>>> 4aecb5af
  }
}<|MERGE_RESOLUTION|>--- conflicted
+++ resolved
@@ -1,13 +1,8 @@
 {
   "Entries": [
     {
-<<<<<<< HEAD
-      "RequestUri": "/subscriptions/45c0ad46-ae3f-493e-91ce-9297e0953fc1/resourcegroups/csmrg6273?api-version=2015-11-01",
-      "EncodedRequestUri": "L3N1YnNjcmlwdGlvbnMvNDVjMGFkNDYtYWUzZi00OTNlLTkxY2UtOTI5N2UwOTUzZmMxL3Jlc291cmNlZ3JvdXBzL2NzbXJnNjI3Mz9hcGktdmVyc2lvbj0yMDE1LTExLTAx",
-=======
       "RequestUri": "/subscriptions/38b598fc-e57a-423f-b2e7-dc0ddb631f1f/resourcegroups/csmrg4879?api-version=2016-02-01",
       "EncodedRequestUri": "L3N1YnNjcmlwdGlvbnMvMzhiNTk4ZmMtZTU3YS00MjNmLWIyZTctZGMwZGRiNjMxZjFmL3Jlc291cmNlZ3JvdXBzL2NzbXJnNDg3OT9hcGktdmVyc2lvbj0yMDE2LTAyLTAx",
->>>>>>> 4aecb5af
       "RequestMethod": "PUT",
       "RequestBody": "{\r\n  \"location\": \"westus\"\r\n}",
       "RequestHeaders": {
@@ -21,11 +16,7 @@
           "Microsoft.Azure.Management.Resources.ResourceManagementClient/2.0.0.0"
         ]
       },
-<<<<<<< HEAD
-      "ResponseBody": "{\r\n  \"id\": \"/subscriptions/45c0ad46-ae3f-493e-91ce-9297e0953fc1/resourceGroups/csmrg6273\",\r\n  \"name\": \"csmrg6273\",\r\n  \"location\": \"westus\",\r\n  \"properties\": {\r\n    \"provisioningState\": \"Succeeded\"\r\n  }\r\n}",
-=======
       "ResponseBody": "{\r\n  \"id\": \"/subscriptions/38b598fc-e57a-423f-b2e7-dc0ddb631f1f/resourceGroups/csmrg4879\",\r\n  \"name\": \"csmrg4879\",\r\n  \"location\": \"westus\",\r\n  \"properties\": {\r\n    \"provisioningState\": \"Succeeded\"\r\n  }\r\n}",
->>>>>>> 4aecb5af
       "ResponseHeaders": {
         "Content-Length": [
           "171"
@@ -43,15 +34,6 @@
           "1198"
         ],
         "x-ms-request-id": [
-<<<<<<< HEAD
-          "72affb6f-1962-49fc-856f-148c6b05310d"
-        ],
-        "x-ms-correlation-request-id": [
-          "72affb6f-1962-49fc-856f-148c6b05310d"
-        ],
-        "x-ms-routing-request-id": [
-          "CENTRALUS:20160124T003757Z:72affb6f-1962-49fc-856f-148c6b05310d"
-=======
           "541673f6-c8c9-4884-aac1-c698c586b624"
         ],
         "x-ms-correlation-request-id": [
@@ -59,36 +41,24 @@
         ],
         "x-ms-routing-request-id": [
           "WESTUS:20160308T031615Z:541673f6-c8c9-4884-aac1-c698c586b624"
->>>>>>> 4aecb5af
-        ],
-        "Strict-Transport-Security": [
-          "max-age=31536000; includeSubDomains"
-        ],
-        "Cache-Control": [
-          "no-cache"
-        ],
-        "Date": [
-<<<<<<< HEAD
-          "Sun, 24 Jan 2016 00:37:56 GMT"
-=======
+        ],
+        "Strict-Transport-Security": [
+          "max-age=31536000; includeSubDomains"
+        ],
+        "Cache-Control": [
+          "no-cache"
+        ],
+        "Date": [
           "Tue, 08 Mar 2016 03:16:14 GMT"
->>>>>>> 4aecb5af
         ]
       },
       "StatusCode": 201
     },
     {
-<<<<<<< HEAD
-      "RequestUri": "/subscriptions/45c0ad46-ae3f-493e-91ce-9297e0953fc1/resourcegroups/csmrg6273/providers/Microsoft.Web//sites/csmr1791?api-version=2014-04-01",
-      "EncodedRequestUri": "L3N1YnNjcmlwdGlvbnMvNDVjMGFkNDYtYWUzZi00OTNlLTkxY2UtOTI5N2UwOTUzZmMxL3Jlc291cmNlZ3JvdXBzL2NzbXJnNjI3My9wcm92aWRlcnMvTWljcm9zb2Z0LldlYi8vc2l0ZXMvY3NtcjE3OTE/YXBpLXZlcnNpb249MjAxNC0wNC0wMQ==",
-      "RequestMethod": "PUT",
-      "RequestBody": "{\r\n  \"properties\": {\r\n    \"name\": \"csmr1791\",\r\n    \"siteMode\": \"Limited\",\r\n    \"computeMode\": \"Shared\",\r\n    \"sku\": \"Free\",\r\n    \"workerSize\": 0\r\n  },\r\n  \"location\": \"westus\",\r\n  \"tags\": {}\r\n}",
-=======
       "RequestUri": "/subscriptions/38b598fc-e57a-423f-b2e7-dc0ddb631f1f/resourcegroups/csmrg4879/providers/Microsoft.Web//sites/csmr6564?api-version=2014-04-01",
       "EncodedRequestUri": "L3N1YnNjcmlwdGlvbnMvMzhiNTk4ZmMtZTU3YS00MjNmLWIyZTctZGMwZGRiNjMxZjFmL3Jlc291cmNlZ3JvdXBzL2NzbXJnNDg3OS9wcm92aWRlcnMvTWljcm9zb2Z0LldlYi8vc2l0ZXMvY3NtcjY1NjQ/YXBpLXZlcnNpb249MjAxNC0wNC0wMQ==",
       "RequestMethod": "PUT",
       "RequestBody": "{\r\n  \"properties\": {\r\n    \"name\": \"csmr6564\",\r\n    \"siteMode\": \"Limited\",\r\n    \"computeMode\": \"Shared\",\r\n    \"sku\": \"Free\",\r\n    \"workerSize\": 0\r\n  },\r\n  \"location\": \"westus\",\r\n  \"tags\": {}\r\n}",
->>>>>>> 4aecb5af
       "RequestHeaders": {
         "Content-Type": [
           "application/json; charset=utf-8"
@@ -100,17 +70,10 @@
           "Microsoft.Azure.Management.Resources.ResourceManagementClient/2.0.0.0"
         ]
       },
-<<<<<<< HEAD
-      "ResponseBody": "{\r\n  \"id\": \"/subscriptions/45c0ad46-ae3f-493e-91ce-9297e0953fc1/resourceGroups/csmrg6273/providers/Microsoft.Web/sites/csmr1791\",\r\n  \"name\": \"csmr1791\",\r\n  \"type\": \"Microsoft.Web/sites\",\r\n  \"location\": \"westus\",\r\n  \"tags\": {},\r\n  \"properties\": {\r\n    \"name\": \"csmr1791\",\r\n    \"state\": \"Running\",\r\n    \"hostNames\": [\r\n      \"csmr1791.azurewebsites.net\"\r\n    ],\r\n    \"webSpace\": \"csmrg6273-WestUSwebspace\",\r\n    \"selfLink\": \"https://waws-prod-bay-047.api.azurewebsites.windows.net:454/subscriptions/45c0ad46-ae3f-493e-91ce-9297e0953fc1/webspaces/csmrg6273-WestUSwebspace/sites/csmr1791\",\r\n    \"repositorySiteName\": \"csmr1791\",\r\n    \"owner\": null,\r\n    \"usageState\": 0,\r\n    \"enabled\": true,\r\n    \"adminEnabled\": true,\r\n    \"enabledHostNames\": [\r\n      \"csmr1791.azurewebsites.net\",\r\n      \"csmr1791.scm.azurewebsites.net\"\r\n    ],\r\n    \"siteProperties\": {\r\n      \"metadata\": null,\r\n      \"properties\": [],\r\n      \"appSettings\": null\r\n    },\r\n    \"availabilityState\": 0,\r\n    \"sslCertificates\": null,\r\n    \"csrs\": [],\r\n    \"cers\": null,\r\n    \"siteMode\": null,\r\n    \"hostNameSslStates\": [\r\n      {\r\n        \"name\": \"csmr1791.azurewebsites.net\",\r\n        \"sslState\": 0,\r\n        \"ipBasedSslResult\": null,\r\n        \"virtualIP\": null,\r\n        \"thumbprint\": null,\r\n        \"toUpdate\": null,\r\n        \"toUpdateIpBasedSsl\": null,\r\n        \"ipBasedSslState\": 0,\r\n        \"hostType\": 0\r\n      },\r\n      {\r\n        \"name\": \"csmr1791.scm.azurewebsites.net\",\r\n        \"sslState\": 0,\r\n        \"ipBasedSslResult\": null,\r\n        \"virtualIP\": null,\r\n        \"thumbprint\": null,\r\n        \"toUpdate\": null,\r\n        \"toUpdateIpBasedSsl\": null,\r\n        \"ipBasedSslState\": 0,\r\n        \"hostType\": 1\r\n      }\r\n    ],\r\n    \"computeMode\": null,\r\n    \"serverFarm\": \"Default1\",\r\n    \"serverFarmId\": null,\r\n    \"lastModifiedTimeUtc\": \"2016-01-24T00:38:01.93\",\r\n    \"storageRecoveryDefaultState\": \"Running\",\r\n    \"contentAvailabilityState\": 0,\r\n    \"runtimeAvailabilityState\": 0,\r\n    \"siteConfig\": null,\r\n    \"deploymentId\": \"csmr1791\",\r\n    \"trafficManagerHostNames\": null,\r\n    \"sku\": \"Free\",\r\n    \"premiumAppDeployed\": null,\r\n    \"scmSiteAlsoStopped\": false,\r\n    \"targetSwapSlot\": null,\r\n    \"hostingEnvironment\": null,\r\n    \"hostingEnvironmentProfile\": null,\r\n    \"microService\": \"WebSites\",\r\n    \"gatewaySiteName\": null,\r\n    \"clientAffinityEnabled\": true,\r\n    \"clientCertEnabled\": false,\r\n    \"hostNamesDisabled\": false,\r\n    \"domainVerificationIdentifiers\": null,\r\n    \"kind\": null,\r\n    \"outboundIpAddresses\": \"104.40.28.42,104.40.26.133,104.40.25.66,104.40.24.165\",\r\n    \"cloningInfo\": null,\r\n    \"hostingEnvironmentId\": null,\r\n    \"tags\": {}\r\n  }\r\n}",
-      "ResponseHeaders": {
-        "Content-Length": [
-          "1978"
-=======
       "ResponseBody": "{\r\n  \"id\": \"/subscriptions/38b598fc-e57a-423f-b2e7-dc0ddb631f1f/resourceGroups/csmrg4879/providers/Microsoft.Web/sites/csmr6564\",\r\n  \"name\": \"csmr6564\",\r\n  \"type\": \"Microsoft.Web/sites\",\r\n  \"location\": \"westus\",\r\n  \"tags\": {},\r\n  \"properties\": {\r\n    \"name\": \"csmr6564\",\r\n    \"state\": \"Running\",\r\n    \"hostNames\": [\r\n      \"csmr6564.azurewebsites.net\"\r\n    ],\r\n    \"webSpace\": \"csmrg4879-WestUSwebspace\",\r\n    \"selfLink\": \"https://waws-prod-bay-049.api.azurewebsites.windows.net:454/subscriptions/38b598fc-e57a-423f-b2e7-dc0ddb631f1f/webspaces/csmrg4879-WestUSwebspace/sites/csmr6564\",\r\n    \"repositorySiteName\": \"csmr6564\",\r\n    \"owner\": null,\r\n    \"usageState\": 0,\r\n    \"enabled\": true,\r\n    \"adminEnabled\": true,\r\n    \"enabledHostNames\": [\r\n      \"csmr6564.azurewebsites.net\",\r\n      \"csmr6564.scm.azurewebsites.net\"\r\n    ],\r\n    \"siteProperties\": {\r\n      \"metadata\": null,\r\n      \"properties\": [],\r\n      \"appSettings\": null\r\n    },\r\n    \"availabilityState\": 0,\r\n    \"sslCertificates\": null,\r\n    \"csrs\": [],\r\n    \"cers\": null,\r\n    \"siteMode\": null,\r\n    \"hostNameSslStates\": [\r\n      {\r\n        \"name\": \"csmr6564.azurewebsites.net\",\r\n        \"sslState\": 0,\r\n        \"ipBasedSslResult\": null,\r\n        \"virtualIP\": null,\r\n        \"thumbprint\": null,\r\n        \"toUpdate\": null,\r\n        \"toUpdateIpBasedSsl\": null,\r\n        \"ipBasedSslState\": 0,\r\n        \"hostType\": 0\r\n      },\r\n      {\r\n        \"name\": \"csmr6564.scm.azurewebsites.net\",\r\n        \"sslState\": 0,\r\n        \"ipBasedSslResult\": null,\r\n        \"virtualIP\": null,\r\n        \"thumbprint\": null,\r\n        \"toUpdate\": null,\r\n        \"toUpdateIpBasedSsl\": null,\r\n        \"ipBasedSslState\": 0,\r\n        \"hostType\": 1\r\n      }\r\n    ],\r\n    \"computeMode\": null,\r\n    \"serverFarm\": \"Default1\",\r\n    \"serverFarmId\": null,\r\n    \"lastModifiedTimeUtc\": \"2016-03-08T03:16:19.67\",\r\n    \"storageRecoveryDefaultState\": \"Running\",\r\n    \"contentAvailabilityState\": 0,\r\n    \"runtimeAvailabilityState\": 0,\r\n    \"siteConfig\": null,\r\n    \"deploymentId\": \"csmr6564\",\r\n    \"trafficManagerHostNames\": null,\r\n    \"sku\": \"Free\",\r\n    \"premiumAppDeployed\": null,\r\n    \"scmSiteAlsoStopped\": false,\r\n    \"targetSwapSlot\": null,\r\n    \"hostingEnvironment\": null,\r\n    \"hostingEnvironmentProfile\": null,\r\n    \"microService\": \"WebSites\",\r\n    \"gatewaySiteName\": null,\r\n    \"clientAffinityEnabled\": true,\r\n    \"clientCertEnabled\": false,\r\n    \"hostNamesDisabled\": false,\r\n    \"domainVerificationIdentifiers\": null,\r\n    \"kind\": null,\r\n    \"outboundIpAddresses\": \"40.83.183.69,40.83.179.85,40.83.179.222,40.83.180.221\",\r\n    \"cloningInfo\": null,\r\n    \"hostingEnvironmentId\": null,\r\n    \"tags\": {},\r\n    \"resourceGroup\": \"csmrg4879\"\r\n  }\r\n}",
       "ResponseHeaders": {
         "Content-Length": [
           "2006"
->>>>>>> 4aecb5af
         ],
         "Content-Type": [
           "application/json"
@@ -125,37 +88,22 @@
           "max-age=31536000; includeSubDomains"
         ],
         "x-ms-request-id": [
-<<<<<<< HEAD
-          "f0251f43-880a-4e8b-ab39-4129c3f65f13"
-=======
           "a572a256-02ea-46ef-a78a-084cab01b21c"
->>>>>>> 4aecb5af
         ],
         "x-ms-ratelimit-remaining-subscription-writes": [
           "1197"
         ],
         "x-ms-correlation-request-id": [
-<<<<<<< HEAD
-          "059f978f-eb81-4679-b05e-dc28c9128f3c"
-        ],
-        "x-ms-routing-request-id": [
-          "CENTRALUS:20160124T003804Z:059f978f-eb81-4679-b05e-dc28c9128f3c"
-=======
           "de4ab739-2574-40df-911b-47eda895b993"
         ],
         "x-ms-routing-request-id": [
           "WESTUS:20160308T031628Z:de4ab739-2574-40df-911b-47eda895b993"
->>>>>>> 4aecb5af
-        ],
-        "Cache-Control": [
-          "no-cache"
-        ],
-        "Date": [
-<<<<<<< HEAD
-          "Sun, 24 Jan 2016 00:38:03 GMT"
-=======
+        ],
+        "Cache-Control": [
+          "no-cache"
+        ],
+        "Date": [
           "Tue, 08 Mar 2016 03:16:28 GMT"
->>>>>>> 4aecb5af
         ],
         "Server": [
           "Microsoft-IIS/8.0"
@@ -170,13 +118,8 @@
       "StatusCode": 200
     },
     {
-<<<<<<< HEAD
-      "RequestUri": "/subscriptions/45c0ad46-ae3f-493e-91ce-9297e0953fc1/resourceGroups/csmrg6273/resources?api-version=2015-11-01",
-      "EncodedRequestUri": "L3N1YnNjcmlwdGlvbnMvNDVjMGFkNDYtYWUzZi00OTNlLTkxY2UtOTI5N2UwOTUzZmMxL3Jlc291cmNlR3JvdXBzL2NzbXJnNjI3My9yZXNvdXJjZXM/YXBpLXZlcnNpb249MjAxNS0xMS0wMQ==",
-=======
       "RequestUri": "/subscriptions/38b598fc-e57a-423f-b2e7-dc0ddb631f1f/resourceGroups/csmrg4879/resources?api-version=2016-02-01",
       "EncodedRequestUri": "L3N1YnNjcmlwdGlvbnMvMzhiNTk4ZmMtZTU3YS00MjNmLWIyZTctZGMwZGRiNjMxZjFmL3Jlc291cmNlR3JvdXBzL2NzbXJnNDg3OS9yZXNvdXJjZXM/YXBpLXZlcnNpb249MjAxNi0wMi0wMQ==",
->>>>>>> 4aecb5af
       "RequestMethod": "GET",
       "RequestBody": "",
       "RequestHeaders": {
@@ -184,11 +127,7 @@
           "Microsoft.Azure.Management.Resources.ResourceManagementClient/2.0.0.0"
         ]
       },
-<<<<<<< HEAD
-      "ResponseBody": "{\r\n  \"value\": [\r\n    {\r\n      \"id\": \"/subscriptions/45c0ad46-ae3f-493e-91ce-9297e0953fc1/resourceGroups/csmrg6273/providers/Microsoft.Web/sites/csmr1791\",\r\n      \"name\": \"csmr1791\",\r\n      \"type\": \"Microsoft.Web/sites\",\r\n      \"location\": \"westus\",\r\n      \"tags\": {}\r\n    }\r\n  ]\r\n}",
-=======
       "ResponseBody": "{\r\n  \"value\": [\r\n    {\r\n      \"id\": \"/subscriptions/38b598fc-e57a-423f-b2e7-dc0ddb631f1f/resourceGroups/csmrg4879/providers/Microsoft.Web/sites/csmr6564\",\r\n      \"name\": \"csmr6564\",\r\n      \"type\": \"Microsoft.Web/sites\",\r\n      \"location\": \"westus\",\r\n      \"tags\": {}\r\n    }\r\n  ]\r\n}",
->>>>>>> 4aecb5af
       "ResponseHeaders": {
         "Content-Length": [
           "213"
@@ -203,18 +142,6 @@
           "no-cache"
         ],
         "x-ms-ratelimit-remaining-subscription-reads": [
-<<<<<<< HEAD
-          "14995"
-        ],
-        "x-ms-request-id": [
-          "7d08ac13-dcbd-4109-a326-1f971b1fceeb"
-        ],
-        "x-ms-correlation-request-id": [
-          "7d08ac13-dcbd-4109-a326-1f971b1fceeb"
-        ],
-        "x-ms-routing-request-id": [
-          "CENTRALUS:20160124T003804Z:7d08ac13-dcbd-4109-a326-1f971b1fceeb"
-=======
           "14998"
         ],
         "x-ms-request-id": [
@@ -225,32 +152,22 @@
         ],
         "x-ms-routing-request-id": [
           "WESTUS:20160308T031628Z:3db4cb32-14ab-4373-af46-e8eb4285b92b"
->>>>>>> 4aecb5af
-        ],
-        "Strict-Transport-Security": [
-          "max-age=31536000; includeSubDomains"
-        ],
-        "Cache-Control": [
-          "no-cache"
-        ],
-        "Date": [
-<<<<<<< HEAD
-          "Sun, 24 Jan 2016 00:38:04 GMT"
-=======
+        ],
+        "Strict-Transport-Security": [
+          "max-age=31536000; includeSubDomains"
+        ],
+        "Cache-Control": [
+          "no-cache"
+        ],
+        "Date": [
           "Tue, 08 Mar 2016 03:16:28 GMT"
->>>>>>> 4aecb5af
         ]
       },
       "StatusCode": 200
     },
     {
-<<<<<<< HEAD
-      "RequestUri": "/subscriptions/45c0ad46-ae3f-493e-91ce-9297e0953fc1/resourcegroups/csmrg6273/providers/Microsoft.Web//sites/csmr1791?api-version=2014-04-01",
-      "EncodedRequestUri": "L3N1YnNjcmlwdGlvbnMvNDVjMGFkNDYtYWUzZi00OTNlLTkxY2UtOTI5N2UwOTUzZmMxL3Jlc291cmNlZ3JvdXBzL2NzbXJnNjI3My9wcm92aWRlcnMvTWljcm9zb2Z0LldlYi8vc2l0ZXMvY3NtcjE3OTE/YXBpLXZlcnNpb249MjAxNC0wNC0wMQ==",
-=======
       "RequestUri": "/subscriptions/38b598fc-e57a-423f-b2e7-dc0ddb631f1f/resourcegroups/csmrg4879/providers/Microsoft.Web//sites/csmr6564?api-version=2014-04-01",
       "EncodedRequestUri": "L3N1YnNjcmlwdGlvbnMvMzhiNTk4ZmMtZTU3YS00MjNmLWIyZTctZGMwZGRiNjMxZjFmL3Jlc291cmNlZ3JvdXBzL2NzbXJnNDg3OS9wcm92aWRlcnMvTWljcm9zb2Z0LldlYi8vc2l0ZXMvY3NtcjY1NjQ/YXBpLXZlcnNpb249MjAxNC0wNC0wMQ==",
->>>>>>> 4aecb5af
       "RequestMethod": "DELETE",
       "RequestBody": "",
       "RequestHeaders": {
@@ -273,43 +190,25 @@
           "max-age=31536000; includeSubDomains"
         ],
         "x-ms-request-id": [
-<<<<<<< HEAD
-          "65dabcdf-0201-4607-8352-3259e68bad02"
-=======
           "d7d1eafe-b2ca-432f-ac79-8bdae206f54d"
->>>>>>> 4aecb5af
         ],
         "x-ms-ratelimit-remaining-subscription-writes": [
           "1196"
         ],
         "x-ms-correlation-request-id": [
-<<<<<<< HEAD
-          "ac228612-8e86-41b7-91e7-ff8e4060ba0e"
-        ],
-        "x-ms-routing-request-id": [
-          "CENTRALUS:20160124T003806Z:ac228612-8e86-41b7-91e7-ff8e4060ba0e"
-=======
           "1c6c9be7-faa6-4f1b-b5de-dbb73560ed12"
         ],
         "x-ms-routing-request-id": [
           "WESTUS:20160308T031630Z:1c6c9be7-faa6-4f1b-b5de-dbb73560ed12"
->>>>>>> 4aecb5af
-        ],
-        "Cache-Control": [
-          "no-cache"
-        ],
-        "Date": [
-<<<<<<< HEAD
-          "Sun, 24 Jan 2016 00:38:05 GMT"
-        ],
-        "ETag": [
-          "\"1D1563F7B362750\""
-=======
+        ],
+        "Cache-Control": [
+          "no-cache"
+        ],
+        "Date": [
           "Tue, 08 Mar 2016 03:16:29 GMT"
         ],
         "ETag": [
           "\"1D178E8E2752990\""
->>>>>>> 4aecb5af
         ],
         "Server": [
           "Microsoft-IIS/8.0"
@@ -326,20 +225,11 @@
   ],
   "Names": {
     "CreatedAndDeleteResource": [
-<<<<<<< HEAD
-      "csmrg6273",
-      "csmr1791"
-    ]
-  },
-  "Variables": {
-    "SubscriptionId": "45c0ad46-ae3f-493e-91ce-9297e0953fc1"
-=======
       "csmrg4879",
       "csmr6564"
     ]
   },
   "Variables": {
     "SubscriptionId": "38b598fc-e57a-423f-b2e7-dc0ddb631f1f"
->>>>>>> 4aecb5af
   }
 }