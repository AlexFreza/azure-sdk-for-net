﻿<?xml version="1.0" encoding="utf-8"?>
<Project ToolsVersion="12.0" DefaultTargets="Build" xmlns="http://schemas.microsoft.com/developer/msbuild/2003">
  <Import Project="$(MSBuildExtensionsPath)\$(MSBuildToolsVersion)\Microsoft.Common.props" Condition="Exists('$(MSBuildExtensionsPath)\$(MSBuildToolsVersion)\Microsoft.Common.props')" />
  <PropertyGroup>
    <Platform Condition=" '$(Platform)' == '' ">AnyCPU</Platform>
    <ProjectGuid>{38A6741C-77A3-42A8-A846-83373BE57C7F}</ProjectGuid>
    <OutputType>Library</OutputType>
    <AppDesignerFolder>Properties</AppDesignerFolder>
    <RootNamespace>Microsoft.Azure.Management.BackupServicesManagement</RootNamespace>
    <AssemblyName>Microsoft.Azure.Management.BackupServicesManagement</AssemblyName>
    <TargetFrameworkVersion>v4.5</TargetFrameworkVersion>
    <FileAlignment>512</FileAlignment>
    <NuGetPackageImportStamp>e42a5965</NuGetPackageImportStamp>
    <SolutionDir Condition="$(SolutionDir) == '' Or $(SolutionDir) == '*Undefined*'">..\</SolutionDir>
    <RestorePackages>true</RestorePackages>
  </PropertyGroup>
  <Import Project="..\..\..\..\tools\Library.Settings.targets" />
  <ItemGroup>
<<<<<<< HEAD
    <None Include="Microsoft.Azure.Management.BackupServices.nuget.proj">
      <SubType>Designer</SubType>
    </None>
    <None Include="Microsoft.Azure.Management.BackupServices.nuspec">
      <SubType>Designer</SubType>
    </None>
    <None Include="packages.config" />
  </ItemGroup>
  <ItemGroup>
    <Reference Include="Hyak.Common">
      <HintPath>$(LibraryNugetPackageFolder)\Hyak.Common.1.0.2\lib\portable-net403+win+wpa81\Hyak.Common.dll</HintPath>
    </Reference>
    <Reference Include="Microsoft.Azure.Common">
      <HintPath>$(LibraryNugetPackageFolder)\Microsoft.Azure.Common.2.1.0\lib\portable-net45+wp8+wpa81+win\Microsoft.Azure.Common.dll</HintPath>
    </Reference>
  </ItemGroup>
  <ItemGroup>
    <Compile Include="Generated\BackUpOperations.cs" />
    <Compile Include="Generated\BackUpOperationsExtensions.cs" />
    <Compile Include="Generated\BackupServicesManagementClient.cs" />
    <Compile Include="Generated\BackupServicesManagementClientExtensions.cs" />
=======
>>>>>>> d70e32dd
    <Compile Include="Generated\BackupVaultServicesManagementClient.cs" />
    <Compile Include="Generated\BackupVaultServicesManagementClientExtensions.cs" />
    <Compile Include="Generated\ContainerOperations.cs" />
    <Compile Include="Generated\ContainerOperationsExtensions.cs" />
<<<<<<< HEAD
    <Compile Include="Generated\CSMOperationErrorInfo.cs" />
    <Compile Include="Generated\CSMOperationResult.cs" />
    <Compile Include="Generated\CSMProtectionPolicyOperations.cs" />
    <Compile Include="Generated\CSMProtectionPolicyOperationsExtensions.cs" />
    <Compile Include="Generated\DataSourceOperations.cs" />
    <Compile Include="Generated\DataSourceOperationsExtensions.cs" />
    <Compile Include="Generated\IBackUpOperations.cs" />
    <Compile Include="Generated\IBackupServicesManagementClient.cs" />
    <Compile Include="Generated\IBackupVaultServicesManagementClient.cs" />
    <Compile Include="Generated\IContainerOperations.cs" />
    <Compile Include="Generated\ICSMProtectionPolicyOperations.cs" />
    <Compile Include="Generated\IDataSourceOperations.cs" />
    <Compile Include="Generated\IJobOperations.cs" />
    <Compile Include="Generated\IMarsContainerOperations.cs" />
    <Compile Include="Generated\IOperationStatus.cs" />
    <Compile Include="Generated\IProtectableObjectOperations.cs" />
    <Compile Include="Generated\IRecoveryPointOperations.cs" />
    <Compile Include="Generated\IRestoreOperations.cs" />
=======
    <Compile Include="Generated\IBackupVaultServicesManagementClient.cs" />
    <Compile Include="Generated\IContainerOperations.cs" />
>>>>>>> d70e32dd
    <Compile Include="Generated\IVaultOperations.cs" />
    <Compile Include="Generated\JobOperations.cs" />
    <Compile Include="Generated\JobOperationsExtensions.cs" />
    <Compile Include="Generated\MarsContainerOperations.cs" />
    <Compile Include="Generated\MarsContainerOperationsExtensions.cs" />
    <Compile Include="Generated\Models\AzureBackupVault.cs" />
    <Compile Include="Generated\Models\AzureBackupVaultCreateOrUpdateParameters.cs" />
    <Compile Include="Generated\Models\AzureBackupVaultGetResponse.cs" />
    <Compile Include="Generated\Models\AzureBackupVaultListResponse.cs" />
    <Compile Include="Generated\Models\AzureBackupVaultProperties.cs" />
<<<<<<< HEAD
    <Compile Include="Generated\Models\AzureIaaSVMRecoveryInputsCSMObject.cs" />
    <Compile Include="Generated\Models\BackupBaseObject.cs" />
    <Compile Include="Generated\Models\BackupBaseResponse.cs" />
    <Compile Include="Generated\Models\BackupListResponse.cs" />
    <Compile Include="Generated\Models\ContainerQueryParameters.cs" />
    <Compile Include="Generated\Models\ContainerReregistrationState.cs" />
    <Compile Include="Generated\Models\CSMAddProtectionPolicyRequest.cs" />
    <Compile Include="Generated\Models\CSMAddProtectionPolicyRequestProperties.cs" />
    <Compile Include="Generated\Models\CSMBackupSchedule.cs" />
    <Compile Include="Generated\Models\CSMBaseObject.cs" />
    <Compile Include="Generated\Models\CSMBaseRequest.cs" />
    <Compile Include="Generated\Models\CSMBaseResponse.cs" />
    <Compile Include="Generated\Models\CSMContainerListOperationResponse.cs" />
    <Compile Include="Generated\Models\CSMContainerListResponse.cs" />
    <Compile Include="Generated\Models\CSMContainerProperties.cs" />
    <Compile Include="Generated\Models\CSMContainerResponse.cs" />
    <Compile Include="Generated\Models\CSMDailyRetentionFormat.cs" />
    <Compile Include="Generated\Models\CSMDailyRetentionSchedule.cs" />
    <Compile Include="Generated\Models\CSMItemListOperationResponse.cs" />
    <Compile Include="Generated\Models\CSMItemListResponse.cs" />
    <Compile Include="Generated\Models\CSMItemProperties.cs" />
    <Compile Include="Generated\Models\CSMItemQueryObject.cs" />
    <Compile Include="Generated\Models\CSMItemResponse.cs" />
    <Compile Include="Generated\Models\CSMJobDetailedProperties.cs" />
    <Compile Include="Generated\Models\CSMJobDetails.cs" />
    <Compile Include="Generated\Models\CSMJobDetailsResponse.cs" />
    <Compile Include="Generated\Models\CSMJobErrorInfo.cs" />
    <Compile Include="Generated\Models\CSMJobList.cs" />
    <Compile Include="Generated\Models\CSMJobListResponse.cs" />
    <Compile Include="Generated\Models\CSMJobProperties.cs" />
    <Compile Include="Generated\Models\CSMJobQueryObject.cs" />
    <Compile Include="Generated\Models\CSMJobResponse.cs" />
    <Compile Include="Generated\Models\CSMJobTaskDetails.cs" />
    <Compile Include="Generated\Models\CSMListResponse.cs" />
    <Compile Include="Generated\Models\CSMLongTermRetentionPolicy.cs" />
    <Compile Include="Generated\Models\CSMMonthlyRetentionSchedule.cs" />
    <Compile Include="Generated\Models\CSMProtectedItemListOperationResponse.cs" />
    <Compile Include="Generated\Models\CSMProtectedItemListResponse.cs" />
    <Compile Include="Generated\Models\CSMProtectedItemProperties.cs" />
    <Compile Include="Generated\Models\CSMProtectedItemQueryObject.cs" />
    <Compile Include="Generated\Models\CSMProtectedItemResponse.cs" />
    <Compile Include="Generated\Models\CSMProtectionPolicyListOperationResponse.cs" />
    <Compile Include="Generated\Models\CSMProtectionPolicyListResponse.cs" />
    <Compile Include="Generated\Models\CSMProtectionPolicyProperties.cs" />
    <Compile Include="Generated\Models\CSMProtectionPolicyResponse.cs" />
    <Compile Include="Generated\Models\CSMQueryObject.cs" />
    <Compile Include="Generated\Models\CSMRecoveryPointGetOperationResponse.cs" />
    <Compile Include="Generated\Models\CSMRecoveryPointListOperationResponse.cs" />
    <Compile Include="Generated\Models\CSMRecoveryPointListResponse.cs" />
    <Compile Include="Generated\Models\CSMRecoveryPointProperties.cs" />
    <Compile Include="Generated\Models\CSMRecoveryPointResponse.cs" />
    <Compile Include="Generated\Models\CSMRestoreRequest.cs" />
    <Compile Include="Generated\Models\CSMRestoreRequestProperties.cs" />
    <Compile Include="Generated\Models\CSMRetentionDuration.cs" />
    <Compile Include="Generated\Models\CSMRetentionPolicy.cs" />
    <Compile Include="Generated\Models\CSMRetentionScheduleBase.cs" />
    <Compile Include="Generated\Models\CSMSetProtectionRequest.cs" />
    <Compile Include="Generated\Models\CSMSetProtectionRequestProperties.cs" />
    <Compile Include="Generated\Models\CSMUpdateProtectionPolicyRequest.cs" />
    <Compile Include="Generated\Models\CSMUpdateProtectionPolicyRequestProperties.cs" />
    <Compile Include="Generated\Models\CSMUpdateProtectionRequest.cs" />
    <Compile Include="Generated\Models\CSMUpdateProtectionRequestProperties.cs" />
    <Compile Include="Generated\Models\CSMWeeklyRetentionFormat.cs" />
    <Compile Include="Generated\Models\CSMWeeklyRetentionSchedule.cs" />
    <Compile Include="Generated\Models\CSMYearlyRetentionSchedule.cs" />
    <Compile Include="Generated\Models\CustomerType.cs" />
    <Compile Include="Generated\Models\CustomRequestHeaders.cs" />
    <Compile Include="Generated\Models\DataSourceInfo.cs" />
    <Compile Include="Generated\Models\DataSourceResponse.cs" />
    <Compile Include="Generated\Models\Day.cs" />
    <Compile Include="Generated\Models\EnableReregistrationRequest.cs" />
    <Compile Include="Generated\Models\GetResourceStorageConfigResponse.cs" />
    <Compile Include="Generated\Models\JobSupportedAction.cs" />
    <Compile Include="Generated\Models\ListMarsContainerOperationResponse.cs" />
    <Compile Include="Generated\Models\ListMarsContainerResponse.cs" />
    <Compile Include="Generated\Models\ManagementBaseObject.cs" />
    <Compile Include="Generated\Models\ManagementResponseObject.cs" />
    <Compile Include="Generated\Models\MarsContainerProperties.cs" />
    <Compile Include="Generated\Models\MarsContainerResponse.cs" />
    <Compile Include="Generated\Models\MarsContainerType.cs" />
    <Compile Include="Generated\Models\Month.cs" />
    <Compile Include="Generated\Models\ProtectableObjectInfo.cs" />
    <Compile Include="Generated\Models\ProtectableObjectResponse.cs" />
=======
    <Compile Include="Generated\Models\BackupBaseObject.cs" />
    <Compile Include="Generated\Models\BackupBaseResponse.cs" />
    <Compile Include="Generated\Models\BackupListResponse.cs" />
    <Compile Include="Generated\Models\ContainerReregistrationState.cs" />
    <Compile Include="Generated\Models\CustomerType.cs" />
    <Compile Include="Generated\Models\CustomRequestHeaders.cs" />
    <Compile Include="Generated\Models\EnableReregistrationRequest.cs" />
    <Compile Include="Generated\Models\GetResourceStorageConfigResponse.cs" />
    <Compile Include="Generated\Models\ListMarsContainerOperationResponse.cs" />
    <Compile Include="Generated\Models\ListMarsContainerResponse.cs" />
    <Compile Include="Generated\Models\MarsContainerProperties.cs" />
    <Compile Include="Generated\Models\MarsContainerResponse.cs" />
    <Compile Include="Generated\Models\MarsContainerType.cs" />
>>>>>>> d70e32dd
    <Compile Include="Generated\Models\RawCertificateData.cs" />
    <Compile Include="Generated\Models\RecoveryType.cs" />
    <Compile Include="Generated\Models\RemoveProtectionRequestInput.cs" />
    <Compile Include="Generated\Models\ResourceCertificateAndACSDetails.cs" />
    <Compile Include="Generated\Models\RetentionDurationType.cs" />
    <Compile Include="Generated\Models\RetentionScheduleFormat.cs" />
    <Compile Include="Generated\Models\SetProtectionRequestInput.cs" />
    <Compile Include="Generated\Models\SkuProperties.cs" />
    <Compile Include="Generated\Models\StorageDetails.cs" />
    <Compile Include="Generated\Models\StorageTypeProperties.cs" />
    <Compile Include="Generated\Models\UpdateVaultStorageTypeRequest.cs" />
    <Compile Include="Generated\Models\VaultCredUploadCertRequest.cs" />
    <Compile Include="Generated\Models\VaultCredUploadCertResponse.cs" />
    <Compile Include="Generated\Models\WeekNumber.cs" />
    <Compile Include="Generated\OperationResponse.cs" />
    <Compile Include="Generated\OperationStatus.cs" />
    <Compile Include="Generated\OperationStatusExtensions.cs" />
    <Compile Include="Generated\ProtectableObjectOperations.cs" />
    <Compile Include="Generated\ProtectableObjectOperationsExtensions.cs" />
    <Compile Include="Generated\RecoveryPointOperations.cs" />
    <Compile Include="Generated\RecoveryPointOperationsExtensions.cs" />
    <Compile Include="Generated\RestoreOperations.cs" />
    <Compile Include="Generated\RestoreOperationsExtensions.cs" />
    <Compile Include="Generated\VaultOperations.cs" />
    <Compile Include="Generated\VaultOperationsExtensions.cs" />
    <Compile Include="Properties\AssemblyInfo.cs" />
  </ItemGroup>
  <Import Project="$(MSBuildExtensionsPath32)\Microsoft\Portable\$(TargetFrameworkVersion)\Microsoft.Portable.CSharp.targets" Condition=" '$(LibraryFxTarget)' == 'portable' " />
  <Import Project="$(MSBuildToolsPath)\Microsoft.CSharp.targets" Condition=" '$(LibraryFxTarget)' != 'portable' " />
  <Import Project="$(LibraryNugetPackageFolder)\Microsoft.Bcl.Build.1.0.14\tools\Microsoft.Bcl.Build.targets" Condition="Exists('$(LibraryNugetPackageFolder)\Microsoft.Bcl.Build.1.0.14\tools\Microsoft.Bcl.Build.targets')" />
</Project><|MERGE_RESOLUTION|>--- conflicted
+++ resolved
@@ -16,7 +16,6 @@
   </PropertyGroup>
   <Import Project="..\..\..\..\tools\Library.Settings.targets" />
   <ItemGroup>
-<<<<<<< HEAD
     <None Include="Microsoft.Azure.Management.BackupServices.nuget.proj">
       <SubType>Designer</SubType>
     </None>
@@ -38,13 +37,10 @@
     <Compile Include="Generated\BackUpOperationsExtensions.cs" />
     <Compile Include="Generated\BackupServicesManagementClient.cs" />
     <Compile Include="Generated\BackupServicesManagementClientExtensions.cs" />
-=======
->>>>>>> d70e32dd
     <Compile Include="Generated\BackupVaultServicesManagementClient.cs" />
     <Compile Include="Generated\BackupVaultServicesManagementClientExtensions.cs" />
     <Compile Include="Generated\ContainerOperations.cs" />
     <Compile Include="Generated\ContainerOperationsExtensions.cs" />
-<<<<<<< HEAD
     <Compile Include="Generated\CSMOperationErrorInfo.cs" />
     <Compile Include="Generated\CSMOperationResult.cs" />
     <Compile Include="Generated\CSMProtectionPolicyOperations.cs" />
@@ -63,10 +59,8 @@
     <Compile Include="Generated\IProtectableObjectOperations.cs" />
     <Compile Include="Generated\IRecoveryPointOperations.cs" />
     <Compile Include="Generated\IRestoreOperations.cs" />
-=======
     <Compile Include="Generated\IBackupVaultServicesManagementClient.cs" />
     <Compile Include="Generated\IContainerOperations.cs" />
->>>>>>> d70e32dd
     <Compile Include="Generated\IVaultOperations.cs" />
     <Compile Include="Generated\JobOperations.cs" />
     <Compile Include="Generated\JobOperationsExtensions.cs" />
@@ -77,7 +71,6 @@
     <Compile Include="Generated\Models\AzureBackupVaultGetResponse.cs" />
     <Compile Include="Generated\Models\AzureBackupVaultListResponse.cs" />
     <Compile Include="Generated\Models\AzureBackupVaultProperties.cs" />
-<<<<<<< HEAD
     <Compile Include="Generated\Models\AzureIaaSVMRecoveryInputsCSMObject.cs" />
     <Compile Include="Generated\Models\BackupBaseObject.cs" />
     <Compile Include="Generated\Models\BackupBaseResponse.cs" />
@@ -161,7 +154,6 @@
     <Compile Include="Generated\Models\Month.cs" />
     <Compile Include="Generated\Models\ProtectableObjectInfo.cs" />
     <Compile Include="Generated\Models\ProtectableObjectResponse.cs" />
-=======
     <Compile Include="Generated\Models\BackupBaseObject.cs" />
     <Compile Include="Generated\Models\BackupBaseResponse.cs" />
     <Compile Include="Generated\Models\BackupListResponse.cs" />
@@ -175,7 +167,6 @@
     <Compile Include="Generated\Models\MarsContainerProperties.cs" />
     <Compile Include="Generated\Models\MarsContainerResponse.cs" />
     <Compile Include="Generated\Models\MarsContainerType.cs" />
->>>>>>> d70e32dd
     <Compile Include="Generated\Models\RawCertificateData.cs" />
     <Compile Include="Generated\Models\RecoveryType.cs" />
     <Compile Include="Generated\Models\RemoveProtectionRequestInput.cs" />
