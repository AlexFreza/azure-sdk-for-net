// 
// Copyright (c) Microsoft and contributors.  All rights reserved.
// 
// Licensed under the Apache License, Version 2.0 (the "License");
// you may not use this file except in compliance with the License.
// You may obtain a copy of the License at
//   http://www.apache.org/licenses/LICENSE-2.0
// 
// Unless required by applicable law or agreed to in writing, software
// distributed under the License is distributed on an "AS IS" BASIS,
// WITHOUT WARRANTIES OR CONDITIONS OF ANY KIND, either express or implied.
// 
// See the License for the specific language governing permissions and
// limitations under the License.
// 

// Warning: This code was generated by a tool.
// 
// Changes to this file may cause incorrect behavior and will be lost if the
// code is regenerated.

using System;
using System.Collections.Generic;
using System.Linq;
using System.Net;
using System.Net.Http;
using System.Threading;
using System.Threading.Tasks;
using System.Xml;
using Hyak.Common;
using Microsoft.Azure.Insights;
using Microsoft.Azure.Insights.Models;
using Newtonsoft.Json.Linq;

namespace Microsoft.Azure.Insights
{
    /// <summary>
    /// Operations for metric definitions.
    /// </summary>
    internal partial class MetricDefinitionOperations : IServiceOperations<InsightsClient>, IMetricDefinitionOperations
    {
        /// <summary>
        /// Initializes a new instance of the MetricDefinitionOperations class.
        /// </summary>
        /// <param name='client'>
        /// Reference to the service client.
        /// </param>
        internal MetricDefinitionOperations(InsightsClient client)
        {
            this._client = client;
        }
        
        private InsightsClient _client;
        
        /// <summary>
        /// Gets a reference to the Microsoft.Azure.Insights.InsightsClient.
        /// </summary>
        public InsightsClient Client
        {
            get { return this._client; }
        }
        
        /// <summary>
        /// The List Metric Definitions operation lists the metric definitions
        /// for the resource.
        /// </summary>
        /// <param name='resourceUri'>
        /// Required. The resource identifier of the target resource to get
        /// metrics for.
        /// </param>
        /// <param name='filterString'>
        /// Optional. An OData $filter expression that supports querying by the
        /// name of the metric definition. For example, "name.value eq
        /// 'Percentage CPU'". Name is optional, meaning the expression may be
        /// "".
        /// </param>
        /// <param name='cancellationToken'>
        /// Cancellation token.
        /// </param>
        /// <returns>
        /// The List Metric Definitions operation response.
        /// </returns>
        public async Task<MetricDefinitionListResponse> GetMetricDefinitionsAsync(string resourceUri, string filterString, CancellationToken cancellationToken)
        {
            // Validate
            if (resourceUri == null)
            {
                throw new ArgumentNullException("resourceUri");
            }
            
            // Tracing
            bool shouldTrace = TracingAdapter.IsEnabled;
            string invocationId = null;
            if (shouldTrace)
            {
                invocationId = TracingAdapter.NextInvocationId.ToString();
                Dictionary<string, object> tracingParameters = new Dictionary<string, object>();
                tracingParameters.Add("resourceUri", resourceUri);
                tracingParameters.Add("filterString", filterString);
                TracingAdapter.Enter(invocationId, this, "GetMetricDefinitionsAsync", tracingParameters);
            }
            
            // Construct URL
            string url = "/" + Uri.EscapeDataString(resourceUri) + "/metricDefinitions?";
            url = url + "api-version=2014-04-01";
            if (filterString != null)
            {
                url = url + "&$filter=" + Uri.EscapeDataString(filterString);
            }
            string baseUrl = this.Client.BaseUri.AbsoluteUri;
            // Trim '/' character from the end of baseUrl and beginning of url.
            if (baseUrl[baseUrl.Length - 1] == '/')
            {
                baseUrl = baseUrl.Substring(0, baseUrl.Length - 1);
            }
            if (url[0] == '/')
            {
                url = url.Substring(1);
            }
            url = baseUrl + "/" + url;
            url = url.Replace(" ", "%20");
            
            // Create HTTP transport objects
            HttpRequestMessage httpRequest = null;
            try
            {
                httpRequest = new HttpRequestMessage();
                httpRequest.Method = HttpMethod.Get;
                httpRequest.RequestUri = new Uri(url);
                
                // Set Headers
                httpRequest.Headers.Add("Accept", "application/json");
                httpRequest.Headers.Add("x-ms-version", "2014-04-01");
                
                // Set Credentials
                cancellationToken.ThrowIfCancellationRequested();
                await this.Client.Credentials.ProcessHttpRequestAsync(httpRequest, cancellationToken).ConfigureAwait(false);
                
                // Send Request
                HttpResponseMessage httpResponse = null;
                try
                {
                    if (shouldTrace)
                    {
                        TracingAdapter.SendRequest(invocationId, httpRequest);
                    }
                    cancellationToken.ThrowIfCancellationRequested();
                    httpResponse = await this.Client.HttpClient.SendAsync(httpRequest, cancellationToken).ConfigureAwait(false);
                    if (shouldTrace)
                    {
                        TracingAdapter.ReceiveResponse(invocationId, httpResponse);
                    }
                    HttpStatusCode statusCode = httpResponse.StatusCode;
                    if (statusCode != HttpStatusCode.OK)
                    {
                        cancellationToken.ThrowIfCancellationRequested();
                        CloudException ex = CloudException.Create(httpRequest, null, httpResponse, await httpResponse.Content.ReadAsStringAsync().ConfigureAwait(false));
                        if (shouldTrace)
                        {
                            TracingAdapter.Error(invocationId, ex);
                        }
                        throw ex;
                    }
                    
                    // Create Result
                    MetricDefinitionListResponse result = null;
                    // Deserialize Response
                    if (statusCode == HttpStatusCode.OK)
                    {
                        cancellationToken.ThrowIfCancellationRequested();
                        string responseContent = await httpResponse.Content.ReadAsStringAsync().ConfigureAwait(false);
                        result = new MetricDefinitionListResponse();
                        JToken responseDoc = null;
                        if (string.IsNullOrEmpty(responseContent) == false)
                        {
                            responseDoc = JToken.Parse(responseContent);
                        }
                        
                        if (responseDoc != null && responseDoc.Type != JTokenType.Null)
                        {
                            MetricDefinitionCollection metricDefinitionCollectionInstance = new MetricDefinitionCollection();
                            result.MetricDefinitionCollection = metricDefinitionCollectionInstance;
                            
                            JToken valueArray = responseDoc["value"];
                            if (valueArray != null && valueArray.Type != JTokenType.Null)
                            {
                                foreach (JToken valueValue in ((JArray)valueArray))
                                {
                                    MetricDefinition metricDefinitionInstance = new MetricDefinition();
                                    metricDefinitionCollectionInstance.Value.Add(metricDefinitionInstance);
                                    
                                    JToken nameValue = valueValue["name"];
                                    if (nameValue != null && nameValue.Type != JTokenType.Null)
                                    {
                                        LocalizableString nameInstance = new LocalizableString();
                                        metricDefinitionInstance.Name = nameInstance;
                                        
                                        JToken valueValue2 = nameValue["value"];
                                        if (valueValue2 != null && valueValue2.Type != JTokenType.Null)
                                        {
                                            string valueInstance = ((string)valueValue2);
                                            nameInstance.Value = valueInstance;
                                        }
                                        
                                        JToken localizedValueValue = nameValue["localizedValue"];
                                        if (localizedValueValue != null && localizedValueValue.Type != JTokenType.Null)
                                        {
                                            string localizedValueInstance = ((string)localizedValueValue);
                                            nameInstance.LocalizedValue = localizedValueInstance;
                                        }
                                    }
                                    
                                    JToken unitValue = valueValue["unit"];
                                    if (unitValue != null && unitValue.Type != JTokenType.Null)
                                    {
                                        Unit unitInstance = ((Unit)Enum.Parse(typeof(Unit), ((string)unitValue), true));
                                        metricDefinitionInstance.Unit = unitInstance;
                                    }
                                    
                                    JToken primaryAggregationTypeValue = valueValue["primaryAggregationType"];
                                    if (primaryAggregationTypeValue != null && primaryAggregationTypeValue.Type != JTokenType.Null)
                                    {
                                        AggregationType primaryAggregationTypeInstance = ((AggregationType)Enum.Parse(typeof(AggregationType), ((string)primaryAggregationTypeValue), true));
                                        metricDefinitionInstance.PrimaryAggregationType = primaryAggregationTypeInstance;
                                    }
                                    
                                    JToken resourceUriValue = valueValue["resourceUri"];
                                    if (resourceUriValue != null && resourceUriValue.Type != JTokenType.Null)
                                    {
                                        string resourceUriInstance = ((string)resourceUriValue);
                                        metricDefinitionInstance.ResourceUri = resourceUriInstance;
                                    }
                                    
                                    JToken metricAvailabilitiesArray = valueValue["metricAvailabilities"];
                                    if (metricAvailabilitiesArray != null && metricAvailabilitiesArray.Type != JTokenType.Null)
                                    {
                                        foreach (JToken metricAvailabilitiesValue in ((JArray)metricAvailabilitiesArray))
                                        {
                                            MetricAvailability metricAvailabilityInstance = new MetricAvailability();
                                            metricDefinitionInstance.MetricAvailabilities.Add(metricAvailabilityInstance);
                                            
                                            JToken timeGrainValue = metricAvailabilitiesValue["timeGrain"];
                                            if (timeGrainValue != null && timeGrainValue.Type != JTokenType.Null)
                                            {
                                                TimeSpan timeGrainInstance = XmlConvert.ToTimeSpan(((string)timeGrainValue));
                                                metricAvailabilityInstance.TimeGrain = timeGrainInstance;
                                            }
                                            
                                            JToken retentionValue = metricAvailabilitiesValue["retention"];
                                            if (retentionValue != null && retentionValue.Type != JTokenType.Null)
                                            {
                                                TimeSpan retentionInstance = XmlConvert.ToTimeSpan(((string)retentionValue));
                                                metricAvailabilityInstance.Retention = retentionInstance;
                                            }
                                            
                                            JToken locationValue = metricAvailabilitiesValue["location"];
                                            if (locationValue != null && locationValue.Type != JTokenType.Null)
                                            {
                                                MetricLocation locationInstance = new MetricLocation();
                                                metricAvailabilityInstance.Location = locationInstance;
                                                
                                                JToken tableEndpointValue = locationValue["tableEndpoint"];
                                                if (tableEndpointValue != null && tableEndpointValue.Type != JTokenType.Null)
                                                {
                                                    string tableEndpointInstance = ((string)tableEndpointValue);
                                                    locationInstance.TableEndpoint = tableEndpointInstance;
                                                }
                                                
                                                JToken tableInfoArray = locationValue["tableInfo"];
                                                if (tableInfoArray != null && tableInfoArray.Type != JTokenType.Null)
                                                {
                                                    foreach (JToken tableInfoValue in ((JArray)tableInfoArray))
                                                    {
                                                        MetricTableInfo metricTableInfoInstance = new MetricTableInfo();
                                                        locationInstance.TableInfo.Add(metricTableInfoInstance);
                                                        
                                                        JToken tableNameValue = tableInfoValue["tableName"];
                                                        if (tableNameValue != null && tableNameValue.Type != JTokenType.Null)
                                                        {
                                                            string tableNameInstance = ((string)tableNameValue);
                                                            metricTableInfoInstance.TableName = tableNameInstance;
                                                        }
                                                        
                                                        JToken startTimeValue = tableInfoValue["startTime"];
                                                        if (startTimeValue != null && startTimeValue.Type != JTokenType.Null)
                                                        {
                                                            DateTime startTimeInstance = ((DateTime)startTimeValue);
                                                            metricTableInfoInstance.StartTime = startTimeInstance;
                                                        }
                                                        
                                                        JToken endTimeValue = tableInfoValue["endTime"];
                                                        if (endTimeValue != null && endTimeValue.Type != JTokenType.Null)
                                                        {
                                                            DateTime endTimeInstance = ((DateTime)endTimeValue);
                                                            metricTableInfoInstance.EndTime = endTimeInstance;
                                                        }
                                                        
                                                        JToken sasTokenValue = tableInfoValue["sasToken"];
                                                        if (sasTokenValue != null && sasTokenValue.Type != JTokenType.Null)
                                                        {
                                                            string sasTokenInstance = ((string)sasTokenValue);
                                                            metricTableInfoInstance.SasToken = sasTokenInstance;
                                                        }
                                                        
                                                        JToken sasTokenExpirationTimeValue = tableInfoValue["sasTokenExpirationTime"];
                                                        if (sasTokenExpirationTimeValue != null && sasTokenExpirationTimeValue.Type != JTokenType.Null)
                                                        {
                                                            DateTime sasTokenExpirationTimeInstance = ((DateTime)sasTokenExpirationTimeValue);
                                                            metricTableInfoInstance.SasTokenExpirationTime = sasTokenExpirationTimeInstance;
                                                        }
                                                    }
                                                }
                                                
                                                JToken partitionKeyValue = locationValue["partitionKey"];
                                                if (partitionKeyValue != null && partitionKeyValue.Type != JTokenType.Null)
                                                {
                                                    string partitionKeyInstance = ((string)partitionKeyValue);
                                                    locationInstance.PartitionKey = partitionKeyInstance;
                                                }
                                            }
                                        }
                                    }
                                    
                                    JToken propertiesSequenceElement = ((JToken)valueValue["properties"]);
                                    if (propertiesSequenceElement != null && propertiesSequenceElement.Type != JTokenType.Null)
                                    {
                                        foreach (JProperty property in propertiesSequenceElement)
                                        {
                                            string propertiesKey = ((string)property.Name);
                                            string propertiesValue = ((string)property.Value);
                                            metricDefinitionInstance.Properties.Add(propertiesKey, propertiesValue);
                                        }
                                    }
                                    
                                    JToken dimensionsArray = valueValue["dimensions"];
                                    if (dimensionsArray != null && dimensionsArray.Type != JTokenType.Null)
                                    {
                                        foreach (JToken dimensionsValue in ((JArray)dimensionsArray))
                                        {
                                            Dimension dimensionInstance = new Dimension();
                                            metricDefinitionInstance.Dimensions.Add(dimensionInstance);
                                            
                                            JToken nameValue2 = dimensionsValue["name"];
                                            if (nameValue2 != null && nameValue2.Type != JTokenType.Null)
                                            {
                                                LocalizableString nameInstance2 = new LocalizableString();
                                                dimensionInstance.Name = nameInstance2;
                                                
                                                JToken valueValue3 = nameValue2["value"];
                                                if (valueValue3 != null && valueValue3.Type != JTokenType.Null)
                                                {
                                                    string valueInstance2 = ((string)valueValue3);
                                                    nameInstance2.Value = valueInstance2;
                                                }
                                                
                                                JToken localizedValueValue2 = nameValue2["localizedValue"];
                                                if (localizedValueValue2 != null && localizedValueValue2.Type != JTokenType.Null)
                                                {
                                                    string localizedValueInstance2 = ((string)localizedValueValue2);
                                                    nameInstance2.LocalizedValue = localizedValueInstance2;
                                                }
                                            }
                                            
                                            JToken valuesArray = dimensionsValue["values"];
                                            if (valuesArray != null && valuesArray.Type != JTokenType.Null)
                                            {
                                                foreach (JToken valuesValue in ((JArray)valuesArray))
                                                {
                                                    LocalizableString localizableStringInstance = new LocalizableString();
                                                    dimensionInstance.Values.Add(localizableStringInstance);
                                                    
                                                    JToken valueValue4 = valuesValue["value"];
                                                    if (valueValue4 != null && valueValue4.Type != JTokenType.Null)
                                                    {
                                                        string valueInstance3 = ((string)valueValue4);
                                                        localizableStringInstance.Value = valueInstance3;
                                                    }
                                                    
                                                    JToken localizedValueValue3 = valuesValue["localizedValue"];
                                                    if (localizedValueValue3 != null && localizedValueValue3.Type != JTokenType.Null)
                                                    {
                                                        string localizedValueInstance3 = ((string)localizedValueValue3);
                                                        localizableStringInstance.LocalizedValue = localizedValueInstance3;
                                                    }
                                                }
                                            }
                                        }
                                    }
                                }
<<<<<<< HEAD
                                
                                JToken propertiesSequenceElement = ((JToken)valueValue["properties"]);
                                if (propertiesSequenceElement != null && propertiesSequenceElement.Type != JTokenType.Null)
                                {
                                    foreach (JProperty property in propertiesSequenceElement)
                                    {
                                        string propertiesKey = ((string)property.Name);
                                        string propertiesValue = ((string)property.Value);
                                        metricDefinitionInstance.Properties.Add(propertiesKey, propertiesValue);
                                    }
                                }
                                
                                JToken dimensionsArray = valueValue["dimensions"];
                                if (dimensionsArray != null && dimensionsArray.Type != JTokenType.Null)
                                {
                                    foreach (JToken dimensionsValue in ((JArray)dimensionsArray))
                                    {
                                        Dimension dimensionInstance = new Dimension();
                                        metricDefinitionInstance.Dimensions.Add(dimensionInstance);
                                        
                                        JToken nameValue2 = dimensionsValue["name"];
                                        if (nameValue2 != null && nameValue2.Type != JTokenType.Null)
                                        {
                                            LocalizableString nameInstance2 = new LocalizableString();
                                            dimensionInstance.Name = nameInstance2;
                                            
                                            JToken valueValue3 = nameValue2["value"];
                                            if (valueValue3 != null && valueValue3.Type != JTokenType.Null)
                                            {
                                                string valueInstance2 = ((string)valueValue3);
                                                nameInstance2.Value = valueInstance2;
                                            }
                                            
                                            JToken localizedValueValue2 = nameValue2["localizedValue"];
                                            if (localizedValueValue2 != null && localizedValueValue2.Type != JTokenType.Null)
                                            {
                                                string localizedValueInstance2 = ((string)localizedValueValue2);
                                                nameInstance2.LocalizedValue = localizedValueInstance2;
                                            }
                                        }
                                        
                                        JToken valuesArray = dimensionsValue["values"];
                                        if (valuesArray != null && valuesArray.Type != JTokenType.Null)
                                        {
                                            foreach (JToken valuesValue in ((JArray)valuesArray))
                                            {
                                                LocalizableString localizableStringInstance = new LocalizableString();
                                                dimensionInstance.Values.Add(localizableStringInstance);
                                                
                                                JToken valueValue4 = valuesValue["value"];
                                                if (valueValue4 != null && valueValue4.Type != JTokenType.Null)
                                                {
                                                    string valueInstance3 = ((string)valueValue4);
                                                    localizableStringInstance.Value = valueInstance3;
                                                }
                                                
                                                JToken localizedValueValue3 = valuesValue["localizedValue"];
                                                if (localizedValueValue3 != null && localizedValueValue3.Type != JTokenType.Null)
                                                {
                                                    string localizedValueInstance3 = ((string)localizedValueValue3);
                                                    localizableStringInstance.LocalizedValue = localizedValueInstance3;
                                                }
                                            }
                                        }
                                    }
                                }
=======
>>>>>>> 585b8e3a
                            }
                        }
                        
                    }
                    result.StatusCode = statusCode;
                    if (httpResponse.Headers.Contains("x-ms-request-id"))
                    {
                        result.RequestId = httpResponse.Headers.GetValues("x-ms-request-id").FirstOrDefault();
                    }
                    
                    if (shouldTrace)
                    {
                        TracingAdapter.Exit(invocationId, result);
                    }
                    return result;
                }
                finally
                {
                    if (httpResponse != null)
                    {
                        httpResponse.Dispose();
                    }
                }
            }
            finally
            {
                if (httpRequest != null)
                {
                    httpRequest.Dispose();
                }
            }
        }
    }
}<|MERGE_RESOLUTION|>--- conflicted
+++ resolved
@@ -387,75 +387,6 @@
                                         }
                                     }
                                 }
-<<<<<<< HEAD
-                                
-                                JToken propertiesSequenceElement = ((JToken)valueValue["properties"]);
-                                if (propertiesSequenceElement != null && propertiesSequenceElement.Type != JTokenType.Null)
-                                {
-                                    foreach (JProperty property in propertiesSequenceElement)
-                                    {
-                                        string propertiesKey = ((string)property.Name);
-                                        string propertiesValue = ((string)property.Value);
-                                        metricDefinitionInstance.Properties.Add(propertiesKey, propertiesValue);
-                                    }
-                                }
-                                
-                                JToken dimensionsArray = valueValue["dimensions"];
-                                if (dimensionsArray != null && dimensionsArray.Type != JTokenType.Null)
-                                {
-                                    foreach (JToken dimensionsValue in ((JArray)dimensionsArray))
-                                    {
-                                        Dimension dimensionInstance = new Dimension();
-                                        metricDefinitionInstance.Dimensions.Add(dimensionInstance);
-                                        
-                                        JToken nameValue2 = dimensionsValue["name"];
-                                        if (nameValue2 != null && nameValue2.Type != JTokenType.Null)
-                                        {
-                                            LocalizableString nameInstance2 = new LocalizableString();
-                                            dimensionInstance.Name = nameInstance2;
-                                            
-                                            JToken valueValue3 = nameValue2["value"];
-                                            if (valueValue3 != null && valueValue3.Type != JTokenType.Null)
-                                            {
-                                                string valueInstance2 = ((string)valueValue3);
-                                                nameInstance2.Value = valueInstance2;
-                                            }
-                                            
-                                            JToken localizedValueValue2 = nameValue2["localizedValue"];
-                                            if (localizedValueValue2 != null && localizedValueValue2.Type != JTokenType.Null)
-                                            {
-                                                string localizedValueInstance2 = ((string)localizedValueValue2);
-                                                nameInstance2.LocalizedValue = localizedValueInstance2;
-                                            }
-                                        }
-                                        
-                                        JToken valuesArray = dimensionsValue["values"];
-                                        if (valuesArray != null && valuesArray.Type != JTokenType.Null)
-                                        {
-                                            foreach (JToken valuesValue in ((JArray)valuesArray))
-                                            {
-                                                LocalizableString localizableStringInstance = new LocalizableString();
-                                                dimensionInstance.Values.Add(localizableStringInstance);
-                                                
-                                                JToken valueValue4 = valuesValue["value"];
-                                                if (valueValue4 != null && valueValue4.Type != JTokenType.Null)
-                                                {
-                                                    string valueInstance3 = ((string)valueValue4);
-                                                    localizableStringInstance.Value = valueInstance3;
-                                                }
-                                                
-                                                JToken localizedValueValue3 = valuesValue["localizedValue"];
-                                                if (localizedValueValue3 != null && localizedValueValue3.Type != JTokenType.Null)
-                                                {
-                                                    string localizedValueInstance3 = ((string)localizedValueValue3);
-                                                    localizableStringInstance.LocalizedValue = localizedValueInstance3;
-                                                }
-                                            }
-                                        }
-                                    }
-                                }
-=======
->>>>>>> 585b8e3a
                             }
                         }
                         
